# -*- test-case-name: twisted.test.test_sslverify -*-
# Copyright (c) 2005 Divmod, Inc.
# Copyright (c) Twisted Matrix Laboratories.
# See LICENSE for details.


import warnings
from binascii import hexlify
from functools import lru_cache
from hashlib import md5

from zope.interface import Interface, implementer

from OpenSSL import SSL, crypto
from OpenSSL._util import lib as pyOpenSSLlib

import attr
from constantly import FlagConstant, Flags, NamedConstant, Names
from incremental import Version

from twisted.internet.abstract import isIPAddress, isIPv6Address
from twisted.internet.defer import Deferred
from twisted.internet.error import CertificateError, VerifyError
from twisted.internet.interfaces import (
    IAcceptableCiphers,
    ICipher,
    IOpenSSLClientConnectionCreator,
    IOpenSSLContextFactory,
)
from twisted.python import log, util
<<<<<<< HEAD
from twisted.python.compat import nativeString, unicode
=======
from twisted.python.compat import nativeString
>>>>>>> 1dd5e23f
from twisted.python.deprecate import _mutuallyExclusiveArguments, deprecated
from twisted.python.failure import Failure
from twisted.python.randbytes import secureRandom
from ._idna import _idnaBytes
<<<<<<< HEAD

=======
>>>>>>> 1dd5e23f


class TLSVersion(Names):
    """
    TLS versions that we can negotiate with the client/server.
    """

    SSLv3 = NamedConstant()
    TLSv1_0 = NamedConstant()
    TLSv1_1 = NamedConstant()
    TLSv1_2 = NamedConstant()
    TLSv1_3 = NamedConstant()


_tlsDisableFlags = {
    TLSVersion.SSLv3: SSL.OP_NO_SSLv3,
    TLSVersion.TLSv1_0: SSL.OP_NO_TLSv1,
    TLSVersion.TLSv1_1: SSL.OP_NO_TLSv1_1,
    TLSVersion.TLSv1_2: SSL.OP_NO_TLSv1_2,
    # If we don't have TLS v1.3 yet, we can't disable it -- this is just so
    # when it makes it into OpenSSL, connections knowingly bracketed to v1.2
    # don't end up going to v1.3
    TLSVersion.TLSv1_3: getattr(SSL, "OP_NO_TLSv1_3", 0x00),
}


def _getExcludedTLSProtocols(oldest, newest):
    """
    Given a pair of L{TLSVersion} constants, figure out what versions we want
    to disable (as OpenSSL is an exclusion based API).

    @param oldest: The oldest L{TLSVersion} we want to allow.
    @type oldest: L{TLSVersion} constant

    @param newest: The newest L{TLSVersion} we want to allow, or L{None} for no
        upper limit.
    @type newest: L{TLSVersion} constant or L{None}

    @return: The versions we want to disable.
    @rtype: L{list} of L{TLSVersion} constants.
    """
    versions = list(TLSVersion.iterconstants())
    excludedVersions = [x for x in versions[: versions.index(oldest)]]

    if newest:
        excludedVersions.extend([x for x in versions[versions.index(newest) :]])

    return excludedVersions


class SimpleVerificationError(Exception):
    """
    Not a very useful verification error.
    """


def simpleVerifyHostname(connection, hostname):
    """
    Check only the common name in the certificate presented by the peer and
    only for an exact match.

    This is to provide I{something} in the way of hostname verification to
    users who haven't installed C{service_identity}. This check is overly
    strict, relies on a deprecated TLS feature (you're supposed to ignore the
    commonName if the subjectAlternativeName extensions are present, I
    believe), and lots of valid certificates will fail.

    @param connection: the OpenSSL connection to verify.
    @type connection: L{OpenSSL.SSL.Connection}

    @param hostname: The hostname expected by the user.
    @type hostname: L{unicode}

    @raise twisted.internet.ssl.VerificationError: if the common name and
        hostname don't match.
    """
    commonName = connection.get_peer_certificate().get_subject().commonName
    if commonName != hostname:
        raise SimpleVerificationError(repr(commonName) + "!=" + repr(hostname))


def simpleVerifyIPAddress(connection, hostname):
    """
    Always fails validation of IP addresses

    @param connection: the OpenSSL connection to verify.
    @type connection: L{OpenSSL.SSL.Connection}

    @param hostname: The hostname expected by the user.
    @type hostname: L{unicode}

    @raise twisted.internet.ssl.VerificationError: Always raised
    """
    raise SimpleVerificationError("Cannot verify certificate IP addresses")


def _usablePyOpenSSL(version):
    """
    Check pyOpenSSL version string whether we can use it for host verification.

    @param version: A pyOpenSSL version string.
    @type version: L{str}

    @rtype: L{bool}
    """
    major, minor = (int(part) for part in version.split(".")[:2])
    return (major, minor) >= (0, 12)


def _selectVerifyImplementation():
    """
    Determine if C{service_identity} is installed. If so, use it. If not, use
    simplistic and incorrect checking as implemented in
    L{simpleVerifyHostname}.

    @return: 2-tuple of (C{verify_hostname}, C{VerificationError})
    @rtype: L{tuple}
    """

    whatsWrong = (
        "Without the service_identity module, Twisted can perform only "
        "rudimentary TLS client hostname verification.  Many valid "
        "certificate/hostname mappings may be rejected."
    )

    try:
        from service_identity import VerificationError
        from service_identity.pyopenssl import (
            verify_hostname,
            verify_ip_address,
        )

        return verify_hostname, verify_ip_address, VerificationError
    except ImportError as e:
        warnings.warn_explicit(
            "You do not have a working installation of the "
            "service_identity module: '" + str(e) + "'.  "
            "Please install it from "
            "<https://pypi.python.org/pypi/service_identity> and make "
            "sure all of its dependencies are satisfied.  " + whatsWrong,
            # Unfortunately the lineno is required.
            category=UserWarning,
            filename="",
            lineno=0,
        )

    return simpleVerifyHostname, simpleVerifyIPAddress, SimpleVerificationError


verifyHostname, verifyIPAddress, VerificationError = _selectVerifyImplementation()


class ProtocolNegotiationSupport(Flags):
    """
    L{ProtocolNegotiationSupport} defines flags which are used to indicate the
    level of NPN/ALPN support provided by the TLS backend.

    @cvar NOSUPPORT: There is no support for NPN or ALPN. This is exclusive
        with both L{NPN} and L{ALPN}.
    @cvar NPN: The implementation supports Next Protocol Negotiation.
    @cvar ALPN: The implementation supports Application Layer Protocol
        Negotiation.
    """

    NPN = FlagConstant(0x0001)
    ALPN = FlagConstant(0x0002)


# FIXME: https://twistedmatrix.com/trac/ticket/8074
# Currently flags with literal zero values behave incorrectly. However,
# creating a flag by NOTing a flag with itself appears to work totally fine, so
# do that instead.
ProtocolNegotiationSupport.NOSUPPORT = (
    ProtocolNegotiationSupport.NPN ^ ProtocolNegotiationSupport.NPN
)


def protocolNegotiationMechanisms():
    """
    Checks whether your versions of PyOpenSSL and OpenSSL are recent enough to
    support protocol negotiation, and if they are, what kind of protocol
    negotiation is supported.

    @return: A combination of flags from L{ProtocolNegotiationSupport} that
        indicate which mechanisms for protocol negotiation are supported.
    @rtype: L{constantly.FlagConstant}
    """
    support = ProtocolNegotiationSupport.NOSUPPORT
    ctx = SSL.Context(SSL.SSLv23_METHOD)

    try:
        ctx.set_npn_advertise_callback(lambda c: None)
    except (AttributeError, NotImplementedError):
        pass
    else:
        support |= ProtocolNegotiationSupport.NPN

    try:
        ctx.set_alpn_select_callback(lambda c: None)
    except (AttributeError, NotImplementedError):
        pass
    else:
        support |= ProtocolNegotiationSupport.ALPN

    return support


_x509names = {
    "CN": "commonName",
    "commonName": "commonName",
    "O": "organizationName",
    "organizationName": "organizationName",
    "OU": "organizationalUnitName",
    "organizationalUnitName": "organizationalUnitName",
    "L": "localityName",
    "localityName": "localityName",
    "ST": "stateOrProvinceName",
    "stateOrProvinceName": "stateOrProvinceName",
    "C": "countryName",
    "countryName": "countryName",
    "emailAddress": "emailAddress",
}


class DistinguishedName(dict):
    """
    Identify and describe an entity.

    Distinguished names are used to provide a minimal amount of identifying
    information about a certificate issuer or subject.  They are commonly
    created with one or more of the following fields::

        commonName (CN)
        organizationName (O)
        organizationalUnitName (OU)
        localityName (L)
        stateOrProvinceName (ST)
        countryName (C)
        emailAddress

    A L{DistinguishedName} should be constructed using keyword arguments whose
    keys can be any of the field names above (as a native string), and the
    values are either Unicode text which is encodable to ASCII, or L{bytes}
    limited to the ASCII subset. Any fields passed to the constructor will be
    set as attributes, accessible using both their extended name and their
    shortened acronym. The attribute values will be the ASCII-encoded
    bytes. For example::

        >>> dn = DistinguishedName(commonName=b'www.example.com',
        ...                        C='US')
        >>> dn.C
        b'US'
        >>> dn.countryName
        b'US'
        >>> hasattr(dn, "organizationName")
        False

    L{DistinguishedName} instances can also be used as dictionaries; the keys
    are extended name of the fields::

        >>> dn.keys()
        ['countryName', 'commonName']
        >>> dn['countryName']
        b'US'

    """

    __slots__ = ()

    def __init__(self, **kw):
        for k, v in kw.items():
            setattr(self, k, v)

    def _copyFrom(self, x509name):
        for name in _x509names:
            value = getattr(x509name, name, None)
            if value is not None:
                setattr(self, name, value)

    def _copyInto(self, x509name):
        for k, v in self.items():
            setattr(x509name, k, nativeString(v))

<<<<<<< HEAD

    def __repr__(self) -> str:
        return '<DN %s>' % (dict.__repr__(self)[1:-1])

=======
    def __repr__(self) -> str:
        return "<DN %s>" % (dict.__repr__(self)[1:-1])
>>>>>>> 1dd5e23f

    def __getattr__(self, attr):
        try:
            return self[_x509names[attr]]
        except KeyError:
            raise AttributeError(attr)

    def __setattr__(self, attr, value):
        if attr not in _x509names:
            raise AttributeError("%s is not a valid OpenSSL X509 name field" % (attr,))
        realAttr = _x509names[attr]
        if not isinstance(value, bytes):
            value = value.encode("ascii")
        self[realAttr] = value

    def inspect(self):
        """
        Return a multi-line, human-readable representation of this DN.

        @rtype: L{str}
        """
        l = []
        lablen = 0

        def uniqueValues(mapping):
            return set(mapping.values())

        for k in sorted(uniqueValues(_x509names)):
            label = util.nameToLabel(k)
            lablen = max(len(label), lablen)
            v = getattr(self, k, None)
            if v is not None:
                l.append((label, nativeString(v)))
        lablen += 2
        for n, (label, attrib) in enumerate(l):
<<<<<<< HEAD
            l[n] = (label.rjust(lablen) + ': ' + attrib)
        return '\n'.join(l)



DN = DistinguishedName
=======
            l[n] = label.rjust(lablen) + ": " + attrib
        return "\n".join(l)

>>>>>>> 1dd5e23f

DN = DistinguishedName


class CertBase:
    """
    Base class for public (certificate only) and private (certificate + key
    pair) certificates.

    @ivar original: The underlying OpenSSL certificate object.
    @type original: L{OpenSSL.crypto.X509}
    """

    def __init__(self, original):
        self.original = original

    def _copyName(self, suffix):
        dn = DistinguishedName()
        dn._copyFrom(getattr(self.original, "get_" + suffix)())
        return dn

    def getSubject(self):
        """
        Retrieve the subject of this certificate.

        @return: A copy of the subject of this certificate.
        @rtype: L{DistinguishedName}
        """
        return self._copyName("subject")

    def __conform__(self, interface):
        """
        Convert this L{CertBase} into a provider of the given interface.

        @param interface: The interface to conform to.
        @type interface: L{zope.interface.interfaces.IInterface}

        @return: an L{IOpenSSLTrustRoot} provider or L{NotImplemented}
        @rtype: L{IOpenSSLTrustRoot} or L{NotImplemented}
        """
        if interface is IOpenSSLTrustRoot:
            return OpenSSLCertificateAuthorities([self.original])
        return NotImplemented


def _handleattrhelper(Class, transport, methodName):
    """
    (private) Helper for L{Certificate.peerFromTransport} and
    L{Certificate.hostFromTransport} which checks for incompatible handle types
    and null certificates and raises the appropriate exception or returns the
    appropriate certificate object.
    """
    method = getattr(transport.getHandle(), "get_%s_certificate" % (methodName,), None)
    if method is None:
        raise CertificateError(
            "non-TLS transport %r did not have %s certificate" % (transport, methodName)
        )
    cert = method()
    if cert is None:
        raise CertificateError(
            "TLS transport %r did not have %s certificate" % (transport, methodName)
        )
    return Class(cert)


class Certificate(CertBase):
    """
    An x509 certificate.
    """
<<<<<<< HEAD
    def __repr__(self) -> str:
        return '<%s Subject=%s Issuer=%s>' % (self.__class__.__name__,
                                              self.getSubject().commonName,
                                              self.getIssuer().commonName)
=======
>>>>>>> 1dd5e23f

    def __repr__(self) -> str:
        return "<%s Subject=%s Issuer=%s>" % (
            self.__class__.__name__,
            self.getSubject().commonName,
            self.getIssuer().commonName,
        )

    def __eq__(self, other: object) -> bool:
        if isinstance(other, Certificate):
            return self.dump() == other.dump()
        return NotImplemented
<<<<<<< HEAD

=======
>>>>>>> 1dd5e23f

    @classmethod
    def load(Class, requestData, format=crypto.FILETYPE_ASN1, args=()):
        """
        Load a certificate from an ASN.1- or PEM-format string.

        @rtype: C{Class}
        """
        return Class(crypto.load_certificate(format, requestData), *args)

    # We can't use super() because it is old style still, so we have to hack
    # around things wanting to call the parent function
    _load = load

    def dumpPEM(self):
        """
        Dump this certificate to a PEM-format data string.

        @rtype: L{str}
        """
        return self.dump(crypto.FILETYPE_PEM)

    @classmethod
    def loadPEM(Class, data):
        """
        Load a certificate from a PEM-format data string.

        @rtype: C{Class}
        """
        return Class.load(data, crypto.FILETYPE_PEM)

    @classmethod
    def peerFromTransport(Class, transport):
        """
        Get the certificate for the remote end of the given transport.

        @param transport: an L{ISystemHandle} provider

        @rtype: C{Class}

        @raise: L{CertificateError}, if the given transport does not have a peer
            certificate.
        """
        return _handleattrhelper(Class, transport, "peer")

    @classmethod
    def hostFromTransport(Class, transport):
        """
        Get the certificate for the local end of the given transport.

        @param transport: an L{ISystemHandle} provider; the transport we will

        @rtype: C{Class}

        @raise: L{CertificateError}, if the given transport does not have a host
            certificate.
        """
        return _handleattrhelper(Class, transport, "host")

    def getPublicKey(self):
        """
        Get the public key for this certificate.

        @rtype: L{PublicKey}
        """
        return PublicKey(self.original.get_pubkey())

    def dump(self, format=crypto.FILETYPE_ASN1):
        return crypto.dump_certificate(format, self.original)

    def serialNumber(self):
        """
        Retrieve the serial number of this certificate.

        @rtype: L{int}
        """
        return self.original.get_serial_number()

    def digest(self, method="md5"):
        """
        Return a digest hash of this certificate using the specified hash
        algorithm.

        @param method: One of C{'md5'} or C{'sha'}.

        @return: The digest of the object, formatted as b":"-delimited hex
            pairs
        @rtype: L{bytes}
        """
        return self.original.digest(method)

    def _inspect(self):
        return "\n".join(
            [
                "Certificate For Subject:",
                self.getSubject().inspect(),
                "\nIssuer:",
                self.getIssuer().inspect(),
                "\nSerial Number: %d" % self.serialNumber(),
                "Digest: %s" % nativeString(self.digest()),
            ]
        )

    def inspect(self):
        """
        Return a multi-line, human-readable representation of this
        Certificate, including information about the subject, issuer, and
        public key.
        """
        return "\n".join((self._inspect(), self.getPublicKey().inspect()))

    def getIssuer(self):
        """
        Retrieve the issuer of this certificate.

        @rtype: L{DistinguishedName}
        @return: A copy of the issuer of this certificate.
        """
        return self._copyName("issuer")

    def options(self, *authorities):
        raise NotImplementedError("Possible, but doubtful we need this yet")


class CertificateRequest(CertBase):
    """
    An x509 certificate request.

    Certificate requests are given to certificate authorities to be signed and
    returned resulting in an actual certificate.
    """

    @classmethod
    def load(Class, requestData, requestFormat=crypto.FILETYPE_ASN1):
        req = crypto.load_certificate_request(requestFormat, requestData)
        dn = DistinguishedName()
        dn._copyFrom(req.get_subject())
        if not req.verify(req.get_pubkey()):
            raise VerifyError(
                "Can't verify that request for %r is self-signed." % (dn,)
            )
        return Class(req)

    def dump(self, format=crypto.FILETYPE_ASN1):
        return crypto.dump_certificate_request(format, self.original)


class PrivateCertificate(Certificate):
    """
    An x509 certificate and private key.
    """
<<<<<<< HEAD
    def __repr__(self) -> str:
        return Certificate.__repr__(self) + ' with ' + repr(self.privateKey)
=======
>>>>>>> 1dd5e23f

    def __repr__(self) -> str:
        return Certificate.__repr__(self) + " with " + repr(self.privateKey)

    def _setPrivateKey(self, privateKey):
        if not privateKey.matches(self.getPublicKey()):
            raise VerifyError("Certificate public and private keys do not match.")
        self.privateKey = privateKey
        return self

    def newCertificate(self, newCertData, format=crypto.FILETYPE_ASN1):
        """
        Create a new L{PrivateCertificate} from the given certificate data and
        this instance's private key.
        """
        return self.load(newCertData, self.privateKey, format)

    @classmethod
    def load(Class, data, privateKey, format=crypto.FILETYPE_ASN1):
        return Class._load(data, format)._setPrivateKey(privateKey)

    def inspect(self):
        return "\n".join([Certificate._inspect(self), self.privateKey.inspect()])

    def dumpPEM(self):
        """
        Dump both public and private parts of a private certificate to
        PEM-format data.
        """
        return self.dump(crypto.FILETYPE_PEM) + self.privateKey.dump(
            crypto.FILETYPE_PEM
        )

    @classmethod
    def loadPEM(Class, data):
        """
        Load both private and public parts of a private certificate from a
        chunk of PEM-format data.
        """
        return Class.load(
            data, KeyPair.load(data, crypto.FILETYPE_PEM), crypto.FILETYPE_PEM
        )

    @classmethod
    def fromCertificateAndKeyPair(Class, certificateInstance, privateKey):
        privcert = Class(certificateInstance.original)
        return privcert._setPrivateKey(privateKey)

    def options(self, *authorities):
        """
        Create a context factory using this L{PrivateCertificate}'s certificate
        and private key.

        @param authorities: A list of L{Certificate} object

        @return: A context factory.
        @rtype: L{CertificateOptions <twisted.internet.ssl.CertificateOptions>}
        """
        options = dict(privateKey=self.privateKey.original, certificate=self.original)
        if authorities:
            options.update(
                dict(
                    trustRoot=OpenSSLCertificateAuthorities(
                        [auth.original for auth in authorities]
                    )
                )
            )
        return OpenSSLCertificateOptions(**options)

    def certificateRequest(self, format=crypto.FILETYPE_ASN1, digestAlgorithm="sha256"):
        return self.privateKey.certificateRequest(
            self.getSubject(), format, digestAlgorithm
        )

    def signCertificateRequest(
        self,
        requestData,
        verifyDNCallback,
        serialNumber,
        requestFormat=crypto.FILETYPE_ASN1,
        certificateFormat=crypto.FILETYPE_ASN1,
    ):
        issuer = self.getSubject()
        return self.privateKey.signCertificateRequest(
            issuer,
            requestData,
            verifyDNCallback,
            serialNumber,
            requestFormat,
            certificateFormat,
        )

    def signRequestObject(
        self,
        certificateRequest,
        serialNumber,
        secondsToExpiry=60 * 60 * 24 * 365,  # One year
        digestAlgorithm="sha256",
    ):
        return self.privateKey.signRequestObject(
            self.getSubject(),
            certificateRequest,
            serialNumber,
            secondsToExpiry,
            digestAlgorithm,
        )


class PublicKey:
    """
    A L{PublicKey} is a representation of the public part of a key pair.

    You can't do a whole lot with it aside from comparing it to other
    L{PublicKey} objects.

    @note: If constructing a L{PublicKey} manually, be sure to pass only a
        L{OpenSSL.crypto.PKey} that does not contain a private key!

    @ivar original: The original private key.
    """

    def __init__(self, osslpkey):
        """
        @param osslpkey: The underlying pyOpenSSL key object.
        @type osslpkey: L{OpenSSL.crypto.PKey}
        """
        self.original = osslpkey

    def matches(self, otherKey):
        """
        Does this L{PublicKey} contain the same value as another L{PublicKey}?

        @param otherKey: The key to compare C{self} to.
        @type otherKey: L{PublicKey}

        @return: L{True} if these keys match, L{False} if not.
        @rtype: L{bool}
        """
        return self.keyHash() == otherKey.keyHash()

<<<<<<< HEAD

    def __repr__(self) -> str:
        return '<%s %s>' % (self.__class__.__name__, self.keyHash())

=======
    def __repr__(self) -> str:
        return "<%s %s>" % (self.__class__.__name__, self.keyHash())
>>>>>>> 1dd5e23f

    def keyHash(self):
        """
        Compute a hash of the underlying PKey object.

        The purpose of this method is to allow you to determine if two
        certificates share the same public key; it is not really useful for
        anything else.

        In versions of Twisted prior to 15.0, C{keyHash} used a technique
        involving certificate requests for computing the hash that was not
        stable in the face of changes to the underlying OpenSSL library.

        @return: Return a 32-character hexadecimal string uniquely identifying
            this public key, I{for this version of Twisted}.
        @rtype: native L{str}
        """
        raw = crypto.dump_publickey(crypto.FILETYPE_ASN1, self.original)
        h = md5()
        h.update(raw)
        return h.hexdigest()

    def inspect(self):
        return "Public Key with Hash: %s" % (self.keyHash(),)


class KeyPair(PublicKey):
    @classmethod
    def load(Class, data, format=crypto.FILETYPE_ASN1):
        return Class(crypto.load_privatekey(format, data))

    def dump(self, format=crypto.FILETYPE_ASN1):
        return crypto.dump_privatekey(format, self.original)

<<<<<<< HEAD

=======
>>>>>>> 1dd5e23f
    @deprecated(Version("Twisted", 15, 0, 0), "a real persistence system")
    def __getstate__(self):
        return self.dump()

<<<<<<< HEAD

=======
>>>>>>> 1dd5e23f
    @deprecated(Version("Twisted", 15, 0, 0), "a real persistence system")
    def __setstate__(self, state):
        self.__init__(crypto.load_privatekey(crypto.FILETYPE_ASN1, state))

    def inspect(self):
        t = self.original.type()
        if t == crypto.TYPE_RSA:
            ts = "RSA"
        elif t == crypto.TYPE_DSA:
            ts = "DSA"
        else:
            ts = "(Unknown Type!)"
        L = (self.original.bits(), ts, self.keyHash())
        return "%s-bit %s Key Pair with Hash: %s" % L

    @classmethod
    def generate(Class, kind=crypto.TYPE_RSA, size=2048):
        pkey = crypto.PKey()
        pkey.generate_key(kind, size)
        return Class(pkey)

    def newCertificate(self, newCertData, format=crypto.FILETYPE_ASN1):
        return PrivateCertificate.load(newCertData, self, format)

    def requestObject(self, distinguishedName, digestAlgorithm="sha256"):
        req = crypto.X509Req()
        req.set_pubkey(self.original)
        distinguishedName._copyInto(req.get_subject())
        req.sign(self.original, digestAlgorithm)
        return CertificateRequest(req)

    def certificateRequest(
        self, distinguishedName, format=crypto.FILETYPE_ASN1, digestAlgorithm="sha256"
    ):
        """
        Create a certificate request signed with this key.

        @return: a string, formatted according to the 'format' argument.
        """
        return self.requestObject(distinguishedName, digestAlgorithm).dump(format)

    def signCertificateRequest(
        self,
        issuerDistinguishedName,
        requestData,
        verifyDNCallback,
        serialNumber,
        requestFormat=crypto.FILETYPE_ASN1,
        certificateFormat=crypto.FILETYPE_ASN1,
        secondsToExpiry=60 * 60 * 24 * 365,  # One year
        digestAlgorithm="sha256",
    ):
        """
        Given a blob of certificate request data and a certificate authority's
        DistinguishedName, return a blob of signed certificate data.

        If verifyDNCallback returns a Deferred, I will return a Deferred which
        fires the data when that Deferred has completed.
        """
        hlreq = CertificateRequest.load(requestData, requestFormat)

        dn = hlreq.getSubject()
        vval = verifyDNCallback(dn)

        def verified(value):
            if not value:
                raise VerifyError(
                    "DN callback %r rejected request DN %r" % (verifyDNCallback, dn)
                )
            return self.signRequestObject(
                issuerDistinguishedName,
                hlreq,
                serialNumber,
                secondsToExpiry,
                digestAlgorithm,
            ).dump(certificateFormat)

        if isinstance(vval, Deferred):
            return vval.addCallback(verified)
        else:
            return verified(vval)

    def signRequestObject(
        self,
        issuerDistinguishedName,
        requestObject,
        serialNumber,
        secondsToExpiry=60 * 60 * 24 * 365,  # One year
        digestAlgorithm="sha256",
    ):
        """
        Sign a CertificateRequest instance, returning a Certificate instance.
        """
        req = requestObject.original
        cert = crypto.X509()
        issuerDistinguishedName._copyInto(cert.get_issuer())
        cert.set_subject(req.get_subject())
        cert.set_pubkey(req.get_pubkey())
        cert.gmtime_adj_notBefore(0)
        cert.gmtime_adj_notAfter(secondsToExpiry)
        cert.set_serial_number(serialNumber)
        cert.sign(self.original, digestAlgorithm)
        return Certificate(cert)

    def selfSignedCert(self, serialNumber, **kw):
        dn = DN(**kw)
        return PrivateCertificate.fromCertificateAndKeyPair(
<<<<<<< HEAD
            self.signRequestObject(dn, self.requestObject(dn), serialNumber),
            self)

=======
            self.signRequestObject(dn, self.requestObject(dn), serialNumber), self
        )
>>>>>>> 1dd5e23f


class IOpenSSLTrustRoot(Interface):
    """
    Trust settings for an OpenSSL context.

    Note that this interface's methods are private, so things outside of
    Twisted shouldn't implement it.
    """

    def _addCACertsToContext(context):
        """
        Add certificate-authority certificates to an SSL context whose
        connections should trust those authorities.

        @param context: An SSL context for a connection which should be
            verified by some certificate authority.
        @type context: L{OpenSSL.SSL.Context}

        @return: L{None}
        """


@implementer(IOpenSSLTrustRoot)
class OpenSSLCertificateAuthorities:
    """
    Trust an explicitly specified set of certificates, represented by a list of
    L{OpenSSL.crypto.X509} objects.
    """

    def __init__(self, caCerts):
        """
        @param caCerts: The certificate authorities to trust when using this
            object as a C{trustRoot} for L{OpenSSLCertificateOptions}.
        @type caCerts: L{list} of L{OpenSSL.crypto.X509}
        """
        self._caCerts = caCerts

    def _addCACertsToContext(self, context):
        store = context.get_cert_store()
        for cert in self._caCerts:
            store.add_cert(cert)


def trustRootFromCertificates(certificates):
    """
    Builds an object that trusts multiple root L{Certificate}s.

    When passed to L{optionsForClientTLS}, connections using those options will
    reject any server certificate not signed by at least one of the
    certificates in the `certificates` list.

    @since: 16.0

    @param certificates: All certificates which will be trusted.
    @type certificates: C{iterable} of L{CertBase}

    @rtype: L{IOpenSSLTrustRoot}
    @return: an object suitable for use as the trustRoot= keyword argument to
        L{optionsForClientTLS}
    """

    certs = []
    for cert in certificates:
        # PrivateCertificate or Certificate are both okay
        if isinstance(cert, CertBase):
            cert = cert.original
        else:
            raise TypeError(
                "certificates items must be twisted.internet.ssl.CertBase" " instances"
            )
        certs.append(cert)
    return OpenSSLCertificateAuthorities(certs)


@implementer(IOpenSSLTrustRoot)
class OpenSSLDefaultPaths:
    """
    Trust the set of default verify paths that OpenSSL was built with, as
    specified by U{SSL_CTX_set_default_verify_paths
    <https://www.openssl.org/docs/man1.1.1/man3/SSL_CTX_load_verify_locations.html>}.
    """

    def _addCACertsToContext(self, context):
        context.set_default_verify_paths()


def platformTrust():
    """
    Attempt to discover a set of trusted certificate authority certificates
    (or, in other words: trust roots, or root certificates) whose trust is
    managed and updated by tools outside of Twisted.

    If you are writing any client-side TLS code with Twisted, you should use
    this as the C{trustRoot} argument to L{CertificateOptions
    <twisted.internet.ssl.CertificateOptions>}.

    The result of this function should be like the up-to-date list of
    certificates in a web browser.  When developing code that uses
    C{platformTrust}, you can think of it that way.  However, the choice of
    which certificate authorities to trust is never Twisted's responsibility.
    Unless you're writing a very unusual application or library, it's not your
    code's responsibility either.  The user may use platform-specific tools for
    defining which server certificates should be trusted by programs using TLS.
    The purpose of using this API is to respect that decision as much as
    possible.

    This should be a set of trust settings most appropriate for I{client} TLS
    connections; i.e. those which need to verify a server's authenticity.  You
    should probably use this by default for any client TLS connection that you
    create.  For servers, however, client certificates are typically not
    verified; or, if they are, their verification will depend on a custom,
    application-specific certificate authority.

    @since: 14.0

    @note: Currently, L{platformTrust} depends entirely upon your OpenSSL build
        supporting a set of "L{default verify paths <OpenSSLDefaultPaths>}"
        which correspond to certificate authority trust roots.  Unfortunately,
        whether this is true of your system is both outside of Twisted's
        control and difficult (if not impossible) for Twisted to detect
        automatically.

        Nevertheless, this ought to work as desired by default on:

            - Ubuntu Linux machines with the U{ca-certificates
              <https://launchpad.net/ubuntu/+source/ca-certificates>} package
              installed,

            - macOS when using the system-installed version of OpenSSL (i.e.
              I{not} one installed via MacPorts or Homebrew),

            - any build of OpenSSL which has had certificate authority
              certificates installed into its default verify paths (by default,
              C{/usr/local/ssl/certs} if you've built your own OpenSSL), or

            - any process where the C{SSL_CERT_FILE} environment variable is
              set to the path of a file containing your desired CA certificates
              bundle.

        Hopefully soon, this API will be updated to use more sophisticated
        trust-root discovery mechanisms.  Until then, you can follow tickets in
        the Twisted tracker for progress on this implementation on U{Microsoft
        Windows <https://twistedmatrix.com/trac/ticket/6371>}, U{macOS
        <https://twistedmatrix.com/trac/ticket/6372>}, and U{a fallback for
        other platforms which do not have native trust management tools
        <https://twistedmatrix.com/trac/ticket/6934>}.

    @return: an appropriate trust settings object for your platform.
    @rtype: L{IOpenSSLTrustRoot}

    @raise NotImplementedError: if this platform is not yet supported by
        Twisted.  At present, only OpenSSL is supported.
    """
    return OpenSSLDefaultPaths()


def _tolerateErrors(wrapped):
    """
    Wrap up an C{info_callback} for pyOpenSSL so that if something goes wrong
    the error is immediately logged and the connection is dropped if possible.

    This wrapper exists because some versions of pyOpenSSL don't handle errors
    from callbacks at I{all}, and those which do write tracebacks directly to
    stderr rather than to a supplied logging system.  This reports unexpected
    errors to the Twisted logging system.

    Also, this terminates the connection immediately if possible because if
    you've got bugs in your verification logic it's much safer to just give up.

    @param wrapped: A valid C{info_callback} for pyOpenSSL.
    @type wrapped: L{callable}

    @return: A valid C{info_callback} for pyOpenSSL that handles any errors in
        C{wrapped}.
    @rtype: L{callable}
    """

    def infoCallback(connection, where, ret):
        try:
            return wrapped(connection, where, ret)
        except:
            f = Failure()
            log.err(f, "Error during info_callback")
            connection.get_app_data().failVerification(f)

    return infoCallback


@implementer(IOpenSSLClientConnectionCreator)
class ClientTLSOptions:
    """
    Client creator for TLS.

    Private implementation type (not exposed to applications) for public
    L{optionsForClientTLS} API.

    @ivar _ctx: The context to use for new connections.
    @type _ctx: L{OpenSSL.SSL.Context}

    @ivar _hostname: The hostname to verify, as specified by the application,
        as some human-readable text.
    @type _hostname: L{unicode}

    @ivar _hostnameBytes: The hostname to verify, decoded into IDNA-encoded
        bytes.  This is passed to APIs which think that hostnames are bytes,
        such as OpenSSL's SNI implementation.
    @type _hostnameBytes: L{bytes}

    @ivar _hostnameASCII: The hostname, as transcoded into IDNA ASCII-range
        unicode code points.  This is pre-transcoded because the
        C{service_identity} package is rather strict about requiring the
        C{idna} package from PyPI for internationalized domain names, rather
        than working with Python's built-in (but sometimes broken) IDNA
        encoding.  ASCII values, however, will always work.
    @type _hostnameASCII: L{unicode}

    @ivar _hostnameIsDnsName: Whether or not the C{_hostname} is a DNSName.
        Will be L{False} if C{_hostname} is an IP address or L{True} if
        C{_hostname} is a DNSName
    @type _hostnameIsDnsName: L{bool}
    """

    def __init__(self, hostname, ctx):
        """
        Initialize L{ClientTLSOptions}.

        @param hostname: The hostname to verify as input by a human.
        @type hostname: L{unicode}

        @param ctx: an L{OpenSSL.SSL.Context} to use for new connections.
        @type ctx: L{OpenSSL.SSL.Context}.
        """
        self._ctx = ctx
        self._hostname = hostname

        if isIPAddress(hostname) or isIPv6Address(hostname):
            self._hostnameBytes = hostname.encode("ascii")
            self._hostnameIsDnsName = False
        else:
            self._hostnameBytes = _idnaBytes(hostname)
            self._hostnameIsDnsName = True

        self._hostnameASCII = self._hostnameBytes.decode("ascii")
        ctx.set_info_callback(_tolerateErrors(self._identityVerifyingInfoCallback))

    def clientConnectionForTLS(self, tlsProtocol):
        """
        Create a TLS connection for a client.

        @note: This will call C{set_app_data} on its connection.  If you're
            delegating to this implementation of this method, don't ever call
            C{set_app_data} or C{set_info_callback} on the returned connection,
            or you'll break the implementation of various features of this
            class.

        @param tlsProtocol: the TLS protocol initiating the connection.
        @type tlsProtocol: L{twisted.protocols.tls.TLSMemoryBIOProtocol}

        @return: the configured client connection.
        @rtype: L{OpenSSL.SSL.Connection}
        """
        context = self._ctx
        connection = SSL.Connection(context, None)
        connection.set_app_data(tlsProtocol)
        return connection

    def _identityVerifyingInfoCallback(self, connection, where, ret):
        """
        U{info_callback
        <http://pythonhosted.org/pyOpenSSL/api/ssl.html#OpenSSL.SSL.Context.set_info_callback>
        } for pyOpenSSL that verifies the hostname in the presented certificate
        matches the one passed to this L{ClientTLSOptions}.

        @param connection: the connection which is handshaking.
        @type connection: L{OpenSSL.SSL.Connection}

        @param where: flags indicating progress through a TLS handshake.
        @type where: L{int}

        @param ret: ignored
        @type ret: ignored
        """
        # Literal IPv4 and IPv6 addresses are not permitted
        # as host names according to the RFCs
        if where & SSL.SSL_CB_HANDSHAKE_START and self._hostnameIsDnsName:
            connection.set_tlsext_host_name(self._hostnameBytes)
        elif where & SSL.SSL_CB_HANDSHAKE_DONE:
            try:
                if self._hostnameIsDnsName:
                    verifyHostname(connection, self._hostnameASCII)
                else:
                    verifyIPAddress(connection, self._hostnameASCII)
            except VerificationError:
                f = Failure()
                transport = connection.get_app_data()
                transport.failVerification(f)


def optionsForClientTLS(
    hostname, trustRoot=None, clientCertificate=None, acceptableProtocols=None, **kw
):
    """
    Create a L{client connection creator <IOpenSSLClientConnectionCreator>} for
    use with APIs such as L{SSL4ClientEndpoint
    <twisted.internet.endpoints.SSL4ClientEndpoint>}, L{connectSSL
    <twisted.internet.interfaces.IReactorSSL.connectSSL>}, and L{startTLS
    <twisted.internet.interfaces.ITLSTransport.startTLS>}.

    @since: 14.0

    @param hostname: The expected name of the remote host. This serves two
        purposes: first, and most importantly, it verifies that the certificate
        received from the server correctly identifies the specified hostname.
        The second purpose is to use the U{Server Name Indication extension
        <https://en.wikipedia.org/wiki/Server_Name_Indication>} to indicate to
        the server which certificate should be used.
    @type hostname: L{unicode}

    @param trustRoot: Specification of trust requirements of peers. This may be
        a L{Certificate} or the result of L{platformTrust}. By default it is
        L{platformTrust} and you probably shouldn't adjust it unless you really
        know what you're doing. Be aware that clients using this interface
        I{must} verify the server; you cannot explicitly pass L{None} since
        that just means to use L{platformTrust}.
    @type trustRoot: L{IOpenSSLTrustRoot}

    @param clientCertificate: The certificate and private key that the client
        will use to authenticate to the server. If unspecified, the client will
        not authenticate.
    @type clientCertificate: L{PrivateCertificate}

    @param acceptableProtocols: The protocols this peer is willing to speak
        after the TLS negotiation has completed, advertised over both ALPN and
        NPN. If this argument is specified, and no overlap can be found with
        the other peer, the connection will fail to be established. If the
        remote peer does not offer NPN or ALPN, the connection will be
        established, but no protocol wil be negotiated. Protocols earlier in
        the list are preferred over those later in the list.
    @type acceptableProtocols: L{list} of L{bytes}

    @param extraCertificateOptions: keyword-only argument; this is a dictionary
        of additional keyword arguments to be presented to
        L{CertificateOptions}. Please avoid using this unless you absolutely
        need to; any time you need to pass an option here that is a bug in this
        interface.
    @type extraCertificateOptions: L{dict}

    @param kw: (Backwards compatibility hack to allow keyword-only arguments on
        Python 2. Please ignore; arbitrary keyword arguments will be errors.)
    @type kw: L{dict}

    @return: A client connection creator.
    @rtype: L{IOpenSSLClientConnectionCreator}
    """
    extraCertificateOptions = kw.pop("extraCertificateOptions", None) or {}
    if trustRoot is None:
        trustRoot = platformTrust()
    if kw:
        raise TypeError(
            "optionsForClientTLS() got an unexpected keyword argument"
            " '{arg}'".format(arg=kw.popitem()[0])
        )
    if not isinstance(hostname, str):
        raise TypeError(
            "optionsForClientTLS requires text for host names, not "
            + hostname.__class__.__name__
        )
    if clientCertificate:
        extraCertificateOptions.update(
            privateKey=clientCertificate.privateKey.original,
            certificate=clientCertificate.original,
        )
    certificateOptions = OpenSSLCertificateOptions(
        trustRoot=trustRoot,
        acceptableProtocols=acceptableProtocols,
        **extraCertificateOptions,
    )
    return ClientTLSOptions(hostname, certificateOptions.getContext())


@implementer(IOpenSSLContextFactory)
class OpenSSLCertificateOptions:
    """
    A L{CertificateOptions <twisted.internet.ssl.CertificateOptions>} specifies
    the security properties for a client or server TLS connection used with
    OpenSSL.

    @ivar _options: Any option flags to set on the L{OpenSSL.SSL.Context}
        object that will be created.
    @type _options: L{int}

    @ivar _cipherString: An OpenSSL-specific cipher string.
    @type _cipherString: L{unicode}

    @ivar _defaultMinimumTLSVersion: The default TLS version that will be
        negotiated. This should be a "safe default", with wide client and
        server support, vs an optimally secure one that excludes a large number
        of users. As of late 2016, TLSv1.0 is that safe default.
    @type _defaultMinimumTLSVersion: L{TLSVersion} constant
    """

    # Factory for creating contexts.  Configurable for testability.
    _contextFactory = SSL.Context
    _context = None

    _OP_NO_TLSv1_3 = _tlsDisableFlags[TLSVersion.TLSv1_3]

    _defaultMinimumTLSVersion = TLSVersion.TLSv1_0

    @_mutuallyExclusiveArguments(
        [
            ["trustRoot", "requireCertificate"],
            ["trustRoot", "verify"],
            ["trustRoot", "caCerts"],
            ["method", "insecurelyLowerMinimumTo"],
            ["method", "raiseMinimumTo"],
            ["raiseMinimumTo", "insecurelyLowerMinimumTo"],
            ["method", "lowerMaximumSecurityTo"],
        ]
    )
    def __init__(
        self,
        privateKey=None,
        certificate=None,
        method=None,
        verify=False,
        caCerts=None,
        verifyDepth=9,
        requireCertificate=True,
        verifyOnce=True,
        enableSingleUseKeys=True,
        enableSessions=False,
        fixBrokenPeers=False,
        enableSessionTickets=False,
        extraCertChain=None,
        acceptableCiphers=None,
        dhParameters=None,
        trustRoot=None,
        acceptableProtocols=None,
        raiseMinimumTo=None,
        insecurelyLowerMinimumTo=None,
        lowerMaximumSecurityTo=None,
    ):
        """
        Create an OpenSSL context SSL connection context factory.

        @param privateKey: A PKey object holding the private key.

        @param certificate: An X509 object holding the certificate.

        @param method: Deprecated, use a combination of
            C{insecurelyLowerMinimumTo}, C{raiseMinimumTo}, or
            C{lowerMaximumSecurityTo} instead.  The SSL protocol to use, one of
            C{SSLv23_METHOD}, C{SSLv2_METHOD}, C{SSLv3_METHOD}, C{TLSv1_METHOD}
            (or any other method constants provided by pyOpenSSL).  By default,
            a setting will be used which allows TLSv1.0, TLSv1.1, and TLSv1.2.
            Can not be used with C{insecurelyLowerMinimumTo},
            C{raiseMinimumTo}, or C{lowerMaximumSecurityTo}

        @param verify: Please use a C{trustRoot} keyword argument instead,
            since it provides the same functionality in a less error-prone way.
            By default this is L{False}.

            If L{True}, verify certificates received from the peer and fail the
            handshake if verification fails.  Otherwise, allow anonymous
            sessions and sessions with certificates which fail validation.

        @param caCerts: Please use a C{trustRoot} keyword argument instead,
            since it provides the same functionality in a less error-prone way.

            List of certificate authority certificate objects to use to verify
            the peer's certificate.  Only used if verify is L{True} and will be
            ignored otherwise.  Since verify is L{False} by default, this is
            L{None} by default.

        @type caCerts: L{list} of L{OpenSSL.crypto.X509}

        @param verifyDepth: Depth in certificate chain down to which to verify.
            If unspecified, use the underlying default (9).

        @param requireCertificate: Please use a C{trustRoot} keyword argument
            instead, since it provides the same functionality in a less
            error-prone way.

            If L{True}, do not allow anonymous sessions; defaults to L{True}.

        @param verifyOnce: If True, do not re-verify the certificate on session
            resumption.

        @param enableSingleUseKeys: If L{True}, generate a new key whenever
            ephemeral DH and ECDH parameters are used to prevent small subgroup
            attacks and to ensure perfect forward secrecy.

        @param enableSessions: This allows a shortened handshake to be used
            when a known client reconnects to the same process.  If True,
            enable OpenSSL's session caching.  Note that session caching only
            works on a single Twisted node at once.  Also, it is currently
            somewhat risky due to U{a crashing bug when using OpenSSL 1.1.1
            <https://twistedmatrix.com/trac/ticket/9764>}.

        @param fixBrokenPeers: If True, enable various non-spec protocol fixes
            for broken SSL implementations.  This should be entirely safe,
            according to the OpenSSL documentation, but YMMV.  This option is
            now off by default, because it causes problems with connections
            between peers using OpenSSL 0.9.8a.

        @param enableSessionTickets: If L{True}, enable session ticket
            extension for session resumption per RFC 5077.  Note there is no
            support for controlling session tickets.  This option is off by
            default, as some server implementations don't correctly process
            incoming empty session ticket extensions in the hello.

        @param extraCertChain: List of certificates that I{complete} your
            verification chain if the certificate authority that signed your
            C{certificate} isn't widely supported.  Do I{not} add
            C{certificate} to it.
        @type extraCertChain: C{list} of L{OpenSSL.crypto.X509}

        @param acceptableCiphers: Ciphers that are acceptable for connections.
            Uses a secure default if left L{None}.
        @type acceptableCiphers: L{IAcceptableCiphers}

        @param dhParameters: Key generation parameters that are required for
            Diffie-Hellman key exchange.  If this argument is left L{None},
            C{EDH} ciphers are I{disabled} regardless of C{acceptableCiphers}.
        @type dhParameters: L{DiffieHellmanParameters
            <twisted.internet.ssl.DiffieHellmanParameters>}

        @param trustRoot: Specification of trust requirements of peers.  If
            this argument is specified, the peer is verified.  It requires a
            certificate, and that certificate must be signed by one of the
            certificate authorities specified by this object.

            Note that since this option specifies the same information as
            C{caCerts}, C{verify}, and C{requireCertificate}, specifying any of
            those options in combination with this one will raise a
            L{TypeError}.

        @type trustRoot: L{IOpenSSLTrustRoot}

        @param acceptableProtocols: The protocols this peer is willing to speak
            after the TLS negotiation has completed, advertised over both ALPN
            and NPN.  If this argument is specified, and no overlap can be
            found with the other peer, the connection will fail to be
            established.  If the remote peer does not offer NPN or ALPN, the
            connection will be established, but no protocol wil be negotiated.
            Protocols earlier in the list are preferred over those later in the
            list.
        @type acceptableProtocols: L{list} of L{bytes}

        @param raiseMinimumTo: The minimum TLS version that you want to use, or
            Twisted's default if it is higher.  Use this if you want to make
            your client/server more secure than Twisted's default, but will
            accept Twisted's default instead if it moves higher than this
            value.  You probably want to use this over
            C{insecurelyLowerMinimumTo}.
        @type raiseMinimumTo: L{TLSVersion} constant

        @param insecurelyLowerMinimumTo: The minimum TLS version to use,
            possibly lower than Twisted's default.  If not specified, it is a
            generally considered safe default (TLSv1.0).  If you want to raise
            your minimum TLS version to above that of this default, use
            C{raiseMinimumTo}.  DO NOT use this argument unless you are
            absolutely sure this is what you want.
        @type insecurelyLowerMinimumTo: L{TLSVersion} constant

        @param lowerMaximumSecurityTo: The maximum TLS version to use.  If not
            specified, it is the most recent your OpenSSL supports.  You only
            want to set this if the peer that you are communicating with has
            problems with more recent TLS versions, it lowers your security
            when communicating with newer peers.  DO NOT use this argument
            unless you are absolutely sure this is what you want.
        @type lowerMaximumSecurityTo: L{TLSVersion} constant

        @raise ValueError: when C{privateKey} or C{certificate} are set without
            setting the respective other.
        @raise ValueError: when C{verify} is L{True} but C{caCerts} doesn't
            specify any CA certificates.
        @raise ValueError: when C{extraCertChain} is passed without specifying
            C{privateKey} or C{certificate}.
        @raise ValueError: when C{acceptableCiphers} doesn't yield any usable
            ciphers for the current platform.

        @raise TypeError: if C{trustRoot} is passed in combination with
            C{caCert}, C{verify}, or C{requireCertificate}.  Please prefer
            C{trustRoot} in new code, as its semantics are less tricky.
        @raise TypeError: if C{method} is passed in combination with
            C{tlsProtocols}.  Please prefer the more explicit C{tlsProtocols}
            in new code.

        @raises NotImplementedError: If acceptableProtocols were provided but
            no negotiation mechanism is available.
        """

        if (privateKey is None) != (certificate is None):
            raise ValueError("Specify neither or both of privateKey and certificate")
        self.privateKey = privateKey
        self.certificate = certificate

        # Set basic security options: disallow insecure SSLv2, disallow TLS
        # compression to avoid CRIME attack, make the server choose the
        # ciphers.
        self._options = (
            SSL.OP_NO_SSLv2 | SSL.OP_NO_COMPRESSION | SSL.OP_CIPHER_SERVER_PREFERENCE
        )

        # Set the mode to Release Buffers, which demallocs send/recv buffers on
        # idle TLS connections to save memory
        self._mode = SSL.MODE_RELEASE_BUFFERS

        if method is None:
            self.method = SSL.SSLv23_METHOD

            if raiseMinimumTo:
                if lowerMaximumSecurityTo and raiseMinimumTo > lowerMaximumSecurityTo:
                    raise ValueError(
                        (
                            "raiseMinimumTo needs to be lower than "
                            "lowerMaximumSecurityTo"
                        )
                    )

                if raiseMinimumTo > self._defaultMinimumTLSVersion:
                    insecurelyLowerMinimumTo = raiseMinimumTo

            if insecurelyLowerMinimumTo is None:
                insecurelyLowerMinimumTo = self._defaultMinimumTLSVersion

                # If you set the max lower than the default, but don't set the
                # minimum, pull it down to that
                if (
                    lowerMaximumSecurityTo
                    and insecurelyLowerMinimumTo > lowerMaximumSecurityTo
                ):
                    insecurelyLowerMinimumTo = lowerMaximumSecurityTo

            if (
                lowerMaximumSecurityTo
                and insecurelyLowerMinimumTo > lowerMaximumSecurityTo
            ):
                raise ValueError(
                    (
                        "insecurelyLowerMinimumTo needs to be lower than "
                        "lowerMaximumSecurityTo"
                    )
                )

            excludedVersions = _getExcludedTLSProtocols(
                insecurelyLowerMinimumTo, lowerMaximumSecurityTo
            )

            for version in excludedVersions:
                self._options |= _tlsDisableFlags[version]
        else:
            warnings.warn(
                (
                    "Passing method to twisted.internet.ssl.CertificateOptions "
                    "was deprecated in Twisted 17.1.0. Please use a combination "
                    "of insecurelyLowerMinimumTo, raiseMinimumTo, and "
                    "lowerMaximumSecurityTo instead, as Twisted will correctly "
                    "configure the method."
                ),
                DeprecationWarning,
                stacklevel=3,
            )

            # Otherwise respect the application decision.
            self.method = method

        if verify and not caCerts:
            raise ValueError(
                "Specify client CA certificate information if and"
                " only if enabling certificate verification"
            )
        self.verify = verify
        if extraCertChain is not None and None in (privateKey, certificate):
            raise ValueError(
                "A private key and a certificate are required "
                "when adding a supplemental certificate chain."
            )
        if extraCertChain is not None:
            self.extraCertChain = extraCertChain
        else:
            self.extraCertChain = []

        self.caCerts = caCerts
        self.verifyDepth = verifyDepth
        self.requireCertificate = requireCertificate
        self.verifyOnce = verifyOnce
        self.enableSingleUseKeys = enableSingleUseKeys
        if enableSingleUseKeys:
            self._options |= SSL.OP_SINGLE_DH_USE | SSL.OP_SINGLE_ECDH_USE
        self.enableSessions = enableSessions
        self.fixBrokenPeers = fixBrokenPeers
        if fixBrokenPeers:
            self._options |= SSL.OP_ALL
        self.enableSessionTickets = enableSessionTickets

        if not enableSessionTickets:
            self._options |= SSL.OP_NO_TICKET
        self.dhParameters = dhParameters

        self._ecChooser = _ChooseDiffieHellmanEllipticCurve(
            SSL.OPENSSL_VERSION_NUMBER,
            openSSLlib=pyOpenSSLlib,
            openSSLcrypto=crypto,
        )

        if acceptableCiphers is None:
            acceptableCiphers = defaultCiphers
        # This needs to run when method and _options are finalized.
        self._cipherString = ":".join(
            c.fullName
            for c in acceptableCiphers.selectCiphers(
                _expandCipherString("ALL", self.method, self._options)
            )
        )
        if self._cipherString == "":
            raise ValueError(
                "Supplied IAcceptableCiphers yielded no usable ciphers "
                "on this platform."
            )

        if trustRoot is None:
            if self.verify:
                trustRoot = OpenSSLCertificateAuthorities(caCerts)
        else:
            self.verify = True
            self.requireCertificate = True
            trustRoot = IOpenSSLTrustRoot(trustRoot)
        self.trustRoot = trustRoot

        if acceptableProtocols is not None and not protocolNegotiationMechanisms():
            raise NotImplementedError(
                "No support for protocol negotiation on this platform."
            )

        self._acceptableProtocols = acceptableProtocols

    def __getstate__(self):
        d = self.__dict__.copy()
        try:
            del d["_context"]
        except KeyError:
            pass
        return d

    def __setstate__(self, state):
        self.__dict__ = state

    def getContext(self):
        """
        Return an L{OpenSSL.SSL.Context} object.
        """
        if self._context is None:
            self._context = self._makeContext()
        return self._context

    def _makeContext(self):
        ctx = self._contextFactory(self.method)
        ctx.set_options(self._options)
        ctx.set_mode(self._mode)

        if self.certificate is not None and self.privateKey is not None:
            ctx.use_certificate(self.certificate)
            ctx.use_privatekey(self.privateKey)
            for extraCert in self.extraCertChain:
                ctx.add_extra_chain_cert(extraCert)
            # Sanity check
            ctx.check_privatekey()

        verifyFlags = SSL.VERIFY_NONE
        if self.verify:
            verifyFlags = SSL.VERIFY_PEER
            if self.requireCertificate:
                verifyFlags |= SSL.VERIFY_FAIL_IF_NO_PEER_CERT
            if self.verifyOnce:
                verifyFlags |= SSL.VERIFY_CLIENT_ONCE
            self.trustRoot._addCACertsToContext(ctx)

        # It'd be nice if pyOpenSSL let us pass None here for this behavior (as
        # the underlying OpenSSL API call allows NULL to be passed).  It
        # doesn't, so we'll supply a function which does the same thing.
        def _verifyCallback(conn, cert, errno, depth, preverify_ok):
            return preverify_ok

        ctx.set_verify(verifyFlags, _verifyCallback)
        if self.verifyDepth is not None:
            ctx.set_verify_depth(self.verifyDepth)

        # Until we know what's going on with
        # https://twistedmatrix.com/trac/ticket/9764 let's be conservative
        # in naming this; ASCII-only, short, as the recommended value (a
        # hostname) might be:
        sessionIDContext = hexlify(secureRandom(7))
        # Note that this doesn't actually set the session ID (which had
        # better be per-connection anyway!):
        # https://github.com/pyca/pyopenssl/issues/845

        # This is set unconditionally because it's apparently required for
        # client certificates to work:
        # https://www.openssl.org/docs/man1.1.1/man3/SSL_CTX_set_session_id_context.html
        ctx.set_session_id(sessionIDContext)

        if self.enableSessions:
            ctx.set_session_cache_mode(SSL.SESS_CACHE_SERVER)
        else:
            ctx.set_session_cache_mode(SSL.SESS_CACHE_OFF)

        if self.dhParameters:
            ctx.load_tmp_dh(self.dhParameters._dhFile.path)
        ctx.set_cipher_list(self._cipherString.encode("ascii"))

        self._ecChooser.configureECDHCurve(ctx)

        if self._acceptableProtocols:
            # Try to set NPN and ALPN. _acceptableProtocols cannot be set by
            # the constructor unless at least one mechanism is supported.
            _setAcceptableProtocols(ctx, self._acceptableProtocols)

        return ctx


OpenSSLCertificateOptions.__getstate__ = deprecated(
    Version("Twisted", 15, 0, 0), "a real persistence system"
)(OpenSSLCertificateOptions.__getstate__)
OpenSSLCertificateOptions.__setstate__ = deprecated(
    Version("Twisted", 15, 0, 0), "a real persistence system"
)(OpenSSLCertificateOptions.__setstate__)


@implementer(ICipher)
@attr.s(frozen=True)
class OpenSSLCipher:
    """
    A representation of an OpenSSL cipher.

    @ivar fullName: The full name of the cipher. For example
        C{u"ECDHE-RSA-AES256-GCM-SHA384"}.
    @type fullName: L{unicode}
    """
<<<<<<< HEAD
    fullName = attr.ib()
=======
>>>>>>> 1dd5e23f

    fullName = attr.ib()


@lru_cache(maxsize=32)
def _expandCipherString(cipherString, method, options):
    """
    Expand C{cipherString} according to C{method} and C{options} to a tuple
    of explicit ciphers that are supported by the current platform.

    @param cipherString: An OpenSSL cipher string to expand.
    @type cipherString: L{unicode}

    @param method: An OpenSSL method like C{SSL.TLSv1_METHOD} used for
        determining the effective ciphers.

    @param options: OpenSSL options like C{SSL.OP_NO_SSLv3} ORed together.
    @type options: L{int}

    @return: The effective list of explicit ciphers that results from the
        arguments on the current platform.
    @rtype: L{tuple} of L{ICipher}
    """
    ctx = SSL.Context(method)
    ctx.set_options(options)
    try:
        ctx.set_cipher_list(cipherString.encode("ascii"))
    except SSL.Error as e:
        # OpenSSL 1.1.1 turns an invalid cipher list into TLS 1.3
        # ciphers, so pyOpenSSL >= 19.0.0 raises an artificial Error
        # that lacks a corresponding OpenSSL error if the cipher list
        # consists only of these after a call to set_cipher_list.
        if not e.args[0]:
            return tuple()
<<<<<<< HEAD
        if e.args[0][0][2] == 'no cipher match':
=======
        if e.args[0][0][2] == "no cipher match":
>>>>>>> 1dd5e23f
            return tuple()
        else:
            raise
    conn = SSL.Connection(ctx, None)
    ciphers = conn.get_cipher_list()
<<<<<<< HEAD
    if isinstance(ciphers[0], unicode):
        return tuple(OpenSSLCipher(cipher) for cipher in ciphers)
    else:
        return tuple(
            OpenSSLCipher(cipher.decode('ascii')) for cipher in ciphers
        )

=======
    if isinstance(ciphers[0], str):
        return tuple(OpenSSLCipher(cipher) for cipher in ciphers)
    else:
        return tuple(OpenSSLCipher(cipher.decode("ascii")) for cipher in ciphers)
>>>>>>> 1dd5e23f


@lru_cache(maxsize=128)
def _selectCiphers(wantedCiphers, availableCiphers):
    """
    Caclulate the acceptable list of ciphers from the ciphers we want and the
    ciphers we have support for.

    @param wantedCiphers: The ciphers we want to use.
    @type wantedCiphers: L{tuple} of L{OpenSSLCipher}
<<<<<<< HEAD

    @param availableCiphers: The ciphers we have available to use.
    @type availableCiphers: L{tuple} of L{OpenSSLCipher}

    @rtype: L{tuple} of L{OpenSSLCipher}
    """
    return tuple(
        [cipher for cipher in wantedCiphers if cipher in availableCiphers]
    )
=======
>>>>>>> 1dd5e23f

    @param availableCiphers: The ciphers we have available to use.
    @type availableCiphers: L{tuple} of L{OpenSSLCipher}

    @rtype: L{tuple} of L{OpenSSLCipher}
    """
    return tuple([cipher for cipher in wantedCiphers if cipher in availableCiphers])


@implementer(IAcceptableCiphers)
class OpenSSLAcceptableCiphers:
    """
    A representation of ciphers that are acceptable for TLS connections.
    """
<<<<<<< HEAD
    def __init__(self, ciphers):
        self._ciphers = tuple(ciphers)
=======
>>>>>>> 1dd5e23f

    def __init__(self, ciphers):
        self._ciphers = tuple(ciphers)

    def selectCiphers(self, availableCiphers):
        return _selectCiphers(self._ciphers, tuple(availableCiphers))
<<<<<<< HEAD

=======
>>>>>>> 1dd5e23f

    @classmethod
    def fromOpenSSLCipherString(cls, cipherString):
        """
        Create a new instance using an OpenSSL cipher string.

        @param cipherString: An OpenSSL cipher string that describes what
            cipher suites are acceptable.
            See the documentation of U{OpenSSL
            <http://www.openssl.org/docs/apps/ciphers.html#CIPHER_STRINGS>} or
            U{Apache
            <http://httpd.apache.org/docs/2.4/mod/mod_ssl.html#sslciphersuite>}
            for details.
        @type cipherString: L{unicode}

        @return: Instance representing C{cipherString}.
        @rtype: L{twisted.internet.ssl.AcceptableCiphers}
        """
        return cls(
            _expandCipherString(
                nativeString(cipherString),
                SSL.SSLv23_METHOD,
                SSL.OP_NO_SSLv2 | SSL.OP_NO_SSLv3,
            )
        )


# A secure default.
# Sources for more information on TLS ciphers:
#
# - https://wiki.mozilla.org/Security/Server_Side_TLS
# - https://www.ssllabs.com/projects/best-practices/index.html
# - https://hynek.me/articles/hardening-your-web-servers-ssl-ciphers/
#
# The general intent is:
# - Prefer cipher suites that offer perfect forward secrecy (DHE/ECDHE),
# - prefer ECDHE over DHE for better performance,
# - prefer any AES-GCM and ChaCha20 over any AES-CBC for better performance and
#   security,
# - prefer AES-GCM to ChaCha20 because AES hardware support is common,
# - disable NULL authentication, MD5 MACs and DSS for security reasons.
#
defaultCiphers = OpenSSLAcceptableCiphers.fromOpenSSLCipherString(
    "TLS13-AES-256-GCM-SHA384:TLS13-CHACHA20-POLY1305-SHA256:"
    "TLS13-AES-128-GCM-SHA256:"
    "ECDH+AESGCM:ECDH+CHACHA20:DH+AESGCM:DH+CHACHA20:ECDH+AES256:DH+AES256:"
    "ECDH+AES128:DH+AES:RSA+AESGCM:RSA+AES:"
    "!aNULL:!MD5:!DSS"
)
_defaultCurveName = "prime256v1"


<<<<<<< HEAD

=======
>>>>>>> 1dd5e23f
class _ChooseDiffieHellmanEllipticCurve:
    """
    Chooses the best elliptic curve for Elliptic Curve Diffie-Hellman
    key exchange, and provides a C{configureECDHCurve} method to set
    the curve, when appropriate, on a new L{OpenSSL.SSL.Context}.

    The C{configureECDHCurve} method will be set to one of the
    following based on the provided OpenSSL version and configuration:

        - L{_configureOpenSSL110}

        - L{_configureOpenSSL102}

        - L{_configureOpenSSL101}

        - L{_configureOpenSSL101NoCurves}.

    @param openSSLVersion: The OpenSSL version number.
    @type openSSLVersion: L{int}

    @see: L{OpenSSL.SSL.OPENSSL_VERSION_NUMBER}

    @param openSSLlib: The OpenSSL C{cffi} library module.
    @param openSSLlib: The OpenSSL L{crypto} module.

    @see: L{crypto}
    """

    def __init__(self, openSSLVersion, openSSLlib, openSSLcrypto):
        self._openSSLlib = openSSLlib
        self._openSSLcrypto = openSSLcrypto
        if openSSLVersion >= 0x10100000:
            self.configureECDHCurve = self._configureOpenSSL110
        elif openSSLVersion >= 0x10002000:
            self.configureECDHCurve = self._configureOpenSSL102
        else:
            try:
                self._ecCurve = openSSLcrypto.get_elliptic_curve(_defaultCurveName)
            except ValueError:
                # The get_elliptic_curve method raises a ValueError
                # when the curve does not exist.
                self.configureECDHCurve = self._configureOpenSSL101NoCurves
            else:
                self.configureECDHCurve = self._configureOpenSSL101

    def _configureOpenSSL110(self, ctx):
        """
        OpenSSL 1.1.0 Contexts are preconfigured with an optimal set
        of ECDH curves.  This method does nothing.

        @param ctx: L{OpenSSL.SSL.Context}
        """

    def _configureOpenSSL102(self, ctx):
        """
        Have the context automatically choose elliptic curves for
        ECDH.  Run on OpenSSL 1.0.2 and OpenSSL 1.1.0+, but only has
        an effect on OpenSSL 1.0.2.

        @param ctx: The context which .
        @type ctx: L{OpenSSL.SSL.Context}
        """
        ctxPtr = ctx._context
        try:
            self._openSSLlib.SSL_CTX_set_ecdh_auto(ctxPtr, True)
        except:
            pass

    def _configureOpenSSL101(self, ctx):
        """
        Set the default elliptic curve for ECDH on the context.  Only
        run on OpenSSL 1.0.1.

        @param ctx: The context on which to set the ECDH curve.
        @type ctx: L{OpenSSL.SSL.Context}
        """
        try:
            ctx.set_tmp_ecdh(self._ecCurve)
        except:
            pass

    def _configureOpenSSL101NoCurves(self, ctx):
        """
        No elliptic curves are available on OpenSSL 1.0.1. We can't
        set anything, so do nothing.

        @param ctx: The context on which to set the ECDH curve.
        @type ctx: L{OpenSSL.SSL.Context}
        """


<<<<<<< HEAD

=======
>>>>>>> 1dd5e23f
class OpenSSLDiffieHellmanParameters:
    """
    A representation of key generation parameters that are required for
    Diffie-Hellman key exchange.
    """

    def __init__(self, parameters):
        self._dhFile = parameters

    @classmethod
    def fromFile(cls, filePath):
        """
        Load parameters from a file.

        Such a file can be generated using the C{openssl} command line tool as
        following:

        C{openssl dhparam -out dh_param_2048.pem -2 2048}

        Please refer to U{OpenSSL's C{dhparam} documentation
        <http://www.openssl.org/docs/apps/dhparam.html>} for further details.

        @param filePath: A file containing parameters for Diffie-Hellman key
            exchange.
        @type filePath: L{FilePath <twisted.python.filepath.FilePath>}

        @return: An instance that loads its parameters from C{filePath}.
        @rtype: L{DiffieHellmanParameters
            <twisted.internet.ssl.DiffieHellmanParameters>}
        """
        return cls(filePath)


def _setAcceptableProtocols(context, acceptableProtocols):
    """
    Called to set up the L{OpenSSL.SSL.Context} for doing NPN and/or ALPN
    negotiation.

    @param context: The context which is set up.
    @type context: L{OpenSSL.SSL.Context}

    @param acceptableProtocols: The protocols this peer is willing to speak
        after the TLS negotiation has completed, advertised over both ALPN and
        NPN. If this argument is specified, and no overlap can be found with
        the other peer, the connection will fail to be established. If the
        remote peer does not offer NPN or ALPN, the connection will be
        established, but no protocol wil be negotiated. Protocols earlier in
        the list are preferred over those later in the list.
    @type acceptableProtocols: L{list} of L{bytes}
    """

    def protoSelectCallback(conn, protocols):
        """
        NPN client-side and ALPN server-side callback used to select
        the next protocol. Prefers protocols found earlier in
        C{_acceptableProtocols}.

        @param conn: The context which is set up.
        @type conn: L{OpenSSL.SSL.Connection}

        @param conn: Protocols advertised by the other side.
        @type conn: L{list} of L{bytes}
        """
        overlap = set(protocols) & set(acceptableProtocols)

        for p in acceptableProtocols:
            if p in overlap:
                return p
        else:
            return b""

    # If we don't actually have protocols to negotiate, don't set anything up.
    # Depending on OpenSSL version, failing some of the selection callbacks can
    # cause the handshake to fail, which is presumably not what was intended
    # here.
    if not acceptableProtocols:
        return

    supported = protocolNegotiationMechanisms()

    if supported & ProtocolNegotiationSupport.NPN:

        def npnAdvertiseCallback(conn):
            return acceptableProtocols

        context.set_npn_advertise_callback(npnAdvertiseCallback)
        context.set_npn_select_callback(protoSelectCallback)

    if supported & ProtocolNegotiationSupport.ALPN:
        context.set_alpn_select_callback(protoSelectCallback)
        context.set_alpn_protos(acceptableProtocols)<|MERGE_RESOLUTION|>--- conflicted
+++ resolved
@@ -28,19 +28,11 @@
     IOpenSSLContextFactory,
 )
 from twisted.python import log, util
-<<<<<<< HEAD
-from twisted.python.compat import nativeString, unicode
-=======
 from twisted.python.compat import nativeString
->>>>>>> 1dd5e23f
 from twisted.python.deprecate import _mutuallyExclusiveArguments, deprecated
 from twisted.python.failure import Failure
 from twisted.python.randbytes import secureRandom
 from ._idna import _idnaBytes
-<<<<<<< HEAD
-
-=======
->>>>>>> 1dd5e23f
 
 
 class TLSVersion(Names):
@@ -324,15 +316,8 @@
         for k, v in self.items():
             setattr(x509name, k, nativeString(v))
 
-<<<<<<< HEAD
-
-    def __repr__(self) -> str:
-        return '<DN %s>' % (dict.__repr__(self)[1:-1])
-
-=======
     def __repr__(self) -> str:
         return "<DN %s>" % (dict.__repr__(self)[1:-1])
->>>>>>> 1dd5e23f
 
     def __getattr__(self, attr):
         try:
@@ -368,18 +353,9 @@
                 l.append((label, nativeString(v)))
         lablen += 2
         for n, (label, attrib) in enumerate(l):
-<<<<<<< HEAD
-            l[n] = (label.rjust(lablen) + ': ' + attrib)
-        return '\n'.join(l)
-
-
-
-DN = DistinguishedName
-=======
             l[n] = label.rjust(lablen) + ": " + attrib
         return "\n".join(l)
 
->>>>>>> 1dd5e23f
 
 DN = DistinguishedName
 
@@ -449,13 +425,6 @@
     """
     An x509 certificate.
     """
-<<<<<<< HEAD
-    def __repr__(self) -> str:
-        return '<%s Subject=%s Issuer=%s>' % (self.__class__.__name__,
-                                              self.getSubject().commonName,
-                                              self.getIssuer().commonName)
-=======
->>>>>>> 1dd5e23f
 
     def __repr__(self) -> str:
         return "<%s Subject=%s Issuer=%s>" % (
@@ -468,10 +437,6 @@
         if isinstance(other, Certificate):
             return self.dump() == other.dump()
         return NotImplemented
-<<<<<<< HEAD
-
-=======
->>>>>>> 1dd5e23f
 
     @classmethod
     def load(Class, requestData, format=crypto.FILETYPE_ASN1, args=()):
@@ -623,11 +588,6 @@
     """
     An x509 certificate and private key.
     """
-<<<<<<< HEAD
-    def __repr__(self) -> str:
-        return Certificate.__repr__(self) + ' with ' + repr(self.privateKey)
-=======
->>>>>>> 1dd5e23f
 
     def __repr__(self) -> str:
         return Certificate.__repr__(self) + " with " + repr(self.privateKey)
@@ -768,15 +728,8 @@
         """
         return self.keyHash() == otherKey.keyHash()
 
-<<<<<<< HEAD
-
-    def __repr__(self) -> str:
-        return '<%s %s>' % (self.__class__.__name__, self.keyHash())
-
-=======
     def __repr__(self) -> str:
         return "<%s %s>" % (self.__class__.__name__, self.keyHash())
->>>>>>> 1dd5e23f
 
     def keyHash(self):
         """
@@ -811,18 +764,10 @@
     def dump(self, format=crypto.FILETYPE_ASN1):
         return crypto.dump_privatekey(format, self.original)
 
-<<<<<<< HEAD
-
-=======
->>>>>>> 1dd5e23f
     @deprecated(Version("Twisted", 15, 0, 0), "a real persistence system")
     def __getstate__(self):
         return self.dump()
 
-<<<<<<< HEAD
-
-=======
->>>>>>> 1dd5e23f
     @deprecated(Version("Twisted", 15, 0, 0), "a real persistence system")
     def __setstate__(self, state):
         self.__init__(crypto.load_privatekey(crypto.FILETYPE_ASN1, state))
@@ -930,14 +875,8 @@
     def selfSignedCert(self, serialNumber, **kw):
         dn = DN(**kw)
         return PrivateCertificate.fromCertificateAndKeyPair(
-<<<<<<< HEAD
-            self.signRequestObject(dn, self.requestObject(dn), serialNumber),
-            self)
-
-=======
             self.signRequestObject(dn, self.requestObject(dn), serialNumber), self
         )
->>>>>>> 1dd5e23f
 
 
 class IOpenSSLTrustRoot(Interface):
@@ -1780,10 +1719,6 @@
         C{u"ECDHE-RSA-AES256-GCM-SHA384"}.
     @type fullName: L{unicode}
     """
-<<<<<<< HEAD
-    fullName = attr.ib()
-=======
->>>>>>> 1dd5e23f
 
     fullName = attr.ib()
 
@@ -1818,30 +1753,16 @@
         # consists only of these after a call to set_cipher_list.
         if not e.args[0]:
             return tuple()
-<<<<<<< HEAD
-        if e.args[0][0][2] == 'no cipher match':
-=======
         if e.args[0][0][2] == "no cipher match":
->>>>>>> 1dd5e23f
             return tuple()
         else:
             raise
     conn = SSL.Connection(ctx, None)
     ciphers = conn.get_cipher_list()
-<<<<<<< HEAD
-    if isinstance(ciphers[0], unicode):
-        return tuple(OpenSSLCipher(cipher) for cipher in ciphers)
-    else:
-        return tuple(
-            OpenSSLCipher(cipher.decode('ascii')) for cipher in ciphers
-        )
-
-=======
     if isinstance(ciphers[0], str):
         return tuple(OpenSSLCipher(cipher) for cipher in ciphers)
     else:
         return tuple(OpenSSLCipher(cipher.decode("ascii")) for cipher in ciphers)
->>>>>>> 1dd5e23f
 
 
 @lru_cache(maxsize=128)
@@ -1852,24 +1773,12 @@
 
     @param wantedCiphers: The ciphers we want to use.
     @type wantedCiphers: L{tuple} of L{OpenSSLCipher}
-<<<<<<< HEAD
 
     @param availableCiphers: The ciphers we have available to use.
     @type availableCiphers: L{tuple} of L{OpenSSLCipher}
 
     @rtype: L{tuple} of L{OpenSSLCipher}
     """
-    return tuple(
-        [cipher for cipher in wantedCiphers if cipher in availableCiphers]
-    )
-=======
->>>>>>> 1dd5e23f
-
-    @param availableCiphers: The ciphers we have available to use.
-    @type availableCiphers: L{tuple} of L{OpenSSLCipher}
-
-    @rtype: L{tuple} of L{OpenSSLCipher}
-    """
     return tuple([cipher for cipher in wantedCiphers if cipher in availableCiphers])
 
 
@@ -1878,21 +1787,12 @@
     """
     A representation of ciphers that are acceptable for TLS connections.
     """
-<<<<<<< HEAD
+
     def __init__(self, ciphers):
         self._ciphers = tuple(ciphers)
-=======
->>>>>>> 1dd5e23f
-
-    def __init__(self, ciphers):
-        self._ciphers = tuple(ciphers)
 
     def selectCiphers(self, availableCiphers):
         return _selectCiphers(self._ciphers, tuple(availableCiphers))
-<<<<<<< HEAD
-
-=======
->>>>>>> 1dd5e23f
 
     @classmethod
     def fromOpenSSLCipherString(cls, cipherString):
@@ -1945,10 +1845,6 @@
 _defaultCurveName = "prime256v1"
 
 
-<<<<<<< HEAD
-
-=======
->>>>>>> 1dd5e23f
 class _ChooseDiffieHellmanEllipticCurve:
     """
     Chooses the best elliptic curve for Elliptic Curve Diffie-Hellman
@@ -2040,10 +1936,6 @@
         """
 
 
-<<<<<<< HEAD
-
-=======
->>>>>>> 1dd5e23f
 class OpenSSLDiffieHellmanParameters:
     """
     A representation of key generation parameters that are required for
