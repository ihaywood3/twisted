--- conflicted
+++ resolved
@@ -394,19 +394,6 @@
         # ITransport.getPeer
         raise NotImplementedError("Unimplemented: Process.getPeer")
 
-<<<<<<< HEAD
-    def getHost(self):
-        # ITransport.getHost
-        raise NotImplementedError("Unimplemented: Process.getHost")
-
-
-    def getPeer(self):
-        # ITransport.getPeer
-        raise NotImplementedError("Unimplemented: Process.getPeer")
-
-
-=======
->>>>>>> 1dd5e23f
     def __repr__(self) -> str:
         """
         Return a string representation of the process.
