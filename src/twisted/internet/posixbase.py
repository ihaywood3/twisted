--- conflicted
+++ resolved
@@ -73,10 +73,6 @@
         win32process = None
 
 
-<<<<<<< HEAD
-
-=======
->>>>>>> 1dd5e23f
 class _IWaker(Interface):
     """
     Interface to wake up the event loop based on the self-pipe trick.
@@ -87,12 +83,8 @@
 
     This is used by threads or signals to wake up the event loop.
     """
-<<<<<<< HEAD
-    disconnected = Attribute('')
-=======
 
     disconnected = Attribute("")
->>>>>>> 1dd5e23f
 
     def wakeUp():
         """
@@ -110,10 +102,6 @@
         """
 
 
-<<<<<<< HEAD
-
-=======
->>>>>>> 1dd5e23f
 @implementer(_IWaker)
 class _SocketWaker(log.Logger):
     """
@@ -150,7 +138,6 @@
             if e.args[0] != errno.WSAEWOULDBLOCK:
                 raise
 
-
     def doRead(self):
         """
         Read some data from my connection.
@@ -160,16 +147,11 @@
         except socket.error:
             pass
 
-
     def connectionLost(self, reason):
         self.r.close()
         self.w.close()
 
 
-<<<<<<< HEAD
-
-=======
->>>>>>> 1dd5e23f
 class _FDWaker(log.Logger):
     """
     The I{self-pipe trick<http://cr.yp.to/docs/selfpipe.html>}, used to wake
@@ -218,10 +200,6 @@
         del self.i, self.o
 
 
-<<<<<<< HEAD
-
-=======
->>>>>>> 1dd5e23f
 @implementer(_IWaker)
 class _UnixWaker(_FDWaker):
     """
@@ -244,20 +222,11 @@
                     raise
 
 
-<<<<<<< HEAD
-
-if platformType == 'posix':
-=======
 if platformType == "posix":
->>>>>>> 1dd5e23f
     _Waker = _UnixWaker
 else:
     # Primarily Windows and Jython.
     _Waker = _SocketWaker  # type: ignore[misc,assignment]
-<<<<<<< HEAD
-
-=======
->>>>>>> 1dd5e23f
 
 
 class _SIGCHLDWaker(_FDWaker):
@@ -296,11 +265,6 @@
         process.reapAllProcesses()
 
 
-<<<<<<< HEAD
-
-
-=======
->>>>>>> 1dd5e23f
 class _DisconnectSelectableMixin:
     """
     Mixin providing the C{_disconnectSelectable} method.
