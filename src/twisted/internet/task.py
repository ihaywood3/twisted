--- conflicted
+++ resolved
@@ -272,11 +272,7 @@
         self.call = self.clock.callLater(howLong(), self)
 
     def __repr__(self) -> str:
-<<<<<<< HEAD
-        if hasattr(self.f, '__qualname__'):
-=======
         if hasattr(self.f, "__qualname__"):
->>>>>>> 1dd5e23f
             func = self.f.__qualname__
         elif hasattr(self.f, "__name__"):
             func = self.f.__name__
@@ -342,10 +338,6 @@
     """
 
 
-<<<<<<< HEAD
-
-=======
->>>>>>> 1dd5e23f
 class _Timer:
     MAX_SLICE = 0.01
 
@@ -767,21 +759,10 @@
         """
         self.calls.sort(key=lambda a: a.getTime())
 
-<<<<<<< HEAD
-
-=======
->>>>>>> 1dd5e23f
     def callLater(self, delay, callable: Callable[..., Any], *args, **kw):
         """
         See L{twisted.internet.interfaces.IReactorTime.callLater}.
         """
-<<<<<<< HEAD
-        dc = base.DelayedCall(self.seconds() + delay,
-                              callable, args, kw,
-                              self.calls.remove,
-                              lambda c: None,
-                              self.seconds)
-=======
         dc = base.DelayedCall(
             self.seconds() + delay,
             callable,
@@ -791,7 +772,6 @@
             lambda c: None,
             self.seconds,
         )
->>>>>>> 1dd5e23f
         self.calls.append(dc)
         self._sortCalls()
         return dc
