# Copyright (c) Twisted Matrix Laboratories.
# See LICENSE for details.

"""
Abstract file handle class
"""

from twisted.internet import main, error, interfaces
from twisted.internet.abstract import _ConsumerMixin, _LogOwner, _dataMustBeBytes
from twisted.python import failure

from zope.interface import implementer
import errno

from twisted.internet.iocpreactor.const import ERROR_HANDLE_EOF
from twisted.internet.iocpreactor.const import ERROR_IO_PENDING
from twisted.internet.iocpreactor import iocpsupport as _iocp


@implementer(
    interfaces.IPushProducer,
    interfaces.IConsumer,
    interfaces.ITransport,
    interfaces.IHalfCloseableDescriptor,
)
class FileHandle(_ConsumerMixin, _LogOwner):
    """
    File handle that can read and write asynchronously
    """

    # read stuff
    maxReadBuffers = 16
    readBufferSize = 4096
    reading = False
    dynamicReadBuffers = True  # set this to false if subclass doesn't do iovecs
    _readNextBuffer = 0
    _readSize = 0  # how much data we have in the read buffer
    _readScheduled = None
    _readScheduledInOS = False

    def startReading(self):
        self.reactor.addActiveHandle(self)
        if not self._readScheduled and not self.reading:
            self.reading = True
            self._readScheduled = self.reactor.callLater(0, self._resumeReading)

    def stopReading(self):
        if self._readScheduled:
            self._readScheduled.cancel()
            self._readScheduled = None
        self.reading = False

    def _resumeReading(self):
        self._readScheduled = None
        if self._dispatchData() and not self._readScheduledInOS:
            self.doRead()

    def _dispatchData(self):
        """
        Dispatch previously read data. Return True if self.reading and we don't
        have any more data
        """
        if not self._readSize:
            return self.reading
        size = self._readSize
        full_buffers = size // self.readBufferSize
        while self._readNextBuffer < full_buffers:
            self.dataReceived(self._readBuffers[self._readNextBuffer])
            self._readNextBuffer += 1
            if not self.reading:
                return False
        remainder = size % self.readBufferSize
        if remainder:
            self.dataReceived(self._readBuffers[full_buffers][0:remainder])
        if self.dynamicReadBuffers:
            total_buffer_size = self.readBufferSize * len(self._readBuffers)
            # we have one buffer too many
            if size < total_buffer_size - self.readBufferSize:
                del self._readBuffers[-1]
            # we filled all buffers, so allocate one more
            elif (
                size == total_buffer_size
                and len(self._readBuffers) < self.maxReadBuffers
            ):
                self._readBuffers.append(bytearray(self.readBufferSize))
        self._readNextBuffer = 0
        self._readSize = 0
        return self.reading

    def _cbRead(self, rc, data, evt):
        self._readScheduledInOS = False
        if self._handleRead(rc, data, evt):
            self.doRead()

    def _handleRead(self, rc, data, evt):
        """
        Returns False if we should stop reading for now
        """
        if self.disconnected:
            return False
        # graceful disconnection
        if (not (rc or data)) or rc in (errno.WSAEDISCON, ERROR_HANDLE_EOF):
            self.reactor.removeActiveHandle(self)
            self.readConnectionLost(failure.Failure(main.CONNECTION_DONE))
            return False
        # XXX: not handling WSAEWOULDBLOCK
        # ("too many outstanding overlapped I/O requests")
        elif rc:
            self.connectionLost(
                failure.Failure(
                    error.ConnectionLost(
                        "read error -- %s (%s)"
                        % (errno.errorcode.get(rc, "unknown"), rc)
                    )
                )
            )
            return False
        else:
            assert self._readSize == 0
            assert self._readNextBuffer == 0
            self._readSize = data
            return self._dispatchData()

    def doRead(self):
        evt = _iocp.Event(self._cbRead, self)

        evt.buff = buff = self._readBuffers
        rc, numBytesRead = self.readFromHandle(buff, evt)

        if not rc or rc == ERROR_IO_PENDING:
            self._readScheduledInOS = True
        else:
            self._handleRead(rc, numBytesRead, evt)

    def readFromHandle(self, bufflist, evt):
        raise NotImplementedError()  # TODO: this should default to ReadFile

    def dataReceived(self, data):
        raise NotImplementedError

    def readConnectionLost(self, reason):
        self.connectionLost(reason)

    # write stuff
    dataBuffer = b""
    offset = 0
    writing = False
    _writeScheduled = None
    _writeDisconnecting = False
    _writeDisconnected = False
    writeBufferSize = 2 ** 2 ** 2 ** 2

    def loseWriteConnection(self):
        self._writeDisconnecting = True
        self.startWriting()

    def _closeWriteConnection(self):
        # override in subclasses
        pass

    def writeConnectionLost(self, reason):
        # in current code should never be called
        self.connectionLost(reason)

    def startWriting(self):
        self.reactor.addActiveHandle(self)

        if not self._writeScheduled and not self.writing:
            self.writing = True
            self._writeScheduled = self.reactor.callLater(0, self._resumeWriting)

    def stopWriting(self):
        if self._writeScheduled:
            self._writeScheduled.cancel()
            self._writeScheduled = None
        self.writing = False

    def _resumeWriting(self):
        self._writeScheduled = None
        self.doWrite()

    def _cbWrite(self, rc, numBytesWritten, evt):
        if self._handleWrite(rc, numBytesWritten, evt):
            self.doWrite()

    def _handleWrite(self, rc, numBytesWritten, evt):
        """
        Returns false if we should stop writing for now
        """
        if self.disconnected or self._writeDisconnected:
            return False
        # XXX: not handling WSAEWOULDBLOCK
        # ("too many outstanding overlapped I/O requests")
        if rc:
            self.connectionLost(
                failure.Failure(
                    error.ConnectionLost(
                        "write error -- %s (%s)"
                        % (errno.errorcode.get(rc, "unknown"), rc)
                    )
                )
            )
            return False
        else:
            self.offset += numBytesWritten
            # If there is nothing left to send,
            if self.offset == len(self.dataBuffer) and not self._tempDataLen:
                self.dataBuffer = b""
                self.offset = 0
                # stop writing
                self.stopWriting()
                # If I've got a producer who is supposed to supply me with data
                if self.producer is not None and (
                    (not self.streamingProducer) or self.producerPaused
                ):
                    # tell them to supply some more.
                    self.producerPaused = True
                    self.producer.resumeProducing()
                elif self.disconnecting:
                    # But if I was previously asked to let the connection die,
                    # do so.
                    self.connectionLost(failure.Failure(main.CONNECTION_DONE))
                elif self._writeDisconnecting:
                    # I was previously asked to half-close the connection.
                    self._writeDisconnected = True
                    self._closeWriteConnection()
                return False
            else:
                return True

    def doWrite(self):
        if len(self.dataBuffer) - self.offset < self.SEND_LIMIT:
            # If there is currently less than SEND_LIMIT bytes left to send
            # in the string, extend it with the array data.
            self.dataBuffer = self.dataBuffer[self.offset :] + b"".join(
                self._tempDataBuffer
            )
            self.offset = 0
            self._tempDataBuffer = []
            self._tempDataLen = 0

        evt = _iocp.Event(self._cbWrite, self)

        # Send as much data as you can.
        if self.offset:
            sendView = memoryview(self.dataBuffer)
            evt.buff = buff = sendView[self.offset :]
        else:
            evt.buff = buff = self.dataBuffer
        rc, data = self.writeToHandle(buff, evt)
        if rc and rc != ERROR_IO_PENDING:
            self._handleWrite(rc, data, evt)

    def writeToHandle(self, buff, evt):
        raise NotImplementedError()  # TODO: this should default to WriteFile

    def write(self, data):
        """Reliably write some data.

        The data is buffered until his file descriptor is ready for writing.
        """
        _dataMustBeBytes(data)
        if not self.connected or self._writeDisconnected:
            return
        if data:
            self._tempDataBuffer.append(data)
            self._tempDataLen += len(data)
            if self.producer is not None and self.streamingProducer:
                if len(self.dataBuffer) + self._tempDataLen > self.writeBufferSize:
                    self.producerPaused = True
                    self.producer.pauseProducing()
            self.startWriting()

    def writeSequence(self, iovec):
        for i in iovec:
            _dataMustBeBytes(i)
        if not self.connected or not iovec or self._writeDisconnected:
            return
        self._tempDataBuffer.extend(iovec)
        for i in iovec:
            self._tempDataLen += len(i)
        if self.producer is not None and self.streamingProducer:
            if len(self.dataBuffer) + self._tempDataLen > self.writeBufferSize:
                self.producerPaused = True
                self.producer.pauseProducing()
        self.startWriting()

    # general stuff
    connected = False
    disconnected = False
    disconnecting = False
    logstr = "Uninitialized"

    SEND_LIMIT = 128 * 1024

    def __init__(self, reactor=None):
        if not reactor:
            from twisted.internet import reactor
        self.reactor = reactor
        self._tempDataBuffer = []  # will be added to dataBuffer in doWrite
        self._tempDataLen = 0
        self._readBuffers = [bytearray(self.readBufferSize)]

    def connectionLost(self, reason):
        """
        The connection was lost.

        This is called when the connection on a selectable object has been
        lost.  It will be called whether the connection was closed explicitly,
        an exception occurred in an event handler, or the other end of the
        connection closed it first.

        Clean up state here, but make sure to call back up to FileDescriptor.
        """

        self.disconnected = True
        self.connected = False
        if self.producer is not None:
            self.producer.stopProducing()
            self.producer = None
        self.stopReading()
        self.stopWriting()
        self.reactor.removeActiveHandle(self)

    def getFileHandle(self):
        return -1

    def loseConnection(self, _connDone=failure.Failure(main.CONNECTION_DONE)):
        """
        Close the connection at the next available opportunity.

        Call this to cause this FileDescriptor to lose its connection.  It will
        first write any data that it has buffered.

        If there is data buffered yet to be written, this method will cause the
        transport to lose its connection as soon as it's done flushing its
        write buffer.  If you have a producer registered, the connection won't
        be closed until the producer is finished. Therefore, make sure you
        unregister your producer when it's finished, or the connection will
        never close.
        """

        if self.connected and not self.disconnecting:
            if self._writeDisconnected:
                # doWrite won't trigger the connection close anymore
                self.stopReading()
                self.stopWriting
                self.connectionLost(_connDone)
            else:
                self.stopReading()
                self.startWriting()
                self.disconnecting = 1

    # Producer/consumer implementation

    def stopConsuming(self):
        """
        Stop consuming data.

        This is called when a producer has lost its connection, to tell the
        consumer to go lose its connection (and break potential circular
        references).
        """
        self.unregisterProducer()
        self.loseConnection()

    # producer interface implementation

    def resumeProducing(self):
        if self.connected and not self.disconnecting:
            self.startReading()

    def pauseProducing(self):
        self.stopReading()

    def stopProducing(self):
        self.loseConnection()

    def getHost(self):
        # ITransport.getHost
        raise NotImplementedError()

    def getPeer(self):
        # ITransport.getPeer
        raise NotImplementedError()


<<<<<<< HEAD
    def getHost(self):
        # ITransport.getHost
        raise NotImplementedError()


    def getPeer(self):
        # ITransport.getPeer
        raise NotImplementedError()



__all__ = ['FileHandle']
=======
__all__ = ["FileHandle"]
>>>>>>> 1dd5e23f
<|MERGE_RESOLUTION|>--- conflicted
+++ resolved
@@ -385,19 +385,4 @@
         raise NotImplementedError()
 
 
-<<<<<<< HEAD
-    def getHost(self):
-        # ITransport.getHost
-        raise NotImplementedError()
-
-
-    def getPeer(self):
-        # ITransport.getPeer
-        raise NotImplementedError()
-
-
-
-__all__ = ['FileHandle']
-=======
-__all__ = ["FileHandle"]
->>>>>>> 1dd5e23f
+__all__ = ["FileHandle"]