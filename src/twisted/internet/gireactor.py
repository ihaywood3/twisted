# Copyright (c) Twisted Matrix Laboratories.
# See LICENSE for details.

"""
This module provides support for Twisted to interact with the glib
mainloop via GObject Introspection.

In order to use this support, simply do the following::

    from twisted.internet import gireactor
    gireactor.install()

If you wish to use a GApplication, register it with the reactor::

    from twisted.internet import reactor
    reactor.registerGApplication(app)

Then use twisted.internet APIs as usual.

On Python 3, pygobject v3.4 or later is required.
"""


from twisted.internet.error import ReactorAlreadyRunning
from twisted.internet import _glibbase
from twisted.python import runtime
import gi.pygtkcompat
from gi.repository import GLib

# We require a sufficiently new version of pygobject, so always exists:
_pygtkcompatPresent = True
<<<<<<< HEAD

# Newer version of gi, so we can try to initialize compatibility layer; if
# real pygtk was already imported we'll get ImportError at this point
# rather than segfault, so unconditional import is fine.
gi.pygtkcompat.enable()
# At this point importing gobject will get you gi version, and importing
# e.g. gtk will either fail in non-segfaulty way or use gi version if user
# does gi.pygtkcompat.enable_gtk(). So, no need to prevent imports of
# old school pygtk modules.
if getattr(GLib, "threads_init", None) is not None:
    GLib.threads_init()
=======
>>>>>>> 1dd5e23f

# Newer version of gi, so we can try to initialize compatibility layer; if
# real pygtk was already imported we'll get ImportError at this point
# rather than segfault, so unconditional import is fine.
gi.pygtkcompat.enable()
# At this point importing gobject will get you gi version, and importing
# e.g. gtk will either fail in non-segfaulty way or use gi version if user
# does gi.pygtkcompat.enable_gtk(). So, no need to prevent imports of
# old school pygtk modules.
if getattr(GLib, "threads_init", None) is not None:
    GLib.threads_init()


class GIReactor(_glibbase.GlibReactorBase):
    """
    GObject-introspection event loop reactor.

    @ivar _gapplication: A C{Gio.Application} instance that was registered
        with C{registerGApplication}.
    """

    _POLL_DISCONNECTED = (
        GLib.IOCondition.HUP | GLib.IOCondition.ERR | GLib.IOCondition.NVAL
    )
    _POLL_IN = GLib.IOCondition.IN
    _POLL_OUT = GLib.IOCondition.OUT

    # glib's iochannel sources won't tell us about any events that we haven't
    # asked for, even if those events aren't sensible inputs to the poll()
    # call.
    INFLAGS = _POLL_IN | _POLL_DISCONNECTED
    OUTFLAGS = _POLL_OUT | _POLL_DISCONNECTED

    # By default no Application is registered:
    _gapplication = None

    def __init__(self, useGtk=False):
        _gtk = None
        if useGtk is True:
            from gi.repository import Gtk as _gtk

        _glibbase.GlibReactorBase.__init__(self, GLib, _gtk, useGtk=useGtk)

    def registerGApplication(self, app):
        """
        Register a C{Gio.Application} or C{Gtk.Application}, whose main loop
        will be used instead of the default one.

        We will C{hold} the application so it doesn't exit on its own. In
        versions of C{python-gi} 3.2 and later, we exit the event loop using
        the C{app.quit} method which overrides any holds. Older versions are
        not supported.
        """
        if self._gapplication is not None:
            raise RuntimeError("Can't register more than one application instance.")
        if self._started:
            raise ReactorAlreadyRunning(
                "Can't register application after reactor was started."
            )
        if not hasattr(app, "quit"):
            raise RuntimeError(
                "Application registration is not supported in"
                " versions of PyGObject prior to 3.2."
            )
        self._gapplication = app

        def run():
            app.hold()
            app.run(None)

        self._run = run

        self._crash = app.quit


class PortableGIReactor(_glibbase.PortableGlibReactorBase):
    """
    Portable GObject Introspection event loop reactor.
    """

    def __init__(self, useGtk=False):
        _gtk = None
        if useGtk is True:
            from gi.repository import Gtk as _gtk

        _glibbase.PortableGlibReactorBase.__init__(self, GLib, _gtk, useGtk=useGtk)

    def registerGApplication(self, app):
        """
        Register a C{Gio.Application} or C{Gtk.Application}, whose main loop
        will be used instead of the default one.
        """
        raise NotImplementedError("GApplication is not currently supported on Windows.")


def install(useGtk=False):
    """
    Configure the twisted mainloop to be run inside the glib mainloop.

    @param useGtk: should GTK+ rather than glib event loop be
        used (this will be slightly slower but does support GUI).
    """
    if runtime.platform.getType() == "posix":
        reactor = GIReactor(useGtk=useGtk)
    else:
        reactor = PortableGIReactor(useGtk=useGtk)

    from twisted.internet.main import installReactor

    installReactor(reactor)
    return reactor


__all__ = ["install"]<|MERGE_RESOLUTION|>--- conflicted
+++ resolved
@@ -29,20 +29,6 @@
 
 # We require a sufficiently new version of pygobject, so always exists:
 _pygtkcompatPresent = True
-<<<<<<< HEAD
-
-# Newer version of gi, so we can try to initialize compatibility layer; if
-# real pygtk was already imported we'll get ImportError at this point
-# rather than segfault, so unconditional import is fine.
-gi.pygtkcompat.enable()
-# At this point importing gobject will get you gi version, and importing
-# e.g. gtk will either fail in non-segfaulty way or use gi version if user
-# does gi.pygtkcompat.enable_gtk(). So, no need to prevent imports of
-# old school pygtk modules.
-if getattr(GLib, "threads_init", None) is not None:
-    GLib.threads_init()
-=======
->>>>>>> 1dd5e23f
 
 # Newer version of gi, so we can try to initialize compatibility layer; if
 # real pygtk was already imported we'll get ImportError at this point
