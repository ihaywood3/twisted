# -*- test-case-name: twisted.test.test_defer -*-
# Copyright (c) Twisted Matrix Laboratories.
# See LICENSE for details.

"""
Support for results that aren't immediately available.

Maintainer: Glyph Lefkowitz

@var _NO_RESULT: The result used to represent the fact that there is no
    result. B{Never ever ever use this as an actual result for a Deferred}.  You
    have been warned.

@var _CONTINUE: A marker left in L{Deferred.callback}s to indicate a Deferred
    chain.  Always accompanied by a Deferred instance in the args tuple pointing
    at the Deferred which is chained to the Deferred which has this marker.
"""


import attr
import traceback
import types
import warnings
from asyncio import iscoroutine
from sys import exc_info, version_info
from functools import wraps
from incremental import Version
from asyncio import iscoroutine

# Twisted imports
from twisted.python.compat import cmp, comparable
from twisted.python import lockfile, failure
from twisted.logger import Logger
from twisted.python.deprecate import warnAboutFunction, deprecated

try:
    from contextvars import copy_context as _copy_context

    _contextvarsSupport = True
except ImportError:
    _contextvarsSupport = False

    class _NoContext:
        @staticmethod
        def run(f, *args, **kwargs):
            return f(*args, **kwargs)

    # typing ignored due to:
    # https://github.com/python/typeshed/issues/4249
    def _copy_context():  # type: ignore[misc]
        return _NoContext


log = Logger()


class AlreadyCalledError(Exception):
    pass


class CancelledError(Exception):
    """
    This error is raised by default when a L{Deferred} is cancelled.
    """


class TimeoutError(Exception):
    """
    This error is raised by default when a L{Deferred} times out.
    """


def logError(err):
    """
    Log and return failure.

    This method can be used as an errback that passes the failure on to the
    next errback unmodified. Note that if this is the last errback, and the
    deferred gets garbage collected after being this errback has been called,
    the clean up code logs it again.
    """
    log.failure(None, err)
    return err


def succeed(result):
    """
    Return a L{Deferred} that has already had C{.callback(result)} called.

    This is useful when you're writing synchronous code to an
    asynchronous interface: i.e., some code is calling you expecting a
    L{Deferred} result, but you don't actually need to do anything
    asynchronous. Just return C{defer.succeed(theResult)}.

    See L{fail} for a version of this function that uses a failing
    L{Deferred} rather than a successful one.

    @param result: The result to give to the Deferred's 'callback'
           method.

    @rtype: L{Deferred}
    """
    d = Deferred()
    d.callback(result)
    return d


def fail(result=None):
    """
    Return a L{Deferred} that has already had C{.errback(result)} called.

    See L{succeed}'s docstring for rationale.

    @param result: The same argument that L{Deferred.errback} takes.

    @raise NoCurrentExceptionError: If C{result} is L{None} but there is no
        current exception state.

    @rtype: L{Deferred}
    """
    d = Deferred()
    d.errback(result)
    return d


def execute(callable, *args, **kw):
    """
    Create a L{Deferred} from a callable and arguments.

    Call the given function with the given arguments.  Return a L{Deferred}
    which has been fired with its callback as the result of that invocation
    or its C{errback} with a L{Failure} for the exception thrown.
    """
    try:
        result = callable(*args, **kw)
    except:
        return fail()
    else:
        return succeed(result)


def maybeDeferred(f, *args, **kw):
    """
    Invoke a function that may or may not return a L{Deferred}.

    Call the given function with the given arguments.  If the returned
    object is a L{Deferred}, return it.  If the returned object is a L{Failure},
    wrap it with L{fail} and return it.  Otherwise, wrap it in L{succeed} and
    return it.  If an exception is raised, convert it to a L{Failure}, wrap it
    in L{fail}, and then return it.

    @type f: Any callable
    @param f: The callable to invoke

    @param args: The arguments to pass to C{f}
    @param kw: The keyword arguments to pass to C{f}

    @rtype: L{Deferred}
    @return: The result of the function call, wrapped in a L{Deferred} if
    necessary.
    """
    try:
        result = f(*args, **kw)
    except:
        return fail(failure.Failure(captureVars=Deferred.debug))

    if isinstance(result, Deferred):
        return result
    elif isinstance(result, failure.Failure):
        return fail(result)
    else:
        return succeed(result)


@deprecated(
    Version("Twisted", 17, 1, 0),
    replacement="twisted.internet.defer.Deferred.addTimeout",
)
def timeout(deferred):
    deferred.errback(failure.Failure(TimeoutError("Callback timed out")))


def passthru(arg):
    return arg


def setDebugging(on):
    """
    Enable or disable L{Deferred} debugging.

    When debugging is on, the call stacks from creation and invocation are
    recorded, and added to any L{AlreadyCalledError}s we raise.
    """
    Deferred.debug = bool(on)


def getDebugging():
    """
    Determine whether L{Deferred} debugging is enabled.
    """
    return Deferred.debug


# See module docstring.
_NO_RESULT = object()
_CONTINUE = object()


class Deferred:
    """
    This is a callback which will be put off until later.

    Why do we want this? Well, in cases where a function in a threaded
    program would block until it gets a result, for Twisted it should
    not block. Instead, it should return a L{Deferred}.

    This can be implemented for protocols that run over the network by
    writing an asynchronous protocol for L{twisted.internet}. For methods
    that come from outside packages that are not under our control, we use
    threads (see for example L{twisted.enterprise.adbapi}).

    For more information about Deferreds, see doc/core/howto/defer.html or
    U{http://twistedmatrix.com/documents/current/core/howto/defer.html}

    When creating a Deferred, you may provide a canceller function, which
    will be called by d.cancel() to let you do any clean-up necessary if the
    user decides not to wait for the deferred to complete.

    @ivar called: A flag which is C{False} until either C{callback} or
        C{errback} is called and afterwards always C{True}.
    @type called: L{bool}

    @ivar paused: A counter of how many unmatched C{pause} calls have been made
        on this instance.
    @type paused: L{int}

    @ivar _suppressAlreadyCalled: A flag used by the cancellation mechanism
        which is C{True} if the Deferred has no canceller and has been
        cancelled, C{False} otherwise.  If C{True}, it can be expected that
        C{callback} or C{errback} will eventually be called and the result
        should be silently discarded.
    @type _suppressAlreadyCalled: L{bool}

    @ivar _runningCallbacks: A flag which is C{True} while this instance is
        executing its callback chain, used to stop recursive execution of
        L{_runCallbacks}
    @type _runningCallbacks: L{bool}

    @ivar _chainedTo: If this L{Deferred} is waiting for the result of another
        L{Deferred}, this is a reference to the other Deferred.  Otherwise,
        L{None}.
    """

    called = False
    paused = False
    _debugInfo = None
    _suppressAlreadyCalled = False

    # Are we currently running a user-installed callback?  Meant to prevent
    # recursive running of callbacks when a reentrant call to add a callback is
    # used.
    _runningCallbacks = False

    # Keep this class attribute for now, for compatibility with code that
    # sets it directly.
    debug = False

    _chainedTo = None

    def __init__(self, canceller=None):
        """
        Initialize a L{Deferred}.

        @param canceller: a callable used to stop the pending operation
            scheduled by this L{Deferred} when L{Deferred.cancel} is invoked.
            The canceller will be passed the deferred whose cancelation is
            requested (i.e., self).

            If a canceller is not given, or does not invoke its argument's
            C{callback} or C{errback} method, L{Deferred.cancel} will
            invoke L{Deferred.errback} with a L{CancelledError}.

            Note that if a canceller is not given, C{callback} or
            C{errback} may still be invoked exactly once, even though
            defer.py will have already invoked C{errback}, as described
            above.  This allows clients of code which returns a L{Deferred}
            to cancel it without requiring the L{Deferred} instantiator to
            provide any specific implementation support for cancellation.
            New in 10.1.

        @type canceller: a 1-argument callable which takes a L{Deferred}. The
            return result is ignored.
        """
        self.callbacks = []
        self._canceller = canceller
        if self.debug:
            self._debugInfo = DebugInfo()
            self._debugInfo.creator = traceback.format_stack()[:-1]

    def addCallbacks(
        self,
        callback,
        errback=None,
        callbackArgs=None,
        callbackKeywords=None,
        errbackArgs=None,
        errbackKeywords=None,
    ):
        """
        Add a pair of callbacks (success and error) to this L{Deferred}.

        These will be executed when the 'master' callback is run.

        @return: C{self}.
        @rtype: a L{Deferred}
        """
        assert callable(callback)
        assert errback is None or callable(errback)
        cbs = (
            (callback, callbackArgs, callbackKeywords),
            (errback or (passthru), errbackArgs, errbackKeywords),
        )
        self.callbacks.append(cbs)

        if self.called:
            self._runCallbacks()
        return self

    def addCallback(self, callback, *args, **kw):
        """
        Convenience method for adding just a callback.

        See L{addCallbacks}.
        """
        return self.addCallbacks(callback, callbackArgs=args, callbackKeywords=kw)

    def addErrback(self, errback, *args, **kw):
        """
        Convenience method for adding just an errback.

        See L{addCallbacks}.
        """
        return self.addCallbacks(
            passthru, errback, errbackArgs=args, errbackKeywords=kw
        )

    def addBoth(self, callback, *args, **kw):
        """
        Convenience method for adding a single callable as both a callback
        and an errback.

        See L{addCallbacks}.
        """
        return self.addCallbacks(
            callback,
            callback,
            callbackArgs=args,
            errbackArgs=args,
            callbackKeywords=kw,
            errbackKeywords=kw,
        )

    def addTimeout(self, timeout, clock, onTimeoutCancel=None):
        """
        Time out this L{Deferred} by scheduling it to be cancelled after
        C{timeout} seconds.

        The timeout encompasses all the callbacks and errbacks added to this
        L{defer.Deferred} before the call to L{addTimeout}, and none added
        after the call.

        If this L{Deferred} gets timed out, it errbacks with a L{TimeoutError},
        unless a cancelable function was passed to its initialization or unless
        a different C{onTimeoutCancel} callable is provided.

        @param timeout: number of seconds to wait before timing out this
            L{Deferred}
        @type timeout: L{int}

        @param clock: The object which will be used to schedule the timeout.
        @type clock: L{twisted.internet.interfaces.IReactorTime}

        @param onTimeoutCancel: A callable which is called immediately after
            this L{Deferred} times out, and not if this L{Deferred} is
            otherwise cancelled before the timeout. It takes an arbitrary
            value, which is the value of this L{Deferred} at that exact point
            in time (probably a L{CancelledError} L{Failure}), and the
            C{timeout}.  The default callable (if none is provided) will
            translate a L{CancelledError} L{Failure} into a L{TimeoutError}.
        @type onTimeoutCancel: L{callable}

        @return: C{self}.
        @rtype: a L{Deferred}

        @since: 16.5
        """
        timedOut = [False]

        def timeItOut():
            timedOut[0] = True
            self.cancel()

        delayedCall = clock.callLater(timeout, timeItOut)

        def convertCancelled(value):
            # if C{deferred} was timed out, call the translation function,
            # if provdied, otherwise just use L{cancelledToTimedOutError}
            if timedOut[0]:
                toCall = onTimeoutCancel or _cancelledToTimedOutError
                return toCall(value, timeout)
            return value

        self.addBoth(convertCancelled)

        def cancelTimeout(result):
            # stop the pending call to cancel the deferred if it's been fired
            if delayedCall.active():
                delayedCall.cancel()
            return result

        self.addBoth(cancelTimeout)
        return self

    def chainDeferred(self, d):
        """
        Chain another L{Deferred} to this L{Deferred}.

        This method adds callbacks to this L{Deferred} to call C{d}'s callback
        or errback, as appropriate. It is merely a shorthand way of performing
        the following::

            self.addCallbacks(d.callback, d.errback)

        When you chain a deferred d2 to another deferred d1 with
        d1.chainDeferred(d2), you are making d2 participate in the callback
        chain of d1. Thus any event that fires d1 will also fire d2.
        However, the converse is B{not} true; if d2 is fired d1 will not be
        affected.

        Note that unlike the case where chaining is caused by a L{Deferred}
        being returned from a callback, it is possible to cause the call
        stack size limit to be exceeded by chaining many L{Deferred}s
        together with C{chainDeferred}.

        @return: C{self}.
        @rtype: a L{Deferred}
        """
        d._chainedTo = self
        return self.addCallbacks(d.callback, d.errback)

    def callback(self, result):
        """
        Run all success callbacks that have been added to this L{Deferred}.

        Each callback will have its result passed as the first argument to
        the next; this way, the callbacks act as a 'processing chain'.  If
        the success-callback returns a L{Failure} or raises an L{Exception},
        processing will continue on the *error* callback chain.  If a
        callback (or errback) returns another L{Deferred}, this L{Deferred}
        will be chained to it (and further callbacks will not run until that
        L{Deferred} has a result).

        An instance of L{Deferred} may only have either L{callback} or
        L{errback} called on it, and only once.

        @param result: The object which will be passed to the first callback
            added to this L{Deferred} (via L{addCallback}).

        @raise AlreadyCalledError: If L{callback} or L{errback} has already been
            called on this L{Deferred}.
        """
        assert not isinstance(result, Deferred)
        self._startRunCallbacks(result)

    def errback(self, fail=None):
        """
        Run all error callbacks that have been added to this L{Deferred}.

        Each callback will have its result passed as the first
        argument to the next; this way, the callbacks act as a
        'processing chain'. Also, if the error-callback returns a non-Failure
        or doesn't raise an L{Exception}, processing will continue on the
        *success*-callback chain.

        If the argument that's passed to me is not a L{failure.Failure} instance,
        it will be embedded in one. If no argument is passed, a
        L{failure.Failure} instance will be created based on the current
        traceback stack.

        Passing a string as `fail' is deprecated, and will be punished with
        a warning message.

        An instance of L{Deferred} may only have either L{callback} or
        L{errback} called on it, and only once.

        @param fail: The L{Failure} object which will be passed to the first
            errback added to this L{Deferred} (via L{addErrback}).
            Alternatively, a L{Exception} instance from which a L{Failure} will
            be constructed (with no traceback) or L{None} to create a L{Failure}
            instance from the current exception state (with a traceback).

        @raise AlreadyCalledError: If L{callback} or L{errback} has already been
            called on this L{Deferred}.

        @raise NoCurrentExceptionError: If C{fail} is L{None} but there is
            no current exception state.
        """
        if fail is None:
            fail = failure.Failure(captureVars=self.debug)
        elif not isinstance(fail, failure.Failure):
            fail = failure.Failure(fail)

        self._startRunCallbacks(fail)

    def pause(self):
        """
        Stop processing on a L{Deferred} until L{unpause}() is called.
        """
        self.paused = self.paused + 1

    def unpause(self):
        """
        Process all callbacks made since L{pause}() was called.
        """
        self.paused = self.paused - 1
        if self.paused:
            return
        if self.called:
            self._runCallbacks()

    def cancel(self):
        """
        Cancel this L{Deferred}.

        If the L{Deferred} has not yet had its C{errback} or C{callback} method
        invoked, call the canceller function provided to the constructor. If
        that function does not invoke C{callback} or C{errback}, or if no
        canceller function was provided, errback with L{CancelledError}.

        If this L{Deferred} is waiting on another L{Deferred}, forward the
        cancellation to the other L{Deferred}.
        """
        if not self.called:
            canceller = self._canceller
            if canceller:
                canceller(self)
            else:
                # Arrange to eat the callback that will eventually be fired
                # since there was no real canceller.
                self._suppressAlreadyCalled = True
            if not self.called:
                # There was no canceller, or the canceller didn't call
                # callback or errback.
                self.errback(failure.Failure(CancelledError()))
        elif isinstance(self.result, Deferred):
            # Waiting for another deferred -- cancel it instead.
            self.result.cancel()

    def _startRunCallbacks(self, result):
        if self.called:
            if self._suppressAlreadyCalled:
                self._suppressAlreadyCalled = False
                return
            if self.debug:
                if self._debugInfo is None:
                    self._debugInfo = DebugInfo()
                extra = "\n" + self._debugInfo._getDebugTracebacks()
                raise AlreadyCalledError(extra)
            raise AlreadyCalledError
        if self.debug:
            if self._debugInfo is None:
                self._debugInfo = DebugInfo()
            self._debugInfo.invoker = traceback.format_stack()[:-2]
        self.called = True
        self.result = result
        self._runCallbacks()

    def _continuation(self):
        """
        Build a tuple of callback and errback with L{_CONTINUE}.
        """
        return ((_CONTINUE, (self,), None), (_CONTINUE, (self,), None))

    def _runCallbacks(self):
        """
        Run the chain of callbacks once a result is available.

        This consists of a simple loop over all of the callbacks, calling each
        with the current result and making the current result equal to the
        return value (or raised exception) of that call.

        If L{_runningCallbacks} is true, this loop won't run at all, since
        it is already running above us on the call stack.  If C{self.paused} is
        true, the loop also won't run, because that's what it means to be
        paused.

        The loop will terminate before processing all of the callbacks if a
        L{Deferred} without a result is encountered.

        If a L{Deferred} I{with} a result is encountered, that result is taken
        and the loop proceeds.

        @note: The implementation is complicated slightly by the fact that
            chaining (associating two L{Deferred}s with each other such that one
            will wait for the result of the other, as happens when a Deferred is
            returned from a callback on another L{Deferred}) is supported
            iteratively rather than recursively, to avoid running out of stack
            frames when processing long chains.
        """
        if self._runningCallbacks:
            # Don't recursively run callbacks
            return

        # Keep track of all the Deferreds encountered while propagating results
        # up a chain.  The way a Deferred gets onto this stack is by having
        # added its _continuation() to the callbacks list of a second Deferred
        # and then that second Deferred being fired.  ie, if ever had _chainedTo
        # set to something other than None, you might end up on this stack.
        chain = [self]

        while chain:
            current = chain[-1]

            if current.paused:
                # This Deferred isn't going to produce a result at all.  All the
                # Deferreds up the chain waiting on it will just have to...
                # wait.
                return

            finished = True
            current._chainedTo = None
            while current.callbacks:
                item = current.callbacks.pop(0)
                callback, args, kw = item[isinstance(current.result, failure.Failure)]
                args = args or ()
                kw = kw or {}

                # Avoid recursion if we can.
                if callback is _CONTINUE:
                    # Give the waiting Deferred our current result and then
                    # forget about that result ourselves.
                    chainee = args[0]
                    chainee.result = current.result
                    current.result = None
                    # Making sure to update _debugInfo
                    if current._debugInfo is not None:
                        current._debugInfo.failResult = None
                    chainee.paused -= 1
                    chain.append(chainee)
                    # Delay cleaning this Deferred and popping it from the chain
                    # until after we've dealt with chainee.
                    finished = False
                    break

                try:
                    current._runningCallbacks = True
                    try:
                        current.result = callback(current.result, *args, **kw)

                        if current.result is current:
                            warnAboutFunction(
                                callback,
                                "Callback returned the Deferred "
                                "it was attached to; this breaks the "
                                "callback chain and will raise an "
                                "exception in the future.",
                            )
                    finally:
                        current._runningCallbacks = False
                except:
                    # Including full frame information in the Failure is quite
                    # expensive, so we avoid it unless self.debug is set.
                    current.result = failure.Failure(captureVars=self.debug)
                else:
                    if isinstance(current.result, Deferred):
                        # The result is another Deferred.  If it has a result,
                        # we can take it and keep going.
                        resultResult = getattr(current.result, "result", _NO_RESULT)
                        if (
                            resultResult is _NO_RESULT
                            or isinstance(resultResult, Deferred)
                            or current.result.paused
                        ):
                            # Nope, it didn't.  Pause and chain.
                            current.pause()
                            current._chainedTo = current.result
                            # Note: current.result has no result, so it's not
                            # running its callbacks right now.  Therefore we can
                            # append to the callbacks list directly instead of
                            # using addCallbacks.
                            current.result.callbacks.append(current._continuation())
                            break
                        else:
                            # Yep, it did.  Steal it.
                            current.result.result = None
                            # Make sure _debugInfo's failure state is updated.
                            if current.result._debugInfo is not None:
                                current.result._debugInfo.failResult = None
                            current.result = resultResult

            if finished:
                # As much of the callback chain - perhaps all of it - as can be
                # processed right now has been.  The current Deferred is waiting on
                # another Deferred or for more callbacks.  Before finishing with it,
                # make sure its _debugInfo is in the proper state.
                if isinstance(current.result, failure.Failure):
                    # Stash the Failure in the _debugInfo for unhandled error
                    # reporting.
                    current.result.cleanFailure()
                    if current._debugInfo is None:
                        current._debugInfo = DebugInfo()
                    current._debugInfo.failResult = current.result
                else:
                    # Clear out any Failure in the _debugInfo, since the result
                    # is no longer a Failure.
                    if current._debugInfo is not None:
                        current._debugInfo.failResult = None

                # This Deferred is done, pop it from the chain and move back up
                # to the Deferred which supplied us with our result.
                chain.pop()

    def __str__(self) -> str:
        """
        Return a string representation of this C{Deferred}.
        """
        cname = self.__class__.__name__
        result = getattr(self, "result", _NO_RESULT)
        myID = id(self)
        if self._chainedTo is not None:
            result = " waiting on Deferred at 0x%x" % (id(self._chainedTo),)
        elif result is _NO_RESULT:
            result = ""
        else:
            result = " current result: %r" % (result,)
        return "<%s at 0x%x%s>" % (cname, myID, result)

    __repr__ = __str__

    def __iter__(self):
        return self

    @failure._extraneous
    def send(self, value=None):
        if self.paused:
            # If we're paused, we have no result to give
            return self

        result = getattr(self, "result", _NO_RESULT)
        if result is _NO_RESULT:
            return self
        if isinstance(result, failure.Failure):
            # Clear the failure on debugInfo so it doesn't raise "unhandled
            # exception"
            self._debugInfo.failResult = None
            result.value.__failure__ = result
            raise result.value
        else:
            raise StopIteration(result)

    # For PEP-492 support (async/await)
    __await__ = __iter__
    __next__ = send

    def asFuture(self, loop):
        """
        Adapt a L{Deferred} into a L{asyncio.Future} which is bound to C{loop}.

        @note: converting a L{Deferred} to an L{asyncio.Future} consumes both
            its result and its errors, so this method implicitly converts
            C{self} into a L{Deferred} firing with L{None}, regardless of what
            its result previously would have been.

        @since: Twisted 17.5.0

        @param loop: The asyncio event loop to bind the L{asyncio.Future} to.
        @type loop: L{asyncio.AbstractEventLoop} or similar

        @param deferred: The Deferred to adapt.
        @type deferred: L{Deferred}

        @return: A Future which will fire when the Deferred fires.
        @rtype: L{asyncio.Future}
        """
        try:
            createFuture = loop.create_future
        except AttributeError:
            from asyncio import Future

            def createFuture():
                return Future(loop=loop)

        future = createFuture()

        def checkCancel(futureAgain):
            if futureAgain.cancelled():
                self.cancel()

        def maybeFail(failure):
            if not future.cancelled():
                future.set_exception(failure.value)

        def maybeSucceed(result):
            if not future.cancelled():
                future.set_result(result)

        self.addCallbacks(maybeSucceed, maybeFail)
        future.add_done_callback(checkCancel)
        return future

    @classmethod
    def fromFuture(cls, future):
        """
        Adapt an L{asyncio.Future} to a L{Deferred}.

        @note: This creates a L{Deferred} from a L{asyncio.Future}, I{not} from
            a C{coroutine}; in other words, you will need to call
            L{asyncio.ensure_future},
            L{asyncio.loop.create_task} or create an
            L{asyncio.Task} yourself to get from a C{coroutine} to a
            L{asyncio.Future} if what you have is an awaitable coroutine and
            not a L{asyncio.Future}.  (The length of this list of techniques is
            exactly why we have left it to the caller!)

        @since: Twisted 17.5.0

        @param future: The Future to adapt.
        @type future: L{asyncio.Future}

        @return: A Deferred which will fire when the Future fires.
        @rtype: L{Deferred}
        """

        def adapt(result):
            try:
                extracted = result.result()
            except:
                extracted = failure.Failure()
            adapt.actual.callback(extracted)

        futureCancel = object()

        def cancel(reself):
            future.cancel()
            reself.callback(futureCancel)

        self = cls(cancel)
        adapt.actual = self

        def uncancel(result):
            if result is futureCancel:
                adapt.actual = Deferred()
                return adapt.actual
            return result

        self.addCallback(uncancel)
        future.add_done_callback(adapt)
        return self


<<<<<<< HEAD
    @classmethod
    def fromCoroutine(cls, coro):
        """
        Schedule the execution of a coroutine that awaits/yields from
        L{Deferred}s, wrapping it in a L{Deferred} that will fire on
        success/failure of the coroutine.

        Coroutine functions return a coroutine object, similar to how
        generators work. This function turns that coroutine into a Deferred,
        meaning that it can be used in regular Twisted code. For example::

            import treq
            from twisted.internet.defer import ensureDeferred
            from twisted.internet.task import react

            async def crawl(pages):
                results = {}
                for page in pages:
                    results[page] = await treq.content(await treq.get(page))
                return results

            def main(reactor):
                pages = [
                    "http://localhost:8080"
                ]
                d = ensureDeferred(crawl(pages))
                d.addCallback(print)
                return d

            react(main)

        @since: Twisted NEXT

        @param coro: The coroutine object to schedule.
        @type coro: A Python 3.5+ C{async def} coroutine or a Python 3.4+
            C{yield from} coroutine.

        @raise ValueError: If C{coro} is not a coroutine or generator.

        @rtype: L{Deferred}
        """
        if not iscoroutine(coro) and not isinstance(coro, types.GeneratorType):
            raise ValueError("%r is not a coroutine" % (coro,))

        return _cancellableInlineCallbacks(coro)



=======
>>>>>>> f9ce660a
def _cancelledToTimedOutError(value, timeout):
    """
    A default translation function that translates L{Failure}s that are
    L{CancelledError}s to L{TimeoutError}s.

    @param value: Anything
    @type value: Anything

    @param timeout: The timeout
    @type timeout: L{int}

    @rtype: C{value}
    @raise: L{TimeoutError}

    @since: 16.5
    """
    if isinstance(value, failure.Failure):
        value.trap(CancelledError)
        raise TimeoutError(timeout, "Deferred")
    return value


def ensureDeferred(coro):
    """
    Schedule the execution of a coroutine that awaits/yields from L{Deferred}s,
    wrapping it in a L{Deferred} that will fire on success/failure of the
    coroutine. If a Deferred is passed to this function, it will be returned
    directly (mimicing C{asyncio}'s C{ensure_future} function).

    See L{Deferred.fromCoroutine} for examples of coroutines.

    @param coro: The coroutine object to schedule, or a L{Deferred}.
    @type coro: A Python 3.5+ C{async def} C{coroutine}, a Python 3.4+
        C{yield from} using L{types.GeneratorType}, or a L{Deferred}.

    @rtype: L{Deferred}
    """
<<<<<<< HEAD
    if isinstance(coro, Deferred):
        return coro
    else:
        try:
            return Deferred.fromCoroutine(coro)
        except ValueError:
            # It's not a coroutine. Raise an exception, but say that it's also
            # not a Deferred so the error makes sense.
            raise ValueError("%r is not a coroutine or a Deferred" % (coro,))
=======

    if iscoroutine(coro) or isinstance(coro, types.GeneratorType):
        return _cancellableInlineCallbacks(coro)

    if not isinstance(coro, Deferred):
        raise ValueError("%r is not a coroutine or a Deferred" % (coro,))

    # Must be a Deferred
    return coro
>>>>>>> f9ce660a


class DebugInfo:
    """
    Deferred debug helper.
    """

    failResult = None

    def _getDebugTracebacks(self):
        info = ""
        if hasattr(self, "creator"):
            info += " C: Deferred was created:\n C:"
            info += "".join(self.creator).rstrip().replace("\n", "\n C:")
            info += "\n"
        if hasattr(self, "invoker"):
            info += " I: First Invoker was:\n I:"
            info += "".join(self.invoker).rstrip().replace("\n", "\n I:")
            info += "\n"
        return info

    def __del__(self):
        """
        Print tracebacks and die.

        If the *last* (and I do mean *last*) callback leaves me in an error
        state, print a traceback (if said errback is a L{Failure}).
        """
        if self.failResult is not None:
            # Note: this is two separate messages for compatibility with
            # earlier tests; arguably it should be a single error message.
            log.critical("Unhandled error in Deferred:", isError=True)

            debugInfo = self._getDebugTracebacks()
            if debugInfo:
                format = "(debug: {debugInfo})"
            else:
                format = None

            log.failure(format, self.failResult, debugInfo=debugInfo)


@comparable
class FirstError(Exception):
    """
    First error to occur in a L{DeferredList} if C{fireOnOneErrback} is set.

    @ivar subFailure: The L{Failure} that occurred.
    @type subFailure: L{Failure}

    @ivar index: The index of the L{Deferred} in the L{DeferredList} where
        it happened.
    @type index: L{int}
    """

    def __init__(self, failure, index):
        Exception.__init__(self, failure, index)
        self.subFailure = failure
        self.index = index

    def __repr__(self) -> str:
        """
        The I{repr} of L{FirstError} instances includes the repr of the
        wrapped failure's exception and the index of the L{FirstError}.
        """
        return "FirstError[#%d, %r]" % (self.index, self.subFailure.value)

    def __str__(self) -> str:
        """
        The I{str} of L{FirstError} instances includes the I{str} of the
        entire wrapped failure (including its traceback and exception) and
        the index of the L{FirstError}.
        """
        return "FirstError[#%d, %s]" % (self.index, self.subFailure)

    def __cmp__(self, other):
        """
        Comparison between L{FirstError} and other L{FirstError} instances
        is defined as the comparison of the index and sub-failure of each
        instance.  L{FirstError} instances don't compare equal to anything
        that isn't a L{FirstError} instance.

        @since: 8.2
        """
        if isinstance(other, FirstError):
            return cmp((self.index, self.subFailure), (other.index, other.subFailure))
        return -1


class DeferredList(Deferred):
    """
    L{DeferredList} is a tool for collecting the results of several Deferreds.

    This tracks a list of L{Deferred}s for their results, and makes a single
    callback when they have all completed.  By default, the ultimate result is a
    list of (success, result) tuples, 'success' being a boolean.
    L{DeferredList} exposes the same API that L{Deferred} does, so callbacks and
    errbacks can be added to it in the same way.

    L{DeferredList} is implemented by adding callbacks and errbacks to each
    L{Deferred} in the list passed to it.  This means callbacks and errbacks
    added to the Deferreds before they are passed to L{DeferredList} will change
    the result that L{DeferredList} sees (i.e., L{DeferredList} is not special).
    Callbacks and errbacks can also be added to the Deferreds after they are
    passed to L{DeferredList} and L{DeferredList} may change the result that
    they see.

    See the documentation for the C{__init__} arguments for more information.

    @ivar _deferredList: The L{list} of L{Deferred}s to track.
    """

    fireOnOneCallback = False
    fireOnOneErrback = False

    def __init__(
        self,
        deferredList,
        fireOnOneCallback=False,
        fireOnOneErrback=False,
        consumeErrors=False,
    ):
        """
        Initialize a DeferredList.

        @param deferredList: The list of deferreds to track.
        @type deferredList:  L{list} of L{Deferred}s

        @param fireOnOneCallback: (keyword param) a flag indicating that this
            L{DeferredList} will fire when the first L{Deferred} in
            C{deferredList} fires with a non-failure result without waiting for
            any of the other Deferreds.  When this flag is set, the DeferredList
            will fire with a two-tuple: the first element is the result of the
            Deferred which fired; the second element is the index in
            C{deferredList} of that Deferred.
        @type fireOnOneCallback: L{bool}

        @param fireOnOneErrback: (keyword param) a flag indicating that this
            L{DeferredList} will fire when the first L{Deferred} in
            C{deferredList} fires with a failure result without waiting for any
            of the other Deferreds.  When this flag is set, if a Deferred in the
            list errbacks, the DeferredList will errback with a L{FirstError}
            failure wrapping the failure of that Deferred.
        @type fireOnOneErrback: L{bool}

        @param consumeErrors: (keyword param) a flag indicating that failures in
            any of the included L{Deferred}s should not be propagated to
            errbacks added to the individual L{Deferred}s after this
            L{DeferredList} is constructed.  After constructing the
            L{DeferredList}, any errors in the individual L{Deferred}s will be
            converted to a callback result of L{None}.  This is useful to
            prevent spurious 'Unhandled error in Deferred' messages from being
            logged.  This does not prevent C{fireOnOneErrback} from working.
        @type consumeErrors: L{bool}
        """
        self._deferredList = list(deferredList)
        self.resultList = [None] * len(self._deferredList)
        Deferred.__init__(self)
        if len(self._deferredList) == 0 and not fireOnOneCallback:
            self.callback(self.resultList)

        # These flags need to be set *before* attaching callbacks to the
        # deferreds, because the callbacks use these flags, and will run
        # synchronously if any of the deferreds are already fired.
        self.fireOnOneCallback = fireOnOneCallback
        self.fireOnOneErrback = fireOnOneErrback
        self.consumeErrors = consumeErrors
        self.finishedCount = 0

        index = 0
        for deferred in self._deferredList:
            deferred.addCallbacks(
                self._cbDeferred,
                self._cbDeferred,
                callbackArgs=(index, SUCCESS),
                errbackArgs=(index, FAILURE),
            )
            index = index + 1

    def _cbDeferred(self, result, index, succeeded):
        """
        (internal) Callback for when one of my deferreds fires.
        """
        self.resultList[index] = (succeeded, result)

        self.finishedCount += 1
        if not self.called:
            if succeeded == SUCCESS and self.fireOnOneCallback:
                self.callback((result, index))
            elif succeeded == FAILURE and self.fireOnOneErrback:
                self.errback(failure.Failure(FirstError(result, index)))
            elif self.finishedCount == len(self.resultList):
                self.callback(self.resultList)

        if succeeded == FAILURE and self.consumeErrors:
            result = None

        return result

    def cancel(self):
        """
        Cancel this L{DeferredList}.

        If the L{DeferredList} hasn't fired yet, cancel every L{Deferred} in
        the list.

        If the L{DeferredList} has fired, including the case where the
        C{fireOnOneCallback}/C{fireOnOneErrback} flag is set and the
        L{DeferredList} fires because one L{Deferred} in the list fires with a
        non-failure/failure result, do nothing in the C{cancel} method.
        """
        if not self.called:
            for deferred in self._deferredList:
                try:
                    deferred.cancel()
                except:
                    log.failure("Exception raised from user supplied canceller")


def _parseDListResult(l, fireOnOneErrback=False):
    if __debug__:
        for success, value in l:
            assert success
    return [x[1] for x in l]


def gatherResults(deferredList, consumeErrors=False):
    """
    Returns, via a L{Deferred}, a list with the results of the given
    L{Deferred}s - in effect, a "join" of multiple deferred operations.

    The returned L{Deferred} will fire when I{all} of the provided L{Deferred}s
    have fired, or when any one of them has failed.

    This method can be cancelled by calling the C{cancel} method of the
    L{Deferred}, all the L{Deferred}s in the list will be cancelled.

    This differs from L{DeferredList} in that you don't need to parse
    the result for success/failure.

    @type deferredList:  L{list} of L{Deferred}s

    @param consumeErrors: (keyword param) a flag, defaulting to False,
        indicating that failures in any of the given L{Deferred}s should not be
        propagated to errbacks added to the individual L{Deferred}s after this
        L{gatherResults} invocation.  Any such errors in the individual
        L{Deferred}s will be converted to a callback result of L{None}.  This
        is useful to prevent spurious 'Unhandled error in Deferred' messages
        from being logged.  This parameter is available since 11.1.0.
    @type consumeErrors: L{bool}
    """
    d = DeferredList(deferredList, fireOnOneErrback=True, consumeErrors=consumeErrors)
    d.addCallback(_parseDListResult)
    return d


# Constants for use with DeferredList

SUCCESS = True
FAILURE = False


## deferredGenerator
class waitForDeferred:
    """
    See L{deferredGenerator}.
    """

    def __init__(self, d):
        warnings.warn(
            "twisted.internet.defer.waitForDeferred was deprecated in "
            "Twisted 15.0.0; please use twisted.internet.defer.inlineCallbacks "
            "instead",
            DeprecationWarning,
            stacklevel=2,
        )

        if not isinstance(d, Deferred):
            raise TypeError(
                "You must give waitForDeferred a Deferred. You gave it %r." % (d,)
            )
        self.d = d

    def getResult(self):
        if isinstance(self.result, failure.Failure):
            self.result.raiseException()
        return self.result


def _deferGenerator(g, deferred):
    """
    See L{deferredGenerator}.
    """
    result = None

    # This function is complicated by the need to prevent unbounded recursion
    # arising from repeatedly yielding immediately ready deferreds.  This while
    # loop and the waiting variable solve that by manually unfolding the
    # recursion.

    waiting = [True, None]  # defgen is waiting for result?  # result

    while 1:
        try:
            result = next(g)
        except StopIteration:
            deferred.callback(result)
            return deferred
        except:
            deferred.errback()
            return deferred

        # Deferred.callback(Deferred) raises an error; we catch this case
        # early here and give a nicer error message to the user in case
        # they yield a Deferred.
        if isinstance(result, Deferred):
            return fail(TypeError("Yield waitForDeferred(d), not d!"))

        if isinstance(result, waitForDeferred):
            # a waitForDeferred was yielded, get the result.
            # Pass result in so it don't get changed going around the loop
            # This isn't a problem for waiting, as it's only reused if
            # gotResult has already been executed.
            def gotResult(r, result=result):
                result.result = r
                if waiting[0]:
                    waiting[0] = False
                    waiting[1] = r
                else:
                    _deferGenerator(g, deferred)

            result.d.addBoth(gotResult)
            if waiting[0]:
                # Haven't called back yet, set flag so that we get reinvoked
                # and return from the loop
                waiting[0] = False
                return deferred
            # Reset waiting to initial values for next loop
            waiting[0] = True
            waiting[1] = None

            result = None


@deprecated(Version("Twisted", 15, 0, 0), "twisted.internet.defer.inlineCallbacks")
def deferredGenerator(f):
    """
    L{deferredGenerator} and L{waitForDeferred} help you write
    L{Deferred}-using code that looks like a regular sequential function.
    Consider the use of L{inlineCallbacks} instead, which can accomplish
    the same thing in a more concise manner.

    There are two important functions involved: L{waitForDeferred}, and
    L{deferredGenerator}.  They are used together, like this::

        @deferredGenerator
        def thingummy():
            thing = waitForDeferred(makeSomeRequestResultingInDeferred())
            yield thing
            thing = thing.getResult()
            print(thing) #the result! hoorj!

    L{waitForDeferred} returns something that you should immediately yield; when
    your generator is resumed, calling C{thing.getResult()} will either give you
    the result of the L{Deferred} if it was a success, or raise an exception if it
    was a failure.  Calling C{getResult} is B{absolutely mandatory}.  If you do
    not call it, I{your program will not work}.

    L{deferredGenerator} takes one of these waitForDeferred-using generator
    functions and converts it into a function that returns a L{Deferred}. The
    result of the L{Deferred} will be the last value that your generator yielded
    unless the last value is a L{waitForDeferred} instance, in which case the
    result will be L{None}.  If the function raises an unhandled exception, the
    L{Deferred} will errback instead.  Remember that C{return result} won't work;
    use C{yield result; return} in place of that.

    Note that not yielding anything from your generator will make the L{Deferred}
    result in L{None}. Yielding a L{Deferred} from your generator is also an error
    condition; always yield C{waitForDeferred(d)} instead.

    The L{Deferred} returned from your deferred generator may also errback if your
    generator raised an exception.  For example::

        @deferredGenerator
        def thingummy():
            thing = waitForDeferred(makeSomeRequestResultingInDeferred())
            yield thing
            thing = thing.getResult()
            if thing == 'I love Twisted':
                # will become the result of the Deferred
                yield 'TWISTED IS GREAT!'
                return
            else:
                # will trigger an errback
                raise Exception('DESTROY ALL LIFE')

    Put succinctly, these functions connect deferred-using code with this 'fake
    blocking' style in both directions: L{waitForDeferred} converts from a
    L{Deferred} to the 'blocking' style, and L{deferredGenerator} converts from the
    'blocking' style to a L{Deferred}.
    """

    @wraps(f)
    def unwindGenerator(*args, **kwargs):
        return _deferGenerator(f(*args, **kwargs), Deferred())

    return unwindGenerator


## inlineCallbacks


class _DefGen_Return(BaseException):
    def __init__(self, value):
        self.value = value


def returnValue(val):
    """
    Return val from a L{inlineCallbacks} generator.

    Note: this is currently implemented by raising an exception
    derived from L{BaseException}.  You might want to change any
    'except:' clauses to an 'except Exception:' clause so as not to
    catch this exception.

    Also: while this function currently will work when called from
    within arbitrary functions called from within the generator, do
    not rely upon this behavior.
    """
    raise _DefGen_Return(val)


@attr.s
class _CancellationStatus:
    """
    Cancellation status of an L{inlineCallbacks} invocation.

    @ivar waitingOn: the L{Deferred} being waited upon (which
        L{_inlineCallbacks} must fill out before returning)

    @ivar deferred: the L{Deferred} to callback or errback when the generator
        invocation has finished.
    """

    deferred = attr.ib()
    waitingOn = attr.ib(default=None)


@failure._extraneous
def _inlineCallbacks(result, g, status):
    """
    Carry out the work of L{inlineCallbacks}.

    Iterate the generator produced by an C{@}L{inlineCallbacks}-decorated
    function, C{g}, C{send()}ing it the results of each value C{yield}ed by
    that generator, until a L{Deferred} is yielded, at which point a callback
    is added to that L{Deferred} to call this function again.

    @param result: The last result seen by this generator.  Note that this is
        never a L{Deferred} - by the time this function is invoked, the
        L{Deferred} has been called back and this will be a particular result
        at a point in its callback chain.

    @param g: a generator object returned by calling a function or method
        decorated with C{@}L{inlineCallbacks}

    @param status: a L{_CancellationStatus} tracking the current status of C{g}
    """
    # This function is complicated by the need to prevent unbounded recursion
    # arising from repeatedly yielding immediately ready deferreds.  This while
    # loop and the waiting variable solve that by manually unfolding the
    # recursion.

    waiting = [True, None]  # waiting for result?  # result

    # Get the current contextvars Context object.
    current_context = _copy_context()

    while 1:
        try:
            # Send the last result back as the result of the yield expression.
            isFailure = isinstance(result, failure.Failure)

            if isFailure:
                result = current_context.run(result.throwExceptionIntoGenerator, g)
            else:
                result = current_context.run(g.send, result)
        except StopIteration as e:
            # fell off the end, or "return" statement
            status.deferred.callback(getattr(e, "value", None))
            return
        except _DefGen_Return as e:
            # returnValue() was called; time to give a result to the original
            # Deferred.  First though, let's try to identify the potentially
            # confusing situation which results when returnValue() is
            # accidentally invoked from a different function, one that wasn't
            # decorated with @inlineCallbacks.

            # The traceback starts in this frame (the one for
            # _inlineCallbacks); the next one down should be the application
            # code.
            appCodeTrace = exc_info()[2].tb_next

            # The contextvars backport and our no-op shim add an extra frame.
            if version_info < (3, 7):
                appCodeTrace = appCodeTrace.tb_next

            if isFailure:
                # If we invoked this generator frame by throwing an exception
                # into it, then throwExceptionIntoGenerator will consume an
                # additional stack frame itself, so we need to skip that too.
                appCodeTrace = appCodeTrace.tb_next
            # Now that we've identified the frame being exited by the
            # exception, let's figure out if returnValue was called from it
            # directly.  returnValue itself consumes a stack frame, so the
            # application code will have a tb_next, but it will *not* have a
            # second tb_next.
            if appCodeTrace.tb_next.tb_next:
                # If returnValue was invoked non-local to the frame which it is
                # exiting, identify the frame that ultimately invoked
                # returnValue so that we can warn the user, as this behavior is
                # confusing.
                ultimateTrace = appCodeTrace
                while ultimateTrace.tb_next.tb_next:
                    ultimateTrace = ultimateTrace.tb_next
                filename = ultimateTrace.tb_frame.f_code.co_filename
                lineno = ultimateTrace.tb_lineno
                warnings.warn_explicit(
                    "returnValue() in %r causing %r to exit: "
                    "returnValue should only be invoked by functions decorated "
                    "with inlineCallbacks"
                    % (
                        ultimateTrace.tb_frame.f_code.co_name,
                        appCodeTrace.tb_frame.f_code.co_name,
                    ),
                    DeprecationWarning,
                    filename,
                    lineno,
                )
            status.deferred.callback(e.value)
            return
        except:
            status.deferred.errback()
            return

        if isinstance(result, Deferred):
            # a deferred was yielded, get the result.
            def gotResult(r):
                if waiting[0]:
                    waiting[0] = False
                    waiting[1] = r
                else:
                    current_context.run(_inlineCallbacks, r, g, status)

            result.addBoth(gotResult)
            if waiting[0]:
                # Haven't called back yet, set flag so that we get reinvoked
                # and return from the loop
                waiting[0] = False
                status.waitingOn = result
                return

            result = waiting[1]
            # Reset waiting to initial values for next loop.  gotResult uses
            # waiting, but this isn't a problem because gotResult is only
            # executed once, and if it hasn't been executed yet, the return
            # branch above would have been taken.

            waiting[0] = True
            waiting[1] = None


def _cancellableInlineCallbacks(g):
    """
    Make an C{@}L{inlineCallbacks} cancellable.

    @param g: a generator object returned by calling a function or method
        decorated with C{@}L{inlineCallbacks}

    @return: L{Deferred} for the C{@}L{inlineCallbacks} that is cancellable.
    """

    def cancel(it):
        it.callbacks, tmp = [], it.callbacks
        it.addErrback(handleCancel)
        it.callbacks.extend(tmp)
        it.errback(_InternalInlineCallbacksCancelledError())

    deferred = Deferred(cancel)
    status = _CancellationStatus(deferred)

    def handleCancel(result):
        """
        Propagate the cancellation of an C{@}L{inlineCallbacks} to the
        L{Deferred} it is waiting on.

        @param result: An L{_InternalInlineCallbacksCancelledError} from
            C{cancel()}.
        @return: A new L{Deferred} that the C{@}L{inlineCallbacks} generator
            can callback or errback through.
        """
        result.trap(_InternalInlineCallbacksCancelledError)
        status.deferred = Deferred(cancel)
        # We would only end up here if the inlineCallback is waiting on
        # another Deferred.  It needs to be cancelled.
        awaited = status.waitingOn
        awaited.cancel()
        return status.deferred

    _inlineCallbacks(None, g, status)
    return deferred


class _InternalInlineCallbacksCancelledError(Exception):
    """
    A unique exception used only in L{_cancellableInlineCallbacks} to verify
    that an L{inlineCallbacks} is being cancelled as expected.
    """


def inlineCallbacks(f):
    """
    L{inlineCallbacks} helps you write L{Deferred}-using code that looks like a
    regular sequential function. For example::

        @inlineCallbacks
        def thingummy():
            thing = yield makeSomeRequestResultingInDeferred()
            print(thing)  # the result! hoorj!

    When you call anything that results in a L{Deferred}, you can simply yield it;
    your generator will automatically be resumed when the Deferred's result is
    available. The generator will be sent the result of the L{Deferred} with the
    'send' method on generators, or if the result was a failure, 'throw'.

    Things that are not L{Deferred}s may also be yielded, and your generator
    will be resumed with the same object sent back. This means C{yield}
    performs an operation roughly equivalent to L{maybeDeferred}.

    Your inlineCallbacks-enabled generator will return a L{Deferred} object, which
    will result in the return value of the generator (or will fail with a
    failure object if your generator raises an unhandled exception). Note that
    you can't use C{return result} to return a value; use C{returnValue(result)}
    instead. Falling off the end of the generator, or simply using C{return}
    will cause the L{Deferred} to have a result of L{None}.

    Be aware that L{returnValue} will not accept a L{Deferred} as a parameter.
    If you believe the thing you'd like to return could be a L{Deferred}, do
    this::

        result = yield result
        returnValue(result)

    The L{Deferred} returned from your deferred generator may errback if your
    generator raised an exception::

        @inlineCallbacks
        def thingummy():
            thing = yield makeSomeRequestResultingInDeferred()
            if thing == 'I love Twisted':
                # will become the result of the Deferred
                returnValue('TWISTED IS GREAT!')
            else:
                # will trigger an errback
                raise Exception('DESTROY ALL LIFE')

    It is possible to use the C{return} statement instead of L{returnValue}::

        @inlineCallbacks
        def loadData(url):
            response = yield makeRequest(url)
            return json.loads(response)

    You can cancel the L{Deferred} returned from your L{inlineCallbacks}
    generator before it is fired by your generator completing (either by
    reaching its end, a C{return} statement, or by calling L{returnValue}).
    A C{CancelledError} will be raised from the C{yield}ed L{Deferred} that
    has been cancelled if that C{Deferred} does not otherwise suppress it.
    """

    @wraps(f)
    def unwindGenerator(*args, **kwargs):
        try:
            gen = f(*args, **kwargs)
        except _DefGen_Return:
            raise TypeError(
                "inlineCallbacks requires %r to produce a generator; instead"
                "caught returnValue being used in a non-generator" % (f,)
            )
        if not isinstance(gen, types.GeneratorType):
            raise TypeError(
                "inlineCallbacks requires %r to produce a generator; "
                "instead got %r" % (f, gen)
            )
        return _cancellableInlineCallbacks(gen)

    return unwindGenerator


## DeferredLock/DeferredQueue


class _ConcurrencyPrimitive:
    def __init__(self):
        self.waiting = []

    def _releaseAndReturn(self, r):
        self.release()
        return r

    def run(*args, **kwargs):
        """
        Acquire, run, release.

        This function takes a callable as its first argument and any
        number of other positional and keyword arguments.  When the
        lock or semaphore is acquired, the callable will be invoked
        with those arguments.

        The callable may return a L{Deferred}; if it does, the lock or
        semaphore won't be released until that L{Deferred} fires.

        @return: L{Deferred} of function result.
        """
        if len(args) < 2:
            if not args:
                raise TypeError("run() takes at least 2 arguments, none given.")
            raise TypeError(
                "%s.run() takes at least 2 arguments, 1 given"
                % (args[0].__class__.__name__,)
            )
        self, f = args[:2]
        args = args[2:]

        def execute(ignoredResult):
            d = maybeDeferred(f, *args, **kwargs)
            d.addBoth(self._releaseAndReturn)
            return d

        d = self.acquire()
        d.addCallback(execute)
        return d

    def __aenter__(self):
        """
        We can be used as an asynchronous context manager.
        """
        return self.acquire()

    def __aexit__(self, exc_type, exc_val, exc_tb):
        self.release()
        # We return False to indicate that we have not consumed the
        # exception, if any.
        return succeed(False)


class DeferredLock(_ConcurrencyPrimitive):
    """
    A lock for event driven systems.

    @ivar locked: C{True} when this Lock has been acquired, false at all other
        times.  Do not change this value, but it is useful to examine for the
        equivalent of a "non-blocking" acquisition.
    """

    locked = False

    def _cancelAcquire(self, d):
        """
        Remove a deferred d from our waiting list, as the deferred has been
        canceled.

        Note: We do not need to wrap this in a try/except to catch d not
        being in self.waiting because this canceller will not be called if
        d has fired. release() pops a deferred out of self.waiting and
        calls it, so the canceller will no longer be called.

        @param d: The deferred that has been canceled.
        """
        self.waiting.remove(d)

    def acquire(self):
        """
        Attempt to acquire the lock.  Returns a L{Deferred} that fires on
        lock acquisition with the L{DeferredLock} as the value.  If the lock
        is locked, then the Deferred is placed at the end of a waiting list.

        @return: a L{Deferred} which fires on lock acquisition.
        @rtype: a L{Deferred}
        """
        d = Deferred(canceller=self._cancelAcquire)
        if self.locked:
            self.waiting.append(d)
        else:
            self.locked = True
            d.callback(self)
        return d

    def release(self):
        """
        Release the lock.  If there is a waiting list, then the first
        L{Deferred} in that waiting list will be called back.

        Should be called by whomever did the L{acquire}() when the shared
        resource is free.
        """
        assert self.locked, "Tried to release an unlocked lock"
        self.locked = False
        if self.waiting:
            # someone is waiting to acquire lock
            self.locked = True
            d = self.waiting.pop(0)
            d.callback(self)


class DeferredSemaphore(_ConcurrencyPrimitive):
    """
    A semaphore for event driven systems.

    If you are looking into this as a means of limiting parallelism, you might
    find L{twisted.internet.task.Cooperator} more useful.

    @ivar limit: At most this many users may acquire this semaphore at
        once.
    @type limit: L{int}

    @ivar tokens: The difference between C{limit} and the number of users
        which have currently acquired this semaphore.
    @type tokens: L{int}
    """

    def __init__(self, tokens):
        """
        @param tokens: initial value of L{tokens} and L{limit}
        @type tokens: L{int}
        """
        _ConcurrencyPrimitive.__init__(self)
        if tokens < 1:
            raise ValueError("DeferredSemaphore requires tokens >= 1")
        self.tokens = tokens
        self.limit = tokens

    def _cancelAcquire(self, d):
        """
        Remove a deferred d from our waiting list, as the deferred has been
        canceled.

        Note: We do not need to wrap this in a try/except to catch d not
        being in self.waiting because this canceller will not be called if
        d has fired. release() pops a deferred out of self.waiting and
        calls it, so the canceller will no longer be called.

        @param d: The deferred that has been canceled.
        """
        self.waiting.remove(d)

    def acquire(self):
        """
        Attempt to acquire the token.

        @return: a L{Deferred} which fires on token acquisition.
        """
        assert (
            self.tokens >= 0
        ), "Internal inconsistency??  tokens should never be negative"
        d = Deferred(canceller=self._cancelAcquire)
        if not self.tokens:
            self.waiting.append(d)
        else:
            self.tokens = self.tokens - 1
            d.callback(self)
        return d

    def release(self):
        """
        Release the token.

        Should be called by whoever did the L{acquire}() when the shared
        resource is free.
        """
        assert (
            self.tokens < self.limit
        ), "Someone released me too many times: too many tokens!"
        self.tokens = self.tokens + 1
        if self.waiting:
            # someone is waiting to acquire token
            self.tokens = self.tokens - 1
            d = self.waiting.pop(0)
            d.callback(self)


class QueueOverflow(Exception):
    pass


class QueueUnderflow(Exception):
    pass


class DeferredQueue:
    """
    An event driven queue.

    Objects may be added as usual to this queue.  When an attempt is
    made to retrieve an object when the queue is empty, a L{Deferred} is
    returned which will fire when an object becomes available.

    @ivar size: The maximum number of objects to allow into the queue
    at a time.  When an attempt to add a new object would exceed this
    limit, L{QueueOverflow} is raised synchronously.  L{None} for no limit.

    @ivar backlog: The maximum number of L{Deferred} gets to allow at
    one time.  When an attempt is made to get an object which would
    exceed this limit, L{QueueUnderflow} is raised synchronously.  L{None}
    for no limit.
    """

    def __init__(self, size=None, backlog=None):
        self.waiting = []
        self.pending = []
        self.size = size
        self.backlog = backlog

    def _cancelGet(self, d):
        """
        Remove a deferred d from our waiting list, as the deferred has been
        canceled.

        Note: We do not need to wrap this in a try/except to catch d not
        being in self.waiting because this canceller will not be called if
        d has fired. put() pops a deferred out of self.waiting and calls
        it, so the canceller will no longer be called.

        @param d: The deferred that has been canceled.
        """
        self.waiting.remove(d)

    def put(self, obj):
        """
        Add an object to this queue.

        @raise QueueOverflow: Too many objects are in this queue.
        """
        if self.waiting:
            self.waiting.pop(0).callback(obj)
        elif self.size is None or len(self.pending) < self.size:
            self.pending.append(obj)
        else:
            raise QueueOverflow()

    def get(self):
        """
        Attempt to retrieve and remove an object from the queue.

        @return: a L{Deferred} which fires with the next object available in
        the queue.

        @raise QueueUnderflow: Too many (more than C{backlog})
        L{Deferred}s are already waiting for an object from this queue.
        """
        if self.pending:
            return succeed(self.pending.pop(0))
        elif self.backlog is None or len(self.waiting) < self.backlog:
            d = Deferred(canceller=self._cancelGet)
            self.waiting.append(d)
            return d
        else:
            raise QueueUnderflow()


class AlreadyTryingToLockError(Exception):
    """
    Raised when L{DeferredFilesystemLock.deferUntilLocked} is called twice on a
    single L{DeferredFilesystemLock}.
    """


class DeferredFilesystemLock(lockfile.FilesystemLock):
    """
    A L{FilesystemLock} that allows for a L{Deferred} to be fired when the lock is
    acquired.

    @ivar _scheduler: The object in charge of scheduling retries. In this
        implementation this is parameterized for testing.

    @ivar _interval: The retry interval for an L{IReactorTime} based scheduler.

    @ivar _tryLockCall: A L{DelayedCall} based on C{_interval} that will manage
        the next retry for acquiring the lock.

    @ivar _timeoutCall: A L{DelayedCall} based on C{deferUntilLocked}'s timeout
        argument.  This is in charge of timing out our attempt to acquire the
        lock.
    """

    _interval = 1
    _tryLockCall = None
    _timeoutCall = None

    def __init__(self, name, scheduler=None):
        """
        @param name: The name of the lock to acquire
        @param scheduler: An object which provides L{IReactorTime}
        """
        lockfile.FilesystemLock.__init__(self, name)

        if scheduler is None:
            from twisted.internet import reactor

            scheduler = reactor

        self._scheduler = scheduler

    def deferUntilLocked(self, timeout=None):
        """
        Wait until we acquire this lock.  This method is not safe for
        concurrent use.

        @type timeout: L{float} or L{int}
        @param timeout: the number of seconds after which to time out if the
            lock has not been acquired.

        @return: a L{Deferred} which will callback when the lock is acquired, or
            errback with a L{TimeoutError} after timing out or an
            L{AlreadyTryingToLockError} if the L{deferUntilLocked} has already
            been called and not successfully locked the file.
        """
        if self._tryLockCall is not None:
            return fail(
                AlreadyTryingToLockError(
                    "deferUntilLocked isn't safe for concurrent use."
                )
            )

        def _cancelLock(reason):
            """
            Cancel a L{DeferredFilesystemLock.deferUntilLocked} call.

            @type reason: L{failure.Failure}
            @param reason: The reason why the call is cancelled.
            """
            self._tryLockCall.cancel()
            self._tryLockCall = None
            if self._timeoutCall is not None and self._timeoutCall.active():
                self._timeoutCall.cancel()
                self._timeoutCall = None

            if self.lock():
                d.callback(None)
            else:
                d.errback(reason)

        d = Deferred(lambda deferred: _cancelLock(CancelledError()))

        def _tryLock():
            if self.lock():
                if self._timeoutCall is not None:
                    self._timeoutCall.cancel()
                    self._timeoutCall = None

                self._tryLockCall = None

                d.callback(None)
            else:
                if timeout is not None and self._timeoutCall is None:
                    reason = failure.Failure(
                        TimeoutError(
                            "Timed out acquiring lock: %s after %fs"
                            % (self.name, timeout)
                        )
                    )
                    self._timeoutCall = self._scheduler.callLater(
                        timeout, _cancelLock, reason
                    )

                self._tryLockCall = self._scheduler.callLater(self._interval, _tryLock)

        _tryLock()

        return d


__all__ = [
    "Deferred",
    "DeferredList",
    "succeed",
    "fail",
    "FAILURE",
    "SUCCESS",
    "AlreadyCalledError",
    "TimeoutError",
    "gatherResults",
    "maybeDeferred",
    "ensureDeferred",
    "waitForDeferred",
    "deferredGenerator",
    "inlineCallbacks",
    "returnValue",
    "DeferredLock",
    "DeferredSemaphore",
    "DeferredQueue",
    "DeferredFilesystemLock",
    "AlreadyTryingToLockError",
    "CancelledError",
]<|MERGE_RESOLUTION|>--- conflicted
+++ resolved
@@ -22,15 +22,14 @@
 import types
 import warnings
 from asyncio import iscoroutine
-from sys import exc_info, version_info
 from functools import wraps
 from incremental import Version
-from asyncio import iscoroutine
+from sys import exc_info, version_info
 
 # Twisted imports
+from twisted.logger import Logger
+from twisted.python import lockfile, failure
 from twisted.python.compat import cmp, comparable
-from twisted.python import lockfile, failure
-from twisted.logger import Logger
 from twisted.python.deprecate import warnAboutFunction, deprecated
 
 try:
@@ -857,8 +856,6 @@
         future.add_done_callback(adapt)
         return self
 
-
-<<<<<<< HEAD
     @classmethod
     def fromCoroutine(cls, coro):
         """
@@ -906,9 +903,6 @@
         return _cancellableInlineCallbacks(coro)
 
 
-
-=======
->>>>>>> f9ce660a
 def _cancelledToTimedOutError(value, timeout):
     """
     A default translation function that translates L{Failure}s that are
@@ -946,7 +940,6 @@
 
     @rtype: L{Deferred}
     """
-<<<<<<< HEAD
     if isinstance(coro, Deferred):
         return coro
     else:
@@ -956,17 +949,6 @@
             # It's not a coroutine. Raise an exception, but say that it's also
             # not a Deferred so the error makes sense.
             raise ValueError("%r is not a coroutine or a Deferred" % (coro,))
-=======
-
-    if iscoroutine(coro) or isinstance(coro, types.GeneratorType):
-        return _cancellableInlineCallbacks(coro)
-
-    if not isinstance(coro, Deferred):
-        raise ValueError("%r is not a coroutine or a Deferred" % (coro,))
-
-    # Must be a Deferred
-    return coro
->>>>>>> f9ce660a
 
 
 class DebugInfo:
