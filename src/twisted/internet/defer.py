# -*- test-case-name: twisted.test.test_defer -*-
# Copyright (c) Twisted Matrix Laboratories.
# See LICENSE for details.

"""
Support for results that aren't immediately available.

Maintainer: Glyph Lefkowitz

@var _NO_RESULT: The result used to represent the fact that there is no
    result. B{Never ever ever use this as an actual result for a Deferred}.  You
    have been warned.

@var _CONTINUE: A marker left in L{Deferred.callback}s to indicate a Deferred
    chain.  Always accompanied by a Deferred instance in the args tuple pointing
    at the Deferred which is chained to the Deferred which has this marker.
"""

from __future__ import division, absolute_import, print_function

import traceback
import types
import warnings
from sys import exc_info, version_info
from functools import wraps
from incremental import Version

# Twisted imports
from twisted.python.compat import cmp, comparable
from twisted.python import lockfile, failure
from twisted.logger import Logger
from twisted.python.deprecate import warnAboutFunction, deprecated
from twisted.python._oldstyle import _oldStyle

log = Logger()


class AlreadyCalledError(Exception):
    pass



class CancelledError(Exception):
    """
    This error is raised by default when a L{Deferred} is cancelled.
    """


class TimeoutError(Exception):
    """
    This error is raised by default when a L{Deferred} times out.
    """



def logError(err):
    """
    Log and return failure.

    This method can be used as an errback that passes the failure on to the
    next errback unmodified. Note that if this is the last errback, and the
    deferred gets garbage collected after being this errback has been called,
    the clean up code logs it again.
    """
    log.failure(None, err)
    return err



def succeed(result):
    """
    Return a L{Deferred} that has already had C{.callback(result)} called.

    This is useful when you're writing synchronous code to an
    asynchronous interface: i.e., some code is calling you expecting a
    L{Deferred} result, but you don't actually need to do anything
    asynchronous. Just return C{defer.succeed(theResult)}.

    See L{fail} for a version of this function that uses a failing
    L{Deferred} rather than a successful one.

    @param result: The result to give to the Deferred's 'callback'
           method.

    @rtype: L{Deferred}
    """
    d = Deferred()
    d.callback(result)
    return d



def fail(result=None):
    """
    Return a L{Deferred} that has already had C{.errback(result)} called.

    See L{succeed}'s docstring for rationale.

    @param result: The same argument that L{Deferred.errback} takes.

    @raise NoCurrentExceptionError: If C{result} is L{None} but there is no
        current exception state.

    @rtype: L{Deferred}
    """
    d = Deferred()
    d.errback(result)
    return d



def execute(callable, *args, **kw):
    """
    Create a L{Deferred} from a callable and arguments.

    Call the given function with the given arguments.  Return a L{Deferred}
    which has been fired with its callback as the result of that invocation
    or its C{errback} with a L{Failure} for the exception thrown.
    """
    try:
        result = callable(*args, **kw)
    except:
        return fail()
    else:
        return succeed(result)



def maybeDeferred(f, *args, **kw):
    """
    Invoke a function that may or may not return a L{Deferred}.

    Call the given function with the given arguments.  If the returned
    object is a L{Deferred}, return it.  If the returned object is a L{Failure},
    wrap it with L{fail} and return it.  Otherwise, wrap it in L{succeed} and
    return it.  If an exception is raised, convert it to a L{Failure}, wrap it
    in L{fail}, and then return it.

    @type f: Any callable
    @param f: The callable to invoke

    @param args: The arguments to pass to C{f}
    @param kw: The keyword arguments to pass to C{f}

    @rtype: L{Deferred}
    @return: The result of the function call, wrapped in a L{Deferred} if
    necessary.
    """
    try:
        result = f(*args, **kw)
    except:
        return fail(failure.Failure(captureVars=Deferred.debug))

    if isinstance(result, Deferred):
        return result
    elif isinstance(result, failure.Failure):
        return fail(result)
    else:
        return succeed(result)



@deprecated(Version('Twisted', 17, 1, 0),
            replacement='twisted.internet.defer.Deferred.addTimeout')
def timeout(deferred):
    deferred.errback(failure.Failure(TimeoutError("Callback timed out")))



def passthru(arg):
    return arg



def setDebugging(on):
    """
    Enable or disable L{Deferred} debugging.

    When debugging is on, the call stacks from creation and invocation are
    recorded, and added to any L{AlreadyCalledError}s we raise.
    """
    Deferred.debug=bool(on)



def getDebugging():
    """
    Determine whether L{Deferred} debugging is enabled.
    """
    return Deferred.debug


# See module docstring.
_NO_RESULT = object()
_CONTINUE = object()



@_oldStyle
class Deferred:
    """
    This is a callback which will be put off until later.

    Why do we want this? Well, in cases where a function in a threaded
    program would block until it gets a result, for Twisted it should
    not block. Instead, it should return a L{Deferred}.

    This can be implemented for protocols that run over the network by
    writing an asynchronous protocol for L{twisted.internet}. For methods
    that come from outside packages that are not under our control, we use
    threads (see for example L{twisted.enterprise.adbapi}).

    For more information about Deferreds, see doc/core/howto/defer.html or
    U{http://twistedmatrix.com/documents/current/core/howto/defer.html}

    When creating a Deferred, you may provide a canceller function, which
    will be called by d.cancel() to let you do any clean-up necessary if the
    user decides not to wait for the deferred to complete.

    @ivar called: A flag which is C{False} until either C{callback} or
        C{errback} is called and afterwards always C{True}.
    @type called: L{bool}

    @ivar paused: A counter of how many unmatched C{pause} calls have been made
        on this instance.
    @type paused: L{int}

    @ivar _suppressAlreadyCalled: A flag used by the cancellation mechanism
        which is C{True} if the Deferred has no canceller and has been
        cancelled, C{False} otherwise.  If C{True}, it can be expected that
        C{callback} or C{errback} will eventually be called and the result
        should be silently discarded.
    @type _suppressAlreadyCalled: L{bool}

    @ivar _runningCallbacks: A flag which is C{True} while this instance is
        executing its callback chain, used to stop recursive execution of
        L{_runCallbacks}
    @type _runningCallbacks: L{bool}

    @ivar _chainedTo: If this L{Deferred} is waiting for the result of another
        L{Deferred}, this is a reference to the other Deferred.  Otherwise,
        L{None}.
    """

    called = False
    paused = False
    _debugInfo = None
    _suppressAlreadyCalled = False

    # Are we currently running a user-installed callback?  Meant to prevent
    # recursive running of callbacks when a reentrant call to add a callback is
    # used.
    _runningCallbacks = False

    # Keep this class attribute for now, for compatibility with code that
    # sets it directly.
    debug = False

    _chainedTo = None

    def __init__(self, canceller=None):
        """
        Initialize a L{Deferred}.

        @param canceller: a callable used to stop the pending operation
            scheduled by this L{Deferred} when L{Deferred.cancel} is
            invoked. The canceller will be passed the deferred whose
            cancelation is requested (i.e., self).

            If a canceller is not given, or does not invoke its argument's
            C{callback} or C{errback} method, L{Deferred.cancel} will
            invoke L{Deferred.errback} with a L{CancelledError}.

            Note that if a canceller is not given, C{callback} or
            C{errback} may still be invoked exactly once, even though
            defer.py will have already invoked C{errback}, as described
            above.  This allows clients of code which returns a L{Deferred}
            to cancel it without requiring the L{Deferred} instantiator to
            provide any specific implementation support for cancellation.
            New in 10.1.

        @type canceller: a 1-argument callable which takes a L{Deferred}. The
            return result is ignored.
        """
        self.callbacks = []
        self._canceller = canceller
        if self.debug:
            self._debugInfo = DebugInfo()
            self._debugInfo.creator = traceback.format_stack()[:-1]


    def addCallbacks(self, callback, errback=None,
                     callbackArgs=None, callbackKeywords=None,
                     errbackArgs=None, errbackKeywords=None):
        """
        Add a pair of callbacks (success and error) to this L{Deferred}.

        These will be executed when the 'master' callback is run.

        @return: C{self}.
        @rtype: a L{Deferred}
        """
        assert callable(callback)
        assert errback is None or callable(errback)
        cbs = ((callback, callbackArgs, callbackKeywords),
               (errback or (passthru), errbackArgs, errbackKeywords))
        self.callbacks.append(cbs)

        if self.called:
            self._runCallbacks()
        return self


    def addCallback(self, callback, *args, **kw):
        """
        Convenience method for adding just a callback.

        See L{addCallbacks}.
        """
        return self.addCallbacks(callback, callbackArgs=args,
                                 callbackKeywords=kw)


    def addErrback(self, errback, *args, **kw):
        """
        Convenience method for adding just an errback.

        See L{addCallbacks}.
        """
        return self.addCallbacks(passthru, errback,
                                 errbackArgs=args,
                                 errbackKeywords=kw)


    def addBoth(self, callback, *args, **kw):
        """
        Convenience method for adding a single callable as both a callback
        and an errback.

        See L{addCallbacks}.
        """
        return self.addCallbacks(callback, callback,
                                 callbackArgs=args, errbackArgs=args,
                                 callbackKeywords=kw, errbackKeywords=kw)


    def addTimeout(self, timeout, clock, onTimeoutCancel=None):
        """
        Time out this L{Deferred} by scheduling it to be cancelled after
        C{timeout} seconds.

        The timeout encompasses all the callbacks and errbacks added to this
        L{defer.Deferred} before the call to L{addTimeout}, and none added
        after the call.

        If this L{Deferred} gets timed out, it errbacks with a L{TimeoutError},
        unless a cancelable function was passed to its initialization or unless
        a different C{onTimeoutCancel} callable is provided.

        @param timeout: number of seconds to wait before timing out this
            L{Deferred}
        @type timeout: L{int}

        @param clock: The object which will be used to schedule the timeout.
        @type clock: L{twisted.internet.interfaces.IReactorTime}

        @param onTimeoutCancel: A callable which is called immediately after
            this L{Deferred} times out, and not if this L{Deferred} is
            otherwise cancelled before the timeout. It takes an arbitrary
            value, which is the value of this L{Deferred} at that exact point
            in time (probably a L{CancelledError} L{Failure}), and the
            C{timeout}.  The default callable (if none is provided) will
            translate a L{CancelledError} L{Failure} into a L{TimeoutError}.
        @type onTimeoutCancel: L{callable}

        @return: C{self}.
        @rtype: a L{Deferred}

        @since: 16.5
        """
        timedOut = [False]

        def timeItOut():
            timedOut[0] = True
            self.cancel()

        delayedCall = clock.callLater(timeout, timeItOut)

        def convertCancelled(value):
            # if C{deferred} was timed out, call the translation function,
            # if provdied, otherwise just use L{cancelledToTimedOutError}
            if timedOut[0]:
                toCall = onTimeoutCancel or _cancelledToTimedOutError
                return toCall(value, timeout)
            return value

        self.addBoth(convertCancelled)

        def cancelTimeout(result):
            # stop the pending call to cancel the deferred if it's been fired
            if delayedCall.active():
                delayedCall.cancel()
            return result

        self.addBoth(cancelTimeout)
        return self


    def chainDeferred(self, d):
        """
        Chain another L{Deferred} to this L{Deferred}.

        This method adds callbacks to this L{Deferred} to call C{d}'s callback
        or errback, as appropriate. It is merely a shorthand way of performing
        the following::

            self.addCallbacks(d.callback, d.errback)

        When you chain a deferred d2 to another deferred d1 with
        d1.chainDeferred(d2), you are making d2 participate in the callback
        chain of d1. Thus any event that fires d1 will also fire d2.
        However, the converse is B{not} true; if d2 is fired d1 will not be
        affected.

        Note that unlike the case where chaining is caused by a L{Deferred}
        being returned from a callback, it is possible to cause the call
        stack size limit to be exceeded by chaining many L{Deferred}s
        together with C{chainDeferred}.

        @return: C{self}.
        @rtype: a L{Deferred}
        """
        d._chainedTo = self
        return self.addCallbacks(d.callback, d.errback)


    def callback(self, result):
        """
        Run all success callbacks that have been added to this L{Deferred}.

        Each callback will have its result passed as the first argument to
        the next; this way, the callbacks act as a 'processing chain'.  If
        the success-callback returns a L{Failure} or raises an L{Exception},
        processing will continue on the *error* callback chain.  If a
        callback (or errback) returns another L{Deferred}, this L{Deferred}
        will be chained to it (and further callbacks will not run until that
        L{Deferred} has a result).

        An instance of L{Deferred} may only have either L{callback} or
        L{errback} called on it, and only once.

        @param result: The object which will be passed to the first callback
            added to this L{Deferred} (via L{addCallback}).

        @raise AlreadyCalledError: If L{callback} or L{errback} has already been
            called on this L{Deferred}.
        """
        assert not isinstance(result, Deferred)
        self._startRunCallbacks(result)


    def errback(self, fail=None):
        """
        Run all error callbacks that have been added to this L{Deferred}.

        Each callback will have its result passed as the first
        argument to the next; this way, the callbacks act as a
        'processing chain'. Also, if the error-callback returns a non-Failure
        or doesn't raise an L{Exception}, processing will continue on the
        *success*-callback chain.

        If the argument that's passed to me is not a L{failure.Failure} instance,
        it will be embedded in one. If no argument is passed, a
        L{failure.Failure} instance will be created based on the current
        traceback stack.

        Passing a string as `fail' is deprecated, and will be punished with
        a warning message.

        An instance of L{Deferred} may only have either L{callback} or
        L{errback} called on it, and only once.

        @param fail: The L{Failure} object which will be passed to the first
            errback added to this L{Deferred} (via L{addErrback}).
            Alternatively, a L{Exception} instance from which a L{Failure} will
            be constructed (with no traceback) or L{None} to create a L{Failure}
            instance from the current exception state (with a traceback).

        @raise AlreadyCalledError: If L{callback} or L{errback} has already been
            called on this L{Deferred}.

        @raise NoCurrentExceptionError: If C{fail} is L{None} but there is
            no current exception state.
        """
        if fail is None:
            fail = failure.Failure(captureVars=self.debug)
        elif not isinstance(fail, failure.Failure):
            fail = failure.Failure(fail)

        self._startRunCallbacks(fail)


    def pause(self):
        """
        Stop processing on a L{Deferred} until L{unpause}() is called.
        """
        self.paused = self.paused + 1


    def unpause(self):
        """
        Process all callbacks made since L{pause}() was called.
        """
        self.paused = self.paused - 1
        if self.paused:
            return
        if self.called:
            self._runCallbacks()


    def cancel(self):
        """
        Cancel this L{Deferred}.

        If the L{Deferred} has not yet had its C{errback} or C{callback} method
        invoked, call the canceller function provided to the constructor. If
        that function does not invoke C{callback} or C{errback}, or if no
        canceller function was provided, errback with L{CancelledError}.

        If this L{Deferred} is waiting on another L{Deferred}, forward the
        cancellation to the other L{Deferred}.
        """
        if not self.called:
            canceller = self._canceller
            if canceller:
                canceller(self)
            else:
                # Arrange to eat the callback that will eventually be fired
                # since there was no real canceller.
                self._suppressAlreadyCalled = True
            if not self.called:
                # There was no canceller, or the canceller didn't call
                # callback or errback.
                self.errback(failure.Failure(CancelledError()))
        elif isinstance(self.result, Deferred):
            # Waiting for another deferred -- cancel it instead.
            self.result.cancel()


    def _startRunCallbacks(self, result):
        if self.called:
            if self._suppressAlreadyCalled:
                self._suppressAlreadyCalled = False
                return
            if self.debug:
                if self._debugInfo is None:
                    self._debugInfo = DebugInfo()
                extra = "\n" + self._debugInfo._getDebugTracebacks()
                raise AlreadyCalledError(extra)
            raise AlreadyCalledError
        if self.debug:
            if self._debugInfo is None:
                self._debugInfo = DebugInfo()
            self._debugInfo.invoker = traceback.format_stack()[:-2]
        self.called = True
        self.result = result
        self._runCallbacks()


    def _continuation(self):
        """
        Build a tuple of callback and errback with L{_CONTINUE}.
        """
        return ((_CONTINUE, (self,), None),
                (_CONTINUE, (self,), None))


    def _runCallbacks(self):
        """
        Run the chain of callbacks once a result is available.

        This consists of a simple loop over all of the callbacks, calling each
        with the current result and making the current result equal to the
        return value (or raised exception) of that call.

        If L{_runningCallbacks} is true, this loop won't run at all, since
        it is already running above us on the call stack.  If C{self.paused} is
        true, the loop also won't run, because that's what it means to be
        paused.

        The loop will terminate before processing all of the callbacks if a
        L{Deferred} without a result is encountered.

        If a L{Deferred} I{with} a result is encountered, that result is taken
        and the loop proceeds.

        @note: The implementation is complicated slightly by the fact that
            chaining (associating two L{Deferred}s with each other such that one
            will wait for the result of the other, as happens when a Deferred is
            returned from a callback on another L{Deferred}) is supported
            iteratively rather than recursively, to avoid running out of stack
            frames when processing long chains.
        """
        if self._runningCallbacks:
            # Don't recursively run callbacks
            return

        # Keep track of all the Deferreds encountered while propagating results
        # up a chain.  The way a Deferred gets onto this stack is by having
        # added its _continuation() to the callbacks list of a second Deferred
        # and then that second Deferred being fired.  ie, if ever had _chainedTo
        # set to something other than None, you might end up on this stack.
        chain = [self]

        while chain:
            current = chain[-1]

            if current.paused:
                # This Deferred isn't going to produce a result at all.  All the
                # Deferreds up the chain waiting on it will just have to...
                # wait.
                return

            finished = True
            current._chainedTo = None
            while current.callbacks:
                item = current.callbacks.pop(0)
                callback, args, kw = item[
                    isinstance(current.result, failure.Failure)]
                args = args or ()
                kw = kw or {}

                # Avoid recursion if we can.
                if callback is _CONTINUE:
                    # Give the waiting Deferred our current result and then
                    # forget about that result ourselves.
                    chainee = args[0]
                    chainee.result = current.result
                    current.result = None
                    # Making sure to update _debugInfo
                    if current._debugInfo is not None:
                        current._debugInfo.failResult = None
                    chainee.paused -= 1
                    chain.append(chainee)
                    # Delay cleaning this Deferred and popping it from the chain
                    # until after we've dealt with chainee.
                    finished = False
                    break

                try:
                    current._runningCallbacks = True
                    try:
                        current.result = callback(current.result, *args, **kw)
                        if current.result is current:
                            warnAboutFunction(
                                callback,
                                "Callback returned the Deferred "
                                "it was attached to; this breaks the "
                                "callback chain and will raise an "
                                "exception in the future.")
                    finally:
                        current._runningCallbacks = False
                except:
                    # Including full frame information in the Failure is quite
                    # expensive, so we avoid it unless self.debug is set.
                    current.result = failure.Failure(captureVars=self.debug)
                else:
                    if isinstance(current.result, Deferred):
                        # The result is another Deferred.  If it has a result,
                        # we can take it and keep going.
                        resultResult = getattr(current.result, 'result', _NO_RESULT)
                        if resultResult is _NO_RESULT or isinstance(resultResult, Deferred) or current.result.paused:
                            # Nope, it didn't.  Pause and chain.
                            current.pause()
                            current._chainedTo = current.result
                            # Note: current.result has no result, so it's not
                            # running its callbacks right now.  Therefore we can
                            # append to the callbacks list directly instead of
                            # using addCallbacks.
                            current.result.callbacks.append(current._continuation())
                            break
                        else:
                            # Yep, it did.  Steal it.
                            current.result.result = None
                            # Make sure _debugInfo's failure state is updated.
                            if current.result._debugInfo is not None:
                                current.result._debugInfo.failResult = None
                            current.result = resultResult

            if finished:
                # As much of the callback chain - perhaps all of it - as can be
                # processed right now has been.  The current Deferred is waiting on
                # another Deferred or for more callbacks.  Before finishing with it,
                # make sure its _debugInfo is in the proper state.
                if isinstance(current.result, failure.Failure):
                    # Stash the Failure in the _debugInfo for unhandled error
                    # reporting.
                    current.result.cleanFailure()
                    if current._debugInfo is None:
                        current._debugInfo = DebugInfo()
                    current._debugInfo.failResult = current.result
                else:
                    # Clear out any Failure in the _debugInfo, since the result
                    # is no longer a Failure.
                    if current._debugInfo is not None:
                        current._debugInfo.failResult = None

                # This Deferred is done, pop it from the chain and move back up
                # to the Deferred which supplied us with our result.
                chain.pop()


    def __str__(self):
        """
        Return a string representation of this C{Deferred}.
        """
        cname = self.__class__.__name__
        result = getattr(self, 'result', _NO_RESULT)
        myID = id(self)
        if self._chainedTo is not None:
            result = ' waiting on Deferred at 0x%x' % (id(self._chainedTo),)
        elif result is _NO_RESULT:
            result = ''
        else:
            result = ' current result: %r' % (result,)
        return "<%s at 0x%x%s>" % (cname, myID, result)
    __repr__ = __str__


    def __iter__(self):
        return self


    def send(self, value=None):
        if self.paused:
            # If we're paused, we have no result to give
            return self

        result = getattr(self, 'result', _NO_RESULT)
        if result is _NO_RESULT:
            return self
        if isinstance(result, failure.Failure):
            # Clear the failure on debugInfo so it doesn't raise "unhandled
            # exception"
            self._debugInfo.failResult = None
            raise result.value
        else:
            raise StopIteration(result)


    # For PEP-492 support (async/await)
    __await__ = __iter__
    __next__ = send


    def asFuture(self, loop):
        """
        Adapt a L{Deferred} into a L{asyncio.Future} which is bound to C{loop}.

        @note: converting a L{Deferred} to an L{asyncio.Future} consumes both
            its result and its errors, so this method implicitly converts
            C{self} into a L{Deferred} firing with L{None}, regardless of what
            its result previously would have been.

        @since: Twisted 17.5.0

        @param loop: The asyncio event loop to bind the L{asyncio.Future} to.
        @type loop: L{asyncio.AbstractEventLoop} or similar

        @param deferred: The Deferred to adapt.
        @type deferred: L{Deferred}

        @return: A Future which will fire when the Deferred fires.
        @rtype: L{asyncio.Future}
        """
        try:
            createFuture = loop.create_future
        except AttributeError:
            from asyncio import Future
            def createFuture():
                return Future(loop=loop)
        future = createFuture()
        def checkCancel(futureAgain):
            if futureAgain.cancelled():
                self.cancel()
        def maybeFail(failure):
            if not future.cancelled():
                future.set_exception(failure.value)
        def maybeSucceed(result):
            if not future.cancelled():
                future.set_result(result)
        self.addCallbacks(maybeSucceed, maybeFail)
        future.add_done_callback(checkCancel)
        return future


    @classmethod
    def fromFuture(cls, future):
        """
        Adapt an L{asyncio.Future} to a L{Deferred}.

        @note: This creates a L{Deferred} from a L{asyncio.Future}, I{not} from
            a C{coroutine}; in other words, you will need to call
            L{asyncio.async}, L{asyncio.ensure_future},
            L{asyncio.AbstractEventLoop.create_task} or create an
            L{asyncio.Task} yourself to get from a C{coroutine} to a
            L{asyncio.Future} if what you have is an awaitable coroutine and
            not a L{asyncio.Future}.  (The length of this list of techniques is
            exactly why we have left it to the caller!)

        @since: Twisted 17.5.0

        @param future: The Future to adapt.
        @type future: L{asyncio.Future}

        @return: A Deferred which will fire when the Future fires.
        @rtype: L{Deferred}
        """
        def adapt(result):
            try:
                extracted = result.result()
            except:
                extracted = failure.Failure()
            adapt.actual.callback(extracted)
        futureCancel = object()
        def cancel(reself):
            future.cancel()
            reself.callback(futureCancel)
        self = cls(cancel)
        adapt.actual = self
        def uncancel(result):
            if result is futureCancel:
                adapt.actual = Deferred()
                return adapt.actual
            return result
        self.addCallback(uncancel)
        future.add_done_callback(adapt)
        return self



def _cancelledToTimedOutError(value, timeout):
    """
    A default translation function that translates L{Failure}s that are
    L{CancelledError}s to L{TimeoutError}s.

    @param value: Anything
    @type value: Anything

    @param timeout: The timeout
    @type timeout: L{int}

    @rtype: C{value}
    @raise: L{TimeoutError}

    @since: 16.5
    """
    if isinstance(value, failure.Failure):
        value.trap(CancelledError)
        raise TimeoutError(timeout, "Deferred")
    return value



def ensureDeferred(coro):
    """
    Schedule the execution of a coroutine that awaits/yields from L{Deferred}s,
    wrapping it in a L{Deferred} that will fire on success/failure of the
    coroutine. If a Deferred is passed to this function, it will be returned
    directly (mimicing C{asyncio}'s C{ensure_future} function).

    Coroutine functions return a coroutine object, similar to how generators
    work. This function turns that coroutine into a Deferred, meaning that it
    can be used in regular Twisted code. For example::

        import treq
        from twisted.internet.defer import ensureDeferred
        from twisted.internet.task import react

        async def crawl(pages):
            results = {}
            for page in pages:
                results[page] = await treq.content(await treq.get(page))
            return results

        def main(reactor):
            pages = [
                "http://localhost:8080"
            ]
            d = ensureDeferred(crawl(pages))
            d.addCallback(print)
            return d

        react(main)

    @param coro: The coroutine object to schedule, or a L{Deferred}.
    @type coro: A Python 3.5+ C{async def} C{coroutine}, a Python 3.4+
        C{yield from} using L{types.GeneratorType}, or a L{Deferred}.

    @rtype: L{Deferred}
    """
    from types import GeneratorType

    if version_info >= (3, 4, 0):
        from asyncio import iscoroutine

        if iscoroutine(coro) or isinstance(coro, GeneratorType):
            return _cancellableInlineCallbacks(coro)

<<<<<<< HEAD
    elif version_info >= (3, 3, 0):
        if isinstance(coro, GeneratorType):
            return _cancellableInlineCallbacks(coro)

=======
>>>>>>> 5cccaf02
    if not isinstance(coro, Deferred):
        raise ValueError("%r is not a coroutine or a Deferred" % (coro,))

    # Must be a Deferred
    return coro




@_oldStyle
class DebugInfo:
    """
    Deferred debug helper.
    """

    failResult = None

    def _getDebugTracebacks(self):
        info = ''
        if hasattr(self, "creator"):
            info += " C: Deferred was created:\n C:"
            info += "".join(self.creator).rstrip().replace("\n", "\n C:")
            info += "\n"
        if hasattr(self, "invoker"):
            info += " I: First Invoker was:\n I:"
            info += "".join(self.invoker).rstrip().replace("\n", "\n I:")
            info += "\n"
        return info


    def __del__(self):
        """
        Print tracebacks and die.

        If the *last* (and I do mean *last*) callback leaves me in an error
        state, print a traceback (if said errback is a L{Failure}).
        """
        if self.failResult is not None:
            # Note: this is two separate messages for compatibility with
            # earlier tests; arguably it should be a single error message.
            log.critical("Unhandled error in Deferred:",
                         isError=True)

            debugInfo = self._getDebugTracebacks()
            if debugInfo:
                format = "(debug: {debugInfo})"
            else:
                format = None

            log.failure(format,
                        self.failResult,
                        debugInfo=debugInfo)



@comparable
class FirstError(Exception):
    """
    First error to occur in a L{DeferredList} if C{fireOnOneErrback} is set.

    @ivar subFailure: The L{Failure} that occurred.
    @type subFailure: L{Failure}

    @ivar index: The index of the L{Deferred} in the L{DeferredList} where
        it happened.
    @type index: L{int}
    """
    def __init__(self, failure, index):
        Exception.__init__(self, failure, index)
        self.subFailure = failure
        self.index = index


    def __repr__(self):
        """
        The I{repr} of L{FirstError} instances includes the repr of the
        wrapped failure's exception and the index of the L{FirstError}.
        """
        return 'FirstError[#%d, %r]' % (self.index, self.subFailure.value)


    def __str__(self):
        """
        The I{str} of L{FirstError} instances includes the I{str} of the
        entire wrapped failure (including its traceback and exception) and
        the index of the L{FirstError}.
        """
        return 'FirstError[#%d, %s]' % (self.index, self.subFailure)


    def __cmp__(self, other):
        """
        Comparison between L{FirstError} and other L{FirstError} instances
        is defined as the comparison of the index and sub-failure of each
        instance.  L{FirstError} instances don't compare equal to anything
        that isn't a L{FirstError} instance.

        @since: 8.2
        """
        if isinstance(other, FirstError):
            return cmp(
                (self.index, self.subFailure),
                (other.index, other.subFailure))
        return -1



class DeferredList(Deferred):
    """
    L{DeferredList} is a tool for collecting the results of several Deferreds.

    This tracks a list of L{Deferred}s for their results, and makes a single
    callback when they have all completed.  By default, the ultimate result is a
    list of (success, result) tuples, 'success' being a boolean.
    L{DeferredList} exposes the same API that L{Deferred} does, so callbacks and
    errbacks can be added to it in the same way.

    L{DeferredList} is implemented by adding callbacks and errbacks to each
    L{Deferred} in the list passed to it.  This means callbacks and errbacks
    added to the Deferreds before they are passed to L{DeferredList} will change
    the result that L{DeferredList} sees (i.e., L{DeferredList} is not special).
    Callbacks and errbacks can also be added to the Deferreds after they are
    passed to L{DeferredList} and L{DeferredList} may change the result that
    they see.

    See the documentation for the C{__init__} arguments for more information.

    @ivar _deferredList: The L{list} of L{Deferred}s to track.
    """

    fireOnOneCallback = False
    fireOnOneErrback = False

    def __init__(self, deferredList, fireOnOneCallback=False,
                 fireOnOneErrback=False, consumeErrors=False):
        """
        Initialize a DeferredList.

        @param deferredList: The list of deferreds to track.
        @type deferredList:  L{list} of L{Deferred}s

        @param fireOnOneCallback: (keyword param) a flag indicating that this
            L{DeferredList} will fire when the first L{Deferred} in
            C{deferredList} fires with a non-failure result without waiting for
            any of the other Deferreds.  When this flag is set, the DeferredList
            will fire with a two-tuple: the first element is the result of the
            Deferred which fired; the second element is the index in
            C{deferredList} of that Deferred.
        @type fireOnOneCallback: L{bool}

        @param fireOnOneErrback: (keyword param) a flag indicating that this
            L{DeferredList} will fire when the first L{Deferred} in
            C{deferredList} fires with a failure result without waiting for any
            of the other Deferreds.  When this flag is set, if a Deferred in the
            list errbacks, the DeferredList will errback with a L{FirstError}
            failure wrapping the failure of that Deferred.
        @type fireOnOneErrback: L{bool}

        @param consumeErrors: (keyword param) a flag indicating that failures in
            any of the included L{Deferred}s should not be propagated to
            errbacks added to the individual L{Deferred}s after this
            L{DeferredList} is constructed.  After constructing the
            L{DeferredList}, any errors in the individual L{Deferred}s will be
            converted to a callback result of L{None}.  This is useful to
            prevent spurious 'Unhandled error in Deferred' messages from being
            logged.  This does not prevent C{fireOnOneErrback} from working.
        @type consumeErrors: L{bool}
        """
        self._deferredList = list(deferredList)
        self.resultList = [None] * len(self._deferredList)
        Deferred.__init__(self)
        if len(self._deferredList) == 0 and not fireOnOneCallback:
            self.callback(self.resultList)

        # These flags need to be set *before* attaching callbacks to the
        # deferreds, because the callbacks use these flags, and will run
        # synchronously if any of the deferreds are already fired.
        self.fireOnOneCallback = fireOnOneCallback
        self.fireOnOneErrback = fireOnOneErrback
        self.consumeErrors = consumeErrors
        self.finishedCount = 0

        index = 0
        for deferred in self._deferredList:
            deferred.addCallbacks(self._cbDeferred, self._cbDeferred,
                                  callbackArgs=(index,SUCCESS),
                                  errbackArgs=(index,FAILURE))
            index = index + 1


    def _cbDeferred(self, result, index, succeeded):
        """
        (internal) Callback for when one of my deferreds fires.
        """
        self.resultList[index] = (succeeded, result)

        self.finishedCount += 1
        if not self.called:
            if succeeded == SUCCESS and self.fireOnOneCallback:
                self.callback((result, index))
            elif succeeded == FAILURE and self.fireOnOneErrback:
                self.errback(failure.Failure(FirstError(result, index)))
            elif self.finishedCount == len(self.resultList):
                self.callback(self.resultList)

        if succeeded == FAILURE and self.consumeErrors:
            result = None

        return result


    def cancel(self):
        """
        Cancel this L{DeferredList}.

        If the L{DeferredList} hasn't fired yet, cancel every L{Deferred} in
        the list.

        If the L{DeferredList} has fired, including the case where the
        C{fireOnOneCallback}/C{fireOnOneErrback} flag is set and the
        L{DeferredList} fires because one L{Deferred} in the list fires with a
        non-failure/failure result, do nothing in the C{cancel} method.
        """
        if not self.called:
            for deferred in self._deferredList:
                try:
                    deferred.cancel()
                except:
                    log.failure(
                        "Exception raised from user supplied canceller"
                    )



def _parseDListResult(l, fireOnOneErrback=False):
    if __debug__:
        for success, value in l:
            assert success
    return [x[1] for x in l]



def gatherResults(deferredList, consumeErrors=False):
    """
    Returns, via a L{Deferred}, a list with the results of the given
    L{Deferred}s - in effect, a "join" of multiple deferred operations.

    The returned L{Deferred} will fire when I{all} of the provided L{Deferred}s
    have fired, or when any one of them has failed.

    This method can be cancelled by calling the C{cancel} method of the
    L{Deferred}, all the L{Deferred}s in the list will be cancelled.

    This differs from L{DeferredList} in that you don't need to parse
    the result for success/failure.

    @type deferredList:  L{list} of L{Deferred}s

    @param consumeErrors: (keyword param) a flag, defaulting to False,
        indicating that failures in any of the given L{Deferred}s should not be
        propagated to errbacks added to the individual L{Deferred}s after this
        L{gatherResults} invocation.  Any such errors in the individual
        L{Deferred}s will be converted to a callback result of L{None}.  This
        is useful to prevent spurious 'Unhandled error in Deferred' messages
        from being logged.  This parameter is available since 11.1.0.
    @type consumeErrors: L{bool}
    """
    d = DeferredList(deferredList, fireOnOneErrback=True,
                                   consumeErrors=consumeErrors)
    d.addCallback(_parseDListResult)
    return d



# Constants for use with DeferredList

SUCCESS = True
FAILURE = False



## deferredGenerator
@_oldStyle
class waitForDeferred:
    """
    See L{deferredGenerator}.
    """

    def __init__(self, d):
        warnings.warn(
            "twisted.internet.defer.waitForDeferred was deprecated in "
            "Twisted 15.0.0; please use twisted.internet.defer.inlineCallbacks "
            "instead", DeprecationWarning, stacklevel=2)

        if not isinstance(d, Deferred):
            raise TypeError("You must give waitForDeferred a Deferred. You gave it %r." % (d,))
        self.d = d


    def getResult(self):
        if isinstance(self.result, failure.Failure):
            self.result.raiseException()
        return self.result



def _deferGenerator(g, deferred):
    """
    See L{deferredGenerator}.
    """
    result = None

    # This function is complicated by the need to prevent unbounded recursion
    # arising from repeatedly yielding immediately ready deferreds.  This while
    # loop and the waiting variable solve that by manually unfolding the
    # recursion.

    waiting = [True, # defgen is waiting for result?
               None] # result

    while 1:
        try:
            result = next(g)
        except StopIteration:
            deferred.callback(result)
            return deferred
        except:
            deferred.errback()
            return deferred

        # Deferred.callback(Deferred) raises an error; we catch this case
        # early here and give a nicer error message to the user in case
        # they yield a Deferred.
        if isinstance(result, Deferred):
            return fail(TypeError("Yield waitForDeferred(d), not d!"))

        if isinstance(result, waitForDeferred):
            # a waitForDeferred was yielded, get the result.
            # Pass result in so it don't get changed going around the loop
            # This isn't a problem for waiting, as it's only reused if
            # gotResult has already been executed.
            def gotResult(r, result=result):
                result.result = r
                if waiting[0]:
                    waiting[0] = False
                    waiting[1] = r
                else:
                    _deferGenerator(g, deferred)
            result.d.addBoth(gotResult)
            if waiting[0]:
                # Haven't called back yet, set flag so that we get reinvoked
                # and return from the loop
                waiting[0] = False
                return deferred
            # Reset waiting to initial values for next loop
            waiting[0] = True
            waiting[1] = None

            result = None



@deprecated(Version('Twisted', 15, 0, 0),
            "twisted.internet.defer.inlineCallbacks")
def deferredGenerator(f):
    """
    L{deferredGenerator} and L{waitForDeferred} help you write
    L{Deferred}-using code that looks like a regular sequential function.
    Consider the use of L{inlineCallbacks} instead, which can accomplish
    the same thing in a more concise manner.

    There are two important functions involved: L{waitForDeferred}, and
    L{deferredGenerator}.  They are used together, like this::

        @deferredGenerator
        def thingummy():
            thing = waitForDeferred(makeSomeRequestResultingInDeferred())
            yield thing
            thing = thing.getResult()
            print(thing) #the result! hoorj!

    L{waitForDeferred} returns something that you should immediately yield; when
    your generator is resumed, calling C{thing.getResult()} will either give you
    the result of the L{Deferred} if it was a success, or raise an exception if it
    was a failure.  Calling C{getResult} is B{absolutely mandatory}.  If you do
    not call it, I{your program will not work}.

    L{deferredGenerator} takes one of these waitForDeferred-using generator
    functions and converts it into a function that returns a L{Deferred}. The
    result of the L{Deferred} will be the last value that your generator yielded
    unless the last value is a L{waitForDeferred} instance, in which case the
    result will be L{None}.  If the function raises an unhandled exception, the
    L{Deferred} will errback instead.  Remember that C{return result} won't work;
    use C{yield result; return} in place of that.

    Note that not yielding anything from your generator will make the L{Deferred}
    result in L{None}. Yielding a L{Deferred} from your generator is also an error
    condition; always yield C{waitForDeferred(d)} instead.

    The L{Deferred} returned from your deferred generator may also errback if your
    generator raised an exception.  For example::

        @deferredGenerator
        def thingummy():
            thing = waitForDeferred(makeSomeRequestResultingInDeferred())
            yield thing
            thing = thing.getResult()
            if thing == 'I love Twisted':
                # will become the result of the Deferred
                yield 'TWISTED IS GREAT!'
                return
            else:
                # will trigger an errback
                raise Exception('DESTROY ALL LIFE')

    Put succinctly, these functions connect deferred-using code with this 'fake
    blocking' style in both directions: L{waitForDeferred} converts from a
    L{Deferred} to the 'blocking' style, and L{deferredGenerator} converts from the
    'blocking' style to a L{Deferred}.
    """
    @wraps(f)
    def unwindGenerator(*args, **kwargs):
        return _deferGenerator(f(*args, **kwargs), Deferred())
    return unwindGenerator


## inlineCallbacks



class _DefGen_Return(BaseException):
    def __init__(self, value):
        self.value = value



def returnValue(val):
    """
    Return val from a L{inlineCallbacks} generator.

    Note: this is currently implemented by raising an exception
    derived from L{BaseException}.  You might want to change any
    'except:' clauses to an 'except Exception:' clause so as not to
    catch this exception.

    Also: while this function currently will work when called from
    within arbitrary functions called from within the generator, do
    not rely upon this behavior.
    """
    raise _DefGen_Return(val)



class _CancellationStatus(object):
    """
    Cancellation status of an L{inlineCallbacks} invocation.

    @ivar waitingOn: the L{Deferred} being waited upon (which
        L{_inlineCallbacks} must fill out before returning)

    @ivar deferred: the L{Deferred} to callback or errback when the generator
        invocation has finished.
    """

    def __init__(self, deferred):
        self.waitingOn = None
        self.deferred = deferred



def _inlineCallbacks(result, g, status):
    """
    Carry out the work of L{inlineCallbacks}.

    Iterate the generator produced by an C{@}L{inlineCallbacks}-decorated
    function, C{g}, C{send()}ing it the results of each value C{yield}ed by
    that generator, until a L{Deferred} is yielded, at which point a callback
    is added to that L{Deferred} to call this function again.

    @param result: The last result seen by this generator.  Note that this is
        never a L{Deferred} - by the time this function is invoked, the
        L{Deferred} has been called back and this will be a particular result
        at a point in its callback chain.

    @param g: a generator object returned by calling a function or method
        decorated with C{@}L{inlineCallbacks}

    @param status: a L{_CancellationStatus} tracking the current status of C{g}
    """
    # This function is complicated by the need to prevent unbounded recursion
    # arising from repeatedly yielding immediately ready deferreds.  This while
    # loop and the waiting variable solve that by manually unfolding the
    # recursion.

    waiting = [True, # waiting for result?
               None] # result

    while 1:
        try:
            # Send the last result back as the result of the yield expression.
            isFailure = isinstance(result, failure.Failure)
            if isFailure:
                result = result.throwExceptionIntoGenerator(g)
            else:
                result = g.send(result)
        except StopIteration as e:
            # fell off the end, or "return" statement
            status.deferred.callback(getattr(e, "value", None))
            return
        except _DefGen_Return as e:
            # returnValue() was called; time to give a result to the original
            # Deferred.  First though, let's try to identify the potentially
            # confusing situation which results when returnValue() is
            # accidentally invoked from a different function, one that wasn't
            # decorated with @inlineCallbacks.

            # The traceback starts in this frame (the one for
            # _inlineCallbacks); the next one down should be the application
            # code.
            appCodeTrace = exc_info()[2].tb_next
            if isFailure:
                # If we invoked this generator frame by throwing an exception
                # into it, then throwExceptionIntoGenerator will consume an
                # additional stack frame itself, so we need to skip that too.
                appCodeTrace = appCodeTrace.tb_next
            # Now that we've identified the frame being exited by the
            # exception, let's figure out if returnValue was called from it
            # directly.  returnValue itself consumes a stack frame, so the
            # application code will have a tb_next, but it will *not* have a
            # second tb_next.
            if appCodeTrace.tb_next.tb_next:
                # If returnValue was invoked non-local to the frame which it is
                # exiting, identify the frame that ultimately invoked
                # returnValue so that we can warn the user, as this behavior is
                # confusing.
                ultimateTrace = appCodeTrace
                while ultimateTrace.tb_next.tb_next:
                    ultimateTrace = ultimateTrace.tb_next
                filename = ultimateTrace.tb_frame.f_code.co_filename
                lineno = ultimateTrace.tb_lineno
                warnings.warn_explicit(
                    "returnValue() in %r causing %r to exit: "
                    "returnValue should only be invoked by functions decorated "
                    "with inlineCallbacks" % (
                        ultimateTrace.tb_frame.f_code.co_name,
                        appCodeTrace.tb_frame.f_code.co_name),
                    DeprecationWarning, filename, lineno)
            status.deferred.callback(e.value)
            return
        except:
            status.deferred.errback()
            return

        if isinstance(result, Deferred):
            # a deferred was yielded, get the result.
            def gotResult(r):
                if waiting[0]:
                    waiting[0] = False
                    waiting[1] = r
                else:
                    # We are not waiting for deferred result any more
                    _inlineCallbacks(r, g, status)

            result.addBoth(gotResult)
            if waiting[0]:
                # Haven't called back yet, set flag so that we get reinvoked
                # and return from the loop
                waiting[0] = False
                status.waitingOn = result
                return

            result = waiting[1]
            # Reset waiting to initial values for next loop.  gotResult uses
            # waiting, but this isn't a problem because gotResult is only
            # executed once, and if it hasn't been executed yet, the return
            # branch above would have been taken.

            waiting[0] = True
            waiting[1] = None



def _cancellableInlineCallbacks(g):
    """
    Make an C{@}L{inlineCallbacks} cancellable.

    @param g: a generator object returned by calling a function or method
        decorated with C{@}L{inlineCallbacks}

    @return: L{Deferred} for the C{@}L{inlineCallbacks} that is cancellable.
    """
    def cancel(it):
        it.callbacks, tmp = [], it.callbacks
        it.addErrback(handleCancel)
        it.callbacks.extend(tmp)
        it.errback(_PeculiarError())
    deferred = Deferred(cancel)
    status = _CancellationStatus(deferred)
    def handleCancel(result):
        result.trap(_PeculiarError)
        status.deferred = Deferred(cancel)
        awaited = status.waitingOn
        awaited.cancel()
        return status.deferred
    _inlineCallbacks(None, g, status)
    return deferred



class _PeculiarError(Exception):
    """
    A distinctive exception, only raised by cancelling an inline callback.
    """


def inlineCallbacks(f):
    """
    L{inlineCallbacks} helps you write L{Deferred}-using code that looks like a
    regular sequential function. For example::

        @inlineCallbacks
        def thingummy():
            thing = yield makeSomeRequestResultingInDeferred()
            print(thing)  # the result! hoorj!

    WARNING: this syntax was introduced in Python 2.5, so this example will not
    work in Python 2.4 and earlier!

    When you call anything that results in a L{Deferred}, you can simply yield it;
    your generator will automatically be resumed when the Deferred's result is
    available. The generator will be sent the result of the L{Deferred} with the
    'send' method on generators, or if the result was a failure, 'throw'.

    Things that are not L{Deferred}s may also be yielded, and your generator
    will be resumed with the same object sent back. This means C{yield}
    performs an operation roughly equivalent to L{maybeDeferred}.

    Your inlineCallbacks-enabled generator will return a L{Deferred} object, which
    will result in the return value of the generator (or will fail with a
    failure object if your generator raises an unhandled exception). Note that
    you can't use C{return result} to return a value; use C{returnValue(result)}
    instead. Falling off the end of the generator, or simply using C{return}
    will cause the L{Deferred} to have a result of L{None}.

    Be aware that L{returnValue} will not accept a L{Deferred} as a parameter.
    If you believe the thing you'd like to return could be a L{Deferred}, do
    this::

        result = yield result
        returnValue(result)

    The L{Deferred} returned from your deferred generator may errback if your
    generator raised an exception::

        @inlineCallbacks
        def thingummy():
            thing = yield makeSomeRequestResultingInDeferred()
            if thing == 'I love Twisted':
                # will become the result of the Deferred
                returnValue('TWISTED IS GREAT!')
            else:
                # will trigger an errback
                raise Exception('DESTROY ALL LIFE')

    If you are using Python 3.4 or later, it is possible to use the C{return}
    statement instead of L{returnValue}::

        @inlineCallbacks
        def loadData(url):
            response = yield makeRequest(url)
            return json.loads(response)
    You can cancel the L{Deferred} returned from your L{inlineCallbacks}
    generator before it is fired by your generator completing (either by
    reaching its end, a C{return} statement, or by calling L{returnValue}).
    This will cause any L{Deferred} being awaited upon in a C{yield} statement
    to be cancelled, with whatever effects would result from that (often a
    C{CancelledError} being raised from the C{yield}, but not always).
    """
    @wraps(f)
    def unwindGenerator(*args, **kwargs):
        try:
            gen = f(*args, **kwargs)
        except _DefGen_Return:
            raise TypeError(
                "inlineCallbacks requires %r to produce a generator; instead"
                "caught returnValue being used in a non-generator" % (f,))
        if not isinstance(gen, types.GeneratorType):
            raise TypeError(
                "inlineCallbacks requires %r to produce a generator; "
                "instead got %r" % (f, gen))
        return _cancellableInlineCallbacks(gen)
    return unwindGenerator


## DeferredLock/DeferredQueue

class _ConcurrencyPrimitive(object):
    def __init__(self):
        self.waiting = []


    def _releaseAndReturn(self, r):
        self.release()
        return r


    def run(*args, **kwargs):
        """
        Acquire, run, release.

        This function takes a callable as its first argument and any
        number of other positional and keyword arguments.  When the
        lock or semaphore is acquired, the callable will be invoked
        with those arguments.

        The callable may return a L{Deferred}; if it does, the lock or
        semaphore won't be released until that L{Deferred} fires.

        @return: L{Deferred} of function result.
        """
        if len(args) < 2:
            if not args:
                raise TypeError("run() takes at least 2 arguments, none given.")
            raise TypeError("%s.run() takes at least 2 arguments, 1 given" % (
                args[0].__class__.__name__,))
        self, f = args[:2]
        args = args[2:]

        def execute(ignoredResult):
            d = maybeDeferred(f, *args, **kwargs)
            d.addBoth(self._releaseAndReturn)
            return d

        d = self.acquire()
        d.addCallback(execute)
        return d



class DeferredLock(_ConcurrencyPrimitive):
    """
    A lock for event driven systems.

    @ivar locked: C{True} when this Lock has been acquired, false at all other
        times.  Do not change this value, but it is useful to examine for the
        equivalent of a "non-blocking" acquisition.
    """

    locked = False


    def _cancelAcquire(self, d):
        """
        Remove a deferred d from our waiting list, as the deferred has been
        canceled.

        Note: We do not need to wrap this in a try/except to catch d not
        being in self.waiting because this canceller will not be called if
        d has fired. release() pops a deferred out of self.waiting and
        calls it, so the canceller will no longer be called.

        @param d: The deferred that has been canceled.
        """
        self.waiting.remove(d)


    def acquire(self):
        """
        Attempt to acquire the lock.  Returns a L{Deferred} that fires on
        lock acquisition with the L{DeferredLock} as the value.  If the lock
        is locked, then the Deferred is placed at the end of a waiting list.

        @return: a L{Deferred} which fires on lock acquisition.
        @rtype: a L{Deferred}
        """
        d = Deferred(canceller=self._cancelAcquire)
        if self.locked:
            self.waiting.append(d)
        else:
            self.locked = True
            d.callback(self)
        return d


    def release(self):
        """
        Release the lock.  If there is a waiting list, then the first
        L{Deferred} in that waiting list will be called back.

        Should be called by whomever did the L{acquire}() when the shared
        resource is free.
        """
        assert self.locked, "Tried to release an unlocked lock"
        self.locked = False
        if self.waiting:
            # someone is waiting to acquire lock
            self.locked = True
            d = self.waiting.pop(0)
            d.callback(self)



class DeferredSemaphore(_ConcurrencyPrimitive):
    """
    A semaphore for event driven systems.

    If you are looking into this as a means of limiting parallelism, you might
    find L{twisted.internet.task.Cooperator} more useful.

    @ivar limit: At most this many users may acquire this semaphore at
        once.
    @type limit: L{int}

    @ivar tokens: The difference between C{limit} and the number of users
        which have currently acquired this semaphore.
    @type tokens: L{int}
    """

    def __init__(self, tokens):
        """
        @param tokens: initial value of L{tokens} and L{limit}
        @type tokens: L{int}
        """
        _ConcurrencyPrimitive.__init__(self)
        if tokens < 1:
            raise ValueError("DeferredSemaphore requires tokens >= 1")
        self.tokens = tokens
        self.limit = tokens


    def _cancelAcquire(self, d):
        """
        Remove a deferred d from our waiting list, as the deferred has been
        canceled.

        Note: We do not need to wrap this in a try/except to catch d not
        being in self.waiting because this canceller will not be called if
        d has fired. release() pops a deferred out of self.waiting and
        calls it, so the canceller will no longer be called.

        @param d: The deferred that has been canceled.
        """
        self.waiting.remove(d)


    def acquire(self):
        """
        Attempt to acquire the token.

        @return: a L{Deferred} which fires on token acquisition.
        """
        assert self.tokens >= 0, "Internal inconsistency??  tokens should never be negative"
        d = Deferred(canceller=self._cancelAcquire)
        if not self.tokens:
            self.waiting.append(d)
        else:
            self.tokens = self.tokens - 1
            d.callback(self)
        return d


    def release(self):
        """
        Release the token.

        Should be called by whoever did the L{acquire}() when the shared
        resource is free.
        """
        assert self.tokens < self.limit, "Someone released me too many times: too many tokens!"
        self.tokens = self.tokens + 1
        if self.waiting:
            # someone is waiting to acquire token
            self.tokens = self.tokens - 1
            d = self.waiting.pop(0)
            d.callback(self)



class QueueOverflow(Exception):
    pass



class QueueUnderflow(Exception):
    pass



class DeferredQueue(object):
    """
    An event driven queue.

    Objects may be added as usual to this queue.  When an attempt is
    made to retrieve an object when the queue is empty, a L{Deferred} is
    returned which will fire when an object becomes available.

    @ivar size: The maximum number of objects to allow into the queue
    at a time.  When an attempt to add a new object would exceed this
    limit, L{QueueOverflow} is raised synchronously.  L{None} for no limit.

    @ivar backlog: The maximum number of L{Deferred} gets to allow at
    one time.  When an attempt is made to get an object which would
    exceed this limit, L{QueueUnderflow} is raised synchronously.  L{None}
    for no limit.
    """

    def __init__(self, size=None, backlog=None):
        self.waiting = []
        self.pending = []
        self.size = size
        self.backlog = backlog


    def _cancelGet(self, d):
        """
        Remove a deferred d from our waiting list, as the deferred has been
        canceled.

        Note: We do not need to wrap this in a try/except to catch d not
        being in self.waiting because this canceller will not be called if
        d has fired. put() pops a deferred out of self.waiting and calls
        it, so the canceller will no longer be called.

        @param d: The deferred that has been canceled.
        """
        self.waiting.remove(d)


    def put(self, obj):
        """
        Add an object to this queue.

        @raise QueueOverflow: Too many objects are in this queue.
        """
        if self.waiting:
            self.waiting.pop(0).callback(obj)
        elif self.size is None or len(self.pending) < self.size:
            self.pending.append(obj)
        else:
            raise QueueOverflow()


    def get(self):
        """
        Attempt to retrieve and remove an object from the queue.

        @return: a L{Deferred} which fires with the next object available in
        the queue.

        @raise QueueUnderflow: Too many (more than C{backlog})
        L{Deferred}s are already waiting for an object from this queue.
        """
        if self.pending:
            return succeed(self.pending.pop(0))
        elif self.backlog is None or len(self.waiting) < self.backlog:
            d = Deferred(canceller=self._cancelGet)
            self.waiting.append(d)
            return d
        else:
            raise QueueUnderflow()



class AlreadyTryingToLockError(Exception):
    """
    Raised when L{DeferredFilesystemLock.deferUntilLocked} is called twice on a
    single L{DeferredFilesystemLock}.
    """



class DeferredFilesystemLock(lockfile.FilesystemLock):
    """
    A L{FilesystemLock} that allows for a L{Deferred} to be fired when the lock is
    acquired.

    @ivar _scheduler: The object in charge of scheduling retries. In this
        implementation this is parameterized for testing.

    @ivar _interval: The retry interval for an L{IReactorTime} based scheduler.

    @ivar _tryLockCall: A L{DelayedCall} based on C{_interval} that will manage
        the next retry for acquiring the lock.

    @ivar _timeoutCall: A L{DelayedCall} based on C{deferUntilLocked}'s timeout
        argument.  This is in charge of timing out our attempt to acquire the
        lock.
    """
    _interval = 1
    _tryLockCall = None
    _timeoutCall = None


    def __init__(self, name, scheduler=None):
        """
        @param name: The name of the lock to acquire
        @param scheduler: An object which provides L{IReactorTime}
        """
        lockfile.FilesystemLock.__init__(self, name)

        if scheduler is None:
            from twisted.internet import reactor
            scheduler = reactor

        self._scheduler = scheduler


    def deferUntilLocked(self, timeout=None):
        """
        Wait until we acquire this lock.  This method is not safe for
        concurrent use.

        @type timeout: L{float} or L{int}
        @param timeout: the number of seconds after which to time out if the
            lock has not been acquired.

        @return: a L{Deferred} which will callback when the lock is acquired, or
            errback with a L{TimeoutError} after timing out or an
            L{AlreadyTryingToLockError} if the L{deferUntilLocked} has already
            been called and not successfully locked the file.
        """
        if self._tryLockCall is not None:
            return fail(
                AlreadyTryingToLockError(
                    "deferUntilLocked isn't safe for concurrent use."))

        def _cancelLock(reason):
            """
            Cancel a L{DeferredFilesystemLock.deferUntilLocked} call.

            @type reason: L{failure.Failure}
            @param reason: The reason why the call is cancelled.
            """
            self._tryLockCall.cancel()
            self._tryLockCall = None
            if self._timeoutCall is not None and self._timeoutCall.active():
                self._timeoutCall.cancel()
                self._timeoutCall = None

            if self.lock():
                d.callback(None)
            else:
                d.errback(reason)

        d = Deferred(lambda deferred: _cancelLock(CancelledError()))

        def _tryLock():
            if self.lock():
                if self._timeoutCall is not None:
                    self._timeoutCall.cancel()
                    self._timeoutCall = None

                self._tryLockCall = None

                d.callback(None)
            else:
                if timeout is not None and self._timeoutCall is None:
                    reason = failure.Failure(TimeoutError(
                        "Timed out acquiring lock: %s after %fs" % (
                            self.name,
                            timeout)))
                    self._timeoutCall = self._scheduler.callLater(
                        timeout, _cancelLock, reason)

                self._tryLockCall = self._scheduler.callLater(
                    self._interval, _tryLock)

        _tryLock()

        return d



__all__ = ["Deferred", "DeferredList", "succeed", "fail", "FAILURE", "SUCCESS",
           "AlreadyCalledError", "TimeoutError", "gatherResults",
           "maybeDeferred", "ensureDeferred",
           "waitForDeferred", "deferredGenerator", "inlineCallbacks",
           "returnValue",
           "DeferredLock", "DeferredSemaphore", "DeferredQueue",
           "DeferredFilesystemLock", "AlreadyTryingToLockError",
           "CancelledError",
          ]
<|MERGE_RESOLUTION|>--- conflicted
+++ resolved
@@ -907,13 +907,6 @@
         if iscoroutine(coro) or isinstance(coro, GeneratorType):
             return _cancellableInlineCallbacks(coro)
 
-<<<<<<< HEAD
-    elif version_info >= (3, 3, 0):
-        if isinstance(coro, GeneratorType):
-            return _cancellableInlineCallbacks(coro)
-
-=======
->>>>>>> 5cccaf02
     if not isinstance(coro, Deferred):
         raise ValueError("%r is not a coroutine or a Deferred" % (coro,))
 
