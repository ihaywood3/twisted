# -*- test-case-name: twisted.test.test_defer -*-
# Copyright (c) Twisted Matrix Laboratories.
# See LICENSE for details.

"""
Support for results that aren't immediately available.

Maintainer: Glyph Lefkowitz

@var _NO_RESULT: The result used to represent the fact that there is no
    result. B{Never ever ever use this as an actual result for a Deferred}.  You
    have been warned.

@var _CONTINUE: A marker left in L{Deferred.callback}s to indicate a Deferred
    chain.  Always accompanied by a Deferred instance in the args tuple pointing
    at the Deferred which is chained to the Deferred which has this marker.
"""


from asyncio import iscoroutine
from functools import wraps
from sys import exc_info, version_info
import traceback
import types
from typing import Optional
import warnings
<<<<<<< HEAD
from asyncio import iscoroutine
from sys import exc_info, version_info
from functools import wraps
=======

import attr
>>>>>>> 1dd5e23f
from incremental import Version

# Twisted imports
from twisted.logger import Logger
from twisted.python import lockfile, failure
from twisted.python.compat import cmp, comparable
from twisted.python.deprecate import warnAboutFunction, deprecated

try:
    from contextvars import copy_context as _copy_context

    _contextvarsSupport = True
except ImportError:
    _contextvarsSupport = False

    class _NoContext:
        @staticmethod
        def run(f, *args, **kwargs):
            return f(*args, **kwargs)

    # typing ignored due to:
    # https://github.com/python/typeshed/issues/4249
    def _copy_context():  # type: ignore[misc]
        return _NoContext


log = Logger()


class AlreadyCalledError(Exception):
    pass


class CancelledError(Exception):
    """
    This error is raised by default when a L{Deferred} is cancelled.
    """


class TimeoutError(Exception):
    """
    This error is raised by default when a L{Deferred} times out.
    """


def logError(err):
    """
    Log and return failure.

    This method can be used as an errback that passes the failure on to the
    next errback unmodified. Note that if this is the last errback, and the
    deferred gets garbage collected after being this errback has been called,
    the clean up code logs it again.
    """
    log.failure(None, err)
    return err


def succeed(result):
    """
    Return a L{Deferred} that has already had C{.callback(result)} called.

    This is useful when you're writing synchronous code to an
    asynchronous interface: i.e., some code is calling you expecting a
    L{Deferred} result, but you don't actually need to do anything
    asynchronous. Just return C{defer.succeed(theResult)}.

    See L{fail} for a version of this function that uses a failing
    L{Deferred} rather than a successful one.

    @param result: The result to give to the Deferred's 'callback'
           method.

    @rtype: L{Deferred}
    """
    d = Deferred()
    d.callback(result)
    return d


def fail(result=None):
    """
    Return a L{Deferred} that has already had C{.errback(result)} called.

    See L{succeed}'s docstring for rationale.

    @param result: The same argument that L{Deferred.errback} takes.

    @raise NoCurrentExceptionError: If C{result} is L{None} but there is no
        current exception state.

    @rtype: L{Deferred}
    """
    d = Deferred()
    d.errback(result)
    return d


def execute(callable, *args, **kw):
    """
    Create a L{Deferred} from a callable and arguments.

    Call the given function with the given arguments.  Return a L{Deferred}
    which has been fired with its callback as the result of that invocation
    or its C{errback} with a L{Failure} for the exception thrown.
    """
    try:
        result = callable(*args, **kw)
    except:
        return fail()
    else:
        return succeed(result)


def maybeDeferred(f, *args, **kw):
    """
    Invoke a function that may or may not return a L{Deferred}.

    Call the given function with the given arguments.  If the returned
    object is a L{Deferred}, return it.  If the returned object is a L{Failure},
    wrap it with L{fail} and return it.  Otherwise, wrap it in L{succeed} and
    return it.  If an exception is raised, convert it to a L{Failure}, wrap it
    in L{fail}, and then return it.

    @type f: Any callable
    @param f: The callable to invoke

    @param args: The arguments to pass to C{f}
    @param kw: The keyword arguments to pass to C{f}

    @rtype: L{Deferred}
    @return: The result of the function call, wrapped in a L{Deferred} if
    necessary.
    """
    try:
        result = f(*args, **kw)
    except:
        return fail(failure.Failure(captureVars=Deferred.debug))

    if isinstance(result, Deferred):
        return result
    elif isinstance(result, failure.Failure):
        return fail(result)
    else:
        return succeed(result)


@deprecated(
    Version("Twisted", 17, 1, 0),
    replacement="twisted.internet.defer.Deferred.addTimeout",
)
def timeout(deferred):
    deferred.errback(failure.Failure(TimeoutError("Callback timed out")))


def passthru(arg):
    return arg


def setDebugging(on):
    """
    Enable or disable L{Deferred} debugging.

    When debugging is on, the call stacks from creation and invocation are
    recorded, and added to any L{AlreadyCalledError}s we raise.
    """
    Deferred.debug = bool(on)


def getDebugging():
    """
    Determine whether L{Deferred} debugging is enabled.
    """
    return Deferred.debug


# See module docstring.
_NO_RESULT = object()
_CONTINUE = object()


class Deferred:
    """
    This is a callback which will be put off until later.

    Why do we want this? Well, in cases where a function in a threaded
    program would block until it gets a result, for Twisted it should
    not block. Instead, it should return a L{Deferred}.

    This can be implemented for protocols that run over the network by
    writing an asynchronous protocol for L{twisted.internet}. For methods
    that come from outside packages that are not under our control, we use
    threads (see for example L{twisted.enterprise.adbapi}).

    For more information about Deferreds, see doc/core/howto/defer.html or
    U{http://twistedmatrix.com/documents/current/core/howto/defer.html}

    When creating a Deferred, you may provide a canceller function, which
    will be called by d.cancel() to let you do any clean-up necessary if the
    user decides not to wait for the deferred to complete.

    @ivar called: A flag which is C{False} until either C{callback} or
        C{errback} is called and afterwards always C{True}.
    @type called: L{bool}

    @ivar paused: A counter of how many unmatched C{pause} calls have been made
        on this instance.
    @type paused: L{int}

    @ivar _suppressAlreadyCalled: A flag used by the cancellation mechanism
        which is C{True} if the Deferred has no canceller and has been
        cancelled, C{False} otherwise.  If C{True}, it can be expected that
        C{callback} or C{errback} will eventually be called and the result
        should be silently discarded.
    @type _suppressAlreadyCalled: L{bool}

    @ivar _runningCallbacks: A flag which is C{True} while this instance is
        executing its callback chain, used to stop recursive execution of
        L{_runCallbacks}
    @type _runningCallbacks: L{bool}

    @ivar _chainedTo: If this L{Deferred} is waiting for the result of another
        L{Deferred}, this is a reference to the other Deferred.  Otherwise,
        L{None}.
    """

    called = False
    paused = False
    _debugInfo = None
    _suppressAlreadyCalled = False

    # Are we currently running a user-installed callback?  Meant to prevent
    # recursive running of callbacks when a reentrant call to add a callback is
    # used.
    _runningCallbacks = False

    # Keep this class attribute for now, for compatibility with code that
    # sets it directly.
    debug = False

    _chainedTo = None  # type: Optional[Deferred]

    def __init__(self, canceller=None):
        """
        Initialize a L{Deferred}.

        @param canceller: a callable used to stop the pending operation
            scheduled by this L{Deferred} when L{Deferred.cancel} is invoked.
            The canceller will be passed the deferred whose cancelation is
            requested (i.e., self).

            If a canceller is not given, or does not invoke its argument's
            C{callback} or C{errback} method, L{Deferred.cancel} will
            invoke L{Deferred.errback} with a L{CancelledError}.

            Note that if a canceller is not given, C{callback} or
            C{errback} may still be invoked exactly once, even though
            defer.py will have already invoked C{errback}, as described
            above.  This allows clients of code which returns a L{Deferred}
            to cancel it without requiring the L{Deferred} instantiator to
            provide any specific implementation support for cancellation.
            New in 10.1.

        @type canceller: a 1-argument callable which takes a L{Deferred}. The
            return result is ignored.
        """
        self.callbacks = []
        self._canceller = canceller
        if self.debug:
            self._debugInfo = DebugInfo()
            self._debugInfo.creator = traceback.format_stack()[:-1]

    def addCallbacks(
        self,
        callback,
        errback=None,
        callbackArgs=None,
        callbackKeywords=None,
        errbackArgs=None,
        errbackKeywords=None,
    ):
        """
        Add a pair of callbacks (success and error) to this L{Deferred}.

        These will be executed when the 'master' callback is run.

        @return: C{self}.
        @rtype: a L{Deferred}
        """
        assert callable(callback)
        assert errback is None or callable(errback)
        cbs = (
            (callback, callbackArgs, callbackKeywords),
            (errback or (passthru), errbackArgs, errbackKeywords),
        )
        self.callbacks.append(cbs)

        if self.called:
            self._runCallbacks()
        return self

    def addCallback(self, callback, *args, **kw):
        """
        Convenience method for adding just a callback.

        See L{addCallbacks}.
        """
        return self.addCallbacks(callback, callbackArgs=args, callbackKeywords=kw)

    def addErrback(self, errback, *args, **kw):
        """
        Convenience method for adding just an errback.

        See L{addCallbacks}.
        """
        return self.addCallbacks(
            passthru, errback, errbackArgs=args, errbackKeywords=kw
        )

    def addBoth(self, callback, *args, **kw):
        """
        Convenience method for adding a single callable as both a callback
        and an errback.

        See L{addCallbacks}.
        """
        return self.addCallbacks(
            callback,
            callback,
            callbackArgs=args,
            errbackArgs=args,
            callbackKeywords=kw,
            errbackKeywords=kw,
        )

    def addTimeout(self, timeout, clock, onTimeoutCancel=None):
        """
        Time out this L{Deferred} by scheduling it to be cancelled after
        C{timeout} seconds.

        The timeout encompasses all the callbacks and errbacks added to this
        L{defer.Deferred} before the call to L{addTimeout}, and none added
        after the call.

        If this L{Deferred} gets timed out, it errbacks with a L{TimeoutError},
        unless a cancelable function was passed to its initialization or unless
        a different C{onTimeoutCancel} callable is provided.

        @param timeout: number of seconds to wait before timing out this
            L{Deferred}
        @type timeout: L{int}

        @param clock: The object which will be used to schedule the timeout.
        @type clock: L{twisted.internet.interfaces.IReactorTime}

        @param onTimeoutCancel: A callable which is called immediately after
            this L{Deferred} times out, and not if this L{Deferred} is
            otherwise cancelled before the timeout. It takes an arbitrary
            value, which is the value of this L{Deferred} at that exact point
            in time (probably a L{CancelledError} L{Failure}), and the
            C{timeout}.  The default callable (if none is provided) will
            translate a L{CancelledError} L{Failure} into a L{TimeoutError}.
        @type onTimeoutCancel: L{callable}

        @return: C{self}.
        @rtype: a L{Deferred}

        @since: 16.5
        """
        timedOut = [False]

        def timeItOut():
            timedOut[0] = True
            self.cancel()

        delayedCall = clock.callLater(timeout, timeItOut)

        def convertCancelled(value):
            # if C{deferred} was timed out, call the translation function,
            # if provdied, otherwise just use L{cancelledToTimedOutError}
            if timedOut[0]:
                toCall = onTimeoutCancel or _cancelledToTimedOutError
                return toCall(value, timeout)
            return value

        self.addBoth(convertCancelled)

        def cancelTimeout(result):
            # stop the pending call to cancel the deferred if it's been fired
            if delayedCall.active():
                delayedCall.cancel()
            return result

        self.addBoth(cancelTimeout)
        return self

    def chainDeferred(self, d):
        """
        Chain another L{Deferred} to this L{Deferred}.

        This method adds callbacks to this L{Deferred} to call C{d}'s callback
        or errback, as appropriate. It is merely a shorthand way of performing
        the following::

            self.addCallbacks(d.callback, d.errback)

        When you chain a deferred d2 to another deferred d1 with
        d1.chainDeferred(d2), you are making d2 participate in the callback
        chain of d1. Thus any event that fires d1 will also fire d2.
        However, the converse is B{not} true; if d2 is fired d1 will not be
        affected.

        Note that unlike the case where chaining is caused by a L{Deferred}
        being returned from a callback, it is possible to cause the call
        stack size limit to be exceeded by chaining many L{Deferred}s
        together with C{chainDeferred}.

        @return: C{self}.
        @rtype: a L{Deferred}
        """
        d._chainedTo = self
        return self.addCallbacks(d.callback, d.errback)

    def callback(self, result):
        """
        Run all success callbacks that have been added to this L{Deferred}.

        Each callback will have its result passed as the first argument to
        the next; this way, the callbacks act as a 'processing chain'.  If
        the success-callback returns a L{Failure} or raises an L{Exception},
        processing will continue on the *error* callback chain.  If a
        callback (or errback) returns another L{Deferred}, this L{Deferred}
        will be chained to it (and further callbacks will not run until that
        L{Deferred} has a result).

        An instance of L{Deferred} may only have either L{callback} or
        L{errback} called on it, and only once.

        @param result: The object which will be passed to the first callback
            added to this L{Deferred} (via L{addCallback}).

        @raise AlreadyCalledError: If L{callback} or L{errback} has already been
            called on this L{Deferred}.
        """
        assert not isinstance(result, Deferred)
        self._startRunCallbacks(result)

    def errback(self, fail=None):
        """
        Run all error callbacks that have been added to this L{Deferred}.

        Each callback will have its result passed as the first
        argument to the next; this way, the callbacks act as a
        'processing chain'. Also, if the error-callback returns a non-Failure
        or doesn't raise an L{Exception}, processing will continue on the
        *success*-callback chain.

        If the argument that's passed to me is not a L{failure.Failure} instance,
        it will be embedded in one. If no argument is passed, a
        L{failure.Failure} instance will be created based on the current
        traceback stack.

        Passing a string as `fail' is deprecated, and will be punished with
        a warning message.

        An instance of L{Deferred} may only have either L{callback} or
        L{errback} called on it, and only once.

        @param fail: The L{Failure} object which will be passed to the first
            errback added to this L{Deferred} (via L{addErrback}).
            Alternatively, a L{Exception} instance from which a L{Failure} will
            be constructed (with no traceback) or L{None} to create a L{Failure}
            instance from the current exception state (with a traceback).

        @raise AlreadyCalledError: If L{callback} or L{errback} has already been
            called on this L{Deferred}.

        @raise NoCurrentExceptionError: If C{fail} is L{None} but there is
            no current exception state.
        """
        if fail is None:
            fail = failure.Failure(captureVars=self.debug)
        elif not isinstance(fail, failure.Failure):
            fail = failure.Failure(fail)

        self._startRunCallbacks(fail)

    def pause(self):
        """
        Stop processing on a L{Deferred} until L{unpause}() is called.
        """
        self.paused = self.paused + 1

    def unpause(self):
        """
        Process all callbacks made since L{pause}() was called.
        """
        self.paused = self.paused - 1
        if self.paused:
            return
        if self.called:
            self._runCallbacks()

    def cancel(self):
        """
        Cancel this L{Deferred}.

        If the L{Deferred} has not yet had its C{errback} or C{callback} method
        invoked, call the canceller function provided to the constructor. If
        that function does not invoke C{callback} or C{errback}, or if no
        canceller function was provided, errback with L{CancelledError}.

        If this L{Deferred} is waiting on another L{Deferred}, forward the
        cancellation to the other L{Deferred}.
        """
        if not self.called:
            canceller = self._canceller
            if canceller:
                canceller(self)
            else:
                # Arrange to eat the callback that will eventually be fired
                # since there was no real canceller.
                self._suppressAlreadyCalled = True
            if not self.called:
                # There was no canceller, or the canceller didn't call
                # callback or errback.
                self.errback(failure.Failure(CancelledError()))
        elif isinstance(self.result, Deferred):
            # Waiting for another deferred -- cancel it instead.
            self.result.cancel()

    def _startRunCallbacks(self, result):
        if self.called:
            if self._suppressAlreadyCalled:
                self._suppressAlreadyCalled = False
                return
            if self.debug:
                if self._debugInfo is None:
                    self._debugInfo = DebugInfo()
                extra = "\n" + self._debugInfo._getDebugTracebacks()
                raise AlreadyCalledError(extra)
            raise AlreadyCalledError
        if self.debug:
            if self._debugInfo is None:
                self._debugInfo = DebugInfo()
            self._debugInfo.invoker = traceback.format_stack()[:-2]
        self.called = True
        self.result = result
        self._runCallbacks()

    def _continuation(self):
        """
        Build a tuple of callback and errback with L{_CONTINUE}.
        """
        return ((_CONTINUE, (self,), None), (_CONTINUE, (self,), None))

    def _runCallbacks(self):
        """
        Run the chain of callbacks once a result is available.

        This consists of a simple loop over all of the callbacks, calling each
        with the current result and making the current result equal to the
        return value (or raised exception) of that call.

        If L{_runningCallbacks} is true, this loop won't run at all, since
        it is already running above us on the call stack.  If C{self.paused} is
        true, the loop also won't run, because that's what it means to be
        paused.

        The loop will terminate before processing all of the callbacks if a
        L{Deferred} without a result is encountered.

        If a L{Deferred} I{with} a result is encountered, that result is taken
        and the loop proceeds.

        @note: The implementation is complicated slightly by the fact that
            chaining (associating two L{Deferred}s with each other such that one
            will wait for the result of the other, as happens when a Deferred is
            returned from a callback on another L{Deferred}) is supported
            iteratively rather than recursively, to avoid running out of stack
            frames when processing long chains.
        """
        if self._runningCallbacks:
            # Don't recursively run callbacks
            return

        # Keep track of all the Deferreds encountered while propagating results
        # up a chain.  The way a Deferred gets onto this stack is by having
        # added its _continuation() to the callbacks list of a second Deferred
        # and then that second Deferred being fired.  ie, if ever had _chainedTo
        # set to something other than None, you might end up on this stack.
        chain = [self]

        while chain:
            current = chain[-1]

            if current.paused:
                # This Deferred isn't going to produce a result at all.  All the
                # Deferreds up the chain waiting on it will just have to...
                # wait.
                return

            finished = True
            current._chainedTo = None
            while current.callbacks:
                item = current.callbacks.pop(0)
                callback, args, kw = item[isinstance(current.result, failure.Failure)]
                args = args or ()
                kw = kw or {}

                # Avoid recursion if we can.
                if callback is _CONTINUE:
                    # Give the waiting Deferred our current result and then
                    # forget about that result ourselves.
                    chainee = args[0]
                    chainee.result = current.result
                    current.result = None
                    # Making sure to update _debugInfo
                    if current._debugInfo is not None:
                        current._debugInfo.failResult = None
                    chainee.paused -= 1
                    chain.append(chainee)
                    # Delay cleaning this Deferred and popping it from the chain
                    # until after we've dealt with chainee.
                    finished = False
                    break

                try:
                    current._runningCallbacks = True
                    try:
                        current.result = callback(current.result, *args, **kw)

                        if current.result is current:
                            warnAboutFunction(
                                callback,
                                "Callback returned the Deferred "
                                "it was attached to; this breaks the "
                                "callback chain and will raise an "
                                "exception in the future.",
                            )
                    finally:
                        current._runningCallbacks = False
                except:
                    # Including full frame information in the Failure is quite
                    # expensive, so we avoid it unless self.debug is set.
                    current.result = failure.Failure(captureVars=self.debug)
                else:
                    if isinstance(current.result, Deferred):
                        # The result is another Deferred.  If it has a result,
                        # we can take it and keep going.
                        resultResult = getattr(current.result, "result", _NO_RESULT)
                        if (
                            resultResult is _NO_RESULT
                            or isinstance(resultResult, Deferred)
                            or current.result.paused
                        ):
                            # Nope, it didn't.  Pause and chain.
                            current.pause()
                            current._chainedTo = current.result
                            # Note: current.result has no result, so it's not
                            # running its callbacks right now.  Therefore we can
                            # append to the callbacks list directly instead of
                            # using addCallbacks.
                            current.result.callbacks.append(current._continuation())
                            break
                        else:
                            # Yep, it did.  Steal it.
                            current.result.result = None
                            # Make sure _debugInfo's failure state is updated.
                            if current.result._debugInfo is not None:
                                current.result._debugInfo.failResult = None
                            current.result = resultResult

            if finished:
                # As much of the callback chain - perhaps all of it - as can be
                # processed right now has been.  The current Deferred is waiting on
                # another Deferred or for more callbacks.  Before finishing with it,
                # make sure its _debugInfo is in the proper state.
                if isinstance(current.result, failure.Failure):
                    # Stash the Failure in the _debugInfo for unhandled error
                    # reporting.
                    current.result.cleanFailure()
                    if current._debugInfo is None:
                        current._debugInfo = DebugInfo()
                    current._debugInfo.failResult = current.result
                else:
                    # Clear out any Failure in the _debugInfo, since the result
                    # is no longer a Failure.
                    if current._debugInfo is not None:
                        current._debugInfo.failResult = None

                # This Deferred is done, pop it from the chain and move back up
                # to the Deferred which supplied us with our result.
                chain.pop()

<<<<<<< HEAD

=======
>>>>>>> 1dd5e23f
    def __str__(self) -> str:
        """
        Return a string representation of this C{Deferred}.
        """
        cname = self.__class__.__name__
        result = getattr(self, "result", _NO_RESULT)
        myID = id(self)
        if self._chainedTo is not None:
            result = " waiting on Deferred at 0x%x" % (id(self._chainedTo),)
        elif result is _NO_RESULT:
            result = ""
        else:
            result = " current result: %r" % (result,)
        return "<%s at 0x%x%s>" % (cname, myID, result)

    __repr__ = __str__

    def __iter__(self):
        return self

    @failure._extraneous
    def send(self, value=None):
        if self.paused:
            # If we're paused, we have no result to give
            return self

        result = getattr(self, "result", _NO_RESULT)
        if result is _NO_RESULT:
            return self
        if isinstance(result, failure.Failure):
            # Clear the failure on debugInfo so it doesn't raise "unhandled
            # exception"
            self._debugInfo.failResult = None
            result.value.__failure__ = result
            raise result.value
        else:
            raise StopIteration(result)

    # For PEP-492 support (async/await)
    __await__ = __iter__
    __next__ = send

    def asFuture(self, loop):
        """
        Adapt a L{Deferred} into a L{asyncio.Future} which is bound to C{loop}.

        @note: converting a L{Deferred} to an L{asyncio.Future} consumes both
            its result and its errors, so this method implicitly converts
            C{self} into a L{Deferred} firing with L{None}, regardless of what
            its result previously would have been.

        @since: Twisted 17.5.0

        @param loop: The asyncio event loop to bind the L{asyncio.Future} to.
        @type loop: L{asyncio.AbstractEventLoop} or similar

        @param deferred: The Deferred to adapt.
        @type deferred: L{Deferred}

        @return: A Future which will fire when the Deferred fires.
        @rtype: L{asyncio.Future}
        """
        try:
            createFuture = loop.create_future
        except AttributeError:
            from asyncio import Future

            def createFuture():
                return Future(loop=loop)

        future = createFuture()

        def checkCancel(futureAgain):
            if futureAgain.cancelled():
                self.cancel()

        def maybeFail(failure):
            if not future.cancelled():
                future.set_exception(failure.value)

        def maybeSucceed(result):
            if not future.cancelled():
                future.set_result(result)

        self.addCallbacks(maybeSucceed, maybeFail)
        future.add_done_callback(checkCancel)
        return future

    @classmethod
    def fromFuture(cls, future):
        """
        Adapt an L{asyncio.Future} to a L{Deferred}.

        @note: This creates a L{Deferred} from a L{asyncio.Future}, I{not} from
            a C{coroutine}; in other words, you will need to call
            L{asyncio.ensure_future},
            L{asyncio.loop.create_task} or create an
            L{asyncio.Task} yourself to get from a C{coroutine} to a
            L{asyncio.Future} if what you have is an awaitable coroutine and
            not a L{asyncio.Future}.  (The length of this list of techniques is
            exactly why we have left it to the caller!)

        @since: Twisted 17.5.0

        @param future: The Future to adapt.
        @type future: L{asyncio.Future}

        @return: A Deferred which will fire when the Future fires.
        @rtype: L{Deferred}
        """

        def adapt(result):
            try:
                extracted = result.result()
            except:
                extracted = failure.Failure()
            adapt.actual.callback(extracted)

        futureCancel = object()

        def cancel(reself):
            future.cancel()
            reself.callback(futureCancel)

        self = cls(cancel)
        adapt.actual = self

        def uncancel(result):
            if result is futureCancel:
                adapt.actual = Deferred()
                return adapt.actual
            return result

        self.addCallback(uncancel)
        future.add_done_callback(adapt)
        return self


def _cancelledToTimedOutError(value, timeout):
    """
    A default translation function that translates L{Failure}s that are
    L{CancelledError}s to L{TimeoutError}s.

    @param value: Anything
    @type value: Anything

    @param timeout: The timeout
    @type timeout: L{int}

    @rtype: C{value}
    @raise: L{TimeoutError}

    @since: 16.5
    """
    if isinstance(value, failure.Failure):
        value.trap(CancelledError)
        raise TimeoutError(timeout, "Deferred")
    return value


def ensureDeferred(coro):
    """
    Schedule the execution of a coroutine that awaits/yields from L{Deferred}s,
    wrapping it in a L{Deferred} that will fire on success/failure of the
    coroutine. If a Deferred is passed to this function, it will be returned
    directly (mimicing C{asyncio}'s C{ensure_future} function).

    Coroutine functions return a coroutine object, similar to how generators
    work. This function turns that coroutine into a Deferred, meaning that it
    can be used in regular Twisted code. For example::

        import treq
        from twisted.internet.defer import ensureDeferred
        from twisted.internet.task import react

        async def crawl(pages):
            results = {}
            for page in pages:
                results[page] = await treq.content(await treq.get(page))
            return results

        def main(reactor):
            pages = [
                "http://localhost:8080"
            ]
            d = ensureDeferred(crawl(pages))
            d.addCallback(print)
            return d

        react(main)

    @param coro: The coroutine object to schedule, or a L{Deferred}.
    @type coro: A Python 3.5+ C{async def} C{coroutine}, a Python 3.4+
        C{yield from} using L{types.GeneratorType}, or a L{Deferred}.

    @rtype: L{Deferred}
    """

    if iscoroutine(coro) or isinstance(coro, types.GeneratorType):
        return _cancellableInlineCallbacks(coro)

    if not isinstance(coro, Deferred):
        raise ValueError("%r is not a coroutine or a Deferred" % (coro,))

    # Must be a Deferred
    return coro


class DebugInfo:
    """
    Deferred debug helper.
    """

    failResult = None

    def _getDebugTracebacks(self):
        info = ""
        if hasattr(self, "creator"):
            info += " C: Deferred was created:\n C:"
            info += "".join(self.creator).rstrip().replace("\n", "\n C:")
            info += "\n"
        if hasattr(self, "invoker"):
            info += " I: First Invoker was:\n I:"
            info += "".join(self.invoker).rstrip().replace("\n", "\n I:")
            info += "\n"
        return info

    def __del__(self):
        """
        Print tracebacks and die.

        If the *last* (and I do mean *last*) callback leaves me in an error
        state, print a traceback (if said errback is a L{Failure}).
        """
        if self.failResult is not None:
            # Note: this is two separate messages for compatibility with
            # earlier tests; arguably it should be a single error message.
            log.critical("Unhandled error in Deferred:", isError=True)

            debugInfo = self._getDebugTracebacks()
            if debugInfo:
                format = "(debug: {debugInfo})"
            else:
                format = None

            log.failure(format, self.failResult, debugInfo=debugInfo)


@comparable
class FirstError(Exception):
    """
    First error to occur in a L{DeferredList} if C{fireOnOneErrback} is set.

    @ivar subFailure: The L{Failure} that occurred.
    @type subFailure: L{Failure}

    @ivar index: The index of the L{Deferred} in the L{DeferredList} where
        it happened.
    @type index: L{int}
    """

    def __init__(self, failure, index):
        Exception.__init__(self, failure, index)
        self.subFailure = failure
        self.index = index

<<<<<<< HEAD

=======
>>>>>>> 1dd5e23f
    def __repr__(self) -> str:
        """
        The I{repr} of L{FirstError} instances includes the repr of the
        wrapped failure's exception and the index of the L{FirstError}.
        """
        return "FirstError[#%d, %r]" % (self.index, self.subFailure.value)

<<<<<<< HEAD

=======
>>>>>>> 1dd5e23f
    def __str__(self) -> str:
        """
        The I{str} of L{FirstError} instances includes the I{str} of the
        entire wrapped failure (including its traceback and exception) and
        the index of the L{FirstError}.
        """
        return "FirstError[#%d, %s]" % (self.index, self.subFailure)

    def __cmp__(self, other):
        """
        Comparison between L{FirstError} and other L{FirstError} instances
        is defined as the comparison of the index and sub-failure of each
        instance.  L{FirstError} instances don't compare equal to anything
        that isn't a L{FirstError} instance.

        @since: 8.2
        """
        if isinstance(other, FirstError):
            return cmp((self.index, self.subFailure), (other.index, other.subFailure))
        return -1


class DeferredList(Deferred):
    """
    L{DeferredList} is a tool for collecting the results of several Deferreds.

    This tracks a list of L{Deferred}s for their results, and makes a single
    callback when they have all completed.  By default, the ultimate result is a
    list of (success, result) tuples, 'success' being a boolean.
    L{DeferredList} exposes the same API that L{Deferred} does, so callbacks and
    errbacks can be added to it in the same way.

    L{DeferredList} is implemented by adding callbacks and errbacks to each
    L{Deferred} in the list passed to it.  This means callbacks and errbacks
    added to the Deferreds before they are passed to L{DeferredList} will change
    the result that L{DeferredList} sees (i.e., L{DeferredList} is not special).
    Callbacks and errbacks can also be added to the Deferreds after they are
    passed to L{DeferredList} and L{DeferredList} may change the result that
    they see.

    See the documentation for the C{__init__} arguments for more information.

    @ivar _deferredList: The L{list} of L{Deferred}s to track.
    """

    fireOnOneCallback = False
    fireOnOneErrback = False

    def __init__(
        self,
        deferredList,
        fireOnOneCallback=False,
        fireOnOneErrback=False,
        consumeErrors=False,
    ):
        """
        Initialize a DeferredList.

        @param deferredList: The list of deferreds to track.
        @type deferredList:  L{list} of L{Deferred}s

        @param fireOnOneCallback: (keyword param) a flag indicating that this
            L{DeferredList} will fire when the first L{Deferred} in
            C{deferredList} fires with a non-failure result without waiting for
            any of the other Deferreds.  When this flag is set, the DeferredList
            will fire with a two-tuple: the first element is the result of the
            Deferred which fired; the second element is the index in
            C{deferredList} of that Deferred.
        @type fireOnOneCallback: L{bool}

        @param fireOnOneErrback: (keyword param) a flag indicating that this
            L{DeferredList} will fire when the first L{Deferred} in
            C{deferredList} fires with a failure result without waiting for any
            of the other Deferreds.  When this flag is set, if a Deferred in the
            list errbacks, the DeferredList will errback with a L{FirstError}
            failure wrapping the failure of that Deferred.
        @type fireOnOneErrback: L{bool}

        @param consumeErrors: (keyword param) a flag indicating that failures in
            any of the included L{Deferred}s should not be propagated to
            errbacks added to the individual L{Deferred}s after this
            L{DeferredList} is constructed.  After constructing the
            L{DeferredList}, any errors in the individual L{Deferred}s will be
            converted to a callback result of L{None}.  This is useful to
            prevent spurious 'Unhandled error in Deferred' messages from being
            logged.  This does not prevent C{fireOnOneErrback} from working.
        @type consumeErrors: L{bool}
        """
        self._deferredList = list(deferredList)
        self.resultList = [None] * len(self._deferredList)
        Deferred.__init__(self)
        if len(self._deferredList) == 0 and not fireOnOneCallback:
            self.callback(self.resultList)

        # These flags need to be set *before* attaching callbacks to the
        # deferreds, because the callbacks use these flags, and will run
        # synchronously if any of the deferreds are already fired.
        self.fireOnOneCallback = fireOnOneCallback
        self.fireOnOneErrback = fireOnOneErrback
        self.consumeErrors = consumeErrors
        self.finishedCount = 0

        index = 0
        for deferred in self._deferredList:
            deferred.addCallbacks(
                self._cbDeferred,
                self._cbDeferred,
                callbackArgs=(index, SUCCESS),
                errbackArgs=(index, FAILURE),
            )
            index = index + 1

    def _cbDeferred(self, result, index, succeeded):
        """
        (internal) Callback for when one of my deferreds fires.
        """
        self.resultList[index] = (succeeded, result)

        self.finishedCount += 1
        if not self.called:
            if succeeded == SUCCESS and self.fireOnOneCallback:
                self.callback((result, index))
            elif succeeded == FAILURE and self.fireOnOneErrback:
                self.errback(failure.Failure(FirstError(result, index)))
            elif self.finishedCount == len(self.resultList):
                self.callback(self.resultList)

        if succeeded == FAILURE and self.consumeErrors:
            result = None

        return result

    def cancel(self):
        """
        Cancel this L{DeferredList}.

        If the L{DeferredList} hasn't fired yet, cancel every L{Deferred} in
        the list.

        If the L{DeferredList} has fired, including the case where the
        C{fireOnOneCallback}/C{fireOnOneErrback} flag is set and the
        L{DeferredList} fires because one L{Deferred} in the list fires with a
        non-failure/failure result, do nothing in the C{cancel} method.
        """
        if not self.called:
            for deferred in self._deferredList:
                try:
                    deferred.cancel()
                except:
                    log.failure("Exception raised from user supplied canceller")


def _parseDListResult(l, fireOnOneErrback=False):
    if __debug__:
        for success, value in l:
            assert success
    return [x[1] for x in l]


def gatherResults(deferredList, consumeErrors=False):
    """
    Returns, via a L{Deferred}, a list with the results of the given
    L{Deferred}s - in effect, a "join" of multiple deferred operations.

    The returned L{Deferred} will fire when I{all} of the provided L{Deferred}s
    have fired, or when any one of them has failed.

    This method can be cancelled by calling the C{cancel} method of the
    L{Deferred}, all the L{Deferred}s in the list will be cancelled.

    This differs from L{DeferredList} in that you don't need to parse
    the result for success/failure.

    @type deferredList:  L{list} of L{Deferred}s

    @param consumeErrors: (keyword param) a flag, defaulting to False,
        indicating that failures in any of the given L{Deferred}s should not be
        propagated to errbacks added to the individual L{Deferred}s after this
        L{gatherResults} invocation.  Any such errors in the individual
        L{Deferred}s will be converted to a callback result of L{None}.  This
        is useful to prevent spurious 'Unhandled error in Deferred' messages
        from being logged.  This parameter is available since 11.1.0.
    @type consumeErrors: L{bool}
    """
    d = DeferredList(deferredList, fireOnOneErrback=True, consumeErrors=consumeErrors)
    d.addCallback(_parseDListResult)
    return d


# Constants for use with DeferredList

SUCCESS = True
FAILURE = False


## deferredGenerator
class waitForDeferred:
    """
    See L{deferredGenerator}.
    """

    def __init__(self, d):
        warnings.warn(
            "twisted.internet.defer.waitForDeferred was deprecated in "
            "Twisted 15.0.0; please use twisted.internet.defer.inlineCallbacks "
            "instead",
            DeprecationWarning,
            stacklevel=2,
        )

        if not isinstance(d, Deferred):
            raise TypeError(
                "You must give waitForDeferred a Deferred. You gave it %r." % (d,)
            )
        self.d = d

    def getResult(self):
        if isinstance(self.result, failure.Failure):
            self.result.raiseException()
        return self.result


def _deferGenerator(g, deferred):
    """
    See L{deferredGenerator}.
    """
    result = None

    # This function is complicated by the need to prevent unbounded recursion
    # arising from repeatedly yielding immediately ready deferreds.  This while
    # loop and the waiting variable solve that by manually unfolding the
    # recursion.

    waiting = [True, None]  # defgen is waiting for result?  # result

    while 1:
        try:
            result = next(g)
        except StopIteration:
            deferred.callback(result)
            return deferred
        except:
            deferred.errback()
            return deferred

        # Deferred.callback(Deferred) raises an error; we catch this case
        # early here and give a nicer error message to the user in case
        # they yield a Deferred.
        if isinstance(result, Deferred):
            return fail(TypeError("Yield waitForDeferred(d), not d!"))

        if isinstance(result, waitForDeferred):
            # a waitForDeferred was yielded, get the result.
            # Pass result in so it don't get changed going around the loop
            # This isn't a problem for waiting, as it's only reused if
            # gotResult has already been executed.
            def gotResult(r, result=result):
                result.result = r
                if waiting[0]:
                    waiting[0] = False
                    waiting[1] = r
                else:
                    _deferGenerator(g, deferred)

            result.d.addBoth(gotResult)
            if waiting[0]:
                # Haven't called back yet, set flag so that we get reinvoked
                # and return from the loop
                waiting[0] = False
                return deferred
            # Reset waiting to initial values for next loop
            waiting[0] = True
            waiting[1] = None

            result = None


@deprecated(Version("Twisted", 15, 0, 0), "twisted.internet.defer.inlineCallbacks")
def deferredGenerator(f):
    """
    L{deferredGenerator} and L{waitForDeferred} help you write
    L{Deferred}-using code that looks like a regular sequential function.
    Consider the use of L{inlineCallbacks} instead, which can accomplish
    the same thing in a more concise manner.

    There are two important functions involved: L{waitForDeferred}, and
    L{deferredGenerator}.  They are used together, like this::

        @deferredGenerator
        def thingummy():
            thing = waitForDeferred(makeSomeRequestResultingInDeferred())
            yield thing
            thing = thing.getResult()
            print(thing) #the result! hoorj!

    L{waitForDeferred} returns something that you should immediately yield; when
    your generator is resumed, calling C{thing.getResult()} will either give you
    the result of the L{Deferred} if it was a success, or raise an exception if it
    was a failure.  Calling C{getResult} is B{absolutely mandatory}.  If you do
    not call it, I{your program will not work}.

    L{deferredGenerator} takes one of these waitForDeferred-using generator
    functions and converts it into a function that returns a L{Deferred}. The
    result of the L{Deferred} will be the last value that your generator yielded
    unless the last value is a L{waitForDeferred} instance, in which case the
    result will be L{None}.  If the function raises an unhandled exception, the
    L{Deferred} will errback instead.  Remember that C{return result} won't work;
    use C{yield result; return} in place of that.

    Note that not yielding anything from your generator will make the L{Deferred}
    result in L{None}. Yielding a L{Deferred} from your generator is also an error
    condition; always yield C{waitForDeferred(d)} instead.

    The L{Deferred} returned from your deferred generator may also errback if your
    generator raised an exception.  For example::

        @deferredGenerator
        def thingummy():
            thing = waitForDeferred(makeSomeRequestResultingInDeferred())
            yield thing
            thing = thing.getResult()
            if thing == 'I love Twisted':
                # will become the result of the Deferred
                yield 'TWISTED IS GREAT!'
                return
            else:
                # will trigger an errback
                raise Exception('DESTROY ALL LIFE')

    Put succinctly, these functions connect deferred-using code with this 'fake
    blocking' style in both directions: L{waitForDeferred} converts from a
    L{Deferred} to the 'blocking' style, and L{deferredGenerator} converts from the
    'blocking' style to a L{Deferred}.
    """

    @wraps(f)
    def unwindGenerator(*args, **kwargs):
        return _deferGenerator(f(*args, **kwargs), Deferred())

    return unwindGenerator


## inlineCallbacks


class _DefGen_Return(BaseException):
    def __init__(self, value):
        self.value = value


def returnValue(val):
    """
    Return val from a L{inlineCallbacks} generator.

    Note: this is currently implemented by raising an exception
    derived from L{BaseException}.  You might want to change any
    'except:' clauses to an 'except Exception:' clause so as not to
    catch this exception.

    Also: while this function currently will work when called from
    within arbitrary functions called from within the generator, do
    not rely upon this behavior.
    """
    raise _DefGen_Return(val)


@attr.s
class _CancellationStatus:
    """
    Cancellation status of an L{inlineCallbacks} invocation.

    @ivar waitingOn: the L{Deferred} being waited upon (which
        L{_inlineCallbacks} must fill out before returning)

    @ivar deferred: the L{Deferred} to callback or errback when the generator
        invocation has finished.
    """

    deferred = attr.ib()
    waitingOn = attr.ib(default=None)


@failure._extraneous
def _inlineCallbacks(result, g, status):
    """
    Carry out the work of L{inlineCallbacks}.

    Iterate the generator produced by an C{@}L{inlineCallbacks}-decorated
    function, C{g}, C{send()}ing it the results of each value C{yield}ed by
    that generator, until a L{Deferred} is yielded, at which point a callback
    is added to that L{Deferred} to call this function again.

    @param result: The last result seen by this generator.  Note that this is
        never a L{Deferred} - by the time this function is invoked, the
        L{Deferred} has been called back and this will be a particular result
        at a point in its callback chain.

    @param g: a generator object returned by calling a function or method
        decorated with C{@}L{inlineCallbacks}

    @param status: a L{_CancellationStatus} tracking the current status of C{g}
    """
    # This function is complicated by the need to prevent unbounded recursion
    # arising from repeatedly yielding immediately ready deferreds.  This while
    # loop and the waiting variable solve that by manually unfolding the
    # recursion.

    waiting = [True, None]  # waiting for result?  # result

    # Get the current contextvars Context object.
    current_context = _copy_context()

    while 1:
        try:
            # Send the last result back as the result of the yield expression.
            isFailure = isinstance(result, failure.Failure)

            if isFailure:
                result = current_context.run(result.throwExceptionIntoGenerator, g)
            else:
                result = current_context.run(g.send, result)
        except StopIteration as e:
            # fell off the end, or "return" statement
            status.deferred.callback(getattr(e, "value", None))
            return
        except _DefGen_Return as e:
            # returnValue() was called; time to give a result to the original
            # Deferred.  First though, let's try to identify the potentially
            # confusing situation which results when returnValue() is
            # accidentally invoked from a different function, one that wasn't
            # decorated with @inlineCallbacks.

            # The traceback starts in this frame (the one for
            # _inlineCallbacks); the next one down should be the application
            # code.
            appCodeTrace = exc_info()[2].tb_next

            # The contextvars backport and our no-op shim add an extra frame.
            if version_info < (3, 7):
                appCodeTrace = appCodeTrace.tb_next

            if isFailure:
                # If we invoked this generator frame by throwing an exception
                # into it, then throwExceptionIntoGenerator will consume an
                # additional stack frame itself, so we need to skip that too.
                appCodeTrace = appCodeTrace.tb_next
            # Now that we've identified the frame being exited by the
            # exception, let's figure out if returnValue was called from it
            # directly.  returnValue itself consumes a stack frame, so the
            # application code will have a tb_next, but it will *not* have a
            # second tb_next.
            if appCodeTrace.tb_next.tb_next:
                # If returnValue was invoked non-local to the frame which it is
                # exiting, identify the frame that ultimately invoked
                # returnValue so that we can warn the user, as this behavior is
                # confusing.
                ultimateTrace = appCodeTrace
                while ultimateTrace.tb_next.tb_next:
                    ultimateTrace = ultimateTrace.tb_next
                filename = ultimateTrace.tb_frame.f_code.co_filename
                lineno = ultimateTrace.tb_lineno
                warnings.warn_explicit(
                    "returnValue() in %r causing %r to exit: "
                    "returnValue should only be invoked by functions decorated "
                    "with inlineCallbacks"
                    % (
                        ultimateTrace.tb_frame.f_code.co_name,
                        appCodeTrace.tb_frame.f_code.co_name,
                    ),
                    DeprecationWarning,
                    filename,
                    lineno,
                )
            status.deferred.callback(e.value)
            return
        except:
            status.deferred.errback()
            return

        if isinstance(result, Deferred):
            # a deferred was yielded, get the result.
            def gotResult(r):
                if waiting[0]:
                    waiting[0] = False
                    waiting[1] = r
                else:
                    current_context.run(_inlineCallbacks, r, g, status)

            result.addBoth(gotResult)
            if waiting[0]:
                # Haven't called back yet, set flag so that we get reinvoked
                # and return from the loop
                waiting[0] = False
                status.waitingOn = result
                return

            result = waiting[1]
            # Reset waiting to initial values for next loop.  gotResult uses
            # waiting, but this isn't a problem because gotResult is only
            # executed once, and if it hasn't been executed yet, the return
            # branch above would have been taken.

            waiting[0] = True
            waiting[1] = None


def _cancellableInlineCallbacks(g):
    """
    Make an C{@}L{inlineCallbacks} cancellable.

    @param g: a generator object returned by calling a function or method
        decorated with C{@}L{inlineCallbacks}

    @return: L{Deferred} for the C{@}L{inlineCallbacks} that is cancellable.
    """

    def cancel(it):
        it.callbacks, tmp = [], it.callbacks
        it.addErrback(handleCancel)
        it.callbacks.extend(tmp)
        it.errback(_InternalInlineCallbacksCancelledError())

    deferred = Deferred(cancel)
    status = _CancellationStatus(deferred)

    def handleCancel(result):
        """
        Propagate the cancellation of an C{@}L{inlineCallbacks} to the
        L{Deferred} it is waiting on.

        @param result: An L{_InternalInlineCallbacksCancelledError} from
            C{cancel()}.
        @return: A new L{Deferred} that the C{@}L{inlineCallbacks} generator
            can callback or errback through.
        """
        result.trap(_InternalInlineCallbacksCancelledError)
        status.deferred = Deferred(cancel)
        # We would only end up here if the inlineCallback is waiting on
        # another Deferred.  It needs to be cancelled.
        awaited = status.waitingOn
        awaited.cancel()
        return status.deferred

    _inlineCallbacks(None, g, status)
    return deferred


class _InternalInlineCallbacksCancelledError(Exception):
    """
    A unique exception used only in L{_cancellableInlineCallbacks} to verify
    that an L{inlineCallbacks} is being cancelled as expected.
    """


def inlineCallbacks(f):
    """
    L{inlineCallbacks} helps you write L{Deferred}-using code that looks like a
    regular sequential function. For example::

        @inlineCallbacks
        def thingummy():
            thing = yield makeSomeRequestResultingInDeferred()
            print(thing)  # the result! hoorj!

    When you call anything that results in a L{Deferred}, you can simply yield it;
    your generator will automatically be resumed when the Deferred's result is
    available. The generator will be sent the result of the L{Deferred} with the
    'send' method on generators, or if the result was a failure, 'throw'.

    Things that are not L{Deferred}s may also be yielded, and your generator
    will be resumed with the same object sent back. This means C{yield}
    performs an operation roughly equivalent to L{maybeDeferred}.

    Your inlineCallbacks-enabled generator will return a L{Deferred} object, which
    will result in the return value of the generator (or will fail with a
    failure object if your generator raises an unhandled exception). Note that
    you can't use C{return result} to return a value; use C{returnValue(result)}
    instead. Falling off the end of the generator, or simply using C{return}
    will cause the L{Deferred} to have a result of L{None}.

    Be aware that L{returnValue} will not accept a L{Deferred} as a parameter.
    If you believe the thing you'd like to return could be a L{Deferred}, do
    this::

        result = yield result
        returnValue(result)

    The L{Deferred} returned from your deferred generator may errback if your
    generator raised an exception::

        @inlineCallbacks
        def thingummy():
            thing = yield makeSomeRequestResultingInDeferred()
            if thing == 'I love Twisted':
                # will become the result of the Deferred
                returnValue('TWISTED IS GREAT!')
            else:
                # will trigger an errback
                raise Exception('DESTROY ALL LIFE')

    It is possible to use the C{return} statement instead of L{returnValue}::

        @inlineCallbacks
        def loadData(url):
            response = yield makeRequest(url)
            return json.loads(response)

    You can cancel the L{Deferred} returned from your L{inlineCallbacks}
    generator before it is fired by your generator completing (either by
    reaching its end, a C{return} statement, or by calling L{returnValue}).
    A C{CancelledError} will be raised from the C{yield}ed L{Deferred} that
    has been cancelled if that C{Deferred} does not otherwise suppress it.
    """

    @wraps(f)
    def unwindGenerator(*args, **kwargs):
        try:
            gen = f(*args, **kwargs)
        except _DefGen_Return:
            raise TypeError(
                "inlineCallbacks requires %r to produce a generator; instead"
                "caught returnValue being used in a non-generator" % (f,)
            )
        if not isinstance(gen, types.GeneratorType):
            raise TypeError(
                "inlineCallbacks requires %r to produce a generator; "
                "instead got %r" % (f, gen)
            )
        return _cancellableInlineCallbacks(gen)

    return unwindGenerator


## DeferredLock/DeferredQueue

<<<<<<< HEAD
=======

>>>>>>> 1dd5e23f
class _ConcurrencyPrimitive:
    def __init__(self):
        self.waiting = []

    def _releaseAndReturn(self, r):
        self.release()
        return r

    def run(*args, **kwargs):
        """
        Acquire, run, release.

        This function takes a callable as its first argument and any
        number of other positional and keyword arguments.  When the
        lock or semaphore is acquired, the callable will be invoked
        with those arguments.

        The callable may return a L{Deferred}; if it does, the lock or
        semaphore won't be released until that L{Deferred} fires.

        @return: L{Deferred} of function result.
        """
        if len(args) < 2:
            if not args:
                raise TypeError("run() takes at least 2 arguments, none given.")
            raise TypeError(
                "%s.run() takes at least 2 arguments, 1 given"
                % (args[0].__class__.__name__,)
            )
        self, f = args[:2]
        args = args[2:]

        def execute(ignoredResult):
            d = maybeDeferred(f, *args, **kwargs)
            d.addBoth(self._releaseAndReturn)
            return d

        d = self.acquire()
        d.addCallback(execute)
        return d

    def __aenter__(self):
        """
        We can be used as an asynchronous context manager.
        """
        return self.acquire()

    def __aexit__(self, exc_type, exc_val, exc_tb):
        self.release()
        # We return False to indicate that we have not consumed the
        # exception, if any.
        return succeed(False)


class DeferredLock(_ConcurrencyPrimitive):
    """
    A lock for event driven systems.

    @ivar locked: C{True} when this Lock has been acquired, false at all other
        times.  Do not change this value, but it is useful to examine for the
        equivalent of a "non-blocking" acquisition.
    """

    locked = False

    def _cancelAcquire(self, d):
        """
        Remove a deferred d from our waiting list, as the deferred has been
        canceled.

        Note: We do not need to wrap this in a try/except to catch d not
        being in self.waiting because this canceller will not be called if
        d has fired. release() pops a deferred out of self.waiting and
        calls it, so the canceller will no longer be called.

        @param d: The deferred that has been canceled.
        """
        self.waiting.remove(d)

    def acquire(self):
        """
        Attempt to acquire the lock.  Returns a L{Deferred} that fires on
        lock acquisition with the L{DeferredLock} as the value.  If the lock
        is locked, then the Deferred is placed at the end of a waiting list.

        @return: a L{Deferred} which fires on lock acquisition.
        @rtype: a L{Deferred}
        """
        d = Deferred(canceller=self._cancelAcquire)
        if self.locked:
            self.waiting.append(d)
        else:
            self.locked = True
            d.callback(self)
        return d

    def release(self):
        """
        Release the lock.  If there is a waiting list, then the first
        L{Deferred} in that waiting list will be called back.

        Should be called by whomever did the L{acquire}() when the shared
        resource is free.
        """
        assert self.locked, "Tried to release an unlocked lock"
        self.locked = False
        if self.waiting:
            # someone is waiting to acquire lock
            self.locked = True
            d = self.waiting.pop(0)
            d.callback(self)


class DeferredSemaphore(_ConcurrencyPrimitive):
    """
    A semaphore for event driven systems.

    If you are looking into this as a means of limiting parallelism, you might
    find L{twisted.internet.task.Cooperator} more useful.

    @ivar limit: At most this many users may acquire this semaphore at
        once.
    @type limit: L{int}

    @ivar tokens: The difference between C{limit} and the number of users
        which have currently acquired this semaphore.
    @type tokens: L{int}
    """

    def __init__(self, tokens):
        """
        @param tokens: initial value of L{tokens} and L{limit}
        @type tokens: L{int}
        """
        _ConcurrencyPrimitive.__init__(self)
        if tokens < 1:
            raise ValueError("DeferredSemaphore requires tokens >= 1")
        self.tokens = tokens
        self.limit = tokens

    def _cancelAcquire(self, d):
        """
        Remove a deferred d from our waiting list, as the deferred has been
        canceled.

        Note: We do not need to wrap this in a try/except to catch d not
        being in self.waiting because this canceller will not be called if
        d has fired. release() pops a deferred out of self.waiting and
        calls it, so the canceller will no longer be called.

        @param d: The deferred that has been canceled.
        """
        self.waiting.remove(d)

    def acquire(self):
        """
        Attempt to acquire the token.

        @return: a L{Deferred} which fires on token acquisition.
        """
        assert (
            self.tokens >= 0
        ), "Internal inconsistency??  tokens should never be negative"
        d = Deferred(canceller=self._cancelAcquire)
        if not self.tokens:
            self.waiting.append(d)
        else:
            self.tokens = self.tokens - 1
            d.callback(self)
        return d

    def release(self):
        """
        Release the token.

        Should be called by whoever did the L{acquire}() when the shared
        resource is free.
        """
        assert (
            self.tokens < self.limit
        ), "Someone released me too many times: too many tokens!"
        self.tokens = self.tokens + 1
        if self.waiting:
            # someone is waiting to acquire token
            self.tokens = self.tokens - 1
            d = self.waiting.pop(0)
            d.callback(self)


class QueueOverflow(Exception):
    pass


class QueueUnderflow(Exception):
    pass


<<<<<<< HEAD

=======
>>>>>>> 1dd5e23f
class DeferredQueue:
    """
    An event driven queue.

    Objects may be added as usual to this queue.  When an attempt is
    made to retrieve an object when the queue is empty, a L{Deferred} is
    returned which will fire when an object becomes available.

    @ivar size: The maximum number of objects to allow into the queue
    at a time.  When an attempt to add a new object would exceed this
    limit, L{QueueOverflow} is raised synchronously.  L{None} for no limit.

    @ivar backlog: The maximum number of L{Deferred} gets to allow at
    one time.  When an attempt is made to get an object which would
    exceed this limit, L{QueueUnderflow} is raised synchronously.  L{None}
    for no limit.
    """

    def __init__(self, size=None, backlog=None):
        self.waiting = []
        self.pending = []
        self.size = size
        self.backlog = backlog

    def _cancelGet(self, d):
        """
        Remove a deferred d from our waiting list, as the deferred has been
        canceled.

        Note: We do not need to wrap this in a try/except to catch d not
        being in self.waiting because this canceller will not be called if
        d has fired. put() pops a deferred out of self.waiting and calls
        it, so the canceller will no longer be called.

        @param d: The deferred that has been canceled.
        """
        self.waiting.remove(d)

    def put(self, obj):
        """
        Add an object to this queue.

        @raise QueueOverflow: Too many objects are in this queue.
        """
        if self.waiting:
            self.waiting.pop(0).callback(obj)
        elif self.size is None or len(self.pending) < self.size:
            self.pending.append(obj)
        else:
            raise QueueOverflow()

    def get(self):
        """
        Attempt to retrieve and remove an object from the queue.

        @return: a L{Deferred} which fires with the next object available in
        the queue.

        @raise QueueUnderflow: Too many (more than C{backlog})
        L{Deferred}s are already waiting for an object from this queue.
        """
        if self.pending:
            return succeed(self.pending.pop(0))
        elif self.backlog is None or len(self.waiting) < self.backlog:
            d = Deferred(canceller=self._cancelGet)
            self.waiting.append(d)
            return d
        else:
            raise QueueUnderflow()


class AlreadyTryingToLockError(Exception):
    """
    Raised when L{DeferredFilesystemLock.deferUntilLocked} is called twice on a
    single L{DeferredFilesystemLock}.
    """


class DeferredFilesystemLock(lockfile.FilesystemLock):
    """
    A L{FilesystemLock} that allows for a L{Deferred} to be fired when the lock is
    acquired.

    @ivar _scheduler: The object in charge of scheduling retries. In this
        implementation this is parameterized for testing.

    @ivar _interval: The retry interval for an L{IReactorTime} based scheduler.

    @ivar _tryLockCall: A L{DelayedCall} based on C{_interval} that will manage
        the next retry for acquiring the lock.

    @ivar _timeoutCall: A L{DelayedCall} based on C{deferUntilLocked}'s timeout
        argument.  This is in charge of timing out our attempt to acquire the
        lock.
    """

    _interval = 1
    _tryLockCall = None
    _timeoutCall = None

    def __init__(self, name, scheduler=None):
        """
        @param name: The name of the lock to acquire
        @param scheduler: An object which provides L{IReactorTime}
        """
        lockfile.FilesystemLock.__init__(self, name)

        if scheduler is None:
            from twisted.internet import reactor

            scheduler = reactor

        self._scheduler = scheduler

    def deferUntilLocked(self, timeout=None):
        """
        Wait until we acquire this lock.  This method is not safe for
        concurrent use.

        @type timeout: L{float} or L{int}
        @param timeout: the number of seconds after which to time out if the
            lock has not been acquired.

        @return: a L{Deferred} which will callback when the lock is acquired, or
            errback with a L{TimeoutError} after timing out or an
            L{AlreadyTryingToLockError} if the L{deferUntilLocked} has already
            been called and not successfully locked the file.
        """
        if self._tryLockCall is not None:
            return fail(
                AlreadyTryingToLockError(
                    "deferUntilLocked isn't safe for concurrent use."
                )
            )

        def _cancelLock(reason):
            """
            Cancel a L{DeferredFilesystemLock.deferUntilLocked} call.

            @type reason: L{failure.Failure}
            @param reason: The reason why the call is cancelled.
            """
            self._tryLockCall.cancel()
            self._tryLockCall = None
            if self._timeoutCall is not None and self._timeoutCall.active():
                self._timeoutCall.cancel()
                self._timeoutCall = None

            if self.lock():
                d.callback(None)
            else:
                d.errback(reason)

        d = Deferred(lambda deferred: _cancelLock(CancelledError()))

        def _tryLock():
            if self.lock():
                if self._timeoutCall is not None:
                    self._timeoutCall.cancel()
                    self._timeoutCall = None

                self._tryLockCall = None

                d.callback(None)
            else:
                if timeout is not None and self._timeoutCall is None:
                    reason = failure.Failure(
                        TimeoutError(
                            "Timed out acquiring lock: %s after %fs"
                            % (self.name, timeout)
                        )
                    )
                    self._timeoutCall = self._scheduler.callLater(
                        timeout, _cancelLock, reason
                    )

                self._tryLockCall = self._scheduler.callLater(self._interval, _tryLock)

        _tryLock()

        return d


__all__ = [
    "Deferred",
    "DeferredList",
    "succeed",
    "fail",
    "FAILURE",
    "SUCCESS",
    "AlreadyCalledError",
    "TimeoutError",
    "gatherResults",
    "maybeDeferred",
    "ensureDeferred",
    "waitForDeferred",
    "deferredGenerator",
    "inlineCallbacks",
    "returnValue",
    "DeferredLock",
    "DeferredSemaphore",
    "DeferredQueue",
    "DeferredFilesystemLock",
    "AlreadyTryingToLockError",
    "CancelledError",
]<|MERGE_RESOLUTION|>--- conflicted
+++ resolved
@@ -24,14 +24,8 @@
 import types
 from typing import Optional
 import warnings
-<<<<<<< HEAD
-from asyncio import iscoroutine
-from sys import exc_info, version_info
-from functools import wraps
-=======
 
 import attr
->>>>>>> 1dd5e23f
 from incremental import Version
 
 # Twisted imports
@@ -727,10 +721,6 @@
                 # to the Deferred which supplied us with our result.
                 chain.pop()
 
-<<<<<<< HEAD
-
-=======
->>>>>>> 1dd5e23f
     def __str__(self) -> str:
         """
         Return a string representation of this C{Deferred}.
@@ -997,10 +987,6 @@
         self.subFailure = failure
         self.index = index
 
-<<<<<<< HEAD
-
-=======
->>>>>>> 1dd5e23f
     def __repr__(self) -> str:
         """
         The I{repr} of L{FirstError} instances includes the repr of the
@@ -1008,10 +994,6 @@
         """
         return "FirstError[#%d, %r]" % (self.index, self.subFailure.value)
 
-<<<<<<< HEAD
-
-=======
->>>>>>> 1dd5e23f
     def __str__(self) -> str:
         """
         The I{str} of L{FirstError} instances includes the I{str} of the
@@ -1647,10 +1629,7 @@
 
 ## DeferredLock/DeferredQueue
 
-<<<<<<< HEAD
-=======
-
->>>>>>> 1dd5e23f
+
 class _ConcurrencyPrimitive:
     def __init__(self):
         self.waiting = []
@@ -1848,10 +1827,6 @@
     pass
 
 
-<<<<<<< HEAD
-
-=======
->>>>>>> 1dd5e23f
 class DeferredQueue:
     """
     An event driven queue.
