--- conflicted
+++ resolved
@@ -11,7 +11,6 @@
 from typing import Any, Callable, Sequence, Union
 from twisted.python.failure import Failure
 from zope.interface import Interface, Attribute
-
 
 
 class IAddress(Interface):
@@ -148,11 +147,6 @@
     @since: Twisted 17.1.0
     """
 
-<<<<<<< HEAD
-    def resolveHostName(resolutionReceiver: IResolutionReceiver, hostName: str,
-                        portNumber: int, addressTypes: Sequence[IAddress],
-                        transportSemantics: str):
-=======
     def resolveHostName(
         resolutionReceiver: IResolutionReceiver,
         hostName: str,
@@ -160,7 +154,6 @@
         addressTypes: Sequence[IAddress],
         transportSemantics: str,
     ):
->>>>>>> 1dd5e23f
         """
         Initiate a hostname resolution.
 
@@ -219,10 +212,6 @@
             C{NotImplementedError}.
         """
 
-<<<<<<< HEAD
-
-=======
->>>>>>> 1dd5e23f
     def lookupAddress(name, timeout):
         """
         Perform an A record lookup.
@@ -244,10 +233,6 @@
             C{NotImplementedError}.
         """
 
-<<<<<<< HEAD
-
-=======
->>>>>>> 1dd5e23f
     def lookupAddress6(name, timeout):
         """
         Perform an A6 record lookup.
@@ -269,10 +254,6 @@
             C{NotImplementedError}.
         """
 
-<<<<<<< HEAD
-
-=======
->>>>>>> 1dd5e23f
     def lookupIPV6Address(name, timeout):
         """
         Perform an AAAA record lookup.
@@ -294,10 +275,6 @@
             C{NotImplementedError}.
         """
 
-<<<<<<< HEAD
-
-=======
->>>>>>> 1dd5e23f
     def lookupMailExchange(name, timeout):
         """
         Perform an MX record lookup.
@@ -319,10 +296,6 @@
             C{NotImplementedError}.
         """
 
-<<<<<<< HEAD
-
-=======
->>>>>>> 1dd5e23f
     def lookupNameservers(name, timeout):
         """
         Perform an NS record lookup.
@@ -344,10 +317,6 @@
             C{NotImplementedError}.
         """
 
-<<<<<<< HEAD
-
-=======
->>>>>>> 1dd5e23f
     def lookupCanonicalName(name, timeout):
         """
         Perform a CNAME record lookup.
@@ -369,10 +338,6 @@
             C{NotImplementedError}.
         """
 
-<<<<<<< HEAD
-
-=======
->>>>>>> 1dd5e23f
     def lookupMailBox(name, timeout):
         """
         Perform an MB record lookup.
@@ -394,10 +359,6 @@
             C{NotImplementedError}.
         """
 
-<<<<<<< HEAD
-
-=======
->>>>>>> 1dd5e23f
     def lookupMailGroup(name, timeout):
         """
         Perform an MG record lookup.
@@ -419,10 +380,6 @@
             C{NotImplementedError}.
         """
 
-<<<<<<< HEAD
-
-=======
->>>>>>> 1dd5e23f
     def lookupMailRename(name, timeout):
         """
         Perform an MR record lookup.
@@ -444,10 +401,6 @@
             C{NotImplementedError}.
         """
 
-<<<<<<< HEAD
-
-=======
->>>>>>> 1dd5e23f
     def lookupPointer(name, timeout):
         """
         Perform a PTR record lookup.
@@ -469,10 +422,6 @@
             C{NotImplementedError}.
         """
 
-<<<<<<< HEAD
-
-=======
->>>>>>> 1dd5e23f
     def lookupAuthority(name, timeout):
         """
         Perform an SOA record lookup.
@@ -494,10 +443,6 @@
             C{NotImplementedError}.
         """
 
-<<<<<<< HEAD
-
-=======
->>>>>>> 1dd5e23f
     def lookupNull(name, timeout):
         """
         Perform a NULL record lookup.
@@ -519,10 +464,6 @@
             C{NotImplementedError}.
         """
 
-<<<<<<< HEAD
-
-=======
->>>>>>> 1dd5e23f
     def lookupWellKnownServices(name, timeout):
         """
         Perform a WKS record lookup.
@@ -544,10 +485,6 @@
             C{NotImplementedError}.
         """
 
-<<<<<<< HEAD
-
-=======
->>>>>>> 1dd5e23f
     def lookupHostInfo(name, timeout):
         """
         Perform a HINFO record lookup.
@@ -569,10 +506,6 @@
             C{NotImplementedError}.
         """
 
-<<<<<<< HEAD
-
-=======
->>>>>>> 1dd5e23f
     def lookupMailboxInfo(name, timeout):
         """
         Perform an MINFO record lookup.
@@ -594,10 +527,6 @@
             C{NotImplementedError}.
         """
 
-<<<<<<< HEAD
-
-=======
->>>>>>> 1dd5e23f
     def lookupText(name, timeout):
         """
         Perform a TXT record lookup.
@@ -619,10 +548,6 @@
             C{NotImplementedError}.
         """
 
-<<<<<<< HEAD
-
-=======
->>>>>>> 1dd5e23f
     def lookupResponsibility(name, timeout):
         """
         Perform an RP record lookup.
@@ -644,10 +569,6 @@
             C{NotImplementedError}.
         """
 
-<<<<<<< HEAD
-
-=======
->>>>>>> 1dd5e23f
     def lookupAFSDatabase(name, timeout):
         """
         Perform an AFSDB record lookup.
@@ -669,10 +590,6 @@
             C{NotImplementedError}.
         """
 
-<<<<<<< HEAD
-
-=======
->>>>>>> 1dd5e23f
     def lookupService(name, timeout):
         """
         Perform an SRV record lookup.
@@ -694,10 +611,6 @@
             C{NotImplementedError}.
         """
 
-<<<<<<< HEAD
-
-=======
->>>>>>> 1dd5e23f
     def lookupAllRecords(name, timeout):
         """
         Perform an ALL_RECORD lookup.
@@ -719,10 +632,6 @@
             C{NotImplementedError}.
         """
 
-<<<<<<< HEAD
-
-=======
->>>>>>> 1dd5e23f
     def lookupSenderPolicy(name, timeout):
         """
         Perform a SPF record lookup.
@@ -744,10 +653,6 @@
             C{NotImplementedError}.
         """
 
-<<<<<<< HEAD
-
-=======
->>>>>>> 1dd5e23f
     def lookupNamingAuthorityPointer(name, timeout):
         """
         Perform a NAPTR record lookup.
@@ -769,10 +674,6 @@
             C{NotImplementedError}.
         """
 
-<<<<<<< HEAD
-
-=======
->>>>>>> 1dd5e23f
     def lookupZone(name, timeout):
         """
         Perform an AXFR record lookup.
@@ -803,10 +704,6 @@
 
 
 class IReactorTCP(Interface):
-<<<<<<< HEAD
-
-=======
->>>>>>> 1dd5e23f
     def listenTCP(port: int, factory, backlog: int, interface: str):
         """
         Connects a given protocol factory to the given numeric TCP/IP port.
@@ -854,18 +751,9 @@
                  docs for details.
         """
 
-<<<<<<< HEAD
-
-
-class IReactorSSL(Interface):
-
-    def connectSSL(host, port: int, factory, contextFactory, timeout,
-                   bindAddress):
-=======
 
 class IReactorSSL(Interface):
     def connectSSL(host, port: int, factory, contextFactory, timeout, bindAddress):
->>>>>>> 1dd5e23f
         """
         Connect a client Protocol to a remote SSL socket.
 
@@ -886,12 +774,7 @@
         @return: An object which provides L{IConnector}.
         """
 
-<<<<<<< HEAD
-    def listenSSL(port: int, factory, contextFactory, backlog: int,
-                  interface: str):
-=======
     def listenSSL(port: int, factory, contextFactory, backlog: int, interface: str):
->>>>>>> 1dd5e23f
         """
         Connects a given protocol factory to the given numeric TCP/IP port.
         The connection is a SSL one, using contexts created by the context
@@ -932,10 +815,6 @@
         @return: An object which provides L{IConnector}.
         """
 
-<<<<<<< HEAD
-
-=======
->>>>>>> 1dd5e23f
     def listenUNIX(address, factory, backlog, mode, wantPID):
         """
         Listen on a UNIX socket.
@@ -963,14 +842,9 @@
     Datagram UNIX socket methods.
     """
 
-<<<<<<< HEAD
-    def connectUNIXDatagram(address, protocol, maxPacketSize: int, mode: int,
-                            bindAddress):
-=======
     def connectUNIXDatagram(
         address, protocol, maxPacketSize: int, mode: int, bindAddress
     ):
->>>>>>> 1dd5e23f
         """
         Connect a client protocol to a datagram UNIX socket.
 
@@ -990,10 +864,6 @@
         @return: An object which provides L{IConnector}.
         """
 
-<<<<<<< HEAD
-
-=======
->>>>>>> 1dd5e23f
     def listenUNIXDatagram(address, protocol, maxPacketSize, mode):
         """
         Listen on a datagram UNIX socket.
@@ -1079,14 +949,9 @@
     without backwards compatibility. Suggestions are welcome.
     """
 
-<<<<<<< HEAD
-    def listenMulticast(port: int, protocol, interface: str,
-                        maxPacketSize: int, listenMultiple: bool):
-=======
     def listenMulticast(
         port: int, protocol, interface: str, maxPacketSize: int, listenMultiple: bool
     ):
->>>>>>> 1dd5e23f
         """
         Connects a given
         L{DatagramProtocol<twisted.internet.protocol.DatagramProtocol>} to the
@@ -1199,15 +1064,9 @@
             by this reactor, or not supported with the given socket type.
         """
 
-<<<<<<< HEAD
-
-    def adoptDatagramPort(fileDescriptor: int, addressFamily: int, protocol,
-                          maxPacketSize: int):
-=======
     def adoptDatagramPort(
         fileDescriptor: int, addressFamily: int, protocol, maxPacketSize: int
     ):
->>>>>>> 1dd5e23f
         """
         Add an existing listening I{SOCK_DGRAM} socket to the reactor to
         monitor for read and write readiness.
@@ -1243,15 +1102,9 @@
 
 
 class IReactorProcess(Interface):
-<<<<<<< HEAD
-
-    def spawnProcess(processProtocol, executable, args, env, path,
-                     uid, gid, usePTY, childFDs):
-=======
     def spawnProcess(
         processProtocol, executable, args, env, path, uid, gid, usePTY, childFDs
     ):
->>>>>>> 1dd5e23f
         """
         Spawn a process, with a process protocol.
 
@@ -1358,10 +1211,6 @@
         @return: A number-like object of some sort.
         """
 
-<<<<<<< HEAD
-
-=======
->>>>>>> 1dd5e23f
     def callLater(delay, callable: Callable[..., Any], *args, **kw):
         """
         Call a function later.
@@ -1572,14 +1421,9 @@
         'persist'.
         """
 
-<<<<<<< HEAD
-    def addSystemEventTrigger(phase: str, eventType: str,
-                              callable: Callable[..., Any], *args, **kw):
-=======
     def addSystemEventTrigger(
         phase: str, eventType: str, callable: Callable[..., Any], *args, **kw
     ):
->>>>>>> 1dd5e23f
         """
         Add a function to be called when a system event occurs.
 
@@ -1989,10 +1833,6 @@
         Stop consuming data from a producer, without disconnecting.
         """
 
-<<<<<<< HEAD
-
-=======
->>>>>>> 1dd5e23f
     def write(data: bytes):
         """
         The producer will write data by calling this method.
@@ -2067,10 +1907,6 @@
 
 
 class IProtocol(Interface):
-<<<<<<< HEAD
-
-=======
->>>>>>> 1dd5e23f
     def dataReceived(data: bytes):
         """
         Called whenever data is received.
@@ -2133,10 +1969,6 @@
             created and associated with this protocol.
         """
 
-<<<<<<< HEAD
-
-=======
->>>>>>> 1dd5e23f
     def childDataReceived(childFD: int, data: bytes):
         """
         Called when data arrives from the child process.
@@ -2149,10 +1981,6 @@
         @param data: The data read from the child's file descriptor.
         """
 
-<<<<<<< HEAD
-
-=======
->>>>>>> 1dd5e23f
     def childConnectionLost(childFD: int):
         """
         Called when a file descriptor associated with the child process is
@@ -2162,10 +1990,6 @@
         @param childFD: The file descriptor which was closed.
         """
 
-<<<<<<< HEAD
-
-=======
->>>>>>> 1dd5e23f
     def processExited(reason: Failure):
         """
         Called when the child process exits.
