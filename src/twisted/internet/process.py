--- conflicted
+++ resolved
@@ -26,10 +26,6 @@
 
 from twisted.python import log, failure
 from twisted.python.util import switchUID
-<<<<<<< HEAD
-from twisted.python.compat import items, range
-=======
->>>>>>> 1dd5e23f
 from twisted.internet import fdesc, abstract, error
 from twisted.internet.main import CONNECTION_LOST, CONNECTION_DONE
 from twisted.internet._baseprocess import BaseProcess
@@ -276,10 +272,6 @@
         self.proc.childConnectionLost(self.name, reason)
 
 
-<<<<<<< HEAD
-
-=======
->>>>>>> 1dd5e23f
 class _BaseProcess(BaseProcess):
     """
     Base class for Process and PTYProcess.
@@ -431,18 +423,10 @@
                         # in trying to match the encoding of one of those
                         # objects.
 
-<<<<<<< HEAD
-                        stderr = io.TextIOWrapper(os.fdopen(2, 'wb'),
-                                                  encoding="utf-8")
-                        msg = ("Upon execvpe {0} {1} in environment id {2}"
-                               "\n:").format(executable, str(args),
-                                             id(environment))
-=======
                         stderr = io.TextIOWrapper(os.fdopen(2, "wb"), encoding="utf-8")
                         msg = (
                             "Upon execvpe {0} {1} in environment id {2}" "\n:"
                         ).format(executable, str(args), id(environment))
->>>>>>> 1dd5e23f
                         stderr.write(msg)
                         traceback.print_exc(file=stderr)
                         stderr.flush()
@@ -486,10 +470,6 @@
             switchUID(uid, gid)
         os.execvpe(executable, args, environment)
 
-<<<<<<< HEAD
-
-=======
->>>>>>> 1dd5e23f
     def __repr__(self) -> str:
         """
         String representation of a process.
@@ -501,10 +481,6 @@
         )
 
 
-<<<<<<< HEAD
-
-=======
->>>>>>> 1dd5e23f
 class _FDDetector:
     """
     This class contains the logic necessary to decide which of the available
@@ -971,16 +947,6 @@
         # ITransport.getPeer
         raise NotImplementedError()
 
-    def getHost(self):
-        # ITransport.getHost
-        raise NotImplementedError()
-
-
-    def getPeer(self):
-        # ITransport.getPeer
-        raise NotImplementedError()
-
-
 
 @implementer(IProcessTransport)
 class PTYProcess(abstract.FileDescriptor, _BaseProcess):
@@ -1156,18 +1122,10 @@
         """
         return fdesc.writeToFD(self.fd, data)
 
-<<<<<<< HEAD
-
-=======
->>>>>>> 1dd5e23f
     def closeChildFD(self, descriptor):
         # IProcessTransport
         raise NotImplementedError()
 
-<<<<<<< HEAD
-
-=======
->>>>>>> 1dd5e23f
     def writeToChild(self, childFD, data):
         # IProcessTransport
         raise NotImplementedError()