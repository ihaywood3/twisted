--- conflicted
+++ resolved
@@ -46,15 +46,8 @@
 
         self._threadCalls = Queue()
 
-<<<<<<< HEAD
-
     def callFromThread(self, callable: Callable[..., Any], *args, **kwargs):
         self._threadCalls.put((callable, args, kwargs))
-
-=======
-    def callFromThread(self, callable: Callable[..., Any], *args, **kwargs):
-        self._threadCalls.put((callable, args, kwargs))
->>>>>>> 1dd5e23f
 
     def _runThreadCalls(self):
         f, args, kwargs = self._threadCalls.get()
@@ -78,26 +71,6 @@
     def suggestThreadPoolSize(self, size):
         # IReactorThreads.suggestThreadPoolSize
         pass
-
-    def getDelayedCalls(self):
-        # IReactorTime.getDelayedCalls
-        pass
-
-
-    def seconds(self):
-        # IReactorTime.seconds
-        pass
-
-
-    def callInThread(self, callable: Callable[..., Any], *args, **kwargs):
-        # IReactorInThreads.callInThread
-        pass
-
-
-    def suggestThreadPoolSize(self, size):
-        # IReactorThreads.suggestThreadPoolSize
-        pass
-
 
 
 class ThreadedResolverTests(TestCase):
@@ -244,10 +217,6 @@
     """
 
 
-<<<<<<< HEAD
-
-=======
->>>>>>> 1dd5e23f
 class DelayedCallMixin:
     """
     L{DelayedCall}
