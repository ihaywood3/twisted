# Copyright (c) Twisted Matrix Laboratories.
# See LICENSE for details.

"""
POSIX implementation of local network interface enumeration.
"""


import socket
import sys

from socket import AF_INET, AF_INET6, inet_ntop
from ctypes import (
    CDLL,
    POINTER,
    Structure,
    c_char_p,
    c_ushort,
    c_int,
    c_uint32,
    c_uint8,
    c_void_p,
    c_ubyte,
    pointer,
    cast,
)
from ctypes.util import find_library
from typing import Any, List, Tuple

from twisted.python.compat import nativeString


libc = CDLL(find_library("c") or "")

<<<<<<< HEAD
if sys.platform.startswith('freebsd') or sys.platform == 'darwin':
=======
if sys.platform.startswith("freebsd") or sys.platform == "darwin":
>>>>>>> 1dd5e23f
    _sockaddrCommon = [
        ("sin_len", c_uint8),
        ("sin_family", c_uint8),
    ]  # type: List[Tuple[str, Any]]
else:
    _sockaddrCommon = [
        ("sin_family", c_ushort),
<<<<<<< HEAD
        ]   # type: List[Tuple[str, Any]]

=======
    ]  # type: List[Tuple[str, Any]]
>>>>>>> 1dd5e23f


class in_addr(Structure):
    _fields_ = [
        ("in_addr", c_ubyte * 4),
    ]


class in6_addr(Structure):
    _fields_ = [
        ("in_addr", c_ubyte * 16),
    ]


class sockaddr(Structure):
    _fields_ = _sockaddrCommon + [
        ("sin_port", c_ushort),
    ]


class sockaddr_in(Structure):
    _fields_ = _sockaddrCommon + [
        ("sin_port", c_ushort),
        ("sin_addr", in_addr),
    ]


class sockaddr_in6(Structure):
    _fields_ = _sockaddrCommon + [
        ("sin_port", c_ushort),
        ("sin_flowinfo", c_uint32),
        ("sin_addr", in6_addr),
    ]


class ifaddrs(Structure):
    pass


ifaddrs_p = POINTER(ifaddrs)
ifaddrs._fields_ = [
    ("ifa_next", ifaddrs_p),
    ("ifa_name", c_char_p),
    ("ifa_flags", c_uint32),
    ("ifa_addr", POINTER(sockaddr)),
    ("ifa_netmask", POINTER(sockaddr)),
    ("ifa_dstaddr", POINTER(sockaddr)),
    ("ifa_data", c_void_p),
]

getifaddrs = libc.getifaddrs
getifaddrs.argtypes = [POINTER(ifaddrs_p)]
getifaddrs.restype = c_int

freeifaddrs = libc.freeifaddrs
freeifaddrs.argtypes = [ifaddrs_p]


def _maybeCleanupScopeIndex(family, packed):
    """
    On FreeBSD, kill the embedded interface indices in link-local scoped
    addresses.

    @param family: The address family of the packed address - one of the
        I{socket.AF_*} constants.

    @param packed: The packed representation of the address (ie, the bytes of a
        I{in_addr} field).
    @type packed: L{bytes}

    @return: The packed address with any FreeBSD-specific extra bits cleared.
    @rtype: L{bytes}

    @see: U{https://twistedmatrix.com/trac/ticket/6843}
    @see: U{http://www.freebsd.org/doc/en/books/developers-handbook/ipv6.html#ipv6-scope-index}

    @note: Indications are that the need for this will be gone in FreeBSD >=10.
    """
    if sys.platform.startswith("freebsd") and packed[:2] == b"\xfe\x80":
        return packed[:2] + b"\x00\x00" + packed[4:]
    return packed


def _interfaces():
    """
    Call C{getifaddrs(3)} and return a list of tuples of interface name, address
    family, and human-readable address representing its results.
    """
    ifaddrs = ifaddrs_p()
    if getifaddrs(pointer(ifaddrs)) < 0:
        raise OSError()
    results = []
    try:
        while ifaddrs:
            if ifaddrs[0].ifa_addr:
                family = ifaddrs[0].ifa_addr[0].sin_family
                if family == AF_INET:
                    addr = cast(ifaddrs[0].ifa_addr, POINTER(sockaddr_in))
                elif family == AF_INET6:
                    addr = cast(ifaddrs[0].ifa_addr, POINTER(sockaddr_in6))
                else:
                    addr = None

                if addr:
                    packed = bytes(addr[0].sin_addr.in_addr[:])
                    packed = _maybeCleanupScopeIndex(family, packed)
                    results.append(
                        (ifaddrs[0].ifa_name, family, inet_ntop(family, packed))
                    )

            ifaddrs = ifaddrs[0].ifa_next
    finally:
        freeifaddrs(ifaddrs)
    return results


def posixGetLinkLocalIPv6Addresses():
    """
    Return a list of strings in colon-hex format representing all the link local
    IPv6 addresses available on the system, as reported by I{getifaddrs(3)}.
    """
    retList = []
    for (interface, family, address) in _interfaces():
        interface = nativeString(interface)
        address = nativeString(address)
        if family == socket.AF_INET6 and address.startswith("fe80:"):
            retList.append("%s%%%s" % (address, interface))
    return retList<|MERGE_RESOLUTION|>--- conflicted
+++ resolved
@@ -32,11 +32,7 @@
 
 libc = CDLL(find_library("c") or "")
 
-<<<<<<< HEAD
-if sys.platform.startswith('freebsd') or sys.platform == 'darwin':
-=======
 if sys.platform.startswith("freebsd") or sys.platform == "darwin":
->>>>>>> 1dd5e23f
     _sockaddrCommon = [
         ("sin_len", c_uint8),
         ("sin_family", c_uint8),
@@ -44,12 +40,7 @@
 else:
     _sockaddrCommon = [
         ("sin_family", c_ushort),
-<<<<<<< HEAD
-        ]   # type: List[Tuple[str, Any]]
-
-=======
     ]  # type: List[Tuple[str, Any]]
->>>>>>> 1dd5e23f
 
 
 class in_addr(Structure):
