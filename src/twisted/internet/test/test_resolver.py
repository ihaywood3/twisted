--- conflicted
+++ resolved
@@ -54,10 +54,6 @@
 )
 
 
-<<<<<<< HEAD
-
-=======
->>>>>>> 1dd5e23f
 class DeterministicThreadPool(ThreadPool):
     """
     Create a deterministic L{ThreadPool} object.
@@ -99,10 +95,7 @@
         object's C{callFromThread} method.
     """
     worker, doer = createMemoryWorker()
-<<<<<<< HEAD
-=======
-
->>>>>>> 1dd5e23f
+
     class CFT:
         def callFromThread(self, f, *a, **k):
             worker.do(lambda: f(*a, **k))
@@ -438,10 +431,6 @@
         return self._requests[-1]
 
 
-<<<<<<< HEAD
-
-=======
->>>>>>> 1dd5e23f
 class LegacyCompatibilityTests(UnitTest):
     """
     Older applications may supply an object to the reactor via
@@ -553,10 +542,6 @@
         """
 
 
-<<<<<<< HEAD
-
-=======
->>>>>>> 1dd5e23f
 class ReactorInstallationTests(UnitTest):
     """
     Tests for installing old and new resolvers onto a
