# Copyright (c) Twisted Matrix Laboratories.
# See LICENSE for details.

"""
GI/GTK3 reactor tests.
"""


import sys
from unittest import skipIf
<<<<<<< HEAD
=======

>>>>>>> 1dd5e23f
try:
    from twisted.internet import gireactor as _gireactor
    from gi.repository import Gio
except ImportError:
    gireactor = None
    gtk3reactor = None
else:
    gireactor = _gireactor
    # gtk3reactor may be unavailable even if gireactor is available; in
    # particular in pygobject 3.4/gtk 3.6, when no X11 DISPLAY is found.
    try:
        from twisted.internet import gtk3reactor as _gtk3reactor
    except ImportError:
        gtk3reactor = None
    else:
        gtk3reactor = _gtk3reactor
        from gi.repository import Gtk

<<<<<<< HEAD
from twisted.python.runtime import platform
from twisted.internet.error import ReactorAlreadyRunning
from twisted.trial.unittest import TestCase, SkipTest
from twisted.internet.test.reactormixins import ReactorBuilder
from twisted.test.test_twisted import SetAsideModule
=======
from twisted.internet.error import ReactorAlreadyRunning
from twisted.trial.unittest import TestCase, SkipTest
from twisted.internet.test.reactormixins import ReactorBuilder
>>>>>>> 1dd5e23f

# Skip all tests if gi is unavailable:
if gireactor is None:
    skip = "gtk3/gi not importable"


class GApplicationRegistrationTests(ReactorBuilder, TestCase):
    """
    GtkApplication and GApplication are supported by
    L{twisted.internet.gtk3reactor} and L{twisted.internet.gireactor}.

    We inherit from L{ReactorBuilder} in order to use some of its
    reactor-running infrastructure, but don't need its test-creation
    functionality.
    """

    def runReactor(self, app, reactor):
        """
        Register the app, run the reactor, make sure app was activated, and
        that reactor was running, and that reactor can be stopped.
        """
        if not hasattr(app, "quit"):
            raise SkipTest("Version of PyGObject is too old.")

        result = []

        def stop():
            result.append("stopped")
            reactor.stop()

        def activate(widget):
            result.append("activated")
            reactor.callLater(0, stop)

        app.connect("activate", activate)

        # We want reactor.stop() to *always* stop the event loop, even if
        # someone has called hold() on the application and never done the
        # corresponding release() -- for more details see
        # http://developer.gnome.org/gio/unstable/GApplication.html.
        app.hold()

        reactor.registerGApplication(app)
        ReactorBuilder.runReactor(self, reactor)
        self.assertEqual(result, ["activated", "stopped"])

    def test_gApplicationActivate(self):
        """
        L{Gio.Application} instances can be registered with a gireactor.
        """
        reactor = gireactor.GIReactor(useGtk=False)
        self.addCleanup(self.unbuildReactor, reactor)
        app = Gio.Application(
            application_id="com.twistedmatrix.trial.gireactor",
            flags=Gio.ApplicationFlags.FLAGS_NONE,
        )

        self.runReactor(app, reactor)

<<<<<<< HEAD

    @skipIf(gtk3reactor is None,
            "Gtk unavailable (may require running with X11 DISPLAY env set)")
=======
    @skipIf(
        gtk3reactor is None,
        "Gtk unavailable (may require running with X11 DISPLAY env set)",
    )
>>>>>>> 1dd5e23f
    def test_gtkApplicationActivate(self):
        """
        L{Gtk.Application} instances can be registered with a gtk3reactor.
        """
        reactor = gtk3reactor.Gtk3Reactor()
        self.addCleanup(self.unbuildReactor, reactor)
        app = Gtk.Application(
            application_id="com.twistedmatrix.trial.gtk3reactor",
            flags=Gio.ApplicationFlags.FLAGS_NONE,
        )

        self.runReactor(app, reactor)

<<<<<<< HEAD

=======
>>>>>>> 1dd5e23f
    def test_portable(self):
        """
        L{gireactor.PortableGIReactor} doesn't support application
        registration at this time.
        """
        reactor = gireactor.PortableGIReactor()
        self.addCleanup(self.unbuildReactor, reactor)
        app = Gio.Application(
            application_id="com.twistedmatrix.trial.gireactor",
            flags=Gio.ApplicationFlags.FLAGS_NONE,
        )
        self.assertRaises(NotImplementedError, reactor.registerGApplication, app)

    def test_noQuit(self):
        """
        Older versions of PyGObject lack C{Application.quit}, and so won't
        allow registration.
        """
        reactor = gireactor.GIReactor(useGtk=False)
        self.addCleanup(self.unbuildReactor, reactor)
        # An app with no "quit" method:
        app = object()
        exc = self.assertRaises(RuntimeError, reactor.registerGApplication, app)
        self.assertTrue(exc.args[0].startswith("Application registration is not"))

    def test_cantRegisterAfterRun(self):
        """
        It is not possible to register a C{Application} after the reactor has
        already started.
        """
        reactor = gireactor.GIReactor(useGtk=False)
        self.addCleanup(self.unbuildReactor, reactor)
        app = Gio.Application(
            application_id="com.twistedmatrix.trial.gireactor",
            flags=Gio.ApplicationFlags.FLAGS_NONE,
        )

        def tryRegister():
            exc = self.assertRaises(
                ReactorAlreadyRunning, reactor.registerGApplication, app
            )
            self.assertEqual(
                exc.args[0], "Can't register application after reactor was started."
            )
            reactor.stop()

        reactor.callLater(0, tryRegister)
        ReactorBuilder.runReactor(self, reactor)

    def test_cantRegisterTwice(self):
        """
        It is not possible to register more than one C{Application}.
        """
        reactor = gireactor.GIReactor(useGtk=False)
        self.addCleanup(self.unbuildReactor, reactor)
        app = Gio.Application(
            application_id="com.twistedmatrix.trial.gireactor",
            flags=Gio.ApplicationFlags.FLAGS_NONE,
        )
        reactor.registerGApplication(app)
        app2 = Gio.Application(
            application_id="com.twistedmatrix.trial.gireactor2",
            flags=Gio.ApplicationFlags.FLAGS_NONE,
        )
        exc = self.assertRaises(RuntimeError, reactor.registerGApplication, app2)
        self.assertEqual(
            exc.args[0], "Can't register more than one application instance."
        )


class PygtkCompatibilityTests(TestCase):
    """
    pygtk imports are either prevented, or a compatibility layer is used if
    possible.
    """
<<<<<<< HEAD
=======

>>>>>>> 1dd5e23f
    def test_compatibilityLayer(self):
        """
        If compatibility layer is present, importing gobject uses
        the gi compatibility layer.
        """
        if "gi.pygtkcompat" not in sys.modules:
            raise SkipTest("This version of gi doesn't include pygtkcompat.")
        import gobject
<<<<<<< HEAD
        self.assertTrue(gobject.__name__.startswith("gi."))



class Gtk3ReactorTests(TestCase):
    """
    Tests for L{gtk3reactor}.
    """

    @skipIf(platform.getType() != "posix" or platform.isMacOSX(),
            "This test is only relevant when using X11")
    def test_requiresDISPLAY(self):
        """
        On X11, L{gtk3reactor} is unimportable if the C{DISPLAY} environment
        variable is not set.
        """
        display = os.environ.get("DISPLAY", None)
        if display is not None:
            self.addCleanup(os.environ.__setitem__, "DISPLAY", display)
            del os.environ["DISPLAY"]
        with SetAsideModule("twisted.internet.gtk3reactor"):
            exc = self.assertRaises(ImportError,
                                    __import__, "twisted.internet.gtk3reactor")
            self.assertEqual(
                exc.args[0],
                "Gtk3 requires X11, and no DISPLAY environment "
                "variable is set")
=======

        self.assertTrue(gobject.__name__.startswith("gi."))
>>>>>>> 1dd5e23f
<|MERGE_RESOLUTION|>--- conflicted
+++ resolved
@@ -8,10 +8,7 @@
 
 import sys
 from unittest import skipIf
-<<<<<<< HEAD
-=======
 
->>>>>>> 1dd5e23f
 try:
     from twisted.internet import gireactor as _gireactor
     from gi.repository import Gio
@@ -30,17 +27,9 @@
         gtk3reactor = _gtk3reactor
         from gi.repository import Gtk
 
-<<<<<<< HEAD
-from twisted.python.runtime import platform
 from twisted.internet.error import ReactorAlreadyRunning
 from twisted.trial.unittest import TestCase, SkipTest
 from twisted.internet.test.reactormixins import ReactorBuilder
-from twisted.test.test_twisted import SetAsideModule
-=======
-from twisted.internet.error import ReactorAlreadyRunning
-from twisted.trial.unittest import TestCase, SkipTest
-from twisted.internet.test.reactormixins import ReactorBuilder
->>>>>>> 1dd5e23f
 
 # Skip all tests if gi is unavailable:
 if gireactor is None:
@@ -100,16 +89,10 @@
 
         self.runReactor(app, reactor)
 
-<<<<<<< HEAD
-
-    @skipIf(gtk3reactor is None,
-            "Gtk unavailable (may require running with X11 DISPLAY env set)")
-=======
     @skipIf(
         gtk3reactor is None,
         "Gtk unavailable (may require running with X11 DISPLAY env set)",
     )
->>>>>>> 1dd5e23f
     def test_gtkApplicationActivate(self):
         """
         L{Gtk.Application} instances can be registered with a gtk3reactor.
@@ -123,10 +106,6 @@
 
         self.runReactor(app, reactor)
 
-<<<<<<< HEAD
-
-=======
->>>>>>> 1dd5e23f
     def test_portable(self):
         """
         L{gireactor.PortableGIReactor} doesn't support application
@@ -202,10 +181,7 @@
     pygtk imports are either prevented, or a compatibility layer is used if
     possible.
     """
-<<<<<<< HEAD
-=======
 
->>>>>>> 1dd5e23f
     def test_compatibilityLayer(self):
         """
         If compatibility layer is present, importing gobject uses
@@ -214,35 +190,5 @@
         if "gi.pygtkcompat" not in sys.modules:
             raise SkipTest("This version of gi doesn't include pygtkcompat.")
         import gobject
-<<<<<<< HEAD
-        self.assertTrue(gobject.__name__.startswith("gi."))
 
-
-
-class Gtk3ReactorTests(TestCase):
-    """
-    Tests for L{gtk3reactor}.
-    """
-
-    @skipIf(platform.getType() != "posix" or platform.isMacOSX(),
-            "This test is only relevant when using X11")
-    def test_requiresDISPLAY(self):
-        """
-        On X11, L{gtk3reactor} is unimportable if the C{DISPLAY} environment
-        variable is not set.
-        """
-        display = os.environ.get("DISPLAY", None)
-        if display is not None:
-            self.addCleanup(os.environ.__setitem__, "DISPLAY", display)
-            del os.environ["DISPLAY"]
-        with SetAsideModule("twisted.internet.gtk3reactor"):
-            exc = self.assertRaises(ImportError,
-                                    __import__, "twisted.internet.gtk3reactor")
-            self.assertEqual(
-                exc.args[0],
-                "Gtk3 requires X11, and no DISPLAY environment "
-                "variable is set")
-=======
-
-        self.assertTrue(gobject.__name__.startswith("gi."))
->>>>>>> 1dd5e23f
+        self.assertTrue(gobject.__name__.startswith("gi."))