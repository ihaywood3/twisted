# Copyright (c) Twisted Matrix Laboratories.
# See LICENSE for details.

"""
Tests for L{twisted.internet.epollreactor}.
"""

from unittest import skipIf

from twisted.trial.unittest import TestCase
from twisted.internet.posixbase import _ContinuousPolling
from twisted.internet.task import Clock
from twisted.internet.error import ConnectionDone


try:
    from twisted.internet import epollreactor
except ImportError:
    epollreactor = None  # type: ignore[assignment,misc]
<<<<<<< HEAD



=======


>>>>>>> 1dd5e23f
class Descriptor:
    """
    Records reads and writes, as if it were a C{FileDescriptor}.
    """

    def __init__(self):
        self.events = []

    def fileno(self):
        return 1

    def doRead(self):
        self.events.append("read")

    def doWrite(self):
        self.events.append("write")

    def connectionLost(self, reason):
        reason.trap(ConnectionDone)
        self.events.append("lost")


<<<<<<< HEAD

=======
>>>>>>> 1dd5e23f
@skipIf(not epollreactor, "epoll not supported in this environment.")
class ContinuousPollingTests(TestCase):
    """
    L{_ContinuousPolling} can be used to read and write from C{FileDescriptor}
    objects.
    """

    def test_addReader(self):
        """
        Adding a reader when there was previously no reader starts up a
        C{LoopingCall}.
        """
        poller = _ContinuousPolling(Clock())
        self.assertIsNone(poller._loop)
        reader = object()
        self.assertFalse(poller.isReading(reader))
        poller.addReader(reader)
        self.assertIsNotNone(poller._loop)
        self.assertTrue(poller._loop.running)
        self.assertIs(poller._loop.clock, poller._reactor)
        self.assertTrue(poller.isReading(reader))

    def test_addWriter(self):
        """
        Adding a writer when there was previously no writer starts up a
        C{LoopingCall}.
        """
        poller = _ContinuousPolling(Clock())
        self.assertIsNone(poller._loop)
        writer = object()
        self.assertFalse(poller.isWriting(writer))
        poller.addWriter(writer)
        self.assertIsNotNone(poller._loop)
        self.assertTrue(poller._loop.running)
        self.assertIs(poller._loop.clock, poller._reactor)
        self.assertTrue(poller.isWriting(writer))

    def test_removeReader(self):
        """
        Removing a reader stops the C{LoopingCall}.
        """
        poller = _ContinuousPolling(Clock())
        reader = object()
        poller.addReader(reader)
        poller.removeReader(reader)
        self.assertIsNone(poller._loop)
        self.assertEqual(poller._reactor.getDelayedCalls(), [])
        self.assertFalse(poller.isReading(reader))

    def test_removeWriter(self):
        """
        Removing a writer stops the C{LoopingCall}.
        """
        poller = _ContinuousPolling(Clock())
        writer = object()
        poller.addWriter(writer)
        poller.removeWriter(writer)
        self.assertIsNone(poller._loop)
        self.assertEqual(poller._reactor.getDelayedCalls(), [])
        self.assertFalse(poller.isWriting(writer))

    def test_removeUnknown(self):
        """
        Removing unknown readers and writers silently does nothing.
        """
        poller = _ContinuousPolling(Clock())
        poller.removeWriter(object())
        poller.removeReader(object())

    def test_multipleReadersAndWriters(self):
        """
        Adding multiple readers and writers results in a single
        C{LoopingCall}.
        """
        poller = _ContinuousPolling(Clock())
        writer = object()
        poller.addWriter(writer)
        self.assertIsNotNone(poller._loop)
        poller.addWriter(object())
        self.assertIsNotNone(poller._loop)
        poller.addReader(object())
        self.assertIsNotNone(poller._loop)
        poller.addReader(object())
        poller.removeWriter(writer)
        self.assertIsNotNone(poller._loop)
        self.assertTrue(poller._loop.running)
        self.assertEqual(len(poller._reactor.getDelayedCalls()), 1)

    def test_readerPolling(self):
        """
        Adding a reader causes its C{doRead} to be called every 1
        milliseconds.
        """
        reactor = Clock()
        poller = _ContinuousPolling(reactor)
        desc = Descriptor()
        poller.addReader(desc)
        self.assertEqual(desc.events, [])
        reactor.advance(0.00001)
        self.assertEqual(desc.events, ["read"])
        reactor.advance(0.00001)
        self.assertEqual(desc.events, ["read", "read"])
        reactor.advance(0.00001)
        self.assertEqual(desc.events, ["read", "read", "read"])

    def test_writerPolling(self):
        """
        Adding a writer causes its C{doWrite} to be called every 1
        milliseconds.
        """
        reactor = Clock()
        poller = _ContinuousPolling(reactor)
        desc = Descriptor()
        poller.addWriter(desc)
        self.assertEqual(desc.events, [])
        reactor.advance(0.001)
        self.assertEqual(desc.events, ["write"])
        reactor.advance(0.001)
        self.assertEqual(desc.events, ["write", "write"])
        reactor.advance(0.001)
        self.assertEqual(desc.events, ["write", "write", "write"])

    def test_connectionLostOnRead(self):
        """
        If a C{doRead} returns a value indicating disconnection,
        C{connectionLost} is called on it.
        """
        reactor = Clock()
        poller = _ContinuousPolling(reactor)
        desc = Descriptor()
        desc.doRead = lambda: ConnectionDone()
        poller.addReader(desc)
        self.assertEqual(desc.events, [])
        reactor.advance(0.001)
        self.assertEqual(desc.events, ["lost"])

    def test_connectionLostOnWrite(self):
        """
        If a C{doWrite} returns a value indicating disconnection,
        C{connectionLost} is called on it.
        """
        reactor = Clock()
        poller = _ContinuousPolling(reactor)
        desc = Descriptor()
        desc.doWrite = lambda: ConnectionDone()
        poller.addWriter(desc)
        self.assertEqual(desc.events, [])
        reactor.advance(0.001)
        self.assertEqual(desc.events, ["lost"])

    def test_removeAll(self):
        """
        L{_ContinuousPolling.removeAll} removes all descriptors and returns
        the readers and writers.
        """
        poller = _ContinuousPolling(Clock())
        reader = object()
        writer = object()
        both = object()
        poller.addReader(reader)
        poller.addReader(both)
        poller.addWriter(writer)
        poller.addWriter(both)
        removed = poller.removeAll()
        self.assertEqual(poller.getReaders(), [])
        self.assertEqual(poller.getWriters(), [])
        self.assertEqual(len(removed), 3)
        self.assertEqual(set(removed), set([reader, writer, both]))

    def test_getReaders(self):
        """
        L{_ContinuousPolling.getReaders} returns a list of the read
        descriptors.
        """
        poller = _ContinuousPolling(Clock())
        reader = object()
        poller.addReader(reader)
        self.assertIn(reader, poller.getReaders())

    def test_getWriters(self):
        """
        L{_ContinuousPolling.getWriters} returns a list of the write
        descriptors.
        """
        poller = _ContinuousPolling(Clock())
        writer = object()
        poller.addWriter(writer)
        self.assertIn(writer, poller.getWriters())<|MERGE_RESOLUTION|>--- conflicted
+++ resolved
@@ -17,14 +17,8 @@
     from twisted.internet import epollreactor
 except ImportError:
     epollreactor = None  # type: ignore[assignment,misc]
-<<<<<<< HEAD
-
-
-
-=======
-
-
->>>>>>> 1dd5e23f
+
+
 class Descriptor:
     """
     Records reads and writes, as if it were a C{FileDescriptor}.
@@ -47,10 +41,6 @@
         self.events.append("lost")
 
 
-<<<<<<< HEAD
-
-=======
->>>>>>> 1dd5e23f
 @skipIf(not epollreactor, "epoll not supported in this environment.")
 class ContinuousPollingTests(TestCase):
     """
