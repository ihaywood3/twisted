--- conflicted
+++ resolved
@@ -18,12 +18,7 @@
 from twisted.internet.interfaces import IReactorSocket
 from twisted.internet.error import UnsupportedAddressFamily
 from twisted.internet.protocol import DatagramProtocol, ServerFactory
-<<<<<<< HEAD
-from twisted.internet.test.reactormixins import (
-    ReactorBuilder, needsRunningReactor)
-=======
 from twisted.internet.test.reactormixins import ReactorBuilder, needsRunningReactor
->>>>>>> 1dd5e23f
 from twisted.python.runtime import platform
 
 
@@ -81,15 +76,11 @@
 
         exc = self.assertRaises(
             socket.error,
-<<<<<<< HEAD
-            reactor.adoptStreamPort, fileno, socket.AF_INET, ServerFactory())
-=======
             reactor.adoptStreamPort,
             fileno,
             socket.AF_INET,
             ServerFactory(),
         )
->>>>>>> 1dd5e23f
         if platform.isWindows():
             self.assertEqual(exc.args[0], errno.WSAENOTSOCK)
         else:
@@ -217,16 +208,11 @@
 
         exc = self.assertRaises(
             socket.error,
-<<<<<<< HEAD
-            reactor.adoptDatagramPort, fileno, socket.AF_INET,
-            DatagramProtocol())
-=======
             reactor.adoptDatagramPort,
             fileno,
             socket.AF_INET,
             DatagramProtocol(),
         )
->>>>>>> 1dd5e23f
         if platform.isWindows():
             self.assertEqual(exc.args[0], errno.WSAENOTSOCK)
         else:
