# Copyright (c) Twisted Matrix Laboratories.
# See LICENSE for details.

"""
Tests for the internal implementation details of L{twisted.internet.udp}.
"""


import socket

from twisted.trial import unittest
from twisted.internet.protocol import DatagramProtocol
from twisted.internet import udp
from twisted.python.runtime import platformType

<<<<<<< HEAD
if platformType == 'win32':
=======
if platformType == "win32":
>>>>>>> 1dd5e23f
    from errno import WSAEWOULDBLOCK as EWOULDBLOCK  # type: ignore[attr-defined]  # noqa
else:
    from errno import EWOULDBLOCK


<<<<<<< HEAD

=======
>>>>>>> 1dd5e23f
class StringUDPSocket:
    """
    A fake UDP socket object, which returns a fixed sequence of strings and/or
    socket errors.  Useful for testing.

    @ivar retvals: A C{list} containing either strings or C{socket.error}s.

    @ivar connectedAddr: The address the socket is connected to.
    """

    def __init__(self, retvals):
        self.retvals = retvals
        self.connectedAddr = None

    def connect(self, addr):
        self.connectedAddr = addr

    def recvfrom(self, size):
        """
        Return (or raise) the next value from C{self.retvals}.
        """
        ret = self.retvals.pop(0)
        if isinstance(ret, socket.error):
            raise ret
        return ret, None


class KeepReads(DatagramProtocol):
    """
    Accumulate reads in a list.
    """

    def __init__(self):
        self.reads = []

    def datagramReceived(self, data, addr):
        self.reads.append(data)


class ErrorsTests(unittest.SynchronousTestCase):
    """
    Error handling tests for C{udp.Port}.
    """

    def test_socketReadNormal(self):
        """
        Socket reads with some good data followed by a socket error which can
        be ignored causes reading to stop, and no log messages to be logged.
        """
        # Add a fake error to the list of ignorables:
        udp._sockErrReadIgnore.append(-7000)
        self.addCleanup(udp._sockErrReadIgnore.remove, -7000)

        protocol = KeepReads()
        port = udp.Port(None, protocol)

        # Normal result, no errors
        port.socket = StringUDPSocket(
            [b"result", b"123", socket.error(-7000), b"456", socket.error(-7000)]
        )
        port.doRead()
        # Read stops on error:
        self.assertEqual(protocol.reads, [b"result", b"123"])
        port.doRead()
        self.assertEqual(protocol.reads, [b"result", b"123", b"456"])

    def test_readImmediateError(self):
        """
        If the socket is unconnected, socket reads with an immediate
        connection refusal are ignored, and reading stops. The protocol's
        C{connectionRefused} method is not called.
        """
        # Add a fake error to the list of those that count as connection
        # refused:
        udp._sockErrReadRefuse.append(-6000)
        self.addCleanup(udp._sockErrReadRefuse.remove, -6000)

        protocol = KeepReads()
        # Fail if connectionRefused is called:
        protocol.connectionRefused = lambda: 1 / 0

        port = udp.Port(None, protocol)

        # Try an immediate "connection refused"
        port.socket = StringUDPSocket(
            [b"a", socket.error(-6000), b"b", socket.error(EWOULDBLOCK)]
        )
        port.doRead()
        # Read stops on error:
        self.assertEqual(protocol.reads, [b"a"])
        # Read again:
        port.doRead()
        self.assertEqual(protocol.reads, [b"a", b"b"])

    def test_connectedReadImmediateError(self):
        """
        If the socket connected, socket reads with an immediate
        connection refusal are ignored, and reading stops. The protocol's
        C{connectionRefused} method is called.
        """
        # Add a fake error to the list of those that count as connection
        # refused:
        udp._sockErrReadRefuse.append(-6000)
        self.addCleanup(udp._sockErrReadRefuse.remove, -6000)

        protocol = KeepReads()
        refused = []
        protocol.connectionRefused = lambda: refused.append(True)

        port = udp.Port(None, protocol)
        port.socket = StringUDPSocket(
            [b"a", socket.error(-6000), b"b", socket.error(EWOULDBLOCK)]
        )
        port.connect("127.0.0.1", 9999)

        # Read stops on error:
        port.doRead()
        self.assertEqual(protocol.reads, [b"a"])
        self.assertEqual(refused, [True])

        # Read again:
        port.doRead()
        self.assertEqual(protocol.reads, [b"a", b"b"])
        self.assertEqual(refused, [True])

    def test_readUnknownError(self):
        """
        Socket reads with an unknown socket error are raised.
        """
        protocol = KeepReads()
        port = udp.Port(None, protocol)

        # Some good data, followed by an unknown error
        port.socket = StringUDPSocket([b"good", socket.error(-1337)])
        self.assertRaises(socket.error, port.doRead)
        self.assertEqual(protocol.reads, [b"good"])<|MERGE_RESOLUTION|>--- conflicted
+++ resolved
@@ -13,20 +13,12 @@
 from twisted.internet import udp
 from twisted.python.runtime import platformType
 
-<<<<<<< HEAD
-if platformType == 'win32':
-=======
 if platformType == "win32":
->>>>>>> 1dd5e23f
     from errno import WSAEWOULDBLOCK as EWOULDBLOCK  # type: ignore[attr-defined]  # noqa
 else:
     from errno import EWOULDBLOCK
 
 
-<<<<<<< HEAD
-
-=======
->>>>>>> 1dd5e23f
 class StringUDPSocket:
     """
     A fake UDP socket object, which returns a fixed sequence of strings and/or
