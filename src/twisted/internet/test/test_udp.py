--- conflicted
+++ resolved
@@ -140,10 +140,6 @@
         self.assertFalse(protocol.stoppedInStart)
 
 
-<<<<<<< HEAD
-
-=======
->>>>>>> 1dd5e23f
 class UDPPortTestsMixin:
     """
     Tests for L{IReactorUDP.listenUDP} and
