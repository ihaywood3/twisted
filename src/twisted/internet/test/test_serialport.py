# Copyright (c) Twisted Matrix Laboratories.
# See LICENSE for details.

"""
Tests for L{twisted.internet.serialport}.
"""

from twisted.trial import unittest
from twisted.python.failure import Failure
from twisted.internet.protocol import Protocol
from twisted.internet.error import ConnectionDone

try:
    from twisted.internet import serialport as _serialport
except ImportError:
<<<<<<< HEAD
    serialport = None  # type: ignore[assignment]



=======
    serialport = None
else:
    serialport = _serialport


>>>>>>> 1dd5e23f
class DoNothing:
    """
    Object with methods that do nothing.
    """

    def __init__(self, *args, **kwargs):
        pass

    def __getattr__(self, attr):
        return lambda *args, **kwargs: None


class SerialPortTests(unittest.TestCase):
    """
    Minimal testing for Twisted's serial port support.

    See ticket #2462 for the eventual full test suite.
    """

    if serialport is None:
        skip = "Serial port support is not available."

    def test_connectionMadeLost(self):
        """
        C{connectionMade} and C{connectionLost} are called on the protocol by
        the C{SerialPort}.
        """
        # Serial port that doesn't actually connect to anything:
        class DummySerialPort(serialport.SerialPort):
            _serialFactory = DoNothing

            def _finishPortSetup(self):
                pass  # override default win32 actions

        events = []

        class SerialProtocol(Protocol):
            def connectionMade(self):
                events.append("connectionMade")

            def connectionLost(self, reason):
                events.append(("connectionLost", reason))

        # Creation of port should result in connectionMade call:
        port = DummySerialPort(SerialProtocol(), "", reactor=DoNothing())
        self.assertEqual(events, ["connectionMade"])

        # Simulate reactor calling connectionLost on the SerialPort:
        f = Failure(ConnectionDone())
        port.connectionLost(f)
        self.assertEqual(events, ["connectionMade", ("connectionLost", f)])<|MERGE_RESOLUTION|>--- conflicted
+++ resolved
@@ -13,18 +13,11 @@
 try:
     from twisted.internet import serialport as _serialport
 except ImportError:
-<<<<<<< HEAD
-    serialport = None  # type: ignore[assignment]
-
-
-
-=======
     serialport = None
 else:
     serialport = _serialport
 
 
->>>>>>> 1dd5e23f
 class DoNothing:
     """
     Object with methods that do nothing.
