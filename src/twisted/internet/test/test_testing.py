# Copyright (c) Twisted Matrix Laboratories.
# See LICENSE for details.

"""
Tests for L{twisted.internet.testing}.
"""

from zope.interface.verify import verifyObject

from twisted.internet.interfaces import (
    ITransport,
    IPushProducer,
    IConsumer,
    IReactorTCP,
    IReactorSSL,
    IReactorUNIX,
    IAddress,
    IListeningPort,
    IConnector,
)
from twisted.internet.address import IPv4Address
from twisted.trial.unittest import TestCase
from twisted.internet.testing import (
    StringTransport,
    MemoryReactor,
    RaisingMemoryReactor,
    NonStreamingProducer,
)
from twisted.internet.protocol import ClientFactory, Factory
from twisted.python.reflect import namedAny


class StringTransportTests(TestCase):
    """
    Tests for L{twisted.internet.testing.StringTransport}.
    """

    def setUp(self):
        self.transport = StringTransport()

    def test_interfaces(self):
        """
        L{StringTransport} instances provide L{ITransport}, L{IPushProducer},
        and L{IConsumer}.
        """
        self.assertTrue(verifyObject(ITransport, self.transport))
        self.assertTrue(verifyObject(IPushProducer, self.transport))
        self.assertTrue(verifyObject(IConsumer, self.transport))

    def test_registerProducer(self):
        """
        L{StringTransport.registerProducer} records the arguments supplied to
        it as instance attributes.
        """
        producer = object()
        streaming = object()
        self.transport.registerProducer(producer, streaming)
        self.assertIs(self.transport.producer, producer)
        self.assertIs(self.transport.streaming, streaming)

    def test_disallowedRegisterProducer(self):
        """
        L{StringTransport.registerProducer} raises L{RuntimeError} if a
        producer is already registered.
        """
        producer = object()
        self.transport.registerProducer(producer, True)
        self.assertRaises(
            RuntimeError, self.transport.registerProducer, object(), False
        )
        self.assertIs(self.transport.producer, producer)
        self.assertTrue(self.transport.streaming)

    def test_unregisterProducer(self):
        """
        L{StringTransport.unregisterProducer} causes the transport to forget
        about the registered producer and makes it possible to register a new
        one.
        """
        oldProducer = object()
        newProducer = object()
        self.transport.registerProducer(oldProducer, False)
        self.transport.unregisterProducer()
        self.assertIsNone(self.transport.producer)
        self.transport.registerProducer(newProducer, True)
        self.assertIs(self.transport.producer, newProducer)
        self.assertTrue(self.transport.streaming)

    def test_invalidUnregisterProducer(self):
        """
        L{StringTransport.unregisterProducer} raises L{RuntimeError} if called
        when no producer is registered.
        """
        self.assertRaises(RuntimeError, self.transport.unregisterProducer)

    def test_initialProducerState(self):
        """
        L{StringTransport.producerState} is initially C{'producing'}.
        """
        self.assertEqual(self.transport.producerState, "producing")

    def test_pauseProducing(self):
        """
        L{StringTransport.pauseProducing} changes the C{producerState} of the
        transport to C{'paused'}.
        """
        self.transport.pauseProducing()
        self.assertEqual(self.transport.producerState, "paused")

    def test_resumeProducing(self):
        """
        L{StringTransport.resumeProducing} changes the C{producerState} of the
        transport to C{'producing'}.
        """
        self.transport.pauseProducing()
        self.transport.resumeProducing()
        self.assertEqual(self.transport.producerState, "producing")

    def test_stopProducing(self):
        """
        L{StringTransport.stopProducing} changes the C{'producerState'} of the
        transport to C{'stopped'}.
        """
        self.transport.stopProducing()
        self.assertEqual(self.transport.producerState, "stopped")

    def test_stoppedTransportCannotPause(self):
        """
        L{StringTransport.pauseProducing} raises L{RuntimeError} if the
        transport has been stopped.
        """
        self.transport.stopProducing()
        self.assertRaises(RuntimeError, self.transport.pauseProducing)

    def test_stoppedTransportCannotResume(self):
        """
        L{StringTransport.resumeProducing} raises L{RuntimeError} if the
        transport has been stopped.
        """
        self.transport.stopProducing()
        self.assertRaises(RuntimeError, self.transport.resumeProducing)

    def test_disconnectingTransportCannotPause(self):
        """
        L{StringTransport.pauseProducing} raises L{RuntimeError} if the
        transport is being disconnected.
        """
        self.transport.loseConnection()
        self.assertRaises(RuntimeError, self.transport.pauseProducing)

    def test_disconnectingTransportCannotResume(self):
        """
        L{StringTransport.resumeProducing} raises L{RuntimeError} if the
        transport is being disconnected.
        """
        self.transport.loseConnection()
        self.assertRaises(RuntimeError, self.transport.resumeProducing)

    def test_loseConnectionSetsDisconnecting(self):
        """
        L{StringTransport.loseConnection} toggles the C{disconnecting} instance
        variable to C{True}.
        """
        self.assertFalse(self.transport.disconnecting)
        self.transport.loseConnection()
        self.assertTrue(self.transport.disconnecting)

    def test_specifiedHostAddress(self):
        """
        If a host address is passed to L{StringTransport.__init__}, that
        value is returned from L{StringTransport.getHost}.
        """
        address = object()
        self.assertIs(StringTransport(address).getHost(), address)

    def test_specifiedPeerAddress(self):
        """
        If a peer address is passed to L{StringTransport.__init__}, that
        value is returned from L{StringTransport.getPeer}.
        """
        address = object()
        self.assertIs(StringTransport(peerAddress=address).getPeer(), address)

    def test_defaultHostAddress(self):
        """
        If no host address is passed to L{StringTransport.__init__}, an
        L{IPv4Address} is returned from L{StringTransport.getHost}.
        """
        address = StringTransport().getHost()
        self.assertIsInstance(address, IPv4Address)

    def test_defaultPeerAddress(self):
        """
        If no peer address is passed to L{StringTransport.__init__}, an
        L{IPv4Address} is returned from L{StringTransport.getPeer}.
        """
        address = StringTransport().getPeer()
        self.assertIsInstance(address, IPv4Address)


class ReactorTests(TestCase):
    """
    Tests for L{MemoryReactor} and L{RaisingMemoryReactor}.
    """

    def test_memoryReactorProvides(self):
        """
        L{MemoryReactor} provides all of the attributes described by the
        interfaces it advertises.
        """
        memoryReactor = MemoryReactor()
        verifyObject(IReactorTCP, memoryReactor)
        verifyObject(IReactorSSL, memoryReactor)
        verifyObject(IReactorUNIX, memoryReactor)

    def test_raisingReactorProvides(self):
        """
        L{RaisingMemoryReactor} provides all of the attributes described by the
        interfaces it advertises.
        """
        raisingReactor = RaisingMemoryReactor()
        verifyObject(IReactorTCP, raisingReactor)
        verifyObject(IReactorSSL, raisingReactor)
        verifyObject(IReactorUNIX, raisingReactor)

    def test_connectDestination(self):
        """
        L{MemoryReactor.connectTCP}, L{MemoryReactor.connectSSL}, and
        L{MemoryReactor.connectUNIX} will return an L{IConnector} whose
        C{getDestination} method returns an L{IAddress} with attributes which
        reflect the values passed.
        """
        memoryReactor = MemoryReactor()
        for connector in [
            memoryReactor.connectTCP("test.example.com", 8321, ClientFactory()),
            memoryReactor.connectSSL("test.example.com", 8321, ClientFactory(), None),
        ]:
            verifyObject(IConnector, connector)
            address = connector.getDestination()
            verifyObject(IAddress, address)
            self.assertEqual(address.host, "test.example.com")
            self.assertEqual(address.port, 8321)
        connector = memoryReactor.connectUNIX(b"/fake/path", ClientFactory())
        verifyObject(IConnector, connector)
        address = connector.getDestination()
        verifyObject(IAddress, address)
        self.assertEqual(address.name, b"/fake/path")

    def test_listenDefaultHost(self):
        """
        L{MemoryReactor.listenTCP}, L{MemoryReactor.listenSSL} and
        L{MemoryReactor.listenUNIX} will return an L{IListeningPort} whose
        C{getHost} method returns an L{IAddress}; C{listenTCP} and C{listenSSL}
        will have a default host of C{'0.0.0.0'}, and a port that reflects the
        value passed, and C{listenUNIX} will have a name that reflects the path
        passed.
        """
        memoryReactor = MemoryReactor()
        for port in [
            memoryReactor.listenTCP(8242, Factory()),
            memoryReactor.listenSSL(8242, Factory(), None),
        ]:
            verifyObject(IListeningPort, port)
            address = port.getHost()
            verifyObject(IAddress, address)
            self.assertEqual(address.host, "0.0.0.0")
            self.assertEqual(address.port, 8242)
        port = memoryReactor.listenUNIX(b"/path/to/socket", Factory())
        verifyObject(IListeningPort, port)
        address = port.getHost()
        verifyObject(IAddress, address)
        self.assertEqual(address.name, b"/path/to/socket")

    def test_readers(self):
        """
        Adding, removing, and listing readers works.
        """
        reader = object()
        reactor = MemoryReactor()

        reactor.addReader(reader)
        reactor.addReader(reader)

        self.assertEqual(reactor.getReaders(), [reader])

        reactor.removeReader(reader)

        self.assertEqual(reactor.getReaders(), [])

    def test_writers(self):
        """
        Adding, removing, and listing writers works.
        """
        writer = object()
        reactor = MemoryReactor()

        reactor.addWriter(writer)
        reactor.addWriter(writer)

        self.assertEqual(reactor.getWriters(), [writer])

        reactor.removeWriter(writer)

        self.assertEqual(reactor.getWriters(), [])


<<<<<<< HEAD

=======
>>>>>>> 1dd5e23f
class TestConsumer:
    """
    A very basic test consumer for use with the NonStreamingProducerTests.
    """

    def __init__(self):
        self.writes = []
        self.producer = None
        self.producerStreaming = None

    def registerProducer(self, producer, streaming):
        """
        Registers a single producer with this consumer. Just keeps track of it.

        @param producer: The producer to register.
        @param streaming: Whether the producer is a streaming one or not.
        """
        self.producer = producer
        self.producerStreaming = streaming

    def unregisterProducer(self):
        """
        Forget the producer we had previously registered.
        """
        self.producer = None
        self.producerStreaming = None

    def write(self, data):
        """
        Some data was written to the consumer: stores it for later use.

        @param data: The data to write.
        """
        self.writes.append(data)


class NonStreamingProducerTests(TestCase):
    """
    Tests for the L{NonStreamingProducer} to validate behaviour.
    """

    def test_producesOnly10Times(self):
        """
        When the L{NonStreamingProducer} has resumeProducing called 10 times,
        it writes the counter each time and then fails.
        """
        consumer = TestConsumer()
        producer = NonStreamingProducer(consumer)
        consumer.registerProducer(producer, False)

        self.assertIs(consumer.producer, producer)
        self.assertIs(producer.consumer, consumer)
        self.assertFalse(consumer.producerStreaming)

        for _ in range(10):
            producer.resumeProducing()

        # We should have unregistered the producer and printed the 10 results.
        expectedWrites = [b"0", b"1", b"2", b"3", b"4", b"5", b"6", b"7", b"8", b"9"]
        self.assertIsNone(consumer.producer)
        self.assertIsNone(consumer.producerStreaming)
        self.assertIsNone(producer.consumer)
        self.assertEqual(consumer.writes, expectedWrites)

        # Another attempt to produce fails.
        self.assertRaises(RuntimeError, producer.resumeProducing)

    def test_cannotPauseProduction(self):
        """
        When the L{NonStreamingProducer} is paused, it raises a
        L{RuntimeError}.
        """
        consumer = TestConsumer()
        producer = NonStreamingProducer(consumer)
        consumer.registerProducer(producer, False)

        # Produce once, just to be safe.
        producer.resumeProducing()

        self.assertRaises(RuntimeError, producer.pauseProducing)


class DeprecationTests(TestCase):
    """
    Deprecations in L{twisted.test.proto_helpers}.
    """

    def helper(self, test, obj):
        new_path = "twisted.internet.testing.{}".format(obj.__name__)
        warnings = self.flushWarnings([test])
        self.assertEqual(DeprecationWarning, warnings[0]["category"])
        self.assertEqual(1, len(warnings))
        self.assertIn(new_path, warnings[0]["message"])
        self.assertIs(obj, namedAny(new_path))

    def test_accumulatingProtocol(self):
        from twisted.test.proto_helpers import AccumulatingProtocol

        self.helper(self.test_accumulatingProtocol, AccumulatingProtocol)

    def test_lineSendingProtocol(self):
        from twisted.test.proto_helpers import LineSendingProtocol

        self.helper(self.test_lineSendingProtocol, LineSendingProtocol)

    def test_fakeDatagramTransport(self):
        from twisted.test.proto_helpers import FakeDatagramTransport

        self.helper(self.test_fakeDatagramTransport, FakeDatagramTransport)

    def test_stringTransport(self):
        from twisted.test.proto_helpers import StringTransport

        self.helper(self.test_stringTransport, StringTransport)

    def test_stringTransportWithDisconnection(self):
        from twisted.test.proto_helpers import StringTransportWithDisconnection

        self.helper(
            self.test_stringTransportWithDisconnection, StringTransportWithDisconnection
        )

    def test_stringIOWithoutClosing(self):
        from twisted.test.proto_helpers import StringIOWithoutClosing

        self.helper(self.test_stringIOWithoutClosing, StringIOWithoutClosing)

    def test__fakeConnector(self):
        from twisted.test.proto_helpers import _FakeConnector

        self.helper(self.test__fakeConnector, _FakeConnector)

    def test__fakePort(self):
        from twisted.test.proto_helpers import _FakePort

        self.helper(self.test__fakePort, _FakePort)

    def test_memoryReactor(self):
        from twisted.test.proto_helpers import MemoryReactor

        self.helper(self.test_memoryReactor, MemoryReactor)

    def test_memoryReactorClock(self):
        from twisted.test.proto_helpers import MemoryReactorClock

        self.helper(self.test_memoryReactorClock, MemoryReactorClock)

    def test_raisingMemoryReactor(self):
        from twisted.test.proto_helpers import RaisingMemoryReactor

        self.helper(self.test_raisingMemoryReactor, RaisingMemoryReactor)

    def test_nonStreamingProducer(self):
        from twisted.test.proto_helpers import NonStreamingProducer

        self.helper(self.test_nonStreamingProducer, NonStreamingProducer)

    def test_waitUntilAllDisconnected(self):
        from twisted.test.proto_helpers import waitUntilAllDisconnected

        self.helper(self.test_waitUntilAllDisconnected, waitUntilAllDisconnected)

    def test_eventLoggingObserver(self):
        from twisted.test.proto_helpers import EventLoggingObserver

        self.helper(self.test_eventLoggingObserver, EventLoggingObserver)<|MERGE_RESOLUTION|>--- conflicted
+++ resolved
@@ -304,10 +304,6 @@
         self.assertEqual(reactor.getWriters(), [])
 
 
-<<<<<<< HEAD
-
-=======
->>>>>>> 1dd5e23f
 class TestConsumer:
     """
     A very basic test consumer for use with the NonStreamingProducerTests.
