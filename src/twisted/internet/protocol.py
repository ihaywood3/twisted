# -*- test-case-name: twisted.test.test_factories,twisted.internet.test.test_protocol -*-
# Copyright (c) Twisted Matrix Laboratories.
# See LICENSE for details.

"""
Standard implementations of Twisted protocol-related interfaces.

Start here if you are looking to write a new protocol implementation for
Twisted.  The Protocol class contains some introductory material.
"""


import random
from typing import Optional, Type, Union
from zope.interface import implementer

from twisted.python import log, failure, components
from twisted.internet import interfaces, error, defer
from twisted.internet.interfaces import ITransport
from twisted.logger import _loggerFor


@implementer(interfaces.IProtocolFactory, interfaces.ILoggingContext)
class Factory:
    """
    This is a factory which produces protocols.

    By default, buildProtocol will create a protocol of the class given in
    self.protocol.
    """

    # Put a subclass of Protocol here:
<<<<<<< HEAD
    protocol = None  # type: Optional[Union[Type['Protocol'], Type['AbstractDatagramProtocol']]]  # noqa
=======
    protocol = (
        None
    )  # type: Optional[Union[Type['Protocol'], Type['AbstractDatagramProtocol']]]  # noqa
>>>>>>> 1dd5e23f

    numPorts = 0
    noisy = True

    @classmethod
    def forProtocol(cls, protocol, *args, **kwargs):
        """
        Create a factory for the given protocol.

        It sets the C{protocol} attribute and returns the constructed factory
        instance.

        @param protocol: A L{Protocol} subclass

        @param args: Positional arguments for the factory.

        @param kwargs: Keyword arguments for the factory.

        @return: A L{Factory} instance wired up to C{protocol}.
        """
        factory = cls(*args, **kwargs)
        factory.protocol = protocol
        return factory

    def logPrefix(self):
        """
        Describe this factory for log messages.
        """
        return self.__class__.__name__

    def doStart(self):
        """
        Make sure startFactory is called.

        Users should not call this function themselves!
        """
        if not self.numPorts:
            if self.noisy:
                _loggerFor(self).info("Starting factory {factory!r}", factory=self)
            self.startFactory()
        self.numPorts = self.numPorts + 1

    def doStop(self):
        """
        Make sure stopFactory is called.

        Users should not call this function themselves!
        """
        if self.numPorts == 0:
            # This shouldn't happen, but does sometimes and this is better
            # than blowing up in assert as we did previously.
            return
        self.numPorts = self.numPorts - 1
        if not self.numPorts:
            if self.noisy:
                _loggerFor(self).info("Stopping factory {factory!r}", factory=self)
            self.stopFactory()

    def startFactory(self):
        """
        This will be called before I begin listening on a Port or Connector.

        It will only be called once, even if the factory is connected
        to multiple ports.

        This can be used to perform 'unserialization' tasks that
        are best put off until things are actually running, such
        as connecting to a database, opening files, etcetera.
        """

    def stopFactory(self):
        """
        This will be called before I stop listening on all Ports/Connectors.

        This can be overridden to perform 'shutdown' tasks such as disconnecting
        database connections, closing files, etc.

        It will be called, for example, before an application shuts down,
        if it was connected to a port. User code should not call this function
        directly.
        """

    def buildProtocol(self, addr):
        """
        Create an instance of a subclass of Protocol.

        The returned instance will handle input on an incoming server
        connection, and an attribute "factory" pointing to the creating
        factory.

        Alternatively, L{None} may be returned to immediately close the
        new connection.

        Override this method to alter how Protocol instances get created.

        @param addr: an object implementing L{twisted.internet.interfaces.IAddress}
        """
        p = self.protocol()
        p.factory = self
        return p


class ClientFactory(Factory):
    """
    A Protocol factory for clients.

    This can be used together with the various connectXXX methods in
    reactors.
    """

    def startedConnecting(self, connector):
        """
        Called when a connection has been started.

        You can call connector.stopConnecting() to stop the connection attempt.

        @param connector: a Connector object.
        """

    def clientConnectionFailed(self, connector, reason):
        """
        Called when a connection has failed to connect.

        It may be useful to call connector.connect() - this will reconnect.

        @type reason: L{twisted.python.failure.Failure}
        """

    def clientConnectionLost(self, connector, reason):
        """
        Called when an established connection is lost.

        It may be useful to call connector.connect() - this will reconnect.

        @type reason: L{twisted.python.failure.Failure}
        """


class _InstanceFactory(ClientFactory):
    """
    Factory used by ClientCreator.

    @ivar deferred: The L{Deferred} which represents this connection attempt and
        which will be fired when it succeeds or fails.

    @ivar pending: After a connection attempt succeeds or fails, a delayed call
        which will fire the L{Deferred} representing this connection attempt.
    """

    noisy = False
    pending = None

    def __init__(self, reactor, instance, deferred):
        self.reactor = reactor
        self.instance = instance
        self.deferred = deferred

<<<<<<< HEAD

    def __repr__(self) -> str:
        return "<ClientCreator factory: %r>" % (self.instance, )

=======
    def __repr__(self) -> str:
        return "<ClientCreator factory: %r>" % (self.instance,)
>>>>>>> 1dd5e23f

    def buildProtocol(self, addr):
        """
        Return the pre-constructed protocol instance and arrange to fire the
        waiting L{Deferred} to indicate success establishing the connection.
        """
        self.pending = self.reactor.callLater(
            0, self.fire, self.deferred.callback, self.instance
        )
        self.deferred = None
        return self.instance

    def clientConnectionFailed(self, connector, reason):
        """
        Arrange to fire the waiting L{Deferred} with the given failure to
        indicate the connection could not be established.
        """
        self.pending = self.reactor.callLater(
            0, self.fire, self.deferred.errback, reason
        )
        self.deferred = None

    def fire(self, func, value):
        """
        Clear C{self.pending} to avoid a reference cycle and then invoke func
        with the value.
        """
        self.pending = None
        func(value)


class ClientCreator:
    """
    Client connections that do not require a factory.

    The various connect* methods create a protocol instance using the given
    protocol class and arguments, and connect it, returning a Deferred of the
    resulting protocol instance.

    Useful for cases when we don't really need a factory.  Mainly this
    is when there is no shared state between protocol instances, and no need
    to reconnect.

    The C{connectTCP}, C{connectUNIX}, and C{connectSSL} methods each return a
    L{Deferred} which will fire with an instance of the protocol class passed to
    L{ClientCreator.__init__}.  These Deferred can be cancelled to abort the
    connection attempt (in a very unlikely case, cancelling the Deferred may not
    prevent the protocol from being instantiated and connected to a transport;
    if this happens, it will be disconnected immediately afterwards and the
    Deferred will still errback with L{CancelledError}).
    """

    def __init__(self, reactor, protocolClass, *args, **kwargs):
        self.reactor = reactor
        self.protocolClass = protocolClass
        self.args = args
        self.kwargs = kwargs

    def _connect(self, method, *args, **kwargs):
        """
        Initiate a connection attempt.

        @param method: A callable which will actually start the connection
            attempt.  For example, C{reactor.connectTCP}.

        @param *args: Positional arguments to pass to C{method}, excluding the
            factory.

        @param **kwargs: Keyword arguments to pass to C{method}.

        @return: A L{Deferred} which fires with an instance of the protocol
            class passed to this L{ClientCreator}'s initializer or fails if the
            connection cannot be set up for some reason.
        """

        def cancelConnect(deferred):
            connector.disconnect()
            if f.pending is not None:
                f.pending.cancel()

        d = defer.Deferred(cancelConnect)
        f = _InstanceFactory(
            self.reactor, self.protocolClass(*self.args, **self.kwargs), d
        )
        connector = method(factory=f, *args, **kwargs)
        return d

    def connectTCP(self, host, port, timeout=30, bindAddress=None):
        """
        Connect to a TCP server.

        The parameters are all the same as to L{IReactorTCP.connectTCP} except
        that the factory parameter is omitted.

        @return: A L{Deferred} which fires with an instance of the protocol
            class passed to this L{ClientCreator}'s initializer or fails if the
            connection cannot be set up for some reason.
        """
        return self._connect(
            self.reactor.connectTCP,
            host,
            port,
            timeout=timeout,
            bindAddress=bindAddress,
        )

    def connectUNIX(self, address, timeout=30, checkPID=False):
        """
        Connect to a Unix socket.

        The parameters are all the same as to L{IReactorUNIX.connectUNIX} except
        that the factory parameter is omitted.

        @return: A L{Deferred} which fires with an instance of the protocol
            class passed to this L{ClientCreator}'s initializer or fails if the
            connection cannot be set up for some reason.
        """
        return self._connect(
            self.reactor.connectUNIX, address, timeout=timeout, checkPID=checkPID
        )

    def connectSSL(self, host, port, contextFactory, timeout=30, bindAddress=None):
        """
        Connect to an SSL server.

        The parameters are all the same as to L{IReactorSSL.connectSSL} except
        that the factory parameter is omitted.

        @return: A L{Deferred} which fires with an instance of the protocol
            class passed to this L{ClientCreator}'s initializer or fails if the
            connection cannot be set up for some reason.
        """
        return self._connect(
            self.reactor.connectSSL,
            host,
            port,
            contextFactory=contextFactory,
            timeout=timeout,
            bindAddress=bindAddress,
        )


class ReconnectingClientFactory(ClientFactory):
    """
    Factory which auto-reconnects clients with an exponential back-off.

    Note that clients should call my resetDelay method after they have
    connected successfully.

    @ivar maxDelay: Maximum number of seconds between connection attempts.
    @ivar initialDelay: Delay for the first reconnection attempt.
    @ivar factor: A multiplicitive factor by which the delay grows
    @ivar jitter: Percentage of randomness to introduce into the delay length
        to prevent stampeding.
    @ivar clock: The clock used to schedule reconnection. It's mainly useful to
        be parametrized in tests. If the factory is serialized, this attribute
        will not be serialized, and the default value (the reactor) will be
        restored when deserialized.
    @type clock: L{IReactorTime}
    @ivar maxRetries: Maximum number of consecutive unsuccessful connection
        attempts, after which no further connection attempts will be made. If
        this is not explicitly set, no maximum is applied.
    """

    maxDelay = 3600
    initialDelay = 1.0
    # Note: These highly sensitive factors have been precisely measured by
    # the National Institute of Science and Technology.  Take extreme care
    # in altering them, or you may damage your Internet!
    # (Seriously: <http://physics.nist.gov/cuu/Constants/index.html>)
    factor = 2.7182818284590451  # (math.e)
    # Phi = 1.6180339887498948 # (Phi is acceptable for use as a
    # factor if e is too large for your application.)

    # This is the value of the molar Planck constant times c, joule
    # meter/mole.  The value is attributable to
    # https://physics.nist.gov/cgi-bin/cuu/Value?nahc|search_for=molar+planck+constant+times+c
    jitter = 0.119626565582

    delay = initialDelay
    retries = 0
    maxRetries = None
    _callID = None
    connector = None
    clock = None

    continueTrying = 1

    def clientConnectionFailed(self, connector, reason):
        if self.continueTrying:
            self.connector = connector
            self.retry()

    def clientConnectionLost(self, connector, unused_reason):
        if self.continueTrying:
            self.connector = connector
            self.retry()

    def retry(self, connector=None):
        """
        Have this connector connect again, after a suitable delay.
        """
        if not self.continueTrying:
            if self.noisy:
                log.msg("Abandoning %s on explicit request" % (connector,))
            return

        if connector is None:
            if self.connector is None:
                raise ValueError("no connector to retry")
            else:
                connector = self.connector

        self.retries += 1
        if self.maxRetries is not None and (self.retries > self.maxRetries):
            if self.noisy:
                log.msg("Abandoning %s after %d retries." % (connector, self.retries))
            return

        self.delay = min(self.delay * self.factor, self.maxDelay)
        if self.jitter:
            self.delay = random.normalvariate(self.delay, self.delay * self.jitter)

        if self.noisy:
            log.msg(
                "%s will retry in %d seconds"
                % (
                    connector,
                    self.delay,
                )
            )

        def reconnector():
            self._callID = None
            connector.connect()

        if self.clock is None:
            from twisted.internet import reactor

            self.clock = reactor
        self._callID = self.clock.callLater(self.delay, reconnector)

    def stopTrying(self):
        """
        Put a stop to any attempt to reconnect in progress.
        """
        # ??? Is this function really stopFactory?
        if self._callID:
            self._callID.cancel()
            self._callID = None
        self.continueTrying = 0
        if self.connector:
            try:
                self.connector.stopConnecting()
            except error.NotConnectingError:
                pass

    def resetDelay(self):
        """
        Call this method after a successful connection: it resets the delay and
        the retry counter.
        """
        self.delay = self.initialDelay
        self.retries = 0
        self._callID = None
        self.continueTrying = 1

    def __getstate__(self):
        """
        Remove all of the state which is mutated by connection attempts and
        failures, returning just the state which describes how reconnections
        should be attempted.  This will make the unserialized instance
        behave just as this one did when it was first instantiated.
        """
        state = self.__dict__.copy()
        for key in [
            "connector",
            "retries",
            "delay",
            "continueTrying",
            "_callID",
            "clock",
        ]:
            if key in state:
                del state[key]
        return state


class ServerFactory(Factory):
    """
    Subclass this to indicate that your protocol.Factory is only usable for servers.
    """


class BaseProtocol:
    """
    This is the abstract superclass of all protocols.

    Some methods have helpful default implementations here so that they can
    easily be shared, but otherwise the direct subclasses of this class are more
    interesting, L{Protocol} and L{ProcessProtocol}.
    """

    connected = 0
    transport = None  # type: Optional[ITransport]

    def makeConnection(self, transport):
        """
        Make a connection to a transport and a server.

        This sets the 'transport' attribute of this Protocol, and calls the
        connectionMade() callback.
        """
        self.connected = 1
        self.transport = transport
        self.connectionMade()

    def connectionMade(self):
        """
        Called when a connection is made.

        This may be considered the initializer of the protocol, because
        it is called when the connection is completed.  For clients,
        this is called once the connection to the server has been
        established; for servers, this is called after an accept() call
        stops blocking and a socket has been received.  If you need to
        send any greeting or initial message, do it here.
        """


connectionDone = failure.Failure(error.ConnectionDone())
connectionDone.cleanFailure()


@implementer(interfaces.IProtocol, interfaces.ILoggingContext)
class Protocol(BaseProtocol):
    """
    This is the base class for streaming connection-oriented protocols.

    If you are going to write a new connection-oriented protocol for Twisted,
    start here.  Any protocol implementation, either client or server, should
    be a subclass of this class.

    The API is quite simple.  Implement L{dataReceived} to handle both
    event-based and synchronous input; output can be sent through the
    'transport' attribute, which is to be an instance that implements
    L{twisted.internet.interfaces.ITransport}.  Override C{connectionLost} to be
    notified when the connection ends.

    Some subclasses exist already to help you write common types of protocols:
    see the L{twisted.protocols.basic} module for a few of them.
    """

    def logPrefix(self):
        """
        Return a prefix matching the class name, to identify log messages
        related to this protocol instance.
        """
        return self.__class__.__name__

<<<<<<< HEAD

=======
>>>>>>> 1dd5e23f
    def dataReceived(self, data: bytes):
        """
        Called whenever data is received.

        Use this method to translate to a higher-level message.  Usually, some
        callback will be made upon the receipt of each complete protocol
        message.

        @param data: a string of indeterminate length.  Please keep in mind
            that you will probably need to buffer some data, as partial
            (or multiple) protocol messages may be received!  I recommend
            that unit tests for protocols call through to this method with
            differing chunk sizes, down to one byte at a time.
        """

    def connectionLost(self, reason: failure.Failure = connectionDone):
        """
        Called when the connection is shut down.

        Clear any circular references here, and any external references
        to this Protocol.  The connection has been closed.

        @type reason: L{twisted.python.failure.Failure}
        """


@implementer(interfaces.IConsumer)
class ProtocolToConsumerAdapter(components.Adapter):
<<<<<<< HEAD

=======
>>>>>>> 1dd5e23f
    def write(self, data: bytes):
        self.original.dataReceived(data)

    def registerProducer(self, producer, streaming):
        pass

    def unregisterProducer(self):
        pass


components.registerAdapter(
    ProtocolToConsumerAdapter, interfaces.IProtocol, interfaces.IConsumer
)


@implementer(interfaces.IProtocol)
class ConsumerToProtocolAdapter(components.Adapter):
<<<<<<< HEAD

    def dataReceived(self, data: bytes):
        self.original.write(data)


=======
    def dataReceived(self, data: bytes):
        self.original.write(data)

>>>>>>> 1dd5e23f
    def connectionLost(self, reason: failure.Failure):
        pass

    def makeConnection(self, transport):
        pass

    def connectionMade(self):
        pass


components.registerAdapter(
    ConsumerToProtocolAdapter, interfaces.IConsumer, interfaces.IProtocol
)


@implementer(interfaces.IProcessProtocol)
class ProcessProtocol(BaseProtocol):
    """
    Base process protocol implementation which does simple dispatching for
    stdin, stdout, and stderr file descriptors.
    """

    def childDataReceived(self, childFD: int, data: bytes):
        if childFD == 1:
            self.outReceived(data)
        elif childFD == 2:
            self.errReceived(data)

<<<<<<< HEAD

=======
>>>>>>> 1dd5e23f
    def outReceived(self, data: bytes):
        """
        Some data was received from stdout.
        """

<<<<<<< HEAD

=======
>>>>>>> 1dd5e23f
    def errReceived(self, data: bytes):
        """
        Some data was received from stderr.
        """

<<<<<<< HEAD

=======
>>>>>>> 1dd5e23f
    def childConnectionLost(self, childFD: int):
        if childFD == 0:
            self.inConnectionLost()
        elif childFD == 1:
            self.outConnectionLost()
        elif childFD == 2:
            self.errConnectionLost()

    def inConnectionLost(self):
        """
        This will be called when stdin is closed.
        """

    def outConnectionLost(self):
        """
        This will be called when stdout is closed.
        """

    def errConnectionLost(self):
        """
        This will be called when stderr is closed.
        """

<<<<<<< HEAD

=======
>>>>>>> 1dd5e23f
    def processExited(self, reason: failure.Failure):
        """
        This will be called when the subprocess exits.

        @type reason: L{twisted.python.failure.Failure}
        """

<<<<<<< HEAD

=======
>>>>>>> 1dd5e23f
    def processEnded(self, reason: failure.Failure):
        """
        Called when the child process exits and all file descriptors
        associated with it have been closed.

        @type reason: L{twisted.python.failure.Failure}
        """


class AbstractDatagramProtocol:
    """
    Abstract protocol for datagram-oriented transports, e.g. IP, ICMP, ARP,
    UDP.
    """

    transport = None
    numPorts = 0
    noisy = True

    def __getstate__(self):
        d = self.__dict__.copy()
        d["transport"] = None
        return d

    def doStart(self):
        """
        Make sure startProtocol is called.

        This will be called by makeConnection(), users should not call it.
        """
        if not self.numPorts:
            if self.noisy:
                log.msg("Starting protocol %s" % self)
            self.startProtocol()
        self.numPorts = self.numPorts + 1

    def doStop(self):
        """
        Make sure stopProtocol is called.

        This will be called by the port, users should not call it.
        """
        assert self.numPorts > 0
        self.numPorts = self.numPorts - 1
        self.transport = None
        if not self.numPorts:
            if self.noisy:
                log.msg("Stopping protocol %s" % self)
            self.stopProtocol()

    def startProtocol(self):
        """
        Called when a transport is connected to this protocol.

        Will only be called once, even if multiple ports are connected.
        """

    def stopProtocol(self):
        """
        Called when the transport is disconnected.

        Will only be called once, after all ports are disconnected.
        """

    def makeConnection(self, transport):
        """
        Make a connection to a transport and a server.

        This sets the 'transport' attribute of this DatagramProtocol, and calls the
        doStart() callback.
        """
        assert self.transport == None
        self.transport = transport
        self.doStart()

<<<<<<< HEAD

=======
>>>>>>> 1dd5e23f
    def datagramReceived(self, datagram: bytes, addr):
        """
        Called when a datagram is received.

        @param datagram: the bytes received from the transport.
        @param addr: tuple of source of datagram.
        """


@implementer(interfaces.ILoggingContext)
class DatagramProtocol(AbstractDatagramProtocol):
    """
    Protocol for datagram-oriented transport, e.g. UDP.

    @type transport: L{None} or
        L{IUDPTransport<twisted.internet.interfaces.IUDPTransport>} provider
    @ivar transport: The transport with which this protocol is associated,
        if it is associated with one.
    """

    def logPrefix(self):
        """
        Return a prefix matching the class name, to identify log messages
        related to this protocol instance.
        """
        return self.__class__.__name__

    def connectionRefused(self):
        """
        Called due to error from write in connected mode.

        Note this is a result of ICMP message generated by *previous*
        write.
        """


class ConnectedDatagramProtocol(DatagramProtocol):
    """
    Protocol for connected datagram-oriented transport.

    No longer necessary for UDP.
    """

    def datagramReceived(self, datagram):
        """
        Called when a datagram is received.

        @param datagram: the string received from the transport.
        """

    def connectionFailed(self, failure: failure.Failure):
        """
        Called if connecting failed.

        Usually this will be due to a DNS lookup failure.
        """


@implementer(interfaces.ITransport)
class FileWrapper:
    """
    A wrapper around a file-like object to make it behave as a Transport.

    This doesn't actually stream the file to the attached protocol,
    and is thus useful mainly as a utility for debugging protocols.
    """

    closed = 0
    disconnecting = 0
    producer = None
    streamingProducer = 0

    def __init__(self, file):
        self.file = file

<<<<<<< HEAD

=======
>>>>>>> 1dd5e23f
    def write(self, data: bytes):
        try:
            self.file.write(data)
        except BaseException:
            self.handleException()

    def _checkProducer(self):
        # Cheating; this is called at "idle" times to allow producers to be
        # found and dealt with
        if self.producer:
            self.producer.resumeProducing()

    def registerProducer(self, producer, streaming):
        """
        From abstract.FileDescriptor
        """
        self.producer = producer
        self.streamingProducer = streaming
        if not streaming:
            producer.resumeProducing()

    def unregisterProducer(self):
        self.producer = None

    def stopConsuming(self):
        self.unregisterProducer()
        self.loseConnection()

    def writeSequence(self, iovec):
        self.write(b"".join(iovec))

    def loseConnection(self):
        self.closed = 1
        try:
            self.file.close()
        except (IOError, OSError):
            self.handleException()

    def getPeer(self):
        # FIXME: https://twistedmatrix.com/trac/ticket/7820
        # According to ITransport, this should return an IAddress!
        return "file", "file"

    def getHost(self):
        # FIXME: https://twistedmatrix.com/trac/ticket/7820
        # According to ITransport, this should return an IAddress!
        return "file"

    def handleException(self):
        pass

    def resumeProducing(self):
        # Never sends data anyways
        pass

    def pauseProducing(self):
        # Never sends data anyways
        pass

    def stopProducing(self):
        self.loseConnection()


__all__ = [
    "Factory",
    "ClientFactory",
    "ReconnectingClientFactory",
    "connectionDone",
    "Protocol",
    "ProcessProtocol",
    "FileWrapper",
    "ServerFactory",
    "AbstractDatagramProtocol",
    "DatagramProtocol",
    "ConnectedDatagramProtocol",
    "ClientCreator",
]<|MERGE_RESOLUTION|>--- conflicted
+++ resolved
@@ -30,13 +30,9 @@
     """
 
     # Put a subclass of Protocol here:
-<<<<<<< HEAD
-    protocol = None  # type: Optional[Union[Type['Protocol'], Type['AbstractDatagramProtocol']]]  # noqa
-=======
     protocol = (
         None
     )  # type: Optional[Union[Type['Protocol'], Type['AbstractDatagramProtocol']]]  # noqa
->>>>>>> 1dd5e23f
 
     numPorts = 0
     noisy = True
@@ -194,15 +190,8 @@
         self.instance = instance
         self.deferred = deferred
 
-<<<<<<< HEAD
-
-    def __repr__(self) -> str:
-        return "<ClientCreator factory: %r>" % (self.instance, )
-
-=======
     def __repr__(self) -> str:
         return "<ClientCreator factory: %r>" % (self.instance,)
->>>>>>> 1dd5e23f
 
     def buildProtocol(self, addr):
         """
@@ -563,10 +552,6 @@
         """
         return self.__class__.__name__
 
-<<<<<<< HEAD
-
-=======
->>>>>>> 1dd5e23f
     def dataReceived(self, data: bytes):
         """
         Called whenever data is received.
@@ -595,10 +580,6 @@
 
 @implementer(interfaces.IConsumer)
 class ProtocolToConsumerAdapter(components.Adapter):
-<<<<<<< HEAD
-
-=======
->>>>>>> 1dd5e23f
     def write(self, data: bytes):
         self.original.dataReceived(data)
 
@@ -616,17 +597,9 @@
 
 @implementer(interfaces.IProtocol)
 class ConsumerToProtocolAdapter(components.Adapter):
-<<<<<<< HEAD
-
     def dataReceived(self, data: bytes):
         self.original.write(data)
 
-
-=======
-    def dataReceived(self, data: bytes):
-        self.original.write(data)
-
->>>>>>> 1dd5e23f
     def connectionLost(self, reason: failure.Failure):
         pass
 
@@ -655,28 +628,16 @@
         elif childFD == 2:
             self.errReceived(data)
 
-<<<<<<< HEAD
-
-=======
->>>>>>> 1dd5e23f
     def outReceived(self, data: bytes):
         """
         Some data was received from stdout.
         """
 
-<<<<<<< HEAD
-
-=======
->>>>>>> 1dd5e23f
     def errReceived(self, data: bytes):
         """
         Some data was received from stderr.
         """
 
-<<<<<<< HEAD
-
-=======
->>>>>>> 1dd5e23f
     def childConnectionLost(self, childFD: int):
         if childFD == 0:
             self.inConnectionLost()
@@ -700,10 +661,6 @@
         This will be called when stderr is closed.
         """
 
-<<<<<<< HEAD
-
-=======
->>>>>>> 1dd5e23f
     def processExited(self, reason: failure.Failure):
         """
         This will be called when the subprocess exits.
@@ -711,10 +668,6 @@
         @type reason: L{twisted.python.failure.Failure}
         """
 
-<<<<<<< HEAD
-
-=======
->>>>>>> 1dd5e23f
     def processEnded(self, reason: failure.Failure):
         """
         Called when the child process exits and all file descriptors
@@ -790,10 +743,6 @@
         self.transport = transport
         self.doStart()
 
-<<<<<<< HEAD
-
-=======
->>>>>>> 1dd5e23f
     def datagramReceived(self, datagram: bytes, addr):
         """
         Called when a datagram is received.
@@ -869,10 +818,6 @@
     def __init__(self, file):
         self.file = file
 
-<<<<<<< HEAD
-
-=======
->>>>>>> 1dd5e23f
     def write(self, data: bytes):
         try:
             self.file.write(data)
