--- conflicted
+++ resolved
@@ -300,10 +300,6 @@
     doIteration = doWaitForMultipleEvents
 
 
-<<<<<<< HEAD
-
-=======
->>>>>>> 1dd5e23f
 class _ThreadFDWrapper:
     """
     This wraps an event handler and translates notification in the helper
