# Copyright (c) Twisted Matrix Laboratories.
# See LICENSE for details.


"""
This module integrates Tkinter with twisted.internet's mainloop.

Maintainer: Itamar Shtull-Trauring

To use, do::

    | tksupport.install(rootWidget)

and then run your reactor as usual - do *not* call Tk's mainloop(),
use Twisted's regular mechanism for running the event loop.

Likewise, to stop your program you will need to stop Twisted's
event loop. For example, if you want closing your root widget to
stop Twisted::

    | root.protocol('WM_DELETE_WINDOW', reactor.stop)

When using Aqua Tcl/Tk on macOS the standard Quit menu item in
your application might become unresponsive without the additional
fix::

    | root.createcommand("::tk::mac::Quit", reactor.stop)

@see: U{Tcl/TkAqua FAQ for more info<http://wiki.tcl.tk/12987>}
"""

from twisted.internet import task
<<<<<<< HEAD

import tkinter.simpledialog as tkSimpleDialog
import tkinter.messagebox as tkMessageBox
=======
>>>>>>> 1dd5e23f

import tkinter.simpledialog as tkSimpleDialog
import tkinter.messagebox as tkMessageBox


_task = None


def install(widget, ms=10, reactor=None):
    """Install a Tkinter.Tk() object into the reactor."""
    installTkFunctions()
    global _task
    _task = task.LoopingCall(widget.update)
    _task.start(ms / 1000.0, False)


def uninstall():
    """Remove the root Tk widget from the reactor.

    Call this before destroy()ing the root widget.
    """
    global _task
    _task.stop()
    _task = None


def installTkFunctions():
    import twisted.python.util

    twisted.python.util.getPassword = getPassword


def getPassword(prompt="", confirm=0):
    while 1:
        try1 = tkSimpleDialog.askstring("Password Dialog", prompt, show="*")
        if not confirm:
            return try1
        try2 = tkSimpleDialog.askstring("Password Dialog", "Confirm Password", show="*")
        if try1 == try2:
            return try1
        else:
            tkMessageBox.showerror(
                "Password Mismatch", "Passwords did not match, starting over"
            )


__all__ = ["install", "uninstall"]<|MERGE_RESOLUTION|>--- conflicted
+++ resolved
@@ -30,12 +30,6 @@
 """
 
 from twisted.internet import task
-<<<<<<< HEAD
-
-import tkinter.simpledialog as tkSimpleDialog
-import tkinter.messagebox as tkMessageBox
-=======
->>>>>>> 1dd5e23f
 
 import tkinter.simpledialog as tkSimpleDialog
 import tkinter.messagebox as tkMessageBox
