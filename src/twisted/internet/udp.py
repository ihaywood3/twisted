--- conflicted
+++ resolved
@@ -163,14 +163,9 @@
         self._preexistingSocket = port
         return self
 
-<<<<<<< HEAD
-
-=======
->>>>>>> 1dd5e23f
     def __repr__(self) -> str:
         if self._realPortNumber is not None:
-            return "<%s on %s>" % (self.protocol.__class__,
-                                   self._realPortNumber)
+            return "<%s on %s>" % (self.protocol.__class__, self._realPortNumber)
         else:
             return "<%s not connected>" % (self.protocol.__class__,)
 
