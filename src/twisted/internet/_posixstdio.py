# -*- test-case-name: twisted.test.test_stdio -*-

"""Standard input/out/err support.

Future Plans::

    support for stderr, perhaps
    Rewrite to use the reactor instead of an ad-hoc mechanism for connecting
        protocols to transport.

Maintainer: James Y Knight
"""

from zope.interface import implementer

from twisted.internet import process, error, interfaces
from twisted.python import log, failure


@implementer(interfaces.IAddress)
class PipeAddress:
    pass


<<<<<<< HEAD

@implementer(interfaces.ITransport, interfaces.IProducer,
             interfaces.IConsumer, interfaces.IHalfCloseableDescriptor)
=======
@implementer(
    interfaces.ITransport,
    interfaces.IProducer,
    interfaces.IConsumer,
    interfaces.IHalfCloseableDescriptor,
)
>>>>>>> 1dd5e23f
class StandardIO:

    _reader = None
    _writer = None
    disconnected = False
    disconnecting = False

    def __init__(self, proto, stdin=0, stdout=1, reactor=None):
        if reactor is None:
            from twisted.internet import reactor
        self.protocol = proto

        self._writer = process.ProcessWriter(reactor, self, "write", stdout)
        self._reader = process.ProcessReader(reactor, self, "read", stdin)
        self._reader.startReading()
        self.protocol.makeConnection(self)

    # ITransport

    # XXX Actually, see #3597.
    def loseWriteConnection(self):
        if self._writer is not None:
            self._writer.loseConnection()


    def write(self, data):
        if self._writer is not None:
            self._writer.write(data)


    def writeSequence(self, data):
        if self._writer is not None:
            self._writer.writeSequence(data)


    def loseConnection(self):
        self.disconnecting = True

        if self._writer is not None:
            self._writer.loseConnection()
        if self._reader is not None:
            # Don't loseConnection, because we don't want to SIGPIPE it.
            self._reader.stopReading()


    def getPeer(self):
        return PipeAddress()


    def getHost(self):
        return PipeAddress()

    # Callbacks from process.ProcessReader/ProcessWriter
    def childDataReceived(self, fd, data):
        self.protocol.dataReceived(data)


    def childConnectionLost(self, fd, reason):
        if self.disconnected:
            return

        if reason.value.__class__ == error.ConnectionDone:
            # Normal close
            if fd == "read":
                self._readConnectionLost(reason)
            else:
                self._writeConnectionLost(reason)
        else:
            self.connectionLost(reason)


    def connectionLost(self, reason):
        self.disconnected = True

        # Make sure to cleanup the other half
        _reader = self._reader
        _writer = self._writer
        protocol = self.protocol
        self._reader = self._writer = None
        self.protocol = None

        if _writer is not None and not _writer.disconnected:
            _writer.connectionLost(reason)

        if _reader is not None and not _reader.disconnected:
            _reader.connectionLost(reason)

        try:
            protocol.connectionLost(reason)
        except BaseException:
            log.err()


    def _writeConnectionLost(self, reason):
        self._writer = None
        if self.disconnecting:
            self.connectionLost(reason)
            return

        p = interfaces.IHalfCloseableProtocol(self.protocol, None)
        if p:
            try:
                p.writeConnectionLost()
            except:
                log.err()
                self.connectionLost(failure.Failure())


    def _readConnectionLost(self, reason):
        self._reader = None
        p = interfaces.IHalfCloseableProtocol(self.protocol, None)
        if p:
            try:
                p.readConnectionLost()
            except:
                log.err()
                self.connectionLost(failure.Failure())
        else:
            self.connectionLost(reason)


    # IConsumer
    def registerProducer(self, producer, streaming):
        if self._writer is None:
            producer.stopProducing()
        else:
            self._writer.registerProducer(producer, streaming)


    def unregisterProducer(self):
        if self._writer is not None:
            self._writer.unregisterProducer()


    # IProducer
    def stopProducing(self):
        self.loseConnection()


    def pauseProducing(self):
        if self._reader is not None:
            self._reader.pauseProducing()


    def resumeProducing(self):
        if self._reader is not None:
            self._reader.resumeProducing()


    def stopReading(self):
        """Compatibility only, don't use. Call pauseProducing."""
        self.pauseProducing()


    def startReading(self):
        """Compatibility only, don't use. Call resumeProducing."""
        self.resumeProducing()

<<<<<<< HEAD

=======
>>>>>>> 1dd5e23f
    def readConnectionLost(self, reason):
        # L{IHalfCloseableDescriptor.readConnectionLost}
        raise NotImplementedError()

<<<<<<< HEAD

=======
>>>>>>> 1dd5e23f
    def writeConnectionLost(self, reason):
        # L{IHalfCloseableDescriptor.writeConnectionLost}
        raise NotImplementedError()<|MERGE_RESOLUTION|>--- conflicted
+++ resolved
@@ -22,18 +22,12 @@
     pass
 
 
-<<<<<<< HEAD
-
-@implementer(interfaces.ITransport, interfaces.IProducer,
-             interfaces.IConsumer, interfaces.IHalfCloseableDescriptor)
-=======
 @implementer(
     interfaces.ITransport,
     interfaces.IProducer,
     interfaces.IConsumer,
     interfaces.IHalfCloseableDescriptor,
 )
->>>>>>> 1dd5e23f
 class StandardIO:
 
     _reader = None
@@ -58,16 +52,13 @@
         if self._writer is not None:
             self._writer.loseConnection()
 
-
     def write(self, data):
         if self._writer is not None:
             self._writer.write(data)
 
-
     def writeSequence(self, data):
         if self._writer is not None:
             self._writer.writeSequence(data)
-
 
     def loseConnection(self):
         self.disconnecting = True
@@ -78,10 +69,8 @@
             # Don't loseConnection, because we don't want to SIGPIPE it.
             self._reader.stopReading()
 
-
     def getPeer(self):
         return PipeAddress()
-
 
     def getHost(self):
         return PipeAddress()
@@ -89,7 +78,6 @@
     # Callbacks from process.ProcessReader/ProcessWriter
     def childDataReceived(self, fd, data):
         self.protocol.dataReceived(data)
-
 
     def childConnectionLost(self, fd, reason):
         if self.disconnected:
@@ -103,7 +91,6 @@
                 self._writeConnectionLost(reason)
         else:
             self.connectionLost(reason)
-
 
     def connectionLost(self, reason):
         self.disconnected = True
@@ -126,7 +113,6 @@
         except BaseException:
             log.err()
 
-
     def _writeConnectionLost(self, reason):
         self._writer = None
         if self.disconnecting:
@@ -141,7 +127,6 @@
                 log.err()
                 self.connectionLost(failure.Failure())
 
-
     def _readConnectionLost(self, reason):
         self._reader = None
         p = interfaces.IHalfCloseableProtocol(self.protocol, None)
@@ -154,7 +139,6 @@
         else:
             self.connectionLost(reason)
 
-
     # IConsumer
     def registerProducer(self, producer, streaming):
         if self._writer is None:
@@ -162,48 +146,34 @@
         else:
             self._writer.registerProducer(producer, streaming)
 
-
     def unregisterProducer(self):
         if self._writer is not None:
             self._writer.unregisterProducer()
-
 
     # IProducer
     def stopProducing(self):
         self.loseConnection()
 
-
     def pauseProducing(self):
         if self._reader is not None:
             self._reader.pauseProducing()
-
 
     def resumeProducing(self):
         if self._reader is not None:
             self._reader.resumeProducing()
 
-
     def stopReading(self):
         """Compatibility only, don't use. Call pauseProducing."""
         self.pauseProducing()
-
 
     def startReading(self):
         """Compatibility only, don't use. Call resumeProducing."""
         self.resumeProducing()
 
-<<<<<<< HEAD
-
-=======
->>>>>>> 1dd5e23f
     def readConnectionLost(self, reason):
         # L{IHalfCloseableDescriptor.readConnectionLost}
         raise NotImplementedError()
 
-<<<<<<< HEAD
-
-=======
->>>>>>> 1dd5e23f
     def writeConnectionLost(self, reason):
         # L{IHalfCloseableDescriptor.writeConnectionLost}
         raise NotImplementedError()