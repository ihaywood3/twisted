# -*- test-case-name: twisted.internet.test.test_inotify -*-
# Copyright (c) Twisted Matrix Laboratories.
# See LICENSE for details.

"""
This module provides support for Twisted to linux inotify API.

In order to use this support, simply do the following (and start a reactor
at some point)::

    from twisted.internet import inotify
    from twisted.python import filepath

    def notify(ignored, filepath, mask):
        \"""
        For historical reasons, an opaque handle is passed as first
        parameter. This object should never be used.

        @param filepath: FilePath on which the event happened.
        @param mask: inotify event as hexadecimal masks
        \"""
        print("event %s on %s" % (
            ', '.join(inotify.humanReadableMask(mask)), filepath))

    notifier = inotify.INotify()
    notifier.startReading()
    notifier.watch(filepath.FilePath("/some/directory"), callbacks=[notify])
    notifier.watch(filepath.FilePath(b"/some/directory2"), callbacks=[notify])

Note that in the above example, a L{FilePath} which is a L{bytes} path name
or L{str} path name may be used.  However, no matter what type of
L{FilePath} is passed to this module, internally the L{FilePath} is
converted to L{bytes} according to L{sys.getfilesystemencoding}.
For any L{FilePath} returned by this module, the caller is responsible for
converting from a L{bytes} path name to a L{str} path name.

@since: 10.1
"""


import os
import struct

from twisted.internet import fdesc
from twisted.internet.abstract import FileDescriptor
from twisted.python import log, _inotify


# from /usr/src/linux/include/linux/inotify.h

IN_ACCESS = 0x00000001  # File was accessed
IN_MODIFY = 0x00000002  # File was modified
IN_ATTRIB = 0x00000004  # Metadata changed
IN_CLOSE_WRITE = 0x00000008  # Writeable file was closed
IN_CLOSE_NOWRITE = 0x00000010  # Unwriteable file closed
IN_OPEN = 0x00000020  # File was opened
IN_MOVED_FROM = 0x00000040  # File was moved from X
IN_MOVED_TO = 0x00000080  # File was moved to Y
IN_CREATE = 0x00000100  # Subfile was created
IN_DELETE = 0x00000200  # Subfile was delete
IN_DELETE_SELF = 0x00000400  # Self was deleted
IN_MOVE_SELF = 0x00000800  # Self was moved
IN_UNMOUNT = 0x00002000  # Backing fs was unmounted
IN_Q_OVERFLOW = 0x00004000  # Event queued overflowed
IN_IGNORED = 0x00008000  # File was ignored

IN_ONLYDIR = 0x01000000  # only watch the path if it is a directory
IN_DONT_FOLLOW = 0x02000000  # don't follow a sym link
IN_MASK_ADD = 0x20000000  # add to the mask of an already existing watch
IN_ISDIR = 0x40000000  # event occurred against dir
IN_ONESHOT = 0x80000000  # only send event once

IN_CLOSE = IN_CLOSE_WRITE | IN_CLOSE_NOWRITE  # closes
IN_MOVED = IN_MOVED_FROM | IN_MOVED_TO  # moves
IN_CHANGED = IN_MODIFY | IN_ATTRIB  # changes

IN_WATCH_MASK = (
    IN_MODIFY
    | IN_ATTRIB
    | IN_CREATE
    | IN_DELETE
    | IN_DELETE_SELF
    | IN_MOVE_SELF
    | IN_UNMOUNT
    | IN_MOVED_FROM
    | IN_MOVED_TO
)


_FLAG_TO_HUMAN = [
    (IN_ACCESS, "access"),
    (IN_MODIFY, "modify"),
    (IN_ATTRIB, "attrib"),
    (IN_CLOSE_WRITE, "close_write"),
    (IN_CLOSE_NOWRITE, "close_nowrite"),
    (IN_OPEN, "open"),
    (IN_MOVED_FROM, "moved_from"),
    (IN_MOVED_TO, "moved_to"),
    (IN_CREATE, "create"),
    (IN_DELETE, "delete"),
    (IN_DELETE_SELF, "delete_self"),
    (IN_MOVE_SELF, "move_self"),
    (IN_UNMOUNT, "unmount"),
    (IN_Q_OVERFLOW, "queue_overflow"),
    (IN_IGNORED, "ignored"),
    (IN_ONLYDIR, "only_dir"),
    (IN_DONT_FOLLOW, "dont_follow"),
    (IN_MASK_ADD, "mask_add"),
    (IN_ISDIR, "is_dir"),
    (IN_ONESHOT, "one_shot"),
]


def humanReadableMask(mask):
    """
    Auxiliary function that converts a hexadecimal mask into a series
    of human readable flags.
    """
    s = []
    for k, v in _FLAG_TO_HUMAN:
        if k & mask:
            s.append(v)
    return s


<<<<<<< HEAD

=======
>>>>>>> 1dd5e23f
class _Watch:
    """
    Watch object that represents a Watch point in the filesystem. The
    user should let INotify to create these objects

    @ivar path: The path over which this watch point is monitoring
    @ivar mask: The events monitored by this watchpoint
    @ivar autoAdd: Flag that determines whether this watch point
        should automatically add created subdirectories
    @ivar callbacks: L{list} of callback functions that will be called
        when an event occurs on this watch.
    """

    def __init__(self, path, mask=IN_WATCH_MASK, autoAdd=False, callbacks=None):
        self.path = path.asBytesMode()
        self.mask = mask
        self.autoAdd = autoAdd
        if callbacks is None:
            callbacks = []
        self.callbacks = callbacks

    def _notify(self, filepath, events):
        """
        Callback function used by L{INotify} to dispatch an event.
        """
        filepath = filepath.asBytesMode()
        for callback in self.callbacks:
            callback(self, filepath, events)


<<<<<<< HEAD

=======
>>>>>>> 1dd5e23f
class INotify(FileDescriptor):
    """
    The INotify file descriptor, it basically does everything related
    to INotify, from reading to notifying watch points.

    @ivar _buffer: a L{bytes} containing the data read from the inotify fd.

    @ivar _watchpoints: a L{dict} that maps from inotify watch ids to
        watchpoints objects

    @ivar _watchpaths: a L{dict} that maps from watched paths to the
        inotify watch ids
    """

    _inotify = _inotify

    def __init__(self, reactor=None):
        FileDescriptor.__init__(self, reactor=reactor)

        # Smart way to allow parametrization of libc so I can override
        # it and test for the system errors.
        self._fd = self._inotify.init()

        fdesc.setNonBlocking(self._fd)
        fdesc._setCloseOnExec(self._fd)

        # The next 2 lines are needed to have self.loseConnection()
        # to call connectionLost() on us. Since we already created the
        # fd that talks to inotify we want to be notified even if we
        # haven't yet started reading.
        self.connected = 1
        self._writeDisconnected = True

        self._buffer = b""
        self._watchpoints = {}
        self._watchpaths = {}

    def _addWatch(self, path, mask, autoAdd, callbacks):
        """
        Private helper that abstracts the use of ctypes.

        Calls the internal inotify API and checks for any errors after the
        call. If there's an error L{INotify._addWatch} can raise an
        INotifyError. If there's no error it proceeds creating a watchpoint and
        adding a watchpath for inverse lookup of the file descriptor from the
        path.
        """
        path = path.asBytesMode()
        wd = self._inotify.add(self._fd, path, mask)

        iwp = _Watch(path, mask, autoAdd, callbacks)

        self._watchpoints[wd] = iwp
        self._watchpaths[path] = wd

        return wd

    def _rmWatch(self, wd):
        """
        Private helper that abstracts the use of ctypes.

        Calls the internal inotify API to remove an fd from inotify then
        removes the corresponding watchpoint from the internal mapping together
        with the file descriptor from the watchpath.
        """
        self._inotify.remove(self._fd, wd)
        iwp = self._watchpoints.pop(wd)
        self._watchpaths.pop(iwp.path)

    def connectionLost(self, reason):
        """
        Release the inotify file descriptor and do the necessary cleanup
        """
        FileDescriptor.connectionLost(self, reason)
        if self._fd >= 0:
            try:
                os.close(self._fd)
            except OSError as e:
                log.err(e, "Couldn't close INotify file descriptor.")

    def fileno(self):
        """
        Get the underlying file descriptor from this inotify observer.
        Required by L{abstract.FileDescriptor} subclasses.
        """
        return self._fd

    def doRead(self):
        """
        Read some data from the observed file descriptors
        """
        fdesc.readFromFD(self._fd, self._doRead)

    def _doRead(self, in_):
        """
        Work on the data just read from the file descriptor.
        """
        self._buffer += in_
        while len(self._buffer) >= 16:

            wd, mask, cookie, size = struct.unpack("=LLLL", self._buffer[0:16])

            if size:
                name = self._buffer[16 : 16 + size].rstrip(b"\0")
            else:
                name = None

            self._buffer = self._buffer[16 + size :]

            try:
                iwp = self._watchpoints[wd]
            except KeyError:
                continue

            path = iwp.path.asBytesMode()
            if name:
                path = path.child(name)
            iwp._notify(path, mask)

            if iwp.autoAdd and mask & IN_ISDIR and mask & IN_CREATE:
                # mask & IN_ISDIR already guarantees that the path is a
                # directory. There's no way you can get here without a
                # directory anyway, so no point in checking for that again.
                new_wd = self.watch(
                    path, mask=iwp.mask, autoAdd=True, callbacks=iwp.callbacks
                )
                # This is very very very hacky and I'd rather not do this but
                # we have no other alternative that is less hacky other than
                # surrender.  We use callLater because we don't want to have
                # too many events waiting while we process these subdirs, we
                # must always answer events as fast as possible or the overflow
                # might come.
                self.reactor.callLater(0, self._addChildren, self._watchpoints[new_wd])
            if mask & IN_DELETE_SELF:
                self._rmWatch(wd)
                self.loseConnection()

    def _addChildren(self, iwp):
        """
        This is a very private method, please don't even think about using it.

        Note that this is a fricking hack... it's because we cannot be fast
        enough in adding a watch to a directory and so we basically end up
        getting here too late if some operations have already been going on in
        the subdir, we basically need to catchup.  This eventually ends up
        meaning that we generate double events, your app must be resistant.
        """
        try:
            listdir = iwp.path.children()
        except OSError:
            # Somebody or something (like a test) removed this directory while
            # we were in the callLater(0...) waiting. It doesn't make sense to
            # process it anymore
            return

        # note that it's true that listdir will only see the subdirs inside
        # path at the moment of the call but path is monitored already so if
        # something is created we will receive an event.
        for f in listdir:
            # It's a directory, watch it and then add its children
            if f.isdir():
                wd = self.watch(f, mask=iwp.mask, autoAdd=True, callbacks=iwp.callbacks)
                iwp._notify(f, IN_ISDIR | IN_CREATE)
                # now f is watched, we can add its children the callLater is to
                # avoid recursion
                self.reactor.callLater(0, self._addChildren, self._watchpoints[wd])

            # It's a file and we notify it.
            if f.isfile():
                iwp._notify(f, IN_CREATE | IN_CLOSE_WRITE)

    def watch(
        self, path, mask=IN_WATCH_MASK, autoAdd=False, callbacks=None, recursive=False
    ):
        """
        Watch the 'mask' events in given path. Can raise C{INotifyError} when
        there's a problem while adding a directory.

        @param path: The path needing monitoring
        @type path: L{FilePath}

        @param mask: The events that should be watched
        @type mask: L{int}

        @param autoAdd: if True automatically add newly created
                        subdirectories
        @type autoAdd: L{bool}

        @param callbacks: A list of callbacks that should be called
                          when an event happens in the given path.
                          The callback should accept 3 arguments:
                          (ignored, filepath, mask)
        @type callbacks: L{list} of callables

        @param recursive: Also add all the subdirectories in this path
        @type recursive: L{bool}
        """
        if recursive:
            # This behavior is needed to be compatible with the windows
            # interface for filesystem changes:
            # http://msdn.microsoft.com/en-us/library/aa365465(VS.85).aspx
            # ReadDirectoryChangesW can do bWatchSubtree so it doesn't
            # make sense to implement this at a higher abstraction
            # level when other platforms support it already
            for child in path.walk():
                if child.isdir():
                    self.watch(child, mask, autoAdd, callbacks, recursive=False)
        else:
            wd = self._isWatched(path)
            if wd:
                return wd

            mask = mask | IN_DELETE_SELF  # need this to remove the watch

            return self._addWatch(path, mask, autoAdd, callbacks)

    def ignore(self, path):
        """
        Remove the watch point monitoring the given path

        @param path: The path that should be ignored
        @type path: L{FilePath}
        """
        path = path.asBytesMode()
        wd = self._isWatched(path)
        if wd is None:
            raise KeyError("%r is not watched" % (path,))
        else:
            self._rmWatch(wd)

    def _isWatched(self, path):
        """
        Helper function that checks if the path is already monitored
        and returns its watchdescriptor if so or None otherwise.

        @param path: The path that should be checked
        @type path: L{FilePath}
        """
        path = path.asBytesMode()
        return self._watchpaths.get(path, None)


INotifyError = _inotify.INotifyError


__all__ = [
    "INotify",
    "humanReadableMask",
    "IN_WATCH_MASK",
    "IN_ACCESS",
    "IN_MODIFY",
    "IN_ATTRIB",
    "IN_CLOSE_NOWRITE",
    "IN_CLOSE_WRITE",
    "IN_OPEN",
    "IN_MOVED_FROM",
    "IN_MOVED_TO",
    "IN_CREATE",
    "IN_DELETE",
    "IN_DELETE_SELF",
    "IN_MOVE_SELF",
    "IN_UNMOUNT",
    "IN_Q_OVERFLOW",
    "IN_IGNORED",
    "IN_ONLYDIR",
    "IN_DONT_FOLLOW",
    "IN_MASK_ADD",
    "IN_ISDIR",
    "IN_ONESHOT",
    "IN_CLOSE",
    "IN_MOVED",
    "IN_CHANGED",
]<|MERGE_RESOLUTION|>--- conflicted
+++ resolved
@@ -123,10 +123,6 @@
     return s
 
 
-<<<<<<< HEAD
-
-=======
->>>>>>> 1dd5e23f
 class _Watch:
     """
     Watch object that represents a Watch point in the filesystem. The
@@ -157,10 +153,6 @@
             callback(self, filepath, events)
 
 
-<<<<<<< HEAD
-
-=======
->>>>>>> 1dd5e23f
 class INotify(FileDescriptor):
     """
     The INotify file descriptor, it basically does everything related
