--- conflicted
+++ resolved
@@ -15,13 +15,6 @@
 
 if platformType == "win32":
     from twisted.scripts._twistw import (
-<<<<<<< HEAD
-        ServerOptions,  WindowsApplicationRunner as _SomeApplicationRunner)
-else:
-    from twisted.scripts._twistd_unix import (  # type: ignore[misc]
-        ServerOptions, UnixApplicationRunner as _SomeApplicationRunner)
-
-=======
         ServerOptions,
         WindowsApplicationRunner as _SomeApplicationRunner,
     )
@@ -30,7 +23,6 @@
         ServerOptions,
         UnixApplicationRunner as _SomeApplicationRunner,
     )
->>>>>>> 1dd5e23f
 
 
 def runApp(config):
