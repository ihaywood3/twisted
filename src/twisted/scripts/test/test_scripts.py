--- conflicted
+++ resolved
@@ -47,10 +47,6 @@
     return stdout
 
 
-<<<<<<< HEAD
-
-=======
->>>>>>> 1dd5e23f
 class ScriptTestsMixin:
     """
     Mixin for L{TestCase} subclasses which defines a helper function for testing
