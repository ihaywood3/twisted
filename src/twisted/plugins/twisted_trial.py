--- conflicted
+++ resolved
@@ -6,10 +6,6 @@
 
 @implementer(IPlugin, IReporter)
 class _Reporter:
-<<<<<<< HEAD
-
-=======
->>>>>>> 1dd5e23f
     def __init__(self, name, module, description, longOpt, shortOpt, klass):
         self.name = name
         self.module = module
@@ -166,176 +162,6 @@
     klass="TimingTextReporter",
 )
 
-<<<<<<< HEAD
-    @property
-    def stream(self):
-        # IReporter.stream
-        pass
-
-
-    @property
-    def tbformat(self):
-        # IReporter.tbformat
-        pass
-
-
-    @property
-    def args(self):
-        # IReporter.args
-        pass
-
-
-    @property
-    def shouldStop(self):
-        # IReporter.shouldStop
-        pass
-
-
-    @property
-    def separator(self):
-        # IReporter.separator
-        pass
-
-
-    @property
-    def testsRun(self):
-        # IReporter.testsRun
-        pass
-
-
-    def addError(self, test, error):
-        # IReporter.addError
-        pass
-
-
-    def addExpectedFailure(self, test, failure, todo=None):
-        # IReporter.addExpectedFailure
-        pass
-
-
-    def addFailure(self, test, failure):
-        # IReporter.addFailure
-        pass
-
-
-    def addSkip(self, test, reason):
-        # IReporter.addSkip
-        pass
-
-
-    def addSuccess(self, test):
-        # IReporter.addSuccess
-        pass
-
-
-    def addUnexpectedSuccess(self, test, todo=None):
-        # IReporter.addUnexpectedSuccess
-        pass
-
-
-    def cleanupErrors(self, errs):
-        # IReporter.cleanupErrors
-        pass
-
-
-    def done(self):
-        # IReporter.done
-        pass
-
-
-    def endSuite(self, name):
-        # IReporter.endSuite
-        pass
-
-
-    def printErrors(self):
-        # IReporter.printErrors
-        pass
-
-
-    def printSummary(self):
-        # IReporter.printSummary
-        pass
-
-
-    def startSuite(self, name):
-        # IReporter.startSuite
-        pass
-
-
-    def startTest(self, method):
-        # IReporter.startTest
-        pass
-
-
-    def stopTest(self, method):
-        # IReporter.stopTest
-        pass
-
-
-    def upDownError(self, userMeth, warn=True, printStatus=True):
-        # IReporter.upDownError
-        pass
-
-
-    def wasSuccessful(self):
-        # IReporter.wasSuccessful
-        pass
-
-
-    def write(self, string):
-        # IReporter.write
-        pass
-
-
-    def writeln(self, string):
-        # IReporter.writeln
-        pass
-
-
-
-Tree = _Reporter("Tree Reporter",
-                 "twisted.trial.reporter",
-                 description="verbose color output (default reporter)",
-                 longOpt="verbose",
-                 shortOpt="v",
-                 klass="TreeReporter")
-
-BlackAndWhite = _Reporter("Black-And-White Reporter",
-                          "twisted.trial.reporter",
-                          description="Colorless verbose output",
-                          longOpt="bwverbose",
-                          shortOpt="o",
-                          klass="VerboseTextReporter")
-
-Minimal = _Reporter("Minimal Reporter",
-                    "twisted.trial.reporter",
-                    description="minimal summary output",
-                    longOpt="summary",
-                    shortOpt="s",
-                    klass="MinimalReporter")
-
-Classic = _Reporter("Classic Reporter",
-                    "twisted.trial.reporter",
-                    description="terse text output",
-                    longOpt="text",
-                    shortOpt="t",
-                    klass="TextReporter")
-
-Timing = _Reporter("Timing Reporter",
-                   "twisted.trial.reporter",
-                   description="Timing output",
-                   longOpt="timing",
-                   shortOpt=None,
-                   klass="TimingTextReporter")
-
-Subunit = _Reporter("Subunit Reporter",
-                    "twisted.trial.reporter",
-                    description="subunit output",
-                    longOpt="subunit",
-                    shortOpt=None,
-                    klass="SubunitReporter")
-=======
 Subunit = _Reporter(
     "Subunit Reporter",
     "twisted.trial.reporter",
@@ -343,5 +169,4 @@
     longOpt="subunit",
     shortOpt=None,
     klass="SubunitReporter",
-)
->>>>>>> 1dd5e23f
+)