# Copyright (c) Twisted Matrix Laboratories.
# See LICENSE for details.

"""
This module contains the implementation of the TCP forwarding, which allows
clients and servers to forward arbitrary TCP data across the connection.

Maintainer: Paul Swartz
"""


import struct

from twisted.internet import protocol, reactor
from twisted.internet.endpoints import HostnameEndpoint, connectProtocol
<<<<<<< HEAD
from twisted.python.compat import unicode
=======
>>>>>>> 1dd5e23f

from twisted.conch.ssh import common, channel


<<<<<<< HEAD

=======
>>>>>>> 1dd5e23f
class SSHListenForwardingFactory(protocol.Factory):
    def __init__(self, connection, hostport, klass):
        self.conn = connection
        self.hostport = hostport  # tuple
        self.klass = klass

    def buildProtocol(self, addr):
        channel = self.klass(conn=self.conn)
        client = SSHForwardingClient(channel)
        channel.client = client
        addrTuple = (addr.host, addr.port)
        channelOpenData = packOpen_direct_tcpip(self.hostport, addrTuple)
        self.conn.openChannel(channel, channelOpenData)
        return client

<<<<<<< HEAD


class SSHListenForwardingChannel(channel.SSHChannel):
=======
>>>>>>> 1dd5e23f

class SSHListenForwardingChannel(channel.SSHChannel):
    def channelOpen(self, specificData):
<<<<<<< HEAD
        self._log.info('opened forwarding channel {id}', id=self.id)
=======
        self._log.info("opened forwarding channel {id}", id=self.id)
>>>>>>> 1dd5e23f
        if len(self.client.buf) > 1:
            b = self.client.buf[1:]
            self.write(b)
        self.client.buf = b""

    def openFailed(self, reason):
        self.closed()

    def dataReceived(self, data):
        self.client.transport.write(data)

    def eofReceived(self):
        self.client.transport.loseConnection()

    def closed(self):
<<<<<<< HEAD
        if hasattr(self, 'client'):
            self._log.info('closing local forwarding channel {id}', id=self.id)
=======
        if hasattr(self, "client"):
            self._log.info("closing local forwarding channel {id}", id=self.id)
>>>>>>> 1dd5e23f
            self.client.transport.loseConnection()
            del self.client


class SSHListenClientForwardingChannel(SSHListenForwardingChannel):

    name = b"direct-tcpip"


class SSHListenServerForwardingChannel(SSHListenForwardingChannel):

    name = b"forwarded-tcpip"


class SSHConnectForwardingChannel(channel.SSHChannel):
    """
    Channel used for handling server side forwarding request.
    It acts as a client for the remote forwarding destination.

    @ivar hostport: C{(host, port)} requested by client as forwarding
        destination.
    @type hostport: L{tuple} or a C{sequence}

    @ivar client: Protocol connected to the forwarding destination.
    @type client: L{protocol.Protocol}

    @ivar clientBuf: Data received while forwarding channel is not yet
        connected.
    @type clientBuf: L{bytes}

    @var  _reactor: Reactor used for TCP connections.
    @type _reactor: A reactor.

    @ivar _channelOpenDeferred: Deferred used in testing to check the
        result of C{channelOpen}.
    @type _channelOpenDeferred: L{twisted.internet.defer.Deferred}
    """

    _reactor = reactor

    def __init__(self, hostport, *args, **kw):
        channel.SSHChannel.__init__(self, *args, **kw)
        self.hostport = hostport
        self.client = None
        self.clientBuf = b""

    def channelOpen(self, specificData):
        """
        See: L{channel.SSHChannel}
        """
<<<<<<< HEAD
        self._log.info("connecting to {host}:{port}",
                       host=self.hostport[0], port=self.hostport[1])
        ep = HostnameEndpoint(
            self._reactor, self.hostport[0], self.hostport[1])
=======
        self._log.info(
            "connecting to {host}:{port}", host=self.hostport[0], port=self.hostport[1]
        )
        ep = HostnameEndpoint(self._reactor, self.hostport[0], self.hostport[1])
>>>>>>> 1dd5e23f
        d = connectProtocol(ep, SSHForwardingClient(self))
        d.addCallbacks(self._setClient, self._close)
        self._channelOpenDeferred = d

    def _setClient(self, client):
        """
        Called when the connection was established to the forwarding
        destination.

        @param client: Client protocol connected to the forwarding destination.
        @type  client: L{protocol.Protocol}
        """
        self.client = client
<<<<<<< HEAD
        self._log.info("connected to {host}:{port}",
                       host=self.hostport[0], port=self.hostport[1])
=======
        self._log.info(
            "connected to {host}:{port}", host=self.hostport[0], port=self.hostport[1]
        )
>>>>>>> 1dd5e23f
        if self.clientBuf:
            self.client.transport.write(self.clientBuf)
            self.clientBuf = None
        if self.client.buf[1:]:
            self.write(self.client.buf[1:])
        self.client.buf = b""

    def _close(self, reason):
        """
        Called when failed to connect to the forwarding destination.

        @param reason: Reason why connection failed.
        @type  reason: L{twisted.python.failure.Failure}
        """
<<<<<<< HEAD
        self._log.error("failed to connect to {host}:{port}: {reason}",
                        host=self.hostport[0], port=self.hostport[1],
                        reason=reason)
=======
        self._log.error(
            "failed to connect to {host}:{port}: {reason}",
            host=self.hostport[0],
            port=self.hostport[1],
            reason=reason,
        )
>>>>>>> 1dd5e23f
        self.loseConnection()

    def dataReceived(self, data):
        """
        See: L{channel.SSHChannel}
        """
        if self.client:
            self.client.transport.write(data)
        else:
            self.clientBuf += data

    def closed(self):
        """
        See: L{channel.SSHChannel}
        """
        if self.client:
<<<<<<< HEAD
            self._log.info('closed remote forwarding channel {id}', id=self.id)
=======
            self._log.info("closed remote forwarding channel {id}", id=self.id)
>>>>>>> 1dd5e23f
            if self.client.channel:
                self.loseConnection()
            self.client.transport.loseConnection()
            del self.client


def openConnectForwardingClient(remoteWindow, remoteMaxPacket, data, avatar):
    remoteHP, origHP = unpackOpen_direct_tcpip(data)
<<<<<<< HEAD
    return SSHConnectForwardingChannel(remoteHP,
                                       remoteWindow=remoteWindow,
                                       remoteMaxPacket=remoteMaxPacket,
                                       avatar=avatar)
=======
    return SSHConnectForwardingChannel(
        remoteHP,
        remoteWindow=remoteWindow,
        remoteMaxPacket=remoteMaxPacket,
        avatar=avatar,
    )
>>>>>>> 1dd5e23f


class SSHForwardingClient(protocol.Protocol):
    def __init__(self, channel):
        self.channel = channel
        self.buf = b"\000"

    def dataReceived(self, data):
        if self.buf:
            self.buf += data
        else:
            self.channel.write(data)

    def connectionLost(self, reason):
        if self.channel:
            self.channel.loseConnection()
            self.channel = None


def packOpen_direct_tcpip(destination, source):
    """
    Pack the data suitable for sending in a CHANNEL_OPEN packet.

    @type destination: L{tuple}
    @param destination: A tuple of the (host, port) of the destination host.

    @type source: L{tuple}
    @param source: A tuple of the (host, port) of the source host.
    """
    (connHost, connPort) = destination
    (origHost, origPort) = source
    if isinstance(connHost, str):
        connHost = connHost.encode("utf-8")
    if isinstance(origHost, str):
        origHost = origHost.encode("utf-8")
    conn = common.NS(connHost) + struct.pack(">L", connPort)
    orig = common.NS(origHost) + struct.pack(">L", origPort)
    return conn + orig


packOpen_forwarded_tcpip = packOpen_direct_tcpip


def unpackOpen_direct_tcpip(data):
    """Unpack the data to a usable format."""
    connHost, rest = common.getNS(data)
    if isinstance(connHost, bytes):
        connHost = connHost.decode("utf-8")
    connPort = int(struct.unpack(">L", rest[:4])[0])
    origHost, rest = common.getNS(rest[4:])
    if isinstance(origHost, bytes):
        origHost = origHost.decode("utf-8")
    origPort = int(struct.unpack(">L", rest[:4])[0])
    return (connHost, connPort), (origHost, origPort)


unpackOpen_forwarded_tcpip = unpackOpen_direct_tcpip


def packGlobal_tcpip_forward(peer):
    """
    Pack the data for tcpip forwarding.

    @param peer: A tuple of the (host, port) .
    @type peer: L{tuple}
    """
    (host, port) = peer
    return common.NS(host) + struct.pack(">L", port)


def unpackGlobal_tcpip_forward(data):
    host, rest = common.getNS(data)
    if isinstance(host, bytes):
        host = host.decode("utf-8")
    port = int(struct.unpack(">L", rest[:4])[0])
    return host, port


"""This is how the data -> eof -> close stuff /should/ work.

debug3: channel 1: waiting for connection
debug1: channel 1: connected
debug1: channel 1: read<=0 rfd 7 len 0
debug1: channel 1: read failed
debug1: channel 1: close_read
debug1: channel 1: input open -> drain
debug1: channel 1: ibuf empty
debug1: channel 1: send eof
debug1: channel 1: input drain -> closed
debug1: channel 1: rcvd eof
debug1: channel 1: output open -> drain
debug1: channel 1: obuf empty
debug1: channel 1: close_write
debug1: channel 1: output drain -> closed
debug1: channel 1: rcvd close
debug3: channel 1: will not send data after close
debug1: channel 1: send close
debug1: channel 1: is dead
"""<|MERGE_RESOLUTION|>--- conflicted
+++ resolved
@@ -13,18 +13,10 @@
 
 from twisted.internet import protocol, reactor
 from twisted.internet.endpoints import HostnameEndpoint, connectProtocol
-<<<<<<< HEAD
-from twisted.python.compat import unicode
-=======
->>>>>>> 1dd5e23f
 
 from twisted.conch.ssh import common, channel
 
 
-<<<<<<< HEAD
-
-=======
->>>>>>> 1dd5e23f
 class SSHListenForwardingFactory(protocol.Factory):
     def __init__(self, connection, hostport, klass):
         self.conn = connection
@@ -40,20 +32,10 @@
         self.conn.openChannel(channel, channelOpenData)
         return client
 
-<<<<<<< HEAD
-
-
-class SSHListenForwardingChannel(channel.SSHChannel):
-=======
->>>>>>> 1dd5e23f
 
 class SSHListenForwardingChannel(channel.SSHChannel):
     def channelOpen(self, specificData):
-<<<<<<< HEAD
-        self._log.info('opened forwarding channel {id}', id=self.id)
-=======
         self._log.info("opened forwarding channel {id}", id=self.id)
->>>>>>> 1dd5e23f
         if len(self.client.buf) > 1:
             b = self.client.buf[1:]
             self.write(b)
@@ -69,13 +51,8 @@
         self.client.transport.loseConnection()
 
     def closed(self):
-<<<<<<< HEAD
-        if hasattr(self, 'client'):
-            self._log.info('closing local forwarding channel {id}', id=self.id)
-=======
         if hasattr(self, "client"):
             self._log.info("closing local forwarding channel {id}", id=self.id)
->>>>>>> 1dd5e23f
             self.client.transport.loseConnection()
             del self.client
 
@@ -126,17 +103,10 @@
         """
         See: L{channel.SSHChannel}
         """
-<<<<<<< HEAD
-        self._log.info("connecting to {host}:{port}",
-                       host=self.hostport[0], port=self.hostport[1])
-        ep = HostnameEndpoint(
-            self._reactor, self.hostport[0], self.hostport[1])
-=======
         self._log.info(
             "connecting to {host}:{port}", host=self.hostport[0], port=self.hostport[1]
         )
         ep = HostnameEndpoint(self._reactor, self.hostport[0], self.hostport[1])
->>>>>>> 1dd5e23f
         d = connectProtocol(ep, SSHForwardingClient(self))
         d.addCallbacks(self._setClient, self._close)
         self._channelOpenDeferred = d
@@ -150,14 +120,9 @@
         @type  client: L{protocol.Protocol}
         """
         self.client = client
-<<<<<<< HEAD
-        self._log.info("connected to {host}:{port}",
-                       host=self.hostport[0], port=self.hostport[1])
-=======
         self._log.info(
             "connected to {host}:{port}", host=self.hostport[0], port=self.hostport[1]
         )
->>>>>>> 1dd5e23f
         if self.clientBuf:
             self.client.transport.write(self.clientBuf)
             self.clientBuf = None
@@ -172,18 +137,12 @@
         @param reason: Reason why connection failed.
         @type  reason: L{twisted.python.failure.Failure}
         """
-<<<<<<< HEAD
-        self._log.error("failed to connect to {host}:{port}: {reason}",
-                        host=self.hostport[0], port=self.hostport[1],
-                        reason=reason)
-=======
         self._log.error(
             "failed to connect to {host}:{port}: {reason}",
             host=self.hostport[0],
             port=self.hostport[1],
             reason=reason,
         )
->>>>>>> 1dd5e23f
         self.loseConnection()
 
     def dataReceived(self, data):
@@ -200,11 +159,7 @@
         See: L{channel.SSHChannel}
         """
         if self.client:
-<<<<<<< HEAD
-            self._log.info('closed remote forwarding channel {id}', id=self.id)
-=======
             self._log.info("closed remote forwarding channel {id}", id=self.id)
->>>>>>> 1dd5e23f
             if self.client.channel:
                 self.loseConnection()
             self.client.transport.loseConnection()
@@ -213,19 +168,12 @@
 
 def openConnectForwardingClient(remoteWindow, remoteMaxPacket, data, avatar):
     remoteHP, origHP = unpackOpen_direct_tcpip(data)
-<<<<<<< HEAD
-    return SSHConnectForwardingChannel(remoteHP,
-                                       remoteWindow=remoteWindow,
-                                       remoteMaxPacket=remoteMaxPacket,
-                                       avatar=avatar)
-=======
     return SSHConnectForwardingChannel(
         remoteHP,
         remoteWindow=remoteWindow,
         remoteMaxPacket=remoteMaxPacket,
         avatar=avatar,
     )
->>>>>>> 1dd5e23f
 
 
 class SSHForwardingClient(protocol.Protocol):
