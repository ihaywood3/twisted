# -*- test-case-name: twisted.conch.test.test_session -*-
# Copyright (c) Twisted Matrix Laboratories.
# See LICENSE for details.

"""
This module contains the implementation of SSHSession, which (by default)
allows access to a shell and a python interpreter over SSH.

Maintainer: Paul Swartz
"""


import struct
import signal
import sys
import os

from zope.interface import implementer

from twisted.internet import interfaces, protocol
from twisted.logger import Logger
from twisted.python.compat import networkString
from twisted.conch.interfaces import (
    EnvironmentVariableNotPermitted,
    ISession,
    ISessionSetEnv,
)
from twisted.conch.ssh import common, channel, connection


log = Logger()


class SSHSession(channel.SSHChannel):
    """
    A generalized implementation of an SSH session.

    See RFC 4254, section 6.

    The precise implementation of the various operations that the remote end
    can send is left up to the avatar, usually via an adapter to an
    interface such as L{ISession}.

    @ivar buf: a buffer for data received before making a connection to a
        client.
    @type buf: L{bytes}
    @ivar client: a protocol for communication with a shell, an application
        program, or a subsystem (see RFC 4254, section 6.5).
    @type client: L{SSHSessionProcessProtocol}
    @ivar session: an object providing concrete implementations of session
        operations.
    @type session: L{ISession}
    @ivar _sessionSetEnv: an object providing a concrete implementation of
        the C{setEnv} session operation.
    @type _sessionSetEnv: L{ISessionSetEnv}
    """

    name = b"session"

    def __init__(self, *args, **kw):
        channel.SSHChannel.__init__(self, *args, **kw)
        self.buf = b""
        self.client = None
        self.session = None
        self._sessionSetEnv = None

    def request_subsystem(self, data):
        subsystem, ignored = common.getNS(data)
        log.info('Asking for subsystem "{subsystem}"', subsystem=subsystem)
        client = self.avatar.lookupSubsystem(subsystem, data)
        if client:
            pp = SSHSessionProcessProtocol(self)
            proto = wrapProcessProtocol(pp)
            client.makeConnection(proto)
            pp.makeConnection(wrapProtocol(client))
            self.client = pp
            return 1
        else:
            log.error("Failed to get subsystem")
            return 0

    def request_shell(self, data):
        log.info("Getting shell")
        if not self.session:
            self.session = ISession(self.avatar)
        try:
            pp = SSHSessionProcessProtocol(self)
            self.session.openShell(pp)
        except Exception:
            log.failure("Error getting shell")
            return 0
        else:
            self.client = pp
            return 1

    def request_exec(self, data):
        if not self.session:
            self.session = ISession(self.avatar)
        f, data = common.getNS(data)
        log.info('Executing command "{f}"', f=f)
        try:
            pp = SSHSessionProcessProtocol(self)
            self.session.execCommand(pp, f)
        except Exception:
            log.failure('Error executing command "{f}"', f=f)
            return 0
        else:
            self.client = pp
            return 1

    def request_pty_req(self, data):
        if not self.session:
            self.session = ISession(self.avatar)
        term, windowSize, modes = parseRequest_pty_req(data)
        log.info(
            "Handling pty request: {term!r} {windowSize!r}",
            term=term,
            windowSize=windowSize,
        )
        try:
            self.session.getPty(term, windowSize, modes)
        except Exception:
            log.failure("Error handling pty request")
            return 0
        else:
            return 1

    def request_env(self, data):
        """
        Process a request to pass an environment variable.

        @param data: The environment variable name and value, each encoded
            as an SSH protocol string and concatenated.
        @type data: L{bytes}
        @return: A true value if the request to pass this environment
            variable was accepted, otherwise a false value.
        """
        if not self._sessionSetEnv:
            self._sessionSetEnv = ISessionSetEnv(self.avatar, None)
            if self._sessionSetEnv is None:
                log.info(
                    "Can't handle setting environment variables for "
                    "SSH avatar {avatar}",
                    avatar=self.avatar,
                )
                return 0
        name, value, data = common.getNS(data, 2)
        try:
            self._sessionSetEnv.setEnv(name, value)
        except EnvironmentVariableNotPermitted:
            return 0
        except Exception:
            log.failure("Error setting environment variable {name}", name=name)
            return 0
        else:
            return 1

    def request_window_change(self, data):
        if not self.session:
            self.session = ISession(self.avatar)
        winSize = parseRequest_window_change(data)
        try:
            self.session.windowChanged(winSize)
        except Exception:
            log.failure("Error changing window size")
            return 0
        else:
            return 1

    def dataReceived(self, data):
        if not self.client:
            # self.conn.sendClose(self)
            self.buf += data
            return
        self.client.transport.write(data)

    def extReceived(self, dataType, data):
        if dataType == connection.EXTENDED_DATA_STDERR:
            if self.client and hasattr(self.client.transport, "writeErr"):
                self.client.transport.writeErr(data)
        else:
            log.warn("Weird extended data: {dataType}", dataType=dataType)

    def eofReceived(self):
        if self.session:
            self.session.eofReceived()
        elif self.client:
            self.conn.sendClose(self)

    def closed(self):
        if self.session:
            self.session.closed()
        elif self.client:
            self.client.transport.loseConnection()

    # def closeReceived(self):
    #    self.loseConnection() # don't know what to do with this

    def loseConnection(self):
        if self.client:
            self.client.transport.loseConnection()
        channel.SSHChannel.loseConnection(self)


class _ProtocolWrapper(protocol.ProcessProtocol):
    """
    This class wraps a L{Protocol} instance in a L{ProcessProtocol} instance.
    """

    def __init__(self, proto):
        self.proto = proto

    def connectionMade(self):
        self.proto.connectionMade()

    def outReceived(self, data):
        self.proto.dataReceived(data)

    def processEnded(self, reason):
        self.proto.connectionLost(reason)


class _DummyTransport:
    def __init__(self, proto):
        self.proto = proto

    def dataReceived(self, data):
        self.proto.transport.write(data)

    def write(self, data):
        self.proto.dataReceived(data)

    def writeSequence(self, seq):
        self.write(b"".join(seq))

    def loseConnection(self):
        self.proto.connectionLost(protocol.connectionDone)


def wrapProcessProtocol(inst):
    if isinstance(inst, protocol.Protocol):
        return _ProtocolWrapper(inst)
    else:
        return inst


def wrapProtocol(proto):
    return _DummyTransport(proto)


# SUPPORTED_SIGNALS is a list of signals that every session channel is supposed
# to accept.  See RFC 4254
SUPPORTED_SIGNALS = [
    "ABRT",
    "ALRM",
    "FPE",
    "HUP",
    "ILL",
    "INT",
    "KILL",
    "PIPE",
    "QUIT",
    "SEGV",
    "TERM",
    "USR1",
    "USR2",
]


@implementer(interfaces.ITransport)
class SSHSessionProcessProtocol(protocol.ProcessProtocol):
    """I am both an L{IProcessProtocol} and an L{ITransport}.

    I am a transport to the remote endpoint and a process protocol to the
    local subsystem.
    """

    # once initialized, a dictionary mapping signal values to strings
    # that follow RFC 4254.
    _signalValuesToNames = None

    def __init__(self, session):
        self.session = session
        self.lostOutOrErrFlag = False

    def connectionMade(self):
        if self.session.buf:
            self.transport.write(self.session.buf)
            self.session.buf = None

    def outReceived(self, data):
        self.session.write(data)

    def errReceived(self, err):
        self.session.writeExtended(connection.EXTENDED_DATA_STDERR, err)

    def outConnectionLost(self):
        """
        EOF should only be sent when both STDOUT and STDERR have been closed.
        """
        if self.lostOutOrErrFlag:
            self.session.conn.sendEOF(self.session)
        else:
            self.lostOutOrErrFlag = True

    def errConnectionLost(self):
        """
        See outConnectionLost().
        """
        self.outConnectionLost()

    def connectionLost(self, reason=None):
        self.session.loseConnection()

    def _getSignalName(self, signum):
        """
        Get a signal name given a signal number.
        """
        if self._signalValuesToNames is None:
            self._signalValuesToNames = {}
            # make sure that the POSIX ones are the defaults
            for signame in SUPPORTED_SIGNALS:
                signame = "SIG" + signame
                sigvalue = getattr(signal, signame, None)
                if sigvalue is not None:
                    self._signalValuesToNames[sigvalue] = signame
            for k, v in signal.__dict__.items():
                # Check for platform specific signals, ignoring Python specific
                # SIG_DFL and SIG_IGN
                if k.startswith("SIG") and not k.startswith("SIG_"):
                    if v not in self._signalValuesToNames:
                        self._signalValuesToNames[v] = k + "@" + sys.platform
        return self._signalValuesToNames[signum]

    def processEnded(self, reason=None):
        """
        When we are told the process ended, try to notify the other side about
        how the process ended using the exit-signal or exit-status requests.
        Also, close the channel.
        """
        if reason is not None:
            err = reason.value
            if err.signal is not None:
                signame = self._getSignalName(err.signal)
<<<<<<< HEAD
                if (getattr(os, 'WCOREDUMP', None) is not None and
                        os.WCOREDUMP(err.status)):
                    log.info(
                        'exitSignal: {signame} (core dumped)', signame=signame)
                    coreDumped = True
                else:
                    log.info('exitSignal: {}', signame=signame)
                    coreDumped = False
                self.session.conn.sendRequest(
                    self.session, b'exit-signal',
                    common.NS(networkString(signame[3:])) +
                    (b'\1' if coreDumped else b'\0') +
                    common.NS(b'') + common.NS(b''))
=======
                if getattr(os, "WCOREDUMP", None) is not None and os.WCOREDUMP(
                    err.status
                ):
                    log.info("exitSignal: {signame} (core dumped)", signame=signame)
                    coreDumped = True
                else:
                    log.info("exitSignal: {}", signame=signame)
                    coreDumped = False
                self.session.conn.sendRequest(
                    self.session,
                    b"exit-signal",
                    common.NS(networkString(signame[3:]))
                    + (b"\1" if coreDumped else b"\0")
                    + common.NS(b"")
                    + common.NS(b""),
                )
>>>>>>> 1dd5e23f
            elif err.exitCode is not None:
                log.info("exitCode: {exitCode!r}", exitCode=err.exitCode)
                self.session.conn.sendRequest(
                    self.session, b"exit-status", struct.pack(">L", err.exitCode)
                )
        self.session.loseConnection()

    def getHost(self):
        """
        Return the host from my session's transport.
        """
        return self.session.conn.transport.getHost()

    def getPeer(self):
        """
        Return the peer from my session's transport.
        """
        return self.session.conn.transport.getPeer()

    def write(self, data):
        self.session.write(data)

    def writeSequence(self, seq):
        self.session.write(b"".join(seq))

    def loseConnection(self):
        self.session.loseConnection()


class SSHSessionClient(protocol.Protocol):
    def dataReceived(self, data):
        if self.transport:
            self.transport.write(data)


# methods factored out to make live easier on server writers
def parseRequest_pty_req(data):
    """Parse the data from a pty-req request into usable data.

    @returns: a tuple of (terminal type, (rows, cols, xpixel, ypixel), modes)
    """
    term, rest = common.getNS(data)
    cols, rows, xpixel, ypixel = struct.unpack(">4L", rest[:16])
    modes, ignored = common.getNS(rest[16:])
    winSize = (rows, cols, xpixel, ypixel)
    modes = [
        (ord(modes[i : i + 1]), struct.unpack(">L", modes[i + 1 : i + 5])[0])
        for i in range(0, len(modes) - 1, 5)
    ]
    return term, winSize, modes


def packRequest_pty_req(term, geometry, modes):
    """
    Pack a pty-req request so that it is suitable for sending.

    NOTE: modes must be packed before being sent here.

    @type geometry: L{tuple}
    @param geometry: A tuple of (rows, columns, xpixel, ypixel)
    """
    (rows, cols, xpixel, ypixel) = geometry
    termPacked = common.NS(term)
    winSizePacked = struct.pack(">4L", cols, rows, xpixel, ypixel)
    modesPacked = common.NS(modes)  # depend on the client packing modes
    return termPacked + winSizePacked + modesPacked


def parseRequest_window_change(data):
    """Parse the data from a window-change request into usuable data.

    @returns: a tuple of (rows, cols, xpixel, ypixel)
    """
    cols, rows, xpixel, ypixel = struct.unpack(">4L", data)
    return rows, cols, xpixel, ypixel


def packRequest_window_change(geometry):
    """
    Pack a window-change request so that it is suitable for sending.

    @type geometry: L{tuple}
    @param geometry: A tuple of (rows, columns, xpixel, ypixel)
    """
    (rows, cols, xpixel, ypixel) = geometry
    return struct.pack(">4L", cols, rows, xpixel, ypixel)<|MERGE_RESOLUTION|>--- conflicted
+++ resolved
@@ -342,21 +342,6 @@
             err = reason.value
             if err.signal is not None:
                 signame = self._getSignalName(err.signal)
-<<<<<<< HEAD
-                if (getattr(os, 'WCOREDUMP', None) is not None and
-                        os.WCOREDUMP(err.status)):
-                    log.info(
-                        'exitSignal: {signame} (core dumped)', signame=signame)
-                    coreDumped = True
-                else:
-                    log.info('exitSignal: {}', signame=signame)
-                    coreDumped = False
-                self.session.conn.sendRequest(
-                    self.session, b'exit-signal',
-                    common.NS(networkString(signame[3:])) +
-                    (b'\1' if coreDumped else b'\0') +
-                    common.NS(b'') + common.NS(b''))
-=======
                 if getattr(os, "WCOREDUMP", None) is not None and os.WCOREDUMP(
                     err.status
                 ):
@@ -373,7 +358,6 @@
                     + common.NS(b"")
                     + common.NS(b""),
                 )
->>>>>>> 1dd5e23f
             elif err.exitCode is not None:
                 log.info("exitCode: {exitCode!r}", exitCode=err.exitCode)
                 self.session.conn.sendRequest(
