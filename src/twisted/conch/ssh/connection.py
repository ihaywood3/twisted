# -*- test-case-name: twisted.conch.test.test_connection -*-
# Copyright (c) Twisted Matrix Laboratories.
# See LICENSE for details.

"""
This module contains the implementation of the ssh-connection service, which
allows access to the shell and port-forwarding.

Maintainer: Paul Swartz
"""

import string
import struct

import twisted.internet.error
from twisted.conch.ssh import service, common
from twisted.conch import error
from twisted.internet import defer
<<<<<<< HEAD
from twisted.python.compat import nativeString, networkString, long
from twisted.logger import Logger

=======
from twisted.logger import Logger
from twisted.python.compat import nativeString, networkString
>>>>>>> 1dd5e23f


class SSHConnection(service.SSHService):
    """
    An implementation of the 'ssh-connection' service.  It is used to
    multiplex multiple channels over the single SSH connection.

    @ivar localChannelID: the next number to use as a local channel ID.
    @type localChannelID: L{int}
    @ivar channels: a L{dict} mapping a local channel ID to C{SSHChannel}
        subclasses.
    @type channels: L{dict}
    @ivar localToRemoteChannel: a L{dict} mapping a local channel ID to a
        remote channel ID.
    @type localToRemoteChannel: L{dict}
    @ivar channelsToRemoteChannel: a L{dict} mapping a C{SSHChannel} subclass
        to remote channel ID.
    @type channelsToRemoteChannel: L{dict}
    @ivar deferreds: a L{dict} mapping a local channel ID to a C{list} of
        C{Deferreds} for outstanding channel requests.  Also, the 'global'
        key stores the C{list} of pending global request C{Deferred}s.
    """
<<<<<<< HEAD
    name = b'ssh-connection'
    _log = Logger()


    def __init__(self):
        self.localChannelID = 0  # this is the current # to use for channel ID
        # local channel ID -> remote channel ID
        self.localToRemoteChannel = {}
        # local channel ID -> subclass of SSHChannel
        self.channels = {}
        # subclass of SSHChannel -> remote channel ID
        self.channelsToRemoteChannel = {}
        # local channel -> list of deferreds for pending requests
        # or 'global' -> list of deferreds for global requests
        self.deferreds = {"global": []}

        self.transport = None  # gets set later
=======

    name = b"ssh-connection"
    _log = Logger()
>>>>>>> 1dd5e23f

    def __init__(self):
        self.localChannelID = 0  # this is the current # to use for channel ID
        # local channel ID -> remote channel ID
        self.localToRemoteChannel = {}
        # local channel ID -> subclass of SSHChannel
        self.channels = {}
        # subclass of SSHChannel -> remote channel ID
        self.channelsToRemoteChannel = {}
        # local channel -> list of deferreds for pending requests
        # or 'global' -> list of deferreds for global requests
        self.deferreds = {"global": []}

        self.transport = None  # gets set later

    def serviceStarted(self):
        if hasattr(self.transport, "avatar"):
            self.transport.avatar.conn = self

    def serviceStopped(self):
        """
        Called when the connection is stopped.
        """
        # Close any fully open channels
        for channel in list(self.channelsToRemoteChannel.keys()):
            self.channelClosed(channel)
        # Indicate failure to any channels that were in the process of
        # opening but not yet open.
        while self.channels:
            (_, channel) = self.channels.popitem()
            channel.openFailed(twisted.internet.error.ConnectionLost())
        # Errback any unfinished global requests.
        self._cleanupGlobalDeferreds()

    def _cleanupGlobalDeferreds(self):
        """
        All pending requests that have returned a deferred must be errbacked
        when this service is stopped, otherwise they might be left uncalled and
        uncallable.
        """
        for d in self.deferreds["global"]:
            d.errback(error.ConchError("Connection stopped."))
        del self.deferreds["global"][:]

    # packet methods
    def ssh_GLOBAL_REQUEST(self, packet):
        """
        The other side has made a global request.  Payload::
            string  request type
            bool    want reply
            <request specific data>

        This dispatches to self.gotGlobalRequest.
        """
        requestType, rest = common.getNS(packet)
        wantReply, rest = ord(rest[0:1]), rest[1:]
        ret = self.gotGlobalRequest(requestType, rest)
        if wantReply:
            reply = MSG_REQUEST_FAILURE
            data = b""
            if ret:
                reply = MSG_REQUEST_SUCCESS
                if isinstance(ret, (tuple, list)):
                    data = ret[1]
            self.transport.sendPacket(reply, data)

    def ssh_REQUEST_SUCCESS(self, packet):
        """
        Our global request succeeded.  Get the appropriate Deferred and call
        it back with the packet we received.
        """
<<<<<<< HEAD
        self._log.debug('global request success')
        self.deferreds['global'].pop(0).callback(packet)
=======
        self._log.debug("global request success")
        self.deferreds["global"].pop(0).callback(packet)
>>>>>>> 1dd5e23f

    def ssh_REQUEST_FAILURE(self, packet):
        """
        Our global request failed.  Get the appropriate Deferred and errback
        it with the packet we received.
        """
<<<<<<< HEAD
        self._log.debug('global request failure')
        self.deferreds['global'].pop(0).errback(
            error.ConchError('global request failed', packet))
=======
        self._log.debug("global request failure")
        self.deferreds["global"].pop(0).errback(
            error.ConchError("global request failed", packet)
        )
>>>>>>> 1dd5e23f

    def ssh_CHANNEL_OPEN(self, packet):
        """
        The other side wants to get a channel.  Payload::
            string  channel name
            uint32  remote channel number
            uint32  remote window size
            uint32  remote maximum packet size
            <channel specific data>

        We get a channel from self.getChannel(), give it a local channel number
        and notify the other side.  Then notify the channel by calling its
        channelOpen method.
        """
        channelType, rest = common.getNS(packet)
        senderChannel, windowSize, maxPacket = struct.unpack(">3L", rest[:12])
        packet = rest[12:]
        try:
            channel = self.getChannel(channelType, windowSize, maxPacket, packet)
            localChannel = self.localChannelID
            self.localChannelID += 1
            channel.id = localChannel
            self.channels[localChannel] = channel
            self.channelsToRemoteChannel[channel] = senderChannel
            self.localToRemoteChannel[localChannel] = senderChannel
<<<<<<< HEAD
            openConfirmPacket = struct.pack(
                '>4L', senderChannel, localChannel,
                channel.localWindowSize,
                channel.localMaxPacket
            ) + channel.specificData
            self.transport.sendPacket(MSG_CHANNEL_OPEN_CONFIRMATION,
                                      openConfirmPacket)
            channel.channelOpen(packet)
        except Exception as e:
            self._log.failure('channel open failed')
=======
            openConfirmPacket = (
                struct.pack(
                    ">4L",
                    senderChannel,
                    localChannel,
                    channel.localWindowSize,
                    channel.localMaxPacket,
                )
                + channel.specificData
            )
            self.transport.sendPacket(MSG_CHANNEL_OPEN_CONFIRMATION, openConfirmPacket)
            channel.channelOpen(packet)
        except Exception as e:
            self._log.failure("channel open failed")
>>>>>>> 1dd5e23f
            if isinstance(e, error.ConchError):
                textualInfo, reason = e.args
                if isinstance(textualInfo, int):
                    # See #3657 and #3071
                    textualInfo, reason = reason, textualInfo
            else:
                reason = OPEN_CONNECT_FAILED
                textualInfo = "unknown failure"
            self.transport.sendPacket(
                MSG_CHANNEL_OPEN_FAILURE,
                struct.pack(">2L", senderChannel, reason)
                + common.NS(networkString(textualInfo))
                + common.NS(b""),
            )

    def ssh_CHANNEL_OPEN_CONFIRMATION(self, packet):
        """
        The other side accepted our MSG_CHANNEL_OPEN request.  Payload::
            uint32  local channel number
            uint32  remote channel number
            uint32  remote window size
            uint32  remote maximum packet size
            <channel specific data>

        Find the channel using the local channel number and notify its
        channelOpen method.
        """
        (localChannel, remoteChannel, windowSize, maxPacket) = struct.unpack(
            ">4L", packet[:16]
        )
        specificData = packet[16:]
        channel = self.channels[localChannel]
        channel.conn = self
        self.localToRemoteChannel[localChannel] = remoteChannel
        self.channelsToRemoteChannel[channel] = remoteChannel
        channel.remoteWindowLeft = windowSize
        channel.remoteMaxPacket = maxPacket
        channel.channelOpen(specificData)

    def ssh_CHANNEL_OPEN_FAILURE(self, packet):
        """
        The other side did not accept our MSG_CHANNEL_OPEN request.  Payload::
            uint32  local channel number
            uint32  reason code
            string  reason description

        Find the channel using the local channel number and notify it by
        calling its openFailed() method.
        """
        localChannel, reasonCode = struct.unpack(">2L", packet[:8])
        reasonDesc = common.getNS(packet[8:])[0]
        channel = self.channels[localChannel]
        del self.channels[localChannel]
        channel.conn = self
        reason = error.ConchError(reasonDesc, reasonCode)
        channel.openFailed(reason)

    def ssh_CHANNEL_WINDOW_ADJUST(self, packet):
        """
        The other side is adding bytes to its window.  Payload::
            uint32  local channel number
            uint32  bytes to add

        Call the channel's addWindowBytes() method to add new bytes to the
        remote window.
        """
        localChannel, bytesToAdd = struct.unpack(">2L", packet[:8])
        channel = self.channels[localChannel]
        channel.addWindowBytes(bytesToAdd)

    def ssh_CHANNEL_DATA(self, packet):
        """
        The other side is sending us data.  Payload::
            uint32 local channel number
            string data

        Check to make sure the other side hasn't sent too much data (more
        than what's in the window, or more than the maximum packet size).  If
        they have, close the channel.  Otherwise, decrease the available
        window and pass the data to the channel's dataReceived().
        """
        localChannel, dataLength = struct.unpack(">2L", packet[:8])
        channel = self.channels[localChannel]
        # XXX should this move to dataReceived to put client in charge?
<<<<<<< HEAD
        if (dataLength > channel.localWindowLeft or
           dataLength > channel.localMaxPacket):  # more data than we want
            self._log.error('too much data')
=======
        if (
            dataLength > channel.localWindowLeft or dataLength > channel.localMaxPacket
        ):  # more data than we want
            self._log.error("too much data")
>>>>>>> 1dd5e23f
            self.sendClose(channel)
            return
            # packet = packet[:channel.localWindowLeft+4]
        data = common.getNS(packet[4:])[0]
        channel.localWindowLeft -= dataLength
        if channel.localWindowLeft < channel.localWindowSize // 2:
            self.adjustWindow(
<<<<<<< HEAD
                channel,
                channel.localWindowSize - channel.localWindowLeft
=======
                channel, channel.localWindowSize - channel.localWindowLeft
>>>>>>> 1dd5e23f
            )
        channel.dataReceived(data)

    def ssh_CHANNEL_EXTENDED_DATA(self, packet):
        """
        The other side is sending us exteneded data.  Payload::
            uint32  local channel number
            uint32  type code
            string  data

        Check to make sure the other side hasn't sent too much data (more
        than what's in the window, or than the maximum packet size).  If
        they have, close the channel.  Otherwise, decrease the available
        window and pass the data and type code to the channel's
        extReceived().
        """
        localChannel, typeCode, dataLength = struct.unpack(">3L", packet[:12])
        channel = self.channels[localChannel]
<<<<<<< HEAD
        if (dataLength > channel.localWindowLeft or
                dataLength > channel.localMaxPacket):
            self._log.error('too much extdata')
=======
        if dataLength > channel.localWindowLeft or dataLength > channel.localMaxPacket:
            self._log.error("too much extdata")
>>>>>>> 1dd5e23f
            self.sendClose(channel)
            return
        data = common.getNS(packet[8:])[0]
        channel.localWindowLeft -= dataLength
        if channel.localWindowLeft < channel.localWindowSize // 2:
            self.adjustWindow(
<<<<<<< HEAD
                channel,
                channel.localWindowSize - channel.localWindowLeft
=======
                channel, channel.localWindowSize - channel.localWindowLeft
>>>>>>> 1dd5e23f
            )
        channel.extReceived(typeCode, data)

    def ssh_CHANNEL_EOF(self, packet):
        """
        The other side is not sending any more data.  Payload::
            uint32  local channel number

        Notify the channel by calling its eofReceived() method.
        """
        localChannel = struct.unpack(">L", packet[:4])[0]
        channel = self.channels[localChannel]
        channel.eofReceived()

    def ssh_CHANNEL_CLOSE(self, packet):
        """
        The other side is closing its end; it does not want to receive any
        more data.  Payload::
            uint32  local channel number

        Notify the channnel by calling its closeReceived() method.  If
        the channel has also sent a close message, call self.channelClosed().
        """
        localChannel = struct.unpack(">L", packet[:4])[0]
        channel = self.channels[localChannel]
        channel.closeReceived()
        channel.remoteClosed = True
        if channel.localClosed and channel.remoteClosed:
            self.channelClosed(channel)

    def ssh_CHANNEL_REQUEST(self, packet):
        """
        The other side is sending a request to a channel.  Payload::
            uint32  local channel number
            string  request name
            bool    want reply
            <request specific data>

        Pass the message to the channel's requestReceived method.  If the
        other side wants a reply, add callbacks which will send the
        reply.
        """
        localChannel = struct.unpack(">L", packet[:4])[0]
        requestType, rest = common.getNS(packet[4:])
        wantReply = ord(rest[0:1])
        channel = self.channels[localChannel]
        d = defer.maybeDeferred(channel.requestReceived, requestType, rest[1:])
        if wantReply:
            d.addCallback(self._cbChannelRequest, localChannel)
            d.addErrback(self._ebChannelRequest, localChannel)
            return d

    def _cbChannelRequest(self, result, localChannel):
        """
        Called back if the other side wanted a reply to a channel request.  If
        the result is true, send a MSG_CHANNEL_SUCCESS.  Otherwise, raise
        a C{error.ConchError}

        @param result: the value returned from the channel's requestReceived()
            method.  If it's False, the request failed.
        @type result: L{bool}
        @param localChannel: the local channel ID of the channel to which the
            request was made.
        @type localChannel: L{int}
        @raises ConchError: if the result is False.
        """
        if not result:
            raise error.ConchError("failed request")
        self.transport.sendPacket(
            MSG_CHANNEL_SUCCESS,
            struct.pack(">L", self.localToRemoteChannel[localChannel]),
        )

    def _ebChannelRequest(self, result, localChannel):
        """
        Called if the other wisde wanted a reply to the channel requeset and
        the channel request failed.

        @param result: a Failure, but it's not used.
        @param localChannel: the local channel ID of the channel to which the
            request was made.
        @type localChannel: L{int}
        """
        self.transport.sendPacket(
            MSG_CHANNEL_FAILURE,
            struct.pack(">L", self.localToRemoteChannel[localChannel]),
        )

    def ssh_CHANNEL_SUCCESS(self, packet):
        """
        Our channel request to the other side succeeded.  Payload::
            uint32  local channel number

        Get the C{Deferred} out of self.deferreds and call it back.
        """
        localChannel = struct.unpack(">L", packet[:4])[0]
        if self.deferreds.get(localChannel):
            d = self.deferreds[localChannel].pop(0)
<<<<<<< HEAD
            d.callback('')
=======
            d.callback("")
>>>>>>> 1dd5e23f

    def ssh_CHANNEL_FAILURE(self, packet):
        """
        Our channel request to the other side failed.  Payload::
            uint32  local channel number

        Get the C{Deferred} out of self.deferreds and errback it with a
        C{error.ConchError}.
        """
        localChannel = struct.unpack(">L", packet[:4])[0]
        if self.deferreds.get(localChannel):
            d = self.deferreds[localChannel].pop(0)
<<<<<<< HEAD
            d.errback(error.ConchError('channel request failed'))
=======
            d.errback(error.ConchError("channel request failed"))
>>>>>>> 1dd5e23f

    # methods for users of the connection to call

    def sendGlobalRequest(self, request, data, wantReply=0):
        """
        Send a global request for this connection.  Current this is only used
        for remote->local TCP forwarding.

        @type request:      L{bytes}
        @type data:         L{bytes}
        @type wantReply:    L{bool}
        @rtype              C{Deferred}/L{None}
        """
        self.transport.sendPacket(
            MSG_GLOBAL_REQUEST,
            common.NS(request) + (wantReply and b"\xff" or b"\x00") + data,
        )
        if wantReply:
            d = defer.Deferred()
            self.deferreds["global"].append(d)
            return d

    def openChannel(self, channel, extra=b""):
        """
        Open a new channel on this connection.

        @type channel:  subclass of C{SSHChannel}
        @type extra:    L{bytes}
        """
        self._log.info(
<<<<<<< HEAD
            'opening channel {id} with {localWindowSize} {localMaxPacket}',
            id=self.localChannelID,
            localWindowSize=channel.localWindowSize,
            localMaxPacket=channel.localMaxPacket
        )
        self.transport.sendPacket(
            MSG_CHANNEL_OPEN,
            common.NS(channel.name) +
            struct.pack('>3L', self.localChannelID,
                        channel.localWindowSize, channel.localMaxPacket) +
            extra
=======
            "opening channel {id} with {localWindowSize} {localMaxPacket}",
            id=self.localChannelID,
            localWindowSize=channel.localWindowSize,
            localMaxPacket=channel.localMaxPacket,
        )
        self.transport.sendPacket(
            MSG_CHANNEL_OPEN,
            common.NS(channel.name)
            + struct.pack(
                ">3L",
                self.localChannelID,
                channel.localWindowSize,
                channel.localMaxPacket,
            )
            + extra,
>>>>>>> 1dd5e23f
        )
        channel.id = self.localChannelID
        self.channels[self.localChannelID] = channel
        self.localChannelID += 1

    def sendRequest(self, channel, requestType, data, wantReply=0):
        """
        Send a request to a channel.

        @type channel:      subclass of C{SSHChannel}
        @type requestType:  L{bytes}
        @type data:         L{bytes}
        @type wantReply:    L{bool}
        @rtype              C{Deferred}/L{None}
        """
        if channel.localClosed:
            return
<<<<<<< HEAD
        self._log.debug('sending request {requestType}',
                        requestType=requestType)
        self.transport.sendPacket(
            MSG_CHANNEL_REQUEST,
            struct.pack('>L', self.channelsToRemoteChannel[channel]) +
            common.NS(requestType) + (b'\1' if wantReply else b'\0') + data
=======
        self._log.debug("sending request {requestType}", requestType=requestType)
        self.transport.sendPacket(
            MSG_CHANNEL_REQUEST,
            struct.pack(">L", self.channelsToRemoteChannel[channel])
            + common.NS(requestType)
            + (b"\1" if wantReply else b"\0")
            + data,
>>>>>>> 1dd5e23f
        )
        if wantReply:
            d = defer.Deferred()
            self.deferreds.setdefault(channel.id, []).append(d)
            return d

    def adjustWindow(self, channel, bytesToAdd):
        """
        Tell the other side that we will receive more data.  This should not
        normally need to be called as it is managed automatically.

        @type channel:      subclass of L{SSHChannel}
        @type bytesToAdd:   L{int}
        """
        if channel.localClosed:
            return  # we're already closed
<<<<<<< HEAD
        packet = struct.pack(
            '>2L', self.channelsToRemoteChannel[channel], bytesToAdd)
        self.transport.sendPacket(MSG_CHANNEL_WINDOW_ADJUST, packet)
        self._log.debug(
            'adding {bytesToAdd} to {localWindowLeft} in channel {id}',
            bytesToAdd=bytesToAdd,
            localWindowLeft=channel.localWindowLeft,
            id=channel.id
=======
        packet = struct.pack(">2L", self.channelsToRemoteChannel[channel], bytesToAdd)
        self.transport.sendPacket(MSG_CHANNEL_WINDOW_ADJUST, packet)
        self._log.debug(
            "adding {bytesToAdd} to {localWindowLeft} in channel {id}",
            bytesToAdd=bytesToAdd,
            localWindowLeft=channel.localWindowLeft,
            id=channel.id,
>>>>>>> 1dd5e23f
        )
        channel.localWindowLeft += bytesToAdd

    def sendData(self, channel, data):
        """
        Send data to a channel.  This should not normally be used: instead use
        channel.write(data) as it manages the window automatically.

        @type channel:  subclass of L{SSHChannel}
        @type data:     L{bytes}
        """
        if channel.localClosed:
            return  # we're already closed
        self.transport.sendPacket(
            MSG_CHANNEL_DATA,
            struct.pack(">L", self.channelsToRemoteChannel[channel]) + common.NS(data),
        )

    def sendExtendedData(self, channel, dataType, data):
        """
        Send extended data to a channel.  This should not normally be used:
        instead use channel.writeExtendedData(data, dataType) as it manages
        the window automatically.

        @type channel:  subclass of L{SSHChannel}
        @type dataType: L{int}
        @type data:     L{bytes}
        """
        if channel.localClosed:
            return  # we're already closed
        self.transport.sendPacket(
            MSG_CHANNEL_EXTENDED_DATA,
            struct.pack(">2L", self.channelsToRemoteChannel[channel], dataType)
            + common.NS(data),
        )

    def sendEOF(self, channel):
        """
        Send an EOF (End of File) for a channel.

        @type channel:  subclass of L{SSHChannel}
        """
        if channel.localClosed:
            return  # we're already closed
<<<<<<< HEAD
        self._log.debug('sending eof')
        self.transport.sendPacket(MSG_CHANNEL_EOF, struct.pack('>L',
                                  self.channelsToRemoteChannel[channel]))
=======
        self._log.debug("sending eof")
        self.transport.sendPacket(
            MSG_CHANNEL_EOF, struct.pack(">L", self.channelsToRemoteChannel[channel])
        )
>>>>>>> 1dd5e23f

    def sendClose(self, channel):
        """
        Close a channel.

        @type channel:  subclass of L{SSHChannel}
        """
        if channel.localClosed:
            return  # we're already closed
<<<<<<< HEAD
        self._log.info('sending close {id}', id=channel.id)
        self.transport.sendPacket(MSG_CHANNEL_CLOSE, struct.pack('>L',
                                  self.channelsToRemoteChannel[channel]))
=======
        self._log.info("sending close {id}", id=channel.id)
        self.transport.sendPacket(
            MSG_CHANNEL_CLOSE, struct.pack(">L", self.channelsToRemoteChannel[channel])
        )
>>>>>>> 1dd5e23f
        channel.localClosed = True
        if channel.localClosed and channel.remoteClosed:
            self.channelClosed(channel)

    # methods to override
    def getChannel(self, channelType, windowSize, maxPacket, data):
        """
        The other side requested a channel of some sort.
        channelType is the type of channel being requested,
        windowSize is the initial size of the remote window,
        maxPacket is the largest packet we should send,
        data is any other packet data (often nothing).

        We return a subclass of L{SSHChannel}.

        By default, this dispatches to a method 'channel_channelType' with any
        non-alphanumerics in the channelType replace with _'s.  If it cannot
        find a suitable method, it returns an OPEN_UNKNOWN_CHANNEL_TYPE error.
        The method is called with arguments of windowSize, maxPacket, data.

        @type channelType:  L{bytes}
        @type windowSize:   L{int}
        @type maxPacket:    L{int}
        @type data:         L{bytes}
        @rtype:             subclass of L{SSHChannel}/L{tuple}
        """
<<<<<<< HEAD
        self._log.debug('got channel {channelType!r} request',
                        channelType=channelType)
        if hasattr(self.transport, "avatar"):  # this is a server!
            chan = self.transport.avatar.lookupChannel(channelType,
                                                       windowSize,
                                                       maxPacket,
                                                       data)
=======
        self._log.debug("got channel {channelType!r} request", channelType=channelType)
        if hasattr(self.transport, "avatar"):  # this is a server!
            chan = self.transport.avatar.lookupChannel(
                channelType, windowSize, maxPacket, data
            )
>>>>>>> 1dd5e23f
        else:
            channelType = channelType.translate(TRANSLATE_TABLE)
            attr = "channel_%s" % nativeString(channelType)
            f = getattr(self, attr, None)
            if f is not None:
                chan = f(windowSize, maxPacket, data)
            else:
                chan = None
        if chan is None:
            raise error.ConchError("unknown channel", OPEN_UNKNOWN_CHANNEL_TYPE)
        else:
            chan.conn = self
            return chan

    def gotGlobalRequest(self, requestType, data):
        """
        We got a global request.  pretty much, this is just used by the client
        to request that we forward a port from the server to the client.
        Returns either:
            - 1: request accepted
            - 1, <data>: request accepted with request specific data
            - 0: request denied

        By default, this dispatches to a method 'global_requestType' with
        -'s in requestType replaced with _'s.  The found method is passed data.
        If this method cannot be found, this method returns 0.  Otherwise, it
        returns the return value of that method.

        @type requestType:  L{bytes}
        @type data:         L{bytes}
        @rtype:             L{int}/L{tuple}
        """
<<<<<<< HEAD
        self._log.debug('got global {requestType} request',
                        requestType=requestType)
        if hasattr(self.transport, 'avatar'):  # this is a server!
            return self.transport.avatar.gotGlobalRequest(requestType, data)

        requestType = nativeString(requestType.replace(b'-', b'_'))
        f = getattr(self, 'global_%s' % requestType, None)
=======
        self._log.debug("got global {requestType} request", requestType=requestType)
        if hasattr(self.transport, "avatar"):  # this is a server!
            return self.transport.avatar.gotGlobalRequest(requestType, data)

        requestType = nativeString(requestType.replace(b"-", b"_"))
        f = getattr(self, "global_%s" % requestType, None)
>>>>>>> 1dd5e23f
        if not f:
            return 0
        return f(data)

    def channelClosed(self, channel):
        """
        Called when a channel is closed.
        It clears the local state related to the channel, and calls
        channel.closed().
        MAKE SURE YOU CALL THIS METHOD, even if you subclass L{SSHConnection}.
        If you don't, things will break mysteriously.

        @type channel: L{SSHChannel}
        """
        if channel in self.channelsToRemoteChannel:  # actually open
            channel.localClosed = channel.remoteClosed = True
            del self.localToRemoteChannel[channel.id]
            del self.channels[channel.id]
            del self.channelsToRemoteChannel[channel]
            for d in self.deferreds.pop(channel.id, []):
                d.errback(error.ConchError("Channel closed."))
            channel.closed()
<<<<<<< HEAD

=======
>>>>>>> 1dd5e23f


MSG_GLOBAL_REQUEST = 80
MSG_REQUEST_SUCCESS = 81
MSG_REQUEST_FAILURE = 82
MSG_CHANNEL_OPEN = 90
MSG_CHANNEL_OPEN_CONFIRMATION = 91
MSG_CHANNEL_OPEN_FAILURE = 92
MSG_CHANNEL_WINDOW_ADJUST = 93
MSG_CHANNEL_DATA = 94
MSG_CHANNEL_EXTENDED_DATA = 95
MSG_CHANNEL_EOF = 96
MSG_CHANNEL_CLOSE = 97
MSG_CHANNEL_REQUEST = 98
MSG_CHANNEL_SUCCESS = 99
MSG_CHANNEL_FAILURE = 100

OPEN_ADMINISTRATIVELY_PROHIBITED = 1
OPEN_CONNECT_FAILED = 2
OPEN_UNKNOWN_CHANNEL_TYPE = 3
OPEN_RESOURCE_SHORTAGE = 4

EXTENDED_DATA_STDERR = 1

messages = {}
for name, value in locals().copy().items():
    if name[:4] == "MSG_":
        messages[value] = name  # Doesn't handle doubles

alphanums = networkString(string.ascii_letters + string.digits)
<<<<<<< HEAD
TRANSLATE_TABLE = bytes(i if i in alphanums else ord('_') for i in range(256))
=======
TRANSLATE_TABLE = bytes(i if i in alphanums else ord("_") for i in range(256))
>>>>>>> 1dd5e23f
SSHConnection.protocolMessages = messages<|MERGE_RESOLUTION|>--- conflicted
+++ resolved
@@ -16,14 +16,8 @@
 from twisted.conch.ssh import service, common
 from twisted.conch import error
 from twisted.internet import defer
-<<<<<<< HEAD
-from twisted.python.compat import nativeString, networkString, long
-from twisted.logger import Logger
-
-=======
 from twisted.logger import Logger
 from twisted.python.compat import nativeString, networkString
->>>>>>> 1dd5e23f
 
 
 class SSHConnection(service.SSHService):
@@ -46,10 +40,9 @@
         C{Deferreds} for outstanding channel requests.  Also, the 'global'
         key stores the C{list} of pending global request C{Deferred}s.
     """
-<<<<<<< HEAD
-    name = b'ssh-connection'
+
+    name = b"ssh-connection"
     _log = Logger()
-
 
     def __init__(self):
         self.localChannelID = 0  # this is the current # to use for channel ID
@@ -64,25 +57,6 @@
         self.deferreds = {"global": []}
 
         self.transport = None  # gets set later
-=======
-
-    name = b"ssh-connection"
-    _log = Logger()
->>>>>>> 1dd5e23f
-
-    def __init__(self):
-        self.localChannelID = 0  # this is the current # to use for channel ID
-        # local channel ID -> remote channel ID
-        self.localToRemoteChannel = {}
-        # local channel ID -> subclass of SSHChannel
-        self.channels = {}
-        # subclass of SSHChannel -> remote channel ID
-        self.channelsToRemoteChannel = {}
-        # local channel -> list of deferreds for pending requests
-        # or 'global' -> list of deferreds for global requests
-        self.deferreds = {"global": []}
-
-        self.transport = None  # gets set later
 
     def serviceStarted(self):
         if hasattr(self.transport, "avatar"):
@@ -140,29 +114,18 @@
         Our global request succeeded.  Get the appropriate Deferred and call
         it back with the packet we received.
         """
-<<<<<<< HEAD
-        self._log.debug('global request success')
-        self.deferreds['global'].pop(0).callback(packet)
-=======
         self._log.debug("global request success")
         self.deferreds["global"].pop(0).callback(packet)
->>>>>>> 1dd5e23f
 
     def ssh_REQUEST_FAILURE(self, packet):
         """
         Our global request failed.  Get the appropriate Deferred and errback
         it with the packet we received.
         """
-<<<<<<< HEAD
-        self._log.debug('global request failure')
-        self.deferreds['global'].pop(0).errback(
-            error.ConchError('global request failed', packet))
-=======
         self._log.debug("global request failure")
         self.deferreds["global"].pop(0).errback(
             error.ConchError("global request failed", packet)
         )
->>>>>>> 1dd5e23f
 
     def ssh_CHANNEL_OPEN(self, packet):
         """
@@ -188,18 +151,6 @@
             self.channels[localChannel] = channel
             self.channelsToRemoteChannel[channel] = senderChannel
             self.localToRemoteChannel[localChannel] = senderChannel
-<<<<<<< HEAD
-            openConfirmPacket = struct.pack(
-                '>4L', senderChannel, localChannel,
-                channel.localWindowSize,
-                channel.localMaxPacket
-            ) + channel.specificData
-            self.transport.sendPacket(MSG_CHANNEL_OPEN_CONFIRMATION,
-                                      openConfirmPacket)
-            channel.channelOpen(packet)
-        except Exception as e:
-            self._log.failure('channel open failed')
-=======
             openConfirmPacket = (
                 struct.pack(
                     ">4L",
@@ -214,7 +165,6 @@
             channel.channelOpen(packet)
         except Exception as e:
             self._log.failure("channel open failed")
->>>>>>> 1dd5e23f
             if isinstance(e, error.ConchError):
                 textualInfo, reason = e.args
                 if isinstance(textualInfo, int):
@@ -299,16 +249,10 @@
         localChannel, dataLength = struct.unpack(">2L", packet[:8])
         channel = self.channels[localChannel]
         # XXX should this move to dataReceived to put client in charge?
-<<<<<<< HEAD
-        if (dataLength > channel.localWindowLeft or
-           dataLength > channel.localMaxPacket):  # more data than we want
-            self._log.error('too much data')
-=======
         if (
             dataLength > channel.localWindowLeft or dataLength > channel.localMaxPacket
         ):  # more data than we want
             self._log.error("too much data")
->>>>>>> 1dd5e23f
             self.sendClose(channel)
             return
             # packet = packet[:channel.localWindowLeft+4]
@@ -316,12 +260,7 @@
         channel.localWindowLeft -= dataLength
         if channel.localWindowLeft < channel.localWindowSize // 2:
             self.adjustWindow(
-<<<<<<< HEAD
-                channel,
-                channel.localWindowSize - channel.localWindowLeft
-=======
                 channel, channel.localWindowSize - channel.localWindowLeft
->>>>>>> 1dd5e23f
             )
         channel.dataReceived(data)
 
@@ -340,26 +279,15 @@
         """
         localChannel, typeCode, dataLength = struct.unpack(">3L", packet[:12])
         channel = self.channels[localChannel]
-<<<<<<< HEAD
-        if (dataLength > channel.localWindowLeft or
-                dataLength > channel.localMaxPacket):
-            self._log.error('too much extdata')
-=======
         if dataLength > channel.localWindowLeft or dataLength > channel.localMaxPacket:
             self._log.error("too much extdata")
->>>>>>> 1dd5e23f
             self.sendClose(channel)
             return
         data = common.getNS(packet[8:])[0]
         channel.localWindowLeft -= dataLength
         if channel.localWindowLeft < channel.localWindowSize // 2:
             self.adjustWindow(
-<<<<<<< HEAD
-                channel,
-                channel.localWindowSize - channel.localWindowLeft
-=======
                 channel, channel.localWindowSize - channel.localWindowLeft
->>>>>>> 1dd5e23f
             )
         channel.extReceived(typeCode, data)
 
@@ -458,11 +386,7 @@
         localChannel = struct.unpack(">L", packet[:4])[0]
         if self.deferreds.get(localChannel):
             d = self.deferreds[localChannel].pop(0)
-<<<<<<< HEAD
-            d.callback('')
-=======
             d.callback("")
->>>>>>> 1dd5e23f
 
     def ssh_CHANNEL_FAILURE(self, packet):
         """
@@ -475,11 +399,7 @@
         localChannel = struct.unpack(">L", packet[:4])[0]
         if self.deferreds.get(localChannel):
             d = self.deferreds[localChannel].pop(0)
-<<<<<<< HEAD
-            d.errback(error.ConchError('channel request failed'))
-=======
             d.errback(error.ConchError("channel request failed"))
->>>>>>> 1dd5e23f
 
     # methods for users of the connection to call
 
@@ -510,19 +430,6 @@
         @type extra:    L{bytes}
         """
         self._log.info(
-<<<<<<< HEAD
-            'opening channel {id} with {localWindowSize} {localMaxPacket}',
-            id=self.localChannelID,
-            localWindowSize=channel.localWindowSize,
-            localMaxPacket=channel.localMaxPacket
-        )
-        self.transport.sendPacket(
-            MSG_CHANNEL_OPEN,
-            common.NS(channel.name) +
-            struct.pack('>3L', self.localChannelID,
-                        channel.localWindowSize, channel.localMaxPacket) +
-            extra
-=======
             "opening channel {id} with {localWindowSize} {localMaxPacket}",
             id=self.localChannelID,
             localWindowSize=channel.localWindowSize,
@@ -538,7 +445,6 @@
                 channel.localMaxPacket,
             )
             + extra,
->>>>>>> 1dd5e23f
         )
         channel.id = self.localChannelID
         self.channels[self.localChannelID] = channel
@@ -556,14 +462,6 @@
         """
         if channel.localClosed:
             return
-<<<<<<< HEAD
-        self._log.debug('sending request {requestType}',
-                        requestType=requestType)
-        self.transport.sendPacket(
-            MSG_CHANNEL_REQUEST,
-            struct.pack('>L', self.channelsToRemoteChannel[channel]) +
-            common.NS(requestType) + (b'\1' if wantReply else b'\0') + data
-=======
         self._log.debug("sending request {requestType}", requestType=requestType)
         self.transport.sendPacket(
             MSG_CHANNEL_REQUEST,
@@ -571,7 +469,6 @@
             + common.NS(requestType)
             + (b"\1" if wantReply else b"\0")
             + data,
->>>>>>> 1dd5e23f
         )
         if wantReply:
             d = defer.Deferred()
@@ -588,16 +485,6 @@
         """
         if channel.localClosed:
             return  # we're already closed
-<<<<<<< HEAD
-        packet = struct.pack(
-            '>2L', self.channelsToRemoteChannel[channel], bytesToAdd)
-        self.transport.sendPacket(MSG_CHANNEL_WINDOW_ADJUST, packet)
-        self._log.debug(
-            'adding {bytesToAdd} to {localWindowLeft} in channel {id}',
-            bytesToAdd=bytesToAdd,
-            localWindowLeft=channel.localWindowLeft,
-            id=channel.id
-=======
         packet = struct.pack(">2L", self.channelsToRemoteChannel[channel], bytesToAdd)
         self.transport.sendPacket(MSG_CHANNEL_WINDOW_ADJUST, packet)
         self._log.debug(
@@ -605,7 +492,6 @@
             bytesToAdd=bytesToAdd,
             localWindowLeft=channel.localWindowLeft,
             id=channel.id,
->>>>>>> 1dd5e23f
         )
         channel.localWindowLeft += bytesToAdd
 
@@ -650,16 +536,10 @@
         """
         if channel.localClosed:
             return  # we're already closed
-<<<<<<< HEAD
-        self._log.debug('sending eof')
-        self.transport.sendPacket(MSG_CHANNEL_EOF, struct.pack('>L',
-                                  self.channelsToRemoteChannel[channel]))
-=======
         self._log.debug("sending eof")
         self.transport.sendPacket(
             MSG_CHANNEL_EOF, struct.pack(">L", self.channelsToRemoteChannel[channel])
         )
->>>>>>> 1dd5e23f
 
     def sendClose(self, channel):
         """
@@ -669,16 +549,10 @@
         """
         if channel.localClosed:
             return  # we're already closed
-<<<<<<< HEAD
-        self._log.info('sending close {id}', id=channel.id)
-        self.transport.sendPacket(MSG_CHANNEL_CLOSE, struct.pack('>L',
-                                  self.channelsToRemoteChannel[channel]))
-=======
         self._log.info("sending close {id}", id=channel.id)
         self.transport.sendPacket(
             MSG_CHANNEL_CLOSE, struct.pack(">L", self.channelsToRemoteChannel[channel])
         )
->>>>>>> 1dd5e23f
         channel.localClosed = True
         if channel.localClosed and channel.remoteClosed:
             self.channelClosed(channel)
@@ -705,21 +579,11 @@
         @type data:         L{bytes}
         @rtype:             subclass of L{SSHChannel}/L{tuple}
         """
-<<<<<<< HEAD
-        self._log.debug('got channel {channelType!r} request',
-                        channelType=channelType)
-        if hasattr(self.transport, "avatar"):  # this is a server!
-            chan = self.transport.avatar.lookupChannel(channelType,
-                                                       windowSize,
-                                                       maxPacket,
-                                                       data)
-=======
         self._log.debug("got channel {channelType!r} request", channelType=channelType)
         if hasattr(self.transport, "avatar"):  # this is a server!
             chan = self.transport.avatar.lookupChannel(
                 channelType, windowSize, maxPacket, data
             )
->>>>>>> 1dd5e23f
         else:
             channelType = channelType.translate(TRANSLATE_TABLE)
             attr = "channel_%s" % nativeString(channelType)
@@ -752,22 +616,12 @@
         @type data:         L{bytes}
         @rtype:             L{int}/L{tuple}
         """
-<<<<<<< HEAD
-        self._log.debug('got global {requestType} request',
-                        requestType=requestType)
-        if hasattr(self.transport, 'avatar'):  # this is a server!
-            return self.transport.avatar.gotGlobalRequest(requestType, data)
-
-        requestType = nativeString(requestType.replace(b'-', b'_'))
-        f = getattr(self, 'global_%s' % requestType, None)
-=======
         self._log.debug("got global {requestType} request", requestType=requestType)
         if hasattr(self.transport, "avatar"):  # this is a server!
             return self.transport.avatar.gotGlobalRequest(requestType, data)
 
         requestType = nativeString(requestType.replace(b"-", b"_"))
         f = getattr(self, "global_%s" % requestType, None)
->>>>>>> 1dd5e23f
         if not f:
             return 0
         return f(data)
@@ -790,10 +644,6 @@
             for d in self.deferreds.pop(channel.id, []):
                 d.errback(error.ConchError("Channel closed."))
             channel.closed()
-<<<<<<< HEAD
-
-=======
->>>>>>> 1dd5e23f
 
 
 MSG_GLOBAL_REQUEST = 80
@@ -824,9 +674,5 @@
         messages[value] = name  # Doesn't handle doubles
 
 alphanums = networkString(string.ascii_letters + string.digits)
-<<<<<<< HEAD
-TRANSLATE_TABLE = bytes(i if i in alphanums else ord('_') for i in range(256))
-=======
 TRANSLATE_TABLE = bytes(i if i in alphanums else ord("_") for i in range(256))
->>>>>>> 1dd5e23f
 SSHConnection.protocolMessages = messages