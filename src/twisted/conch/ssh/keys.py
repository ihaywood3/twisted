# -*- test-case-name: twisted.conch.test.test_keys -*-
# Copyright (c) Twisted Matrix Laboratories.
# See LICENSE for details.

"""
Handling of RSA, DSA, ECDSA, and Ed25519 keys.
"""


import binascii
import itertools
import struct
import unicodedata
import warnings
from base64 import b64encode, decodebytes, encodebytes
from hashlib import md5, sha256

import bcrypt
from cryptography import utils
from cryptography.exceptions import InvalidSignature
from cryptography.hazmat.backends import default_backend
from cryptography.hazmat.primitives import hashes, serialization
<<<<<<< HEAD
from cryptography.hazmat.primitives.asymmetric import (dsa, ec, ed25519,
                                                       padding, rsa)
from cryptography.hazmat.primitives.ciphers import Cipher, algorithms, modes
from cryptography.hazmat.primitives.serialization import (load_pem_private_key,
                                                          load_ssh_public_key)
=======
from cryptography.hazmat.primitives.asymmetric import dsa, ec, ed25519, padding, rsa
from cryptography.hazmat.primitives.ciphers import Cipher, algorithms, modes
from cryptography.hazmat.primitives.serialization import (
    load_pem_private_key,
    load_ssh_public_key,
)
>>>>>>> 1dd5e23f
from pyasn1.codec.ber import decoder as berDecoder
from pyasn1.codec.ber import encoder as berEncoder
from pyasn1.error import PyAsn1Error
from pyasn1.type import univ
from twisted.conch.ssh import common, sexpy
from twisted.conch.ssh.common import int_from_bytes, int_to_bytes
from twisted.python import randbytes
<<<<<<< HEAD
from twisted.python.compat import iterbytes, long, izip, nativeString, unicode
from twisted.python.constants import NamedConstant, Names
from twisted.python.deprecate import _mutuallyExclusiveArguments

try:

    from cryptography.hazmat.primitives.asymmetric.utils import (
        encode_dss_signature, decode_dss_signature)
except ImportError:
    from cryptography.hazmat.primitives.asymmetric.utils import (  # type: ignore[no-redef,attr-defined]  # noqa
        encode_rfc6979_signature as encode_dss_signature,
        decode_rfc6979_signature as decode_dss_signature)


=======
from twisted.python.compat import iterbytes, nativeString
from twisted.python.constants import NamedConstant, Names
from twisted.python.deprecate import _mutuallyExclusiveArguments
>>>>>>> 1dd5e23f

try:

    from cryptography.hazmat.primitives.asymmetric.utils import (
        encode_dss_signature,
        decode_dss_signature,
    )
except ImportError:
    from cryptography.hazmat.primitives.asymmetric.utils import (  # type: ignore[no-redef,attr-defined]  # noqa
        encode_rfc6979_signature as encode_dss_signature,
        decode_rfc6979_signature as decode_dss_signature,
    )


# Curve lookup table
_curveTable = {
    b"ecdsa-sha2-nistp256": ec.SECP256R1(),
    b"ecdsa-sha2-nistp384": ec.SECP384R1(),
    b"ecdsa-sha2-nistp521": ec.SECP521R1(),
}

_secToNist = {
    b"secp256r1": b"nistp256",
    b"secp384r1": b"nistp384",
    b"secp521r1": b"nistp521",
}


class BadKeyError(Exception):
    """
    Raised when a key isn't what we expected from it.

    XXX: we really need to check for bad keys
    """


class EncryptedKeyError(Exception):
    """
    Raised when an encrypted key is presented to fromString/fromFile without
    a password.
    """


class BadFingerPrintFormat(Exception):
    """
    Raises when unsupported fingerprint formats are presented to fingerprint.
    """


class FingerprintFormats(Names):
    """
    Constants representing the supported formats of key fingerprints.

    @cvar MD5_HEX: Named constant representing fingerprint format generated
        using md5[RFC1321] algorithm in hexadecimal encoding.
    @type MD5_HEX: L{twisted.python.constants.NamedConstant}

    @cvar SHA256_BASE64: Named constant representing fingerprint format
        generated using sha256[RFC4634] algorithm in base64 encoding
    @type SHA256_BASE64: L{twisted.python.constants.NamedConstant}
    """

    MD5_HEX = NamedConstant()
    SHA256_BASE64 = NamedConstant()


class PassphraseNormalizationError(Exception):
    """
    Raised when a passphrase contains Unicode characters that cannot be
    normalized using the available Unicode character database.
    """

<<<<<<< HEAD
class PassphraseNormalizationError(Exception):
    """
    Raised when a passphrase contains Unicode characters that cannot be
    normalized using the available Unicode character database.
    """


=======
>>>>>>> 1dd5e23f

def _normalizePassphrase(passphrase):
    """
    Normalize a passphrase, which may be Unicode.

    If the passphrase is Unicode, this follows the requirements of U{NIST
    800-63B, section
    5.1.1.2<https://pages.nist.gov/800-63-3/sp800-63b.html#memsecretver>}
    for Unicode characters in memorized secrets: it applies the
    Normalization Process for Stabilized Strings using NFKC normalization.
    The passphrase is then encoded using UTF-8.

    @type passphrase: L{bytes} or L{unicode} or L{None}
    @param passphrase: The passphrase to normalize.

    @return: The normalized passphrase, if any.
    @rtype: L{bytes} or L{None}
    @raises PassphraseNormalizationError: if the passphrase is Unicode and
    cannot be normalized using the available Unicode character database.
    """
<<<<<<< HEAD
    if isinstance(passphrase, unicode):
        # The Normalization Process for Stabilized Strings requires aborting
        # with an error if the string contains any unassigned code point.
        if any(unicodedata.category(c) == 'Cn' for c in passphrase):
            # Perhaps not very helpful, but we don't want to leak any other
            # information about the passphrase.
            raise PassphraseNormalizationError()
        return unicodedata.normalize('NFKC', passphrase).encode('UTF-8')
=======
    if isinstance(passphrase, str):
        # The Normalization Process for Stabilized Strings requires aborting
        # with an error if the string contains any unassigned code point.
        if any(unicodedata.category(c) == "Cn" for c in passphrase):
            # Perhaps not very helpful, but we don't want to leak any other
            # information about the passphrase.
            raise PassphraseNormalizationError()
        return unicodedata.normalize("NFKC", passphrase).encode("UTF-8")
>>>>>>> 1dd5e23f
    else:
        return passphrase


<<<<<<< HEAD

=======
>>>>>>> 1dd5e23f
class Key:
    """
    An object representing a key.  A key can be either a public or
    private key.  A public key can verify a signature; a private key can
    create or verify a signature.  To generate a string that can be stored
    on disk, use the toString method.  If you have a private key, but want
    the string representation of the public key, use Key.public().toString().
    """

    @classmethod
    def fromFile(cls, filename, type=None, passphrase=None):
        """
        Load a key from a file.

        @param filename: The path to load key data from.

        @type type: L{str} or L{None}
        @param type: A string describing the format the key data is in, or
        L{None} to attempt detection of the type.

        @type passphrase: L{bytes} or L{None}
        @param passphrase: The passphrase the key is encrypted with, or L{None}
        if there is no encryption.

        @rtype: L{Key}
        @return: The loaded key.
        """
        with open(filename, "rb") as f:
            return cls.fromString(f.read(), type, passphrase)

    @classmethod
    def fromString(cls, data, type=None, passphrase=None):
        """
        Return a Key object corresponding to the string data.
        type is optionally the type of string, matching a _fromString_*
        method.  Otherwise, the _guessStringType() classmethod will be used
        to guess a type.  If the key is encrypted, passphrase is used as
        the decryption key.

        @type data: L{bytes}
        @param data: The key data.

        @type type: L{str} or L{None}
        @param type: A string describing the format the key data is in, or
        L{None} to attempt detection of the type.

        @type passphrase: L{bytes} or L{None}
        @param passphrase: The passphrase the key is encrypted with, or L{None}
        if there is no encryption.

        @rtype: L{Key}
        @return: The loaded key.
        """
        if isinstance(data, str):
            data = data.encode("utf-8")
        passphrase = _normalizePassphrase(passphrase)
        if type is None:
            type = cls._guessStringType(data)
        if type is None:
            raise BadKeyError("cannot guess the type of %r" % (data,))
        method = getattr(cls, "_fromString_%s" % (type.upper(),), None)
        if method is None:
            raise BadKeyError("no _fromString method for %s" % (type,))
        if method.__code__.co_argcount == 2:  # No passphrase
            if passphrase:
                raise BadKeyError("key not encrypted")
            return method(data)
        else:
            return method(data, passphrase)

    @classmethod
    def _fromString_BLOB(cls, blob):
        """
        Return a public key object corresponding to this public key blob.
        The format of a RSA public key blob is::
            string 'ssh-rsa'
            integer e
            integer n

        The format of a DSA public key blob is::
            string 'ssh-dss'
            integer p
            integer q
            integer g
            integer y

        The format of ECDSA-SHA2-* public key blob is::
            string 'ecdsa-sha2-[identifier]'
            integer x
            integer y

            identifier is the standard NIST curve name.

        The format of an Ed25519 public key blob is::
            string 'ssh-ed25519'
            string a

        @type blob: L{bytes}
        @param blob: The key data.

        @return: A new key.
        @rtype: L{twisted.conch.ssh.keys.Key}
        @raises BadKeyError: if the key type (the first string) is unknown.
        """
        keyType, rest = common.getNS(blob)
        if keyType == b"ssh-rsa":
            e, n, rest = common.getMP(rest, 2)
            return cls(rsa.RSAPublicNumbers(e, n).public_key(default_backend()))
        elif keyType == b"ssh-dss":
            p, q, g, y, rest = common.getMP(rest, 4)
            return cls(
                dsa.DSAPublicNumbers(
                    y=y, parameter_numbers=dsa.DSAParameterNumbers(p=p, q=q, g=g)
                ).public_key(default_backend())
            )
        elif keyType in _curveTable:
            return cls(
                ec.EllipticCurvePublicKey.from_encoded_point(
                    _curveTable[keyType], common.getNS(rest, 2)[1]
                )
            )
        elif keyType == b"ssh-ed25519":
            a, rest = common.getNS(rest)
            return cls._fromEd25519Components(a)
        else:
            raise BadKeyError("unknown blob type: %s" % (keyType,))

    @classmethod
    def _fromString_PRIVATE_BLOB(cls, blob):
        """
        Return a private key object corresponding to this private key blob.
        The blob formats are as follows:

        RSA keys::
            string 'ssh-rsa'
            integer n
            integer e
            integer d
            integer u
            integer p
            integer q

        DSA keys::
            string 'ssh-dss'
            integer p
            integer q
            integer g
            integer y
            integer x

        EC keys::
            string 'ecdsa-sha2-[identifier]'
            string identifier
            string q
            integer privateValue

            identifier is the standard NIST curve name.

        Ed25519 keys::
            string 'ssh-ed25519'
            string a
            string k || a


        @type blob: L{bytes}
        @param blob: The key data.

        @return: A new key.
        @rtype: L{twisted.conch.ssh.keys.Key}
        @raises BadKeyError: if
            * the key type (the first string) is unknown
            * the curve name of an ECDSA key does not match the key type
        """
        keyType, rest = common.getNS(blob)

        if keyType == b"ssh-rsa":
            n, e, d, u, p, q, rest = common.getMP(rest, 6)
            return cls._fromRSAComponents(n=n, e=e, d=d, p=p, q=q)
        elif keyType == b"ssh-dss":
            p, q, g, y, x, rest = common.getMP(rest, 5)
            return cls._fromDSAComponents(y=y, g=g, p=p, q=q, x=x)
        elif keyType in _curveTable:
            curve = _curveTable[keyType]
            curveName, q, rest = common.getNS(rest, 2)
            if curveName != _secToNist[curve.name.encode("ascii")]:
                raise BadKeyError(
                    "ECDSA curve name %r does not match key "
                    "type %r" % (curveName, keyType)
                )
            privateValue, rest = common.getMP(rest)
            return cls._fromECEncodedPoint(
                encodedPoint=q, curve=keyType, privateValue=privateValue
            )
        elif keyType == b"ssh-ed25519":
            # OpenSSH's format repeats the public key bytes for some reason.
            # We're only interested in the private key here anyway.
            a, combined, rest = common.getNS(rest, 2)
            k = combined[:32]
            return cls._fromEd25519Components(a, k=k)
        else:
            raise BadKeyError("unknown blob type: %s" % (keyType,))

    @classmethod
    def _fromString_PUBLIC_OPENSSH(cls, data):
        """
        Return a public key object corresponding to this OpenSSH public key
        string.  The format of an OpenSSH public key string is::
            <key type> <base64-encoded public key blob>

        @type data: L{bytes}
        @param data: The key data.

        @return: A new key.
        @rtype: L{twisted.conch.ssh.keys.Key}
        @raises BadKeyError: if the blob type is unknown.
        """
        # ECDSA keys don't need base64 decoding which is required
        # for RSA or DSA key.
        if data.startswith(b"ecdsa-sha2"):
            return cls(load_ssh_public_key(data, default_backend()))
        blob = decodebytes(data.split()[1])
        return cls._fromString_BLOB(blob)

    @classmethod
    def _fromPrivateOpenSSH_v1(cls, data, passphrase):
        """
        Return a private key object corresponding to this OpenSSH private key
        string, in the "openssh-key-v1" format introduced in OpenSSH 6.5.

        The format of an openssh-key-v1 private key string is::
            -----BEGIN OPENSSH PRIVATE KEY-----
            <base64-encoded SSH protocol string>
            -----END OPENSSH PRIVATE KEY-----

        The SSH protocol string is as described in
        U{PROTOCOL.key<https://cvsweb.openbsd.org/cgi-bin/cvsweb/src/usr.bin/ssh/PROTOCOL.key>}.

        @type data: L{bytes}
        @param data: The key data.

        @type passphrase: L{bytes} or L{None}
        @param passphrase: The passphrase the key is encrypted with, or L{None}
        if it is not encrypted.

        @return: A new key.
        @rtype: L{twisted.conch.ssh.keys.Key}
        @raises BadKeyError: if
            * a passphrase is provided for an unencrypted key
            * the SSH protocol encoding is incorrect
        @raises EncryptedKeyError: if
            * a passphrase is not provided for an encrypted key
        """
        lines = data.strip().splitlines()
        keyList = decodebytes(b"".join(lines[1:-1]))
        if not keyList.startswith(b"openssh-key-v1\0"):
            raise BadKeyError("unknown OpenSSH private key format")
        keyList = keyList[len(b"openssh-key-v1\0") :]
        cipher, kdf, kdfOptions, rest = common.getNS(keyList, 3)
        n = struct.unpack("!L", rest[:4])[0]
        if n != 1:
            raise BadKeyError(
                "only OpenSSH private key files containing "
                "a single key are supported"
            )
        # Ignore public key
        _, encPrivKeyList, _ = common.getNS(rest[4:], 2)
        if cipher != b"none":
            if not passphrase:
                raise EncryptedKeyError(
                    "Passphrase must be provided " "for an encrypted key"
                )
            # Determine cipher
            if cipher in (b"aes128-ctr", b"aes192-ctr", b"aes256-ctr"):
                algorithmClass = algorithms.AES
                blockSize = 16
                keySize = int(cipher[3:6]) // 8
                ivSize = blockSize
            else:
                raise BadKeyError("unknown encryption type %r" % (cipher,))
            if kdf == b"bcrypt":
                salt, rest = common.getNS(kdfOptions)
                rounds = struct.unpack("!L", rest[:4])[0]
                decKey = bcrypt.kdf(
                    passphrase,
                    salt,
                    keySize + ivSize,
                    rounds,
                    # We can only use the number of rounds that OpenSSH used.
                    ignore_few_rounds=True,
                )
            else:
                raise BadKeyError("unknown KDF type %r" % (kdf,))
            if (len(encPrivKeyList) % blockSize) != 0:
                raise BadKeyError("bad padding")
            decryptor = Cipher(
                algorithmClass(decKey[:keySize]),
                modes.CTR(decKey[keySize : keySize + ivSize]),
                backend=default_backend(),
            ).decryptor()
            privKeyList = decryptor.update(encPrivKeyList) + decryptor.finalize()
        else:
            if kdf != b"none":
                raise BadKeyError(
                    "private key specifies KDF %r but no " "cipher" % (kdf,)
                )
            privKeyList = encPrivKeyList
        check1 = struct.unpack("!L", privKeyList[:4])[0]
        check2 = struct.unpack("!L", privKeyList[4:8])[0]
        if check1 != check2:
            raise BadKeyError("check values do not match: %d != %d" % (check1, check2))
        return cls._fromString_PRIVATE_BLOB(privKeyList[8:])

    @classmethod
    def _fromPrivateOpenSSH_PEM(cls, data, passphrase):
        """
        Return a private key object corresponding to this OpenSSH private key
        string, in the old PEM-based format.

        The format of a PEM-based OpenSSH private key string is::
            -----BEGIN <key type> PRIVATE KEY-----
            [Proc-Type: 4,ENCRYPTED
            DEK-Info: DES-EDE3-CBC,<initialization value>]
            <base64-encoded ASN.1 structure>
            ------END <key type> PRIVATE KEY------

        The ASN.1 structure of a RSA key is::
            (0, n, e, d, p, q)

        The ASN.1 structure of a DSA key is::
            (0, p, q, g, y, x)

        The ASN.1 structure of a ECDSA key is::
            (ECParameters, OID, NULL)

        @type data: L{bytes}
        @param data: The key data.

        @type passphrase: L{bytes} or L{None}
        @param passphrase: The passphrase the key is encrypted with, or L{None}
        if it is not encrypted.

        @return: A new key.
        @rtype: L{twisted.conch.ssh.keys.Key}
        @raises BadKeyError: if
            * a passphrase is provided for an unencrypted key
            * the ASN.1 encoding is incorrect
        @raises EncryptedKeyError: if
            * a passphrase is not provided for an encrypted key
        """
        lines = data.strip().splitlines()
        kind = lines[0][11:-17]
        if lines[1].startswith(b"Proc-Type: 4,ENCRYPTED"):
            if not passphrase:
                raise EncryptedKeyError(
                    "Passphrase must be provided " "for an encrypted key"
                )

            # Determine cipher and initialization vector
            try:
                _, cipherIVInfo = lines[2].split(b" ", 1)
                cipher, ivdata = cipherIVInfo.rstrip().split(b",", 1)
            except ValueError:
                raise BadKeyError("invalid DEK-info %r" % (lines[2],))

            if cipher in (b"AES-128-CBC", b"AES-256-CBC"):
                algorithmClass = algorithms.AES
                keySize = int(cipher.split(b"-")[1]) // 8
                if len(ivdata) != 32:
                    raise BadKeyError("AES encrypted key with a bad IV")
            elif cipher == b"DES-EDE3-CBC":
                algorithmClass = algorithms.TripleDES
                keySize = 24
                if len(ivdata) != 16:
                    raise BadKeyError("DES encrypted key with a bad IV")
            else:
                raise BadKeyError("unknown encryption type %r" % (cipher,))

            # Extract keyData for decoding
            iv = bytes(
                bytearray(
                    [int(ivdata[i : i + 2], 16) for i in range(0, len(ivdata), 2)]
                )
            )
            ba = md5(passphrase + iv[:8]).digest()
            bb = md5(ba + passphrase + iv[:8]).digest()
            decKey = (ba + bb)[:keySize]
            b64Data = decodebytes(b"".join(lines[3:-1]))

            decryptor = Cipher(
                algorithmClass(decKey), modes.CBC(iv), backend=default_backend()
            ).decryptor()
            keyData = decryptor.update(b64Data) + decryptor.finalize()

            removeLen = ord(keyData[-1:])
            keyData = keyData[:-removeLen]
        else:
            b64Data = b"".join(lines[1:-1])
            keyData = decodebytes(b64Data)

        try:
            decodedKey = berDecoder.decode(keyData)[0]
        except PyAsn1Error as asn1Error:
            raise BadKeyError(
<<<<<<< HEAD
                'Failed to decode key (Bad Passphrase?): {}'.format(asn1Error))
=======
                "Failed to decode key (Bad Passphrase?): {}".format(asn1Error)
            )
>>>>>>> 1dd5e23f

        if kind == b"EC":
            return cls(load_pem_private_key(data, passphrase, default_backend()))

        if kind == b"RSA":
            if len(decodedKey) == 2:  # Alternate RSA key
                decodedKey = decodedKey[0]
            if len(decodedKey) < 6:
                raise BadKeyError("RSA key failed to decode properly")

            n, e, d, p, q, dmp1, dmq1, iqmp = [int(value) for value in decodedKey[1:9]]
            return cls(
                rsa.RSAPrivateNumbers(
                    p=p,
                    q=q,
                    d=d,
                    dmp1=dmp1,
                    dmq1=dmq1,
                    iqmp=iqmp,
                    public_numbers=rsa.RSAPublicNumbers(e=e, n=n),
                ).private_key(default_backend())
            )
        elif kind == b"DSA":
            p, q, g, y, x = [int(value) for value in decodedKey[1:6]]
            if len(decodedKey) < 6:
                raise BadKeyError("DSA key failed to decode properly")
            return cls(
                dsa.DSAPrivateNumbers(
                    x=x,
                    public_numbers=dsa.DSAPublicNumbers(
                        y=y, parameter_numbers=dsa.DSAParameterNumbers(p=p, q=q, g=g)
                    ),
                ).private_key(backend=default_backend())
            )
        else:
            raise BadKeyError("unknown key type %s" % (kind,))

    @classmethod
    def _fromString_PRIVATE_OPENSSH(cls, data, passphrase):
        """
        Return a private key object corresponding to this OpenSSH private key
        string.  If the key is encrypted, passphrase MUST be provided.
        Providing a passphrase for an unencrypted key is an error.

        @type data: L{bytes}
        @param data: The key data.

        @type passphrase: L{bytes} or L{None}
        @param passphrase: The passphrase the key is encrypted with, or L{None}
        if it is not encrypted.

        @return: A new key.
        @rtype: L{twisted.conch.ssh.keys.Key}
        @raises BadKeyError: if
            * a passphrase is provided for an unencrypted key
            * the encoding is incorrect
        @raises EncryptedKeyError: if
            * a passphrase is not provided for an encrypted key
        """
        if data.strip().splitlines()[0][11:-17] == b"OPENSSH":
            # New-format (openssh-key-v1) key
            return cls._fromPrivateOpenSSH_v1(data, passphrase)
        else:
            # Old-format (PEM) key
            return cls._fromPrivateOpenSSH_PEM(data, passphrase)

    @classmethod
    def _fromString_PUBLIC_LSH(cls, data):
        """
        Return a public key corresponding to this LSH public key string.
        The LSH public key string format is::
            <s-expression: ('public-key', (<key type>, (<name, <value>)+))>

        The names for a RSA (key type 'rsa-pkcs1-sha1') key are: n, e.
        The names for a DSA (key type 'dsa') key are: y, g, p, q.

        @type data: L{bytes}
        @param data: The key data.

        @return: A new key.
        @rtype: L{twisted.conch.ssh.keys.Key}
        @raises BadKeyError: if the key type is unknown
        """
        sexp = sexpy.parse(decodebytes(data[1:-1]))
        assert sexp[0] == b"public-key"
        kd = {}
        for name, data in sexp[1][1:]:
            kd[name] = common.getMP(common.NS(data))[0]
        if sexp[1][0] == b"dsa":
            return cls._fromDSAComponents(
                y=kd[b"y"], g=kd[b"g"], p=kd[b"p"], q=kd[b"q"]
            )

        elif sexp[1][0] == b"rsa-pkcs1-sha1":
            return cls._fromRSAComponents(n=kd[b"n"], e=kd[b"e"])
        else:
            raise BadKeyError("unknown lsh key type %s" % (sexp[1][0],))

    @classmethod
    def _fromString_PRIVATE_LSH(cls, data):
        """
        Return a private key corresponding to this LSH private key string.
        The LSH private key string format is::
            <s-expression: ('private-key', (<key type>, (<name>, <value>)+))>

        The names for a RSA (key type 'rsa-pkcs1-sha1') key are: n, e, d, p, q.
        The names for a DSA (key type 'dsa') key are: y, g, p, q, x.

        @type data: L{bytes}
        @param data: The key data.

        @return: A new key.
        @rtype: L{twisted.conch.ssh.keys.Key}
        @raises BadKeyError: if the key type is unknown
        """
        sexp = sexpy.parse(data)
        assert sexp[0] == b"private-key"
        kd = {}
        for name, data in sexp[1][1:]:
            kd[name] = common.getMP(common.NS(data))[0]
        if sexp[1][0] == b"dsa":
            assert len(kd) == 5, len(kd)
            return cls._fromDSAComponents(
                y=kd[b"y"], g=kd[b"g"], p=kd[b"p"], q=kd[b"q"], x=kd[b"x"]
            )
        elif sexp[1][0] == b"rsa-pkcs1":
            assert len(kd) == 8, len(kd)
            if kd[b"p"] > kd[b"q"]:  # Make p smaller than q
                kd[b"p"], kd[b"q"] = kd[b"q"], kd[b"p"]
            return cls._fromRSAComponents(
                n=kd[b"n"], e=kd[b"e"], d=kd[b"d"], p=kd[b"p"], q=kd[b"q"]
            )

        else:
            raise BadKeyError("unknown lsh key type %s" % (sexp[1][0],))

    @classmethod
    def _fromString_AGENTV3(cls, data):
        """
        Return a private key object corresponsing to the Secure Shell Key
        Agent v3 format.

        The SSH Key Agent v3 format for a RSA key is::
            string 'ssh-rsa'
            integer e
            integer d
            integer n
            integer u
            integer p
            integer q

        The SSH Key Agent v3 format for a DSA key is::
            string 'ssh-dss'
            integer p
            integer q
            integer g
            integer y
            integer x

        @type data: L{bytes}
        @param data: The key data.

        @return: A new key.
        @rtype: L{twisted.conch.ssh.keys.Key}
        @raises BadKeyError: if the key type (the first string) is unknown
        """
        keyType, data = common.getNS(data)
        if keyType == b"ssh-dss":
            p, data = common.getMP(data)
            q, data = common.getMP(data)
            g, data = common.getMP(data)
            y, data = common.getMP(data)
            x, data = common.getMP(data)
            return cls._fromDSAComponents(y=y, g=g, p=p, q=q, x=x)
        elif keyType == b"ssh-rsa":
            e, data = common.getMP(data)
            d, data = common.getMP(data)
            n, data = common.getMP(data)
            u, data = common.getMP(data)
            p, data = common.getMP(data)
            q, data = common.getMP(data)
            return cls._fromRSAComponents(n=n, e=e, d=d, p=p, q=q, u=u)
        else:
            raise BadKeyError("unknown key type %s" % (keyType,))

    @classmethod
    def _guessStringType(cls, data):
        """
        Guess the type of key in data.  The types map to _fromString_*
        methods.

        @type data: L{bytes}
        @param data: The key data.
        """
        if data.startswith(b"ssh-") or data.startswith(b"ecdsa-sha2-"):
            return "public_openssh"
        elif data.startswith(b"-----BEGIN"):
            return "private_openssh"
        elif data.startswith(b"{"):
            return "public_lsh"
        elif data.startswith(b"("):
            return "private_lsh"
        elif (
            data.startswith(b"\x00\x00\x00\x07ssh-")
            or data.startswith(b"\x00\x00\x00\x13ecdsa-")
            or data.startswith(b"\x00\x00\x00\x0bssh-ed25519")
        ):
            ignored, rest = common.getNS(data)
            count = 0
            while rest:
                count += 1
                ignored, rest = common.getMP(rest)
            if count > 4:
                return "agentv3"
            else:
                return "blob"

    @classmethod
    def _fromRSAComponents(cls, n, e, d=None, p=None, q=None, u=None):
        """
        Build a key from RSA numerical components.

        @type n: L{int}
        @param n: The 'n' RSA variable.

        @type e: L{int}
        @param e: The 'e' RSA variable.

        @type d: L{int} or L{None}
        @param d: The 'd' RSA variable (optional for a public key).

        @type p: L{int} or L{None}
        @param p: The 'p' RSA variable (optional for a public key).

        @type q: L{int} or L{None}
        @param q: The 'q' RSA variable (optional for a public key).

        @type u: L{int} or L{None}
        @param u: The 'u' RSA variable. Ignored, as its value is determined by
        p and q.

        @rtype: L{Key}
        @return: An RSA key constructed from the values as given.
        """
        publicNumbers = rsa.RSAPublicNumbers(e=e, n=n)
        if d is None:
            # We have public components.
            keyObject = publicNumbers.public_key(default_backend())
        else:
            privateNumbers = rsa.RSAPrivateNumbers(
                p=p,
                q=q,
                d=d,
                dmp1=rsa.rsa_crt_dmp1(d, p),
                dmq1=rsa.rsa_crt_dmq1(d, q),
                iqmp=rsa.rsa_crt_iqmp(p, q),
                public_numbers=publicNumbers,
            )
            keyObject = privateNumbers.private_key(default_backend())

        return cls(keyObject)

    @classmethod
    def _fromDSAComponents(cls, y, p, q, g, x=None):
        """
        Build a key from DSA numerical components.

        @type y: L{int}
        @param y: The 'y' DSA variable.

        @type p: L{int}
        @param p: The 'p' DSA variable.

        @type q: L{int}
        @param q: The 'q' DSA variable.

        @type g: L{int}
        @param g: The 'g' DSA variable.

        @type x: L{int} or L{None}
        @param x: The 'x' DSA variable (optional for a public key)

        @rtype: L{Key}
        @return: A DSA key constructed from the values as given.
        """
        publicNumbers = dsa.DSAPublicNumbers(
            y=y, parameter_numbers=dsa.DSAParameterNumbers(p=p, q=q, g=g)
        )
        if x is None:
            # We have public components.
            keyObject = publicNumbers.public_key(default_backend())
        else:
            privateNumbers = dsa.DSAPrivateNumbers(x=x, public_numbers=publicNumbers)
            keyObject = privateNumbers.private_key(default_backend())

        return cls(keyObject)

    @classmethod
    def _fromECComponents(cls, x, y, curve, privateValue=None):
        """
        Build a key from EC components.

        @param x: The affine x component of the public point used for verifying.
        @type x: L{int}

        @param y: The affine y component of the public point used for verifying.
        @type y: L{int}

        @param curve: NIST name of elliptic curve.
        @type curve: L{bytes}

        @param privateValue: The private value.
        @type privateValue: L{int}
        """

        publicNumbers = ec.EllipticCurvePublicNumbers(
            x=x, y=y, curve=_curveTable[curve]
        )
        if privateValue is None:
            # We have public components.
            keyObject = publicNumbers.public_key(default_backend())
        else:
            privateNumbers = ec.EllipticCurvePrivateNumbers(
                private_value=privateValue, public_numbers=publicNumbers
            )
            keyObject = privateNumbers.private_key(default_backend())

        return cls(keyObject)

    @classmethod
    def _fromECEncodedPoint(cls, encodedPoint, curve, privateValue=None):
        """
        Build a key from an EC encoded point.

        @param encodedPoint: The public point encoded as in SEC 1 v2.0
        section 2.3.3.
        @type encodedPoint: L{bytes}

        @param curve: NIST name of elliptic curve.
        @type curve: L{bytes}

        @param privateValue: The private value.
        @type privateValue: L{int}
        """

        if privateValue is None:
            # We have public components.
            keyObject = ec.EllipticCurvePublicKey.from_encoded_point(
                _curveTable[curve], encodedPoint
            )
        else:
            keyObject = ec.derive_private_key(
                privateValue, _curveTable[curve], default_backend()
            )

        return cls(keyObject)

    @classmethod
    def _fromEd25519Components(cls, a, k=None):
        """Build a key from Ed25519 components.

        @param a: The Ed25519 public key, as defined in RFC 8032 section
            5.1.5.
        @type a: L{bytes}

        @param k: The Ed25519 private key, as defined in RFC 8032 section
            5.1.5.
        @type k: L{bytes}
        """

        if k is None:
            keyObject = ed25519.Ed25519PublicKey.from_public_bytes(a)
        else:
            keyObject = ed25519.Ed25519PrivateKey.from_private_bytes(k)

        return cls(keyObject)

    def __init__(self, keyObject):
        """
        Initialize with a private or public
        C{cryptography.hazmat.primitives.asymmetric} key.

        @param keyObject: Low level key.
        @type keyObject: C{cryptography.hazmat.primitives.asymmetric} key.
        """
        self._keyObject = keyObject

    def __eq__(self, other: object) -> bool:
        """
        Return True if other represents an object with the same key.
        """
        if isinstance(other, Key):
            return self.type() == other.type() and self.data() == other.data()
        else:
            return NotImplemented

    def __repr__(self) -> str:
        """
        Return a pretty representation of this object.
        """
        if self.type() == "EC":
            data = self.data()
            name = data["curve"].decode("utf-8")

            if self.isPublic():
                out = "<Elliptic Curve Public Key (%s bits)" % (name[-3:],)
            else:
                out = "<Elliptic Curve Private Key (%s bits)" % (name[-3:],)

            for k, v in sorted(data.items()):
<<<<<<< HEAD
                if k == 'curve':
=======
                if k == "curve":
>>>>>>> 1dd5e23f
                    out += "\ncurve:\n\t%s" % (name,)
                else:
                    out += "\n%s:\n\t%s" % (k, v)

            return out + ">\n"
        else:
            lines = [
                "<%s %s (%s bits)"
                % (
                    nativeString(self.type()),
                    self.isPublic() and "Public Key" or "Private Key",
                    self.size(),
                )
            ]
            for k, v in sorted(self.data().items()):
                lines.append("attr %s:" % (k,))
                by = v if self.type() == "Ed25519" else common.MP(v)[4:]
                while by:
                    m = by[:15]
                    by = by[15:]
                    o = ""
                    for c in iterbytes(m):
                        o = o + "%02x:" % (ord(c),)
                    if len(m) < 15:
                        o = o[:-1]
                    lines.append("\t" + o)
            lines[-1] = lines[-1] + ">"
            return "\n".join(lines)

    def isPublic(self):
        """
        Check if this instance is a public key.

        @return: C{True} if this is a public key.
        """
        return isinstance(
            self._keyObject,
            (
                rsa.RSAPublicKey,
                dsa.DSAPublicKey,
                ec.EllipticCurvePublicKey,
                ed25519.Ed25519PublicKey,
            ),
        )

    def public(self):
        """
        Returns a version of this key containing only the public key data.
        If this is a public key, this may or may not be the same object
        as self.

        @rtype: L{Key}
        @return: A public key.
        """
        if self.isPublic():
            return self
        else:
            return Key(self._keyObject.public_key())

    def fingerprint(self, format=FingerprintFormats.MD5_HEX):
        """
        The fingerprint of a public key consists of the output of the
        message-digest algorithm in the specified format.
        Supported formats include L{FingerprintFormats.MD5_HEX} and
        L{FingerprintFormats.SHA256_BASE64}

        The input to the algorithm is the public key data as specified by [RFC4253].

        The output of sha256[RFC4634] algorithm is presented to the
        user in the form of base64 encoded sha256 hashes.
        Example: C{US5jTUa0kgX5ZxdqaGF0yGRu8EgKXHNmoT8jHKo1StM=}

        The output of the MD5[RFC1321](default) algorithm is presented to the user as
        a sequence of 16 octets printed as hexadecimal with lowercase letters
        and separated by colons.
        Example: C{c1:b1:30:29:d7:b8:de:6c:97:77:10:d7:46:41:63:87}

        @param format: Format for fingerprint generation. Consists
            hash function and representation format.
            Default is L{FingerprintFormats.MD5_HEX}

        @since: 8.2

        @return: the user presentation of this L{Key}'s fingerprint, as a
        string.

        @rtype: L{str}
        """
        if format is FingerprintFormats.SHA256_BASE64:
            return nativeString(b64encode(sha256(self.blob()).digest()))
        elif format is FingerprintFormats.MD5_HEX:
            return nativeString(
                b":".join(
                    [binascii.hexlify(x) for x in iterbytes(md5(self.blob()).digest())]
                )
            )
        else:
            raise BadFingerPrintFormat("Unsupported fingerprint format: %s" % (format,))

    def type(self):
        """
        Return the type of the object we wrap.  Currently this can only be
        'RSA', 'DSA', 'EC', or 'Ed25519'.

        @rtype: L{str}
        @raises RuntimeError: If the object type is unknown.
        """
        if isinstance(self._keyObject, (rsa.RSAPublicKey, rsa.RSAPrivateKey)):
            return "RSA"
        elif isinstance(self._keyObject, (dsa.DSAPublicKey, dsa.DSAPrivateKey)):
            return "DSA"
        elif isinstance(
            self._keyObject, (ec.EllipticCurvePublicKey, ec.EllipticCurvePrivateKey)
        ):
            return "EC"
        elif isinstance(
            self._keyObject, (ed25519.Ed25519PublicKey, ed25519.Ed25519PrivateKey)
        ):
            return "Ed25519"
        else:
            raise RuntimeError("unknown type of object: %r" % (self._keyObject,))

    def sshType(self):
        """
        Get the type of the object we wrap as defined in the SSH protocol,
        defined in RFC 4253, Section 6.6. Currently this can only be b'ssh-rsa',
        b'ssh-dss' or b'ecdsa-sha2-[identifier]'.

        identifier is the standard NIST curve name

        @return: The key type format.
        @rtype: L{bytes}
        """
        if self.type() == "EC":
            return (
                b"ecdsa-sha2-" + _secToNist[self._keyObject.curve.name.encode("ascii")]
            )
        else:
            return {
                "RSA": b"ssh-rsa",
                "DSA": b"ssh-dss",
                "Ed25519": b"ssh-ed25519",
            }[self.type()]

    def size(self):
        """
        Return the size of the object we wrap.

        @return: The size of the key.
        @rtype: L{int}
        """
        if self._keyObject is None:
            return 0
        elif self.type() == "EC":
            return self._keyObject.curve.key_size
        elif self.type() == "Ed25519":
            return 256
        return self._keyObject.key_size

    def data(self):
        """
        Return the values of the public key as a dictionary.

        @rtype: L{dict}
        """
        if isinstance(self._keyObject, rsa.RSAPublicKey):
            numbers = self._keyObject.public_numbers()
            return {
                "n": numbers.n,
                "e": numbers.e,
            }
        elif isinstance(self._keyObject, rsa.RSAPrivateKey):
            numbers = self._keyObject.private_numbers()
            return {
                "n": numbers.public_numbers.n,
                "e": numbers.public_numbers.e,
                "d": numbers.d,
                "p": numbers.p,
                "q": numbers.q,
                # Use a trick: iqmp is q^-1 % p, u is p^-1 % q
                "u": rsa.rsa_crt_iqmp(numbers.q, numbers.p),
            }
        elif isinstance(self._keyObject, dsa.DSAPublicKey):
            numbers = self._keyObject.public_numbers()
            return {
                "y": numbers.y,
                "g": numbers.parameter_numbers.g,
                "p": numbers.parameter_numbers.p,
                "q": numbers.parameter_numbers.q,
            }
        elif isinstance(self._keyObject, dsa.DSAPrivateKey):
            numbers = self._keyObject.private_numbers()
            return {
                "x": numbers.x,
                "y": numbers.public_numbers.y,
                "g": numbers.public_numbers.parameter_numbers.g,
                "p": numbers.public_numbers.parameter_numbers.p,
                "q": numbers.public_numbers.parameter_numbers.q,
            }
        elif isinstance(self._keyObject, ec.EllipticCurvePublicKey):
            numbers = self._keyObject.public_numbers()
            return {
                "x": numbers.x,
                "y": numbers.y,
                "curve": self.sshType(),
            }
        elif isinstance(self._keyObject, ec.EllipticCurvePrivateKey):
            numbers = self._keyObject.private_numbers()
            return {
                "x": numbers.public_numbers.x,
                "y": numbers.public_numbers.y,
                "privateValue": numbers.private_value,
                "curve": self.sshType(),
            }
        elif isinstance(self._keyObject, ed25519.Ed25519PublicKey):
            return {
                "a": self._keyObject.public_bytes(
                    serialization.Encoding.Raw, serialization.PublicFormat.Raw
                ),
            }
        elif isinstance(self._keyObject, ed25519.Ed25519PrivateKey):
            return {
                "a": self._keyObject.public_key().public_bytes(
                    serialization.Encoding.Raw, serialization.PublicFormat.Raw
                ),
                "k": self._keyObject.private_bytes(
                    serialization.Encoding.Raw,
                    serialization.PrivateFormat.Raw,
                    serialization.NoEncryption(),
                ),
            }

        else:
            raise RuntimeError("Unexpected key type: %s" % (self._keyObject,))

    def blob(self):
        """
        Return the public key blob for this key. The blob is the
        over-the-wire format for public keys.

        SECSH-TRANS RFC 4253 Section 6.6.

        RSA keys::
            string 'ssh-rsa'
            integer e
            integer n

        DSA keys::
            string 'ssh-dss'
            integer p
            integer q
            integer g
            integer y

        EC keys::
            string 'ecdsa-sha2-[identifier]'
            integer x
            integer y

            identifier is the standard NIST curve name

        Ed25519 keys::
            string 'ssh-ed25519'
            string a

        @rtype: L{bytes}
        """
        type = self.type()
        data = self.data()
        if type == "RSA":
            return common.NS(b"ssh-rsa") + common.MP(data["e"]) + common.MP(data["n"])
        elif type == "DSA":
            return (
                common.NS(b"ssh-dss")
                + common.MP(data["p"])
                + common.MP(data["q"])
                + common.MP(data["g"])
                + common.MP(data["y"])
            )
        elif type == "EC":
            byteLength = (self._keyObject.curve.key_size + 7) // 8
            return (
                common.NS(data["curve"])
                + common.NS(data["curve"][-8:])
                + common.NS(
                    b"\x04"
                    + utils.int_to_bytes(data["x"], byteLength)
                    + utils.int_to_bytes(data["y"], byteLength)
                )
            )
        elif type == "Ed25519":
            return common.NS(b"ssh-ed25519") + common.NS(data["a"])
        else:
            raise BadKeyError("unknown key type: %s" % (type,))

    def privateBlob(self):
        """
        Return the private key blob for this key. The blob is the
        over-the-wire format for private keys:

        Specification in OpenSSH PROTOCOL.agent

        RSA keys::

            string 'ssh-rsa'
            integer n
            integer e
            integer d
            integer u
            integer p
            integer q

        DSA keys::

            string 'ssh-dss'
            integer p
            integer q
            integer g
            integer y
            integer x

        EC keys::

            string 'ecdsa-sha2-[identifier]'
            integer x
            integer y
            integer privateValue

            identifier is the NIST standard curve name.

        Ed25519 keys::

            string 'ssh-ed25519'
            string a
            string k || a
        """
        type = self.type()
        data = self.data()
        if type == "RSA":
            iqmp = rsa.rsa_crt_iqmp(data["p"], data["q"])
            return (
                common.NS(b"ssh-rsa")
                + common.MP(data["n"])
                + common.MP(data["e"])
                + common.MP(data["d"])
                + common.MP(iqmp)
                + common.MP(data["p"])
                + common.MP(data["q"])
            )
        elif type == "DSA":
            return (
                common.NS(b"ssh-dss")
                + common.MP(data["p"])
                + common.MP(data["q"])
                + common.MP(data["g"])
                + common.MP(data["y"])
                + common.MP(data["x"])
            )
        elif type == "EC":
            encPub = self._keyObject.public_key().public_bytes(
                serialization.Encoding.X962,
                serialization.PublicFormat.UncompressedPoint,
            )
            return (
                common.NS(data["curve"])
                + common.NS(data["curve"][-8:])
                + common.NS(encPub)
                + common.MP(data["privateValue"])
            )
        elif type == "Ed25519":
            return (
                common.NS(b"ssh-ed25519")
                + common.NS(data["a"])
                + common.NS(data["k"] + data["a"])
            )
        else:
            raise BadKeyError("unknown key type: %s" % (type,))

    @_mutuallyExclusiveArguments(
        [
            ["extra", "comment"],
            ["extra", "passphrase"],
        ]
    )
    def toString(self, type, extra=None, subtype=None, comment=None, passphrase=None):
        """
        Create a string representation of this key.  If the key is a private
        key and you want the representation of its public key, use
        C{key.public().toString()}.  type maps to a _toString_* method.

        @param type: The type of string to emit.  Currently supported values
            are C{'OPENSSH'}, C{'LSH'}, and C{'AGENTV3'}.
        @type type: L{str}

        @param extra: Any extra data supported by the selected format which
            is not part of the key itself.  For public OpenSSH keys, this is
            a comment.  For private OpenSSH keys, this is a passphrase to
            encrypt with.  (Deprecated since Twisted 20.3.0; use C{comment}
            or C{passphrase} as appropriate instead.)
        @type extra: L{bytes} or L{unicode} or L{None}

        @param subtype: A subtype of the requested C{type} to emit.  Only
            supported for private OpenSSH keys, for which the currently
            supported subtypes are C{'PEM'} and C{'v1'}.  If not given, an
            appropriate default is used.
        @type subtype: L{str} or L{None}

        @param comment: A comment to include with the key.  Only supported
            for OpenSSH keys.

            Present since Twisted 20.3.0.

        @type comment: L{bytes} or L{unicode} or L{None}

        @param passphrase: A passphrase to encrypt the key with.  Only
            supported for private OpenSSH keys.

            Present since Twisted 20.3.0.

        @type passphrase: L{bytes} or L{unicode} or L{None}

        @rtype: L{bytes}
        """
        if extra is not None:
            # Compatibility with old parameter format.
            warnings.warn(
                "The 'extra' argument to "
                "twisted.conch.ssh.keys.Key.toString was deprecated in "
                "Twisted 20.3.0; use 'comment' or 'passphrase' instead.",
                DeprecationWarning,
                stacklevel=3,
            )
            if self.isPublic():
                comment = extra
            else:
                passphrase = extra
        if isinstance(comment, str):
            comment = comment.encode("utf-8")
        passphrase = _normalizePassphrase(passphrase)
<<<<<<< HEAD
        method = getattr(self, '_toString_%s' % (type.upper(),), None)
=======
        method = getattr(self, "_toString_%s" % (type.upper(),), None)
>>>>>>> 1dd5e23f
        if method is None:
            raise BadKeyError("unknown key type: %s" % (type,))
        return method(subtype=subtype, comment=comment, passphrase=passphrase)

    def _toPublicOpenSSH(self, comment=None):
        """
        Return a public OpenSSH key string.

        See _fromString_PUBLIC_OPENSSH for the string format.

        @type comment: L{bytes} or L{None}
        @param comment: A comment to include with the key, or L{None} to
        omit the comment.
        """
        if self.type() == "EC":
            if not comment:
                comment = b""
            return (
                self._keyObject.public_bytes(
                    serialization.Encoding.OpenSSH, serialization.PublicFormat.OpenSSH
                )
                + b" "
                + comment
            ).strip()

        b64Data = encodebytes(self.blob()).replace(b"\n", b"")
        if not comment:
            comment = b""
        return (self.sshType() + b" " + b64Data + b" " + comment).strip()

    def _toPrivateOpenSSH_v1(self, comment=None, passphrase=None):
        """
        Return a private OpenSSH key string, in the "openssh-key-v1" format
        introduced in OpenSSH 6.5.

        See _fromPrivateOpenSSH_v1 for the string format.

        @type passphrase: L{bytes} or L{None}
        @param passphrase: The passphrase to encrypt the key with, or L{None}
        if it is not encrypted.
        """
        if passphrase:
            # For now we just hardcode the cipher to the one used by
            # OpenSSH.  We could make this configurable later if it's
            # needed.
            cipher = algorithms.AES
            cipherName = b"aes256-ctr"
            kdfName = b"bcrypt"
            blockSize = cipher.block_size // 8
            keySize = 32
            ivSize = blockSize
            salt = randbytes.secureRandom(ivSize)
            rounds = 100
            kdfOptions = common.NS(salt) + struct.pack("!L", rounds)
        else:
            cipherName = b"none"
            kdfName = b"none"
            blockSize = 8
            kdfOptions = b""
        check = randbytes.secureRandom(4)
        privKeyList = check + check + self.privateBlob() + common.NS(comment or b"")
        padByte = 0
        while len(privKeyList) % blockSize:
            padByte += 1
            privKeyList += bytes((padByte & 0xFF,))
        if passphrase:
            encKey = bcrypt.kdf(passphrase, salt, keySize + ivSize, 100)
            encryptor = Cipher(
                cipher(encKey[:keySize]),
                modes.CTR(encKey[keySize : keySize + ivSize]),
                backend=default_backend(),
            ).encryptor()
            encPrivKeyList = encryptor.update(privKeyList) + encryptor.finalize()
        else:
            encPrivKeyList = privKeyList
        blob = (
            b"openssh-key-v1\0"
            + common.NS(cipherName)
            + common.NS(kdfName)
            + common.NS(kdfOptions)
            + struct.pack("!L", 1)
            + common.NS(self.blob())
            + common.NS(encPrivKeyList)
        )
        b64Data = encodebytes(blob).replace(b"\n", b"")
        lines = (
            [b"-----BEGIN OPENSSH PRIVATE KEY-----"]
            + [b64Data[i : i + 64] for i in range(0, len(b64Data), 64)]
            + [b"-----END OPENSSH PRIVATE KEY-----"]
        )
        return b"\n".join(lines) + b"\n"

    def _toPrivateOpenSSH_PEM(self, passphrase=None):
        """
        Return a private OpenSSH key string, in the old PEM-based format.

        See _fromPrivateOpenSSH_PEM for the string format.

        @type passphrase: L{bytes} or L{None}
        @param passphrase: The passphrase to encrypt the key with, or L{None}
        if it is not encrypted.
        """
        if self.type() == "EC":
            # EC keys has complex ASN.1 structure hence we do this this way.
            if not passphrase:
                # unencrypted private key
                encryptor = serialization.NoEncryption()
            else:
                encryptor = serialization.BestAvailableEncryption(passphrase)

            return self._keyObject.private_bytes(
                serialization.Encoding.PEM,
                serialization.PrivateFormat.TraditionalOpenSSL,
                encryptor,
            )
        elif self.type() == "Ed25519":
            raise ValueError(
                "cannot serialize Ed25519 key to OpenSSH PEM format; use v1 " "instead"
            )

        data = self.data()
        lines = [
            b"".join(
                (b"-----BEGIN ", self.type().encode("ascii"), b" PRIVATE KEY-----")
            )
        ]
        if self.type() == "RSA":
            p, q = data["p"], data["q"]
            iqmp = rsa.rsa_crt_iqmp(p, q)
            objData = (
                0,
                data["n"],
                data["e"],
                data["d"],
                p,
                q,
                data["d"] % (p - 1),
                data["d"] % (q - 1),
                iqmp,
            )
        else:
            objData = (0, data["p"], data["q"], data["g"], data["y"], data["x"])
        asn1Sequence = univ.Sequence()
        for index, value in zip(itertools.count(), objData):
            asn1Sequence.setComponentByPosition(index, univ.Integer(value))
        asn1Data = berEncoder.encode(asn1Sequence)
        if passphrase:
            iv = randbytes.secureRandom(8)
            hexiv = "".join(["%02X" % (ord(x),) for x in iterbytes(iv)])
            hexiv = hexiv.encode("ascii")
            lines.append(b"Proc-Type: 4,ENCRYPTED")
            lines.append(b"DEK-Info: DES-EDE3-CBC," + hexiv + b"\n")
            ba = md5(passphrase + iv).digest()
            bb = md5(ba + passphrase + iv).digest()
            encKey = (ba + bb)[:24]
            padLen = 8 - (len(asn1Data) % 8)
            asn1Data += bytes((padLen,)) * padLen

            encryptor = Cipher(
                algorithms.TripleDES(encKey), modes.CBC(iv), backend=default_backend()
            ).encryptor()

            asn1Data = encryptor.update(asn1Data) + encryptor.finalize()

        b64Data = encodebytes(asn1Data).replace(b"\n", b"")
        lines += [b64Data[i : i + 64] for i in range(0, len(b64Data), 64)]
        lines.append(
            b"".join((b"-----END ", self.type().encode("ascii"), b" PRIVATE KEY-----"))
        )
        return b"\n".join(lines)

    def _toString_OPENSSH(self, subtype=None, comment=None, passphrase=None):
        """
        Return a public or private OpenSSH string.  See
        _fromString_PUBLIC_OPENSSH and _fromPrivateOpenSSH_PEM for the
        string formats.  If extra is present, it represents a comment for a
        public key, or a passphrase for a private key.

        @param extra: Comment for a public key or passphrase for a
            private key
        @type extra: L{bytes}

        @rtype: L{bytes}
        """
        if self.isPublic():
            return self._toPublicOpenSSH(comment=comment)
        # No pre-v1 format is defined for Ed25519 keys.
        elif subtype == "v1" or (subtype is None and self.type() == "Ed25519"):
            return self._toPrivateOpenSSH_v1(comment=comment, passphrase=passphrase)
        elif subtype is None or subtype == "PEM":
            return self._toPrivateOpenSSH_PEM(passphrase=passphrase)
        else:
            raise ValueError("unknown subtype %s" % (subtype,))

    def _toString_LSH(self, **kwargs):
        """
        Return a public or private LSH key.  See _fromString_PUBLIC_LSH and
        _fromString_PRIVATE_LSH for the key formats.

        @rtype: L{bytes}
        """
        data = self.data()
        type = self.type()
        if self.isPublic():
            if type == "RSA":
                keyData = sexpy.pack(
                    [
                        [
                            b"public-key",
                            [
                                b"rsa-pkcs1-sha1",
                                [b"n", common.MP(data["n"])[4:]],
                                [b"e", common.MP(data["e"])[4:]],
                            ],
                        ]
                    ]
                )
            elif type == "DSA":
                keyData = sexpy.pack(
                    [
                        [
                            b"public-key",
                            [
                                b"dsa",
                                [b"p", common.MP(data["p"])[4:]],
                                [b"q", common.MP(data["q"])[4:]],
                                [b"g", common.MP(data["g"])[4:]],
                                [b"y", common.MP(data["y"])[4:]],
                            ],
                        ]
                    ]
                )
            else:
                raise BadKeyError("unknown key type %s" % (type,))
            return b"{" + encodebytes(keyData).replace(b"\n", b"") + b"}"
        else:
            if type == "RSA":
                p, q = data["p"], data["q"]
                iqmp = rsa.rsa_crt_iqmp(p, q)
                return sexpy.pack(
                    [
                        [
                            b"private-key",
                            [
                                b"rsa-pkcs1",
                                [b"n", common.MP(data["n"])[4:]],
                                [b"e", common.MP(data["e"])[4:]],
                                [b"d", common.MP(data["d"])[4:]],
                                [b"p", common.MP(q)[4:]],
                                [b"q", common.MP(p)[4:]],
                                [b"a", common.MP(data["d"] % (q - 1))[4:]],
                                [b"b", common.MP(data["d"] % (p - 1))[4:]],
                                [b"c", common.MP(iqmp)[4:]],
                            ],
                        ]
                    ]
                )
            elif type == "DSA":
                return sexpy.pack(
                    [
                        [
                            b"private-key",
                            [
                                b"dsa",
                                [b"p", common.MP(data["p"])[4:]],
                                [b"q", common.MP(data["q"])[4:]],
                                [b"g", common.MP(data["g"])[4:]],
                                [b"y", common.MP(data["y"])[4:]],
                                [b"x", common.MP(data["x"])[4:]],
                            ],
                        ]
                    ]
                )
            else:
                raise BadKeyError("unknown key type %s'" % (type,))

    def _toString_AGENTV3(self, **kwargs):
        """
        Return a private Secure Shell Agent v3 key.  See
        _fromString_AGENTV3 for the key format.

        @rtype: L{bytes}
        """
        data = self.data()
        if not self.isPublic():
            if self.type() == "RSA":
                values = (
                    data["e"],
                    data["d"],
                    data["n"],
                    data["u"],
                    data["p"],
                    data["q"],
                )
            elif self.type() == "DSA":
                values = (data["p"], data["q"], data["g"], data["y"], data["x"])
            return common.NS(self.sshType()) + b"".join(map(common.MP, values))

    def sign(self, data):
        """
        Sign some data with this key.

        SECSH-TRANS RFC 4253 Section 6.6.

        @type data: L{bytes}
        @param data: The data to sign.

        @rtype: L{bytes}
        @return: A signature for the given data.
        """
        keyType = self.type()
        if keyType == "RSA":
            sig = self._keyObject.sign(data, padding.PKCS1v15(), hashes.SHA1())
            ret = common.NS(sig)

        elif keyType == "DSA":
            sig = self._keyObject.sign(data, hashes.SHA1())
            (r, s) = decode_dss_signature(sig)
            # SSH insists that the DSS signature blob be two 160-bit integers
            # concatenated together. The sig[0], [1] numbers from obj.sign
            # are just numbers, and could be any length from 0 to 160 bits.
            # Make sure they are padded out to 160 bits (20 bytes each)
            ret = common.NS(int_to_bytes(r, 20) + int_to_bytes(s, 20))

        elif keyType == "EC":  # Pragma: no branch
            # Hash size depends on key size
            keySize = self.size()
            if keySize <= 256:
                hashSize = hashes.SHA256()
            elif keySize <= 384:
                hashSize = hashes.SHA384()
            else:
                hashSize = hashes.SHA512()
            signature = self._keyObject.sign(data, ec.ECDSA(hashSize))
            (r, s) = decode_dss_signature(signature)

            rb = int_to_bytes(r)
            sb = int_to_bytes(s)

            # Int_to_bytes returns rb[0] as a str in python2
            # and an as int in python3
            if type(rb[0]) is str:
                rcomp = ord(rb[0])
            else:
                rcomp = rb[0]

            # If the MSB is set, prepend a null byte for correct formatting.
            if rcomp & 0x80:
                rb = b"\x00" + rb

            if type(sb[0]) is str:
                scomp = ord(sb[0])
            else:
                scomp = sb[0]

            if scomp & 0x80:
                sb = b"\x00" + sb

            ret = common.NS(common.NS(rb) + common.NS(sb))

        elif keyType == "Ed25519":
            ret = common.NS(self._keyObject.sign(data))
        return common.NS(self.sshType()) + ret

    def verify(self, signature, data):
        """
        Verify a signature using this key.

        @type signature: L{bytes}
        @param signature: The signature to verify.

        @type data: L{bytes}
        @param data: The signed data.

        @rtype: L{bool}
        @return: C{True} if the signature is valid.
        """
        if len(signature) == 40:
            # DSA key with no padding
            signatureType, signature = b"ssh-dss", common.NS(signature)
        else:
            signatureType, signature = common.getNS(signature)

        if signatureType != self.sshType():
            return False

        keyType = self.type()
        if keyType == "RSA":
            k = self._keyObject
            if not self.isPublic():
                k = k.public_key()
            args = (
                common.getNS(signature)[0],
                data,
                padding.PKCS1v15(),
                hashes.SHA1(),
            )
        elif keyType == "DSA":
            concatenatedSignature = common.getNS(signature)[0]
            r = int_from_bytes(concatenatedSignature[:20], "big")
            s = int_from_bytes(concatenatedSignature[20:], "big")
            signature = encode_dss_signature(r, s)
            k = self._keyObject
            if not self.isPublic():
                k = k.public_key()
            args = (signature, data, hashes.SHA1())

        elif keyType == "EC":  # Pragma: no branch
            concatenatedSignature = common.getNS(signature)[0]
            rstr, sstr, rest = common.getNS(concatenatedSignature, 2)
            r = int_from_bytes(rstr, "big")
            s = int_from_bytes(sstr, "big")
            signature = encode_dss_signature(r, s)

            k = self._keyObject
            if not self.isPublic():
                k = k.public_key()

            keySize = self.size()
            if keySize <= 256:  # Hash size depends on key size
                hashSize = hashes.SHA256()
            elif keySize <= 384:
                hashSize = hashes.SHA384()
            else:
                hashSize = hashes.SHA512()
            args = (signature, data, ec.ECDSA(hashSize))

        elif keyType == "Ed25519":
            k = self._keyObject
            if not self.isPublic():
                k = k.public_key()
            args = (common.getNS(signature)[0], data)

        try:
            k.verify(*args)
        except InvalidSignature:
            return False
        else:
            return True


def _getPersistentRSAKey(location, keySize=4096):
    """
    This function returns a persistent L{Key}.

    The key is loaded from a PEM file in C{location}. If it does not exist, a
    key with the key size of C{keySize} is generated and saved.

    @param location: Where the key is stored.
    @type location: L{twisted.python.filepath.FilePath}

    @param keySize: The size of the key, if it needs to be generated.
    @type keySize: L{int}

    @returns: A persistent key.
    @rtype: L{Key}
    """
    location.parent().makedirs(ignoreExistingDirectory=True)

    # If it doesn't exist, we want to generate a new key and save it
    if not location.exists():
        privateKey = rsa.generate_private_key(
            public_exponent=65537, key_size=keySize, backend=default_backend()
        )

        pem = privateKey.private_bytes(
            encoding=serialization.Encoding.PEM,
            format=serialization.PrivateFormat.TraditionalOpenSSL,
            encryption_algorithm=serialization.NoEncryption(),
        )

        location.setContent(pem)

    # By this point (save any hilarious race conditions) we should have a
    # working PEM file. Load it!
    # (Future archaeological readers: I chose not to short circuit above,
    # because then there's two exit paths to this code!)
    with location.open("rb") as keyFile:
        privateKey = serialization.load_pem_private_key(
            keyFile.read(), password=None, backend=default_backend()
        )
        return Key(privateKey)<|MERGE_RESOLUTION|>--- conflicted
+++ resolved
@@ -20,20 +20,12 @@
 from cryptography.exceptions import InvalidSignature
 from cryptography.hazmat.backends import default_backend
 from cryptography.hazmat.primitives import hashes, serialization
-<<<<<<< HEAD
-from cryptography.hazmat.primitives.asymmetric import (dsa, ec, ed25519,
-                                                       padding, rsa)
-from cryptography.hazmat.primitives.ciphers import Cipher, algorithms, modes
-from cryptography.hazmat.primitives.serialization import (load_pem_private_key,
-                                                          load_ssh_public_key)
-=======
 from cryptography.hazmat.primitives.asymmetric import dsa, ec, ed25519, padding, rsa
 from cryptography.hazmat.primitives.ciphers import Cipher, algorithms, modes
 from cryptography.hazmat.primitives.serialization import (
     load_pem_private_key,
     load_ssh_public_key,
 )
->>>>>>> 1dd5e23f
 from pyasn1.codec.ber import decoder as berDecoder
 from pyasn1.codec.ber import encoder as berEncoder
 from pyasn1.error import PyAsn1Error
@@ -41,26 +33,9 @@
 from twisted.conch.ssh import common, sexpy
 from twisted.conch.ssh.common import int_from_bytes, int_to_bytes
 from twisted.python import randbytes
-<<<<<<< HEAD
-from twisted.python.compat import iterbytes, long, izip, nativeString, unicode
-from twisted.python.constants import NamedConstant, Names
-from twisted.python.deprecate import _mutuallyExclusiveArguments
-
-try:
-
-    from cryptography.hazmat.primitives.asymmetric.utils import (
-        encode_dss_signature, decode_dss_signature)
-except ImportError:
-    from cryptography.hazmat.primitives.asymmetric.utils import (  # type: ignore[no-redef,attr-defined]  # noqa
-        encode_rfc6979_signature as encode_dss_signature,
-        decode_rfc6979_signature as decode_dss_signature)
-
-
-=======
 from twisted.python.compat import iterbytes, nativeString
 from twisted.python.constants import NamedConstant, Names
 from twisted.python.deprecate import _mutuallyExclusiveArguments
->>>>>>> 1dd5e23f
 
 try:
 
@@ -133,16 +108,6 @@
     normalized using the available Unicode character database.
     """
 
-<<<<<<< HEAD
-class PassphraseNormalizationError(Exception):
-    """
-    Raised when a passphrase contains Unicode characters that cannot be
-    normalized using the available Unicode character database.
-    """
-
-
-=======
->>>>>>> 1dd5e23f
 
 def _normalizePassphrase(passphrase):
     """
@@ -163,16 +128,6 @@
     @raises PassphraseNormalizationError: if the passphrase is Unicode and
     cannot be normalized using the available Unicode character database.
     """
-<<<<<<< HEAD
-    if isinstance(passphrase, unicode):
-        # The Normalization Process for Stabilized Strings requires aborting
-        # with an error if the string contains any unassigned code point.
-        if any(unicodedata.category(c) == 'Cn' for c in passphrase):
-            # Perhaps not very helpful, but we don't want to leak any other
-            # information about the passphrase.
-            raise PassphraseNormalizationError()
-        return unicodedata.normalize('NFKC', passphrase).encode('UTF-8')
-=======
     if isinstance(passphrase, str):
         # The Normalization Process for Stabilized Strings requires aborting
         # with an error if the string contains any unassigned code point.
@@ -181,15 +136,10 @@
             # information about the passphrase.
             raise PassphraseNormalizationError()
         return unicodedata.normalize("NFKC", passphrase).encode("UTF-8")
->>>>>>> 1dd5e23f
     else:
         return passphrase
 
 
-<<<<<<< HEAD
-
-=======
->>>>>>> 1dd5e23f
 class Key:
     """
     An object representing a key.  A key can be either a public or
@@ -593,12 +543,8 @@
             decodedKey = berDecoder.decode(keyData)[0]
         except PyAsn1Error as asn1Error:
             raise BadKeyError(
-<<<<<<< HEAD
-                'Failed to decode key (Bad Passphrase?): {}'.format(asn1Error))
-=======
                 "Failed to decode key (Bad Passphrase?): {}".format(asn1Error)
             )
->>>>>>> 1dd5e23f
 
         if kind == b"EC":
             return cls(load_pem_private_key(data, passphrase, default_backend()))
@@ -1009,11 +955,7 @@
                 out = "<Elliptic Curve Private Key (%s bits)" % (name[-3:],)
 
             for k, v in sorted(data.items()):
-<<<<<<< HEAD
-                if k == 'curve':
-=======
                 if k == "curve":
->>>>>>> 1dd5e23f
                     out += "\ncurve:\n\t%s" % (name,)
                 else:
                     out += "\n%s:\n\t%s" % (k, v)
@@ -1453,11 +1395,7 @@
         if isinstance(comment, str):
             comment = comment.encode("utf-8")
         passphrase = _normalizePassphrase(passphrase)
-<<<<<<< HEAD
-        method = getattr(self, '_toString_%s' % (type.upper(),), None)
-=======
         method = getattr(self, "_toString_%s" % (type.upper(),), None)
->>>>>>> 1dd5e23f
         if method is None:
             raise BadKeyError("unknown key type: %s" % (type,))
         return method(subtype=subtype, comment=comment, passphrase=passphrase)
