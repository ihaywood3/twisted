--- conflicted
+++ resolved
@@ -16,10 +16,6 @@
 from twisted.python.compat import nativeString
 from twisted.internet import interfaces
 from twisted.logger import Logger
-<<<<<<< HEAD
-
-=======
->>>>>>> 1dd5e23f
 
 
 @implementer(interfaces.ITransport)
@@ -55,10 +51,7 @@
     @ivar remoteClosed: True if the other side isn't accepting more data.
     @type remoteClosed: L{bool}
     """
-<<<<<<< HEAD
-=======
-
->>>>>>> 1dd5e23f
+
     _log = Logger()
     name = None  # type: bytes  # only needed for client channels
 
@@ -88,10 +81,6 @@
         self.localClosed = 0
         self.remoteClosed = 0
         self.id = None  # gets set later by SSHConnection
-<<<<<<< HEAD
-
-=======
->>>>>>> 1dd5e23f
 
     def __str__(self) -> str:
         return nativeString(self.__bytes__())
@@ -124,12 +113,7 @@
 
         @type specificData: L{bytes}
         """
-<<<<<<< HEAD
-        self._log.info('channel open')
-
-=======
         self._log.info("channel open")
->>>>>>> 1dd5e23f
 
     def openFailed(self, reason):
         """
@@ -138,13 +122,7 @@
 
         @type reason: L{error.ConchError}
         """
-<<<<<<< HEAD
-        self._log.error('other side refused open\nreason: {reason}',
-                        reason=reason)
-
-=======
         self._log.error("other side refused open\nreason: {reason}", reason=reason)
->>>>>>> 1dd5e23f
 
     def addWindowBytes(self, data):
         """
@@ -178,20 +156,11 @@
         @type data:         L{bytes}
         @rtype:             L{bool}
         """
-<<<<<<< HEAD
-        foo = nativeString(requestType.replace(b'-', b'_'))
-        f = getattr(self, 'request_' + foo, None)
-        if f:
-            return f(data)
-        self._log.info('unhandled request for {requestType}',
-                       requestType=requestType)
-=======
         foo = nativeString(requestType.replace(b"-", b"_"))
         f = getattr(self, "request_" + foo, None)
         if f:
             return f(data)
         self._log.info("unhandled request for {requestType}", requestType=requestType)
->>>>>>> 1dd5e23f
         return 0
 
     def dataReceived(self, data):
@@ -200,12 +169,7 @@
 
         @type data: L{bytes}
         """
-<<<<<<< HEAD
-        self._log.debug('got data {data}', data=data)
-
-=======
         self._log.debug("got data {data}", data=data)
->>>>>>> 1dd5e23f
 
     def extReceived(self, dataType, data):
         """
@@ -214,36 +178,21 @@
         @type dataType: L{int}
         @type data:     L{str}
         """
-<<<<<<< HEAD
-        self._log.debug('got extended data {dataType} {data!r}',
-                        dataType=dataType, data=data)
-
-=======
         self._log.debug(
             "got extended data {dataType} {data!r}", dataType=dataType, data=data
         )
->>>>>>> 1dd5e23f
 
     def eofReceived(self):
         """
         Called when the other side will send no more data.
         """
-<<<<<<< HEAD
-        self._log.info('remote eof')
-
-=======
         self._log.info("remote eof")
->>>>>>> 1dd5e23f
 
     def closeReceived(self):
         """
         Called when the other side has closed the channel.
         """
-<<<<<<< HEAD
-        self._log.info('remote close')
-=======
         self._log.info("remote close")
->>>>>>> 1dd5e23f
         self.loseConnection()
 
     def closed(self):
@@ -251,12 +200,7 @@
         Called when the channel is closed.  This means that both our side and
         the remote side have closed the channel.
         """
-<<<<<<< HEAD
-        self._log.info('closed')
-
-=======
         self._log.info("closed")
->>>>>>> 1dd5e23f
 
     def write(self, data):
         """
