# -*- test-case-name: twisted.conch.test.test_filetransfer -*-
#
# Copyright (c) Twisted Matrix Laboratories.
# See LICENSE for details.


import errno
import struct
import warnings

from typing import Dict
from zope.interface import implementer

from twisted.conch.interfaces import ISFTPServer, ISFTPFile
from twisted.conch.ssh.common import NS, getNS
from twisted.internet import defer, protocol, error
<<<<<<< HEAD
from twisted.python import failure
from twisted.python.compat import (
    range, itervalues, nativeString, networkString)
from twisted.logger import Logger

=======
from twisted.logger import Logger
from twisted.python import failure
from twisted.python.compat import nativeString, networkString
>>>>>>> 1dd5e23f


class FileTransferBase(protocol.Protocol):
    _log = Logger()

    versions = (3,)

    packetTypes = {}  # type: Dict[int, str]

    def __init__(self):
        self.buf = b""
        self.otherVersion = None  # This gets set

    def sendPacket(self, kind, data):
        self.transport.write(struct.pack("!LB", len(data) + 1, kind) + data)

    def dataReceived(self, data):
        self.buf += data
        while len(self.buf) > 5:
            length, kind = struct.unpack("!LB", self.buf[:5])
            if len(self.buf) < 4 + length:
                return
            data, self.buf = self.buf[5 : 4 + length], self.buf[4 + length :]
            packetType = self.packetTypes.get(kind, None)
            if not packetType:
<<<<<<< HEAD
                self._log.info('no packet type for {kind}', kind=kind)
=======
                self._log.info("no packet type for {kind}", kind=kind)
>>>>>>> 1dd5e23f
                continue
            f = getattr(self, "packet_{}".format(packetType), None)
            if not f:
<<<<<<< HEAD
                self._log.info('not implemented: {packetType} data={data!r}',
                               packetType=packetType, data=data[4:])
                reqId, = struct.unpack('!L', data[:4])
                self._sendStatus(reqId, FX_OP_UNSUPPORTED,
                                 "don't understand {}".format(packetType))
=======
                self._log.info(
                    "not implemented: {packetType} data={data!r}",
                    packetType=packetType,
                    data=data[4:],
                )
                (reqId,) = struct.unpack("!L", data[:4])
                self._sendStatus(
                    reqId, FX_OP_UNSUPPORTED, "don't understand {}".format(packetType)
                )
>>>>>>> 1dd5e23f
                # XXX not implemented
                continue
            try:
                f(data)
            except Exception:
                self._log.failure(
                    "Failed to handle packet of type {packetType}",
<<<<<<< HEAD
                    packetType=packetType
=======
                    packetType=packetType,
>>>>>>> 1dd5e23f
                )
                continue

    def _parseAttributes(self, data):
        (flags,) = struct.unpack("!L", data[:4])
        attrs = {}
        data = data[4:]
        if flags & FILEXFER_ATTR_SIZE == FILEXFER_ATTR_SIZE:
            (size,) = struct.unpack("!Q", data[:8])
            attrs["size"] = size
            data = data[8:]
        if flags & FILEXFER_ATTR_OWNERGROUP == FILEXFER_ATTR_OWNERGROUP:
            uid, gid = struct.unpack("!2L", data[:8])
            attrs["uid"] = uid
            attrs["gid"] = gid
            data = data[8:]
        if flags & FILEXFER_ATTR_PERMISSIONS == FILEXFER_ATTR_PERMISSIONS:
            (perms,) = struct.unpack("!L", data[:4])
            attrs["permissions"] = perms
            data = data[4:]
        if flags & FILEXFER_ATTR_ACMODTIME == FILEXFER_ATTR_ACMODTIME:
            atime, mtime = struct.unpack("!2L", data[:8])
            attrs["atime"] = atime
            attrs["mtime"] = mtime
            data = data[8:]
        if flags & FILEXFER_ATTR_EXTENDED == FILEXFER_ATTR_EXTENDED:
            (extendedCount,) = struct.unpack("!L", data[:4])
            data = data[4:]
            for i in range(extendedCount):
                (extendedType, data) = getNS(data)
                (extendedData, data) = getNS(data)
                attrs["ext_{}".format(nativeString(extendedType))] = extendedData
        return attrs, data

    def _packAttributes(self, attrs):
        flags = 0
        data = b""
        if "size" in attrs:
            data += struct.pack("!Q", attrs["size"])
            flags |= FILEXFER_ATTR_SIZE
        if "uid" in attrs and "gid" in attrs:
            data += struct.pack("!2L", attrs["uid"], attrs["gid"])
            flags |= FILEXFER_ATTR_OWNERGROUP
        if "permissions" in attrs:
            data += struct.pack("!L", attrs["permissions"])
            flags |= FILEXFER_ATTR_PERMISSIONS
        if "atime" in attrs and "mtime" in attrs:
            data += struct.pack("!2L", attrs["atime"], attrs["mtime"])
            flags |= FILEXFER_ATTR_ACMODTIME
        extended = []
        for k in attrs:
            if k.startswith("ext_"):
                extType = NS(networkString(k[4:]))
                extData = NS(attrs[k])
                extended.append(extType + extData)
        if extended:
            data += struct.pack("!L", len(extended))
            data += b"".join(extended)
            flags |= FILEXFER_ATTR_EXTENDED
        return struct.pack("!L", flags) + data

    def connectionLost(self, reason):
        """
        Called when connection to the remote subsystem was lost.
        """

        super().connectionLost(reason)
        self.connected = False


class FileTransferServer(FileTransferBase):
    def __init__(self, data=None, avatar=None):
        FileTransferBase.__init__(self)
        self.client = ISFTPServer(avatar)  # yay interfaces
        self.openFiles = {}
        self.openDirs = {}

    def packet_INIT(self, data):
        (version,) = struct.unpack("!L", data[:4])
        self.version = min(list(self.versions) + [version])
        data = data[4:]
        ext = {}
        while data:
            extName, data = getNS(data)
            extData, data = getNS(data)
            ext[extName] = extData
        ourExt = self.client.gotVersion(version, ext)
        ourExtData = b""
        for (k, v) in ourExt.items():
            ourExtData += NS(k) + NS(v)
        self.sendPacket(FXP_VERSION, struct.pack("!L", self.version) + ourExtData)

    def packet_OPEN(self, data):
        requestId = data[:4]
        data = data[4:]
        filename, data = getNS(data)
        (flags,) = struct.unpack("!L", data[:4])
        data = data[4:]
        attrs, data = self._parseAttributes(data)
        assert data == b"", "still have data in OPEN: {!r}".format(data)
        d = defer.maybeDeferred(self.client.openFile, filename, flags, attrs)
        d.addCallback(self._cbOpenFile, requestId)
        d.addErrback(self._ebStatus, requestId, b"open failed")

    def _cbOpenFile(self, fileObj, requestId):
        fileId = networkString(str(hash(fileObj)))
        if fileId in self.openFiles:
            raise KeyError("id already open")
        self.openFiles[fileId] = fileObj
        self.sendPacket(FXP_HANDLE, requestId + NS(fileId))

    def packet_CLOSE(self, data):
        requestId = data[:4]
        data = data[4:]
        handle, data = getNS(data)
        assert data == b"", "still have data in CLOSE: {!r}".format(data)
        if handle in self.openFiles:
            fileObj = self.openFiles[handle]
            d = defer.maybeDeferred(fileObj.close)
            d.addCallback(self._cbClose, handle, requestId)
            d.addErrback(self._ebStatus, requestId, b"close failed")
        elif handle in self.openDirs:
            dirObj = self.openDirs[handle][0]
            d = defer.maybeDeferred(dirObj.close)
            d.addCallback(self._cbClose, handle, requestId, 1)
            d.addErrback(self._ebStatus, requestId, b"close failed")
        else:
            self._ebClose(failure.Failure(KeyError()), requestId)

    def _cbClose(self, result, handle, requestId, isDir=0):
        if isDir:
            del self.openDirs[handle]
        else:
            del self.openFiles[handle]
        self._sendStatus(requestId, FX_OK, b"file closed")

    def packet_READ(self, data):
        requestId = data[:4]
        data = data[4:]
        handle, data = getNS(data)
        (offset, length), data = struct.unpack("!QL", data[:12]), data[12:]
        assert data == b"", "still have data in READ: {!r}".format(data)
        if handle not in self.openFiles:
            self._ebRead(failure.Failure(KeyError()), requestId)
        else:
            fileObj = self.openFiles[handle]
            d = defer.maybeDeferred(fileObj.readChunk, offset, length)
            d.addCallback(self._cbRead, requestId)
            d.addErrback(self._ebStatus, requestId, b"read failed")

    def _cbRead(self, result, requestId):
        if result == b"":  # Python's read will return this for EOF
            raise EOFError()
        self.sendPacket(FXP_DATA, requestId + NS(result))

    def packet_WRITE(self, data):
        requestId = data[:4]
        data = data[4:]
        handle, data = getNS(data)
        (offset,) = struct.unpack("!Q", data[:8])
        data = data[8:]
        writeData, data = getNS(data)
        assert data == b"", "still have data in WRITE: {!r}".format(data)
        if handle not in self.openFiles:
            self._ebWrite(failure.Failure(KeyError()), requestId)
        else:
            fileObj = self.openFiles[handle]
            d = defer.maybeDeferred(fileObj.writeChunk, offset, writeData)
            d.addCallback(self._cbStatus, requestId, b"write succeeded")
            d.addErrback(self._ebStatus, requestId, b"write failed")

    def packet_REMOVE(self, data):
        requestId = data[:4]
        data = data[4:]
        filename, data = getNS(data)
        assert data == b"", "still have data in REMOVE: {!r}".format(data)
        d = defer.maybeDeferred(self.client.removeFile, filename)
        d.addCallback(self._cbStatus, requestId, b"remove succeeded")
        d.addErrback(self._ebStatus, requestId, b"remove failed")

    def packet_RENAME(self, data):
        requestId = data[:4]
        data = data[4:]
        oldPath, data = getNS(data)
        newPath, data = getNS(data)
        assert data == b"", "still have data in RENAME: {!r}".format(data)
        d = defer.maybeDeferred(self.client.renameFile, oldPath, newPath)
        d.addCallback(self._cbStatus, requestId, b"rename succeeded")
        d.addErrback(self._ebStatus, requestId, b"rename failed")

    def packet_MKDIR(self, data):
        requestId = data[:4]
        data = data[4:]
        path, data = getNS(data)
        attrs, data = self._parseAttributes(data)
        assert data == b"", "still have data in MKDIR: {!r}".format(data)
        d = defer.maybeDeferred(self.client.makeDirectory, path, attrs)
        d.addCallback(self._cbStatus, requestId, b"mkdir succeeded")
        d.addErrback(self._ebStatus, requestId, b"mkdir failed")

    def packet_RMDIR(self, data):
        requestId = data[:4]
        data = data[4:]
        path, data = getNS(data)
        assert data == b"", "still have data in RMDIR: {!r}".format(data)
        d = defer.maybeDeferred(self.client.removeDirectory, path)
        d.addCallback(self._cbStatus, requestId, b"rmdir succeeded")
        d.addErrback(self._ebStatus, requestId, b"rmdir failed")

    def packet_OPENDIR(self, data):
        requestId = data[:4]
        data = data[4:]
        path, data = getNS(data)
        assert data == b"", "still have data in OPENDIR: {!r}".format(data)
        d = defer.maybeDeferred(self.client.openDirectory, path)
        d.addCallback(self._cbOpenDirectory, requestId)
        d.addErrback(self._ebStatus, requestId, b"opendir failed")

    def _cbOpenDirectory(self, dirObj, requestId):
        handle = networkString((str(hash(dirObj))))
        if handle in self.openDirs:
            raise KeyError("already opened this directory")
        self.openDirs[handle] = [dirObj, iter(dirObj)]
        self.sendPacket(FXP_HANDLE, requestId + NS(handle))

    def packet_READDIR(self, data):
        requestId = data[:4]
        data = data[4:]
        handle, data = getNS(data)
        assert data == b"", "still have data in READDIR: {!r}".format(data)
        if handle not in self.openDirs:
            self._ebStatus(failure.Failure(KeyError()), requestId)
        else:
            dirObj, dirIter = self.openDirs[handle]
            d = defer.maybeDeferred(self._scanDirectory, dirIter, [])
            d.addCallback(self._cbSendDirectory, requestId)
            d.addErrback(self._ebStatus, requestId, b"scan directory failed")

    def _scanDirectory(self, dirIter, f):
        while len(f) < 250:
            try:
                info = next(dirIter)
            except StopIteration:
                if not f:
                    raise EOFError
                return f
            if isinstance(info, defer.Deferred):
                info.addCallback(self._cbScanDirectory, dirIter, f)
                return
            else:
                f.append(info)
        return f

    def _cbScanDirectory(self, result, dirIter, f):
        f.append(result)
        return self._scanDirectory(dirIter, f)

    def _cbSendDirectory(self, result, requestId):
        data = b""
        for (filename, longname, attrs) in result:
            data += NS(filename)
            data += NS(longname)
            data += self._packAttributes(attrs)
        self.sendPacket(FXP_NAME, requestId + struct.pack("!L", len(result)) + data)

    def packet_STAT(self, data, followLinks=1):
        requestId = data[:4]
        data = data[4:]
        path, data = getNS(data)
        assert data == b"", "still have data in STAT/LSTAT: {!r}".format(data)
        d = defer.maybeDeferred(self.client.getAttrs, path, followLinks)
        d.addCallback(self._cbStat, requestId)
        d.addErrback(self._ebStatus, requestId, b"stat/lstat failed")

    def packet_LSTAT(self, data):
        self.packet_STAT(data, 0)

    def packet_FSTAT(self, data):
        requestId = data[:4]
        data = data[4:]
        handle, data = getNS(data)
        assert data == b"", "still have data in FSTAT: {!r}".format(data)
        if handle not in self.openFiles:
            self._ebStatus(
                failure.Failure(KeyError("{} not in self.openFiles".format(handle))),
                requestId,
            )
        else:
            fileObj = self.openFiles[handle]
            d = defer.maybeDeferred(fileObj.getAttrs)
            d.addCallback(self._cbStat, requestId)
            d.addErrback(self._ebStatus, requestId, b"fstat failed")

    def _cbStat(self, result, requestId):
        data = requestId + self._packAttributes(result)
        self.sendPacket(FXP_ATTRS, data)

    def packet_SETSTAT(self, data):
        requestId = data[:4]
        data = data[4:]
        path, data = getNS(data)
        attrs, data = self._parseAttributes(data)
<<<<<<< HEAD
        if data != b'':
            self._log.warn('Still have data in SETSTAT: {data!r}', data=data)
=======
        if data != b"":
            self._log.warn("Still have data in SETSTAT: {data!r}", data=data)
>>>>>>> 1dd5e23f
        d = defer.maybeDeferred(self.client.setAttrs, path, attrs)
        d.addCallback(self._cbStatus, requestId, b"setstat succeeded")
        d.addErrback(self._ebStatus, requestId, b"setstat failed")

    def packet_FSETSTAT(self, data):
        requestId = data[:4]
        data = data[4:]
        handle, data = getNS(data)
        attrs, data = self._parseAttributes(data)
        assert data == b"", "still have data in FSETSTAT: {!r}".format(data)
        if handle not in self.openFiles:
            self._ebStatus(failure.Failure(KeyError()), requestId)
        else:
            fileObj = self.openFiles[handle]
            d = defer.maybeDeferred(fileObj.setAttrs, attrs)
            d.addCallback(self._cbStatus, requestId, b"fsetstat succeeded")
            d.addErrback(self._ebStatus, requestId, b"fsetstat failed")

    def packet_READLINK(self, data):
        requestId = data[:4]
        data = data[4:]
        path, data = getNS(data)
        assert data == b"", "still have data in READLINK: {!r}".format(data)
        d = defer.maybeDeferred(self.client.readLink, path)
        d.addCallback(self._cbReadLink, requestId)
        d.addErrback(self._ebStatus, requestId, b"readlink failed")

    def _cbReadLink(self, result, requestId):
        self._cbSendDirectory([(result, b"", {})], requestId)

    def packet_SYMLINK(self, data):
        requestId = data[:4]
        data = data[4:]
        linkPath, data = getNS(data)
        targetPath, data = getNS(data)
        d = defer.maybeDeferred(self.client.makeLink, linkPath, targetPath)
        d.addCallback(self._cbStatus, requestId, b"symlink succeeded")
        d.addErrback(self._ebStatus, requestId, b"symlink failed")

    def packet_REALPATH(self, data):
        requestId = data[:4]
        data = data[4:]
        path, data = getNS(data)
        assert data == b"", "still have data in REALPATH: {!r}".format(data)
        d = defer.maybeDeferred(self.client.realPath, path)
        d.addCallback(self._cbReadLink, requestId)  # Same return format
        d.addErrback(self._ebStatus, requestId, b"realpath failed")

    def packet_EXTENDED(self, data):
        requestId = data[:4]
        data = data[4:]
        extName, extData = getNS(data)
        d = defer.maybeDeferred(self.client.extendedRequest, extName, extData)
        d.addCallback(self._cbExtended, requestId)
        d.addErrback(self._ebStatus, requestId, b"extended " + extName + b" failed")

    def _cbExtended(self, data, requestId):
        self.sendPacket(FXP_EXTENDED_REPLY, requestId + data)

    def _cbStatus(self, result, requestId, msg=b"request succeeded"):
        self._sendStatus(requestId, FX_OK, msg)

    def _ebStatus(self, reason, requestId, msg=b"request failed"):
        code = FX_FAILURE
        message = msg
        if isinstance(reason.value, (IOError, OSError)):
            if reason.value.errno == errno.ENOENT:  # No such file
                code = FX_NO_SUCH_FILE
                message = networkString(reason.value.strerror)
            elif reason.value.errno == errno.EACCES:  # Permission denied
                code = FX_PERMISSION_DENIED
                message = networkString(reason.value.strerror)
            elif reason.value.errno == errno.EEXIST:
                code = FX_FILE_ALREADY_EXISTS
            else:
<<<<<<< HEAD
                self._log.failure("Request {requestId} failed: {message}",
                                  failure=reason, requestId=requestId,
                                  message=message)
=======
                self._log.failure(
                    "Request {requestId} failed: {message}",
                    failure=reason,
                    requestId=requestId,
                    message=message,
                )
>>>>>>> 1dd5e23f
        elif isinstance(reason.value, EOFError):  # EOF
            code = FX_EOF
            if reason.value.args:
                message = networkString(reason.value.args[0])
        elif isinstance(reason.value, NotImplementedError):
            code = FX_OP_UNSUPPORTED
            if reason.value.args:
                message = networkString(reason.value.args[0])
        elif isinstance(reason.value, SFTPError):
            code = reason.value.code
            message = networkString(reason.value.message)
        else:
            self._log.failure(
                "Request {requestId} failed with unknown error: {message}",
<<<<<<< HEAD
                failure=reason, requestId=requestId,
                message=message
=======
                failure=reason,
                requestId=requestId,
                message=message,
>>>>>>> 1dd5e23f
            )
        self._sendStatus(requestId, code, message)

    def _sendStatus(self, requestId, code, message, lang=b""):
        """
        Helper method to send a FXP_STATUS message.
        """
        data = requestId + struct.pack("!L", code)
        data += NS(message)
        data += NS(lang)
        self.sendPacket(FXP_STATUS, data)

    def connectionLost(self, reason):
        """
        Called when connection to the remote subsystem was lost.

        Clean all opened files and directories.
        """

        FileTransferBase.connectionLost(self, reason)

        for fileObj in self.openFiles.values():
            fileObj.close()
        self.openFiles = {}
        for (dirObj, dirIter) in self.openDirs.values():
            dirObj.close()
        self.openDirs = {}


class FileTransferClient(FileTransferBase):
    def __init__(self, extData={}):
        """
        @param extData: a dict of extended_name : extended_data items
        to be sent to the server.
        """
        FileTransferBase.__init__(self)
        self.extData = {}
        self.counter = 0
        self.openRequests = {}  # id -> Deferred

    def connectionMade(self):
        data = struct.pack("!L", max(self.versions))
        for k, v in self.extData.values():
            data += NS(k) + NS(v)
        self.sendPacket(FXP_INIT, data)

    def connectionLost(self, reason):
        """
        Called when connection to the remote subsystem was lost.

        Any pending requests are aborted.
        """

        FileTransferBase.connectionLost(self, reason)

        # If there are still requests waiting for responses when the
        # connection is lost, fail them.
        if self.openRequests:

            # Even if our transport was lost "cleanly", our
            # requests were still not cancelled "cleanly".
            requestError = error.ConnectionLost()
            requestError.__cause__ = reason.value
            requestFailure = failure.Failure(requestError)
            while self.openRequests:
                _, deferred = self.openRequests.popitem()
                deferred.errback(requestFailure)

    def _sendRequest(self, msg, data):
        """
        Send a request and return a deferred which waits for the result.

        @type msg: L{int}
        @param msg: The request type (e.g., C{FXP_READ}).

        @type data: L{bytes}
        @param data: The body of the request.
        """
        if not self.connected:
            return defer.fail(error.ConnectionLost())

        data = struct.pack("!L", self.counter) + data
        d = defer.Deferred()
        self.openRequests[self.counter] = d
        self.counter += 1
        self.sendPacket(msg, data)
        return d

    def _parseRequest(self, data):
        (id,) = struct.unpack("!L", data[:4])
        d = self.openRequests[id]
        del self.openRequests[id]
        return d, data[4:]

    def openFile(self, filename, flags, attrs):
        """
        Open a file.

        This method returns a L{Deferred} that is called back with an object
        that provides the L{ISFTPFile} interface.

        @type filename: L{bytes}
        @param filename: a string representing the file to open.

        @param flags: an integer of the flags to open the file with, ORed together.
        The flags and their values are listed at the bottom of this file.

        @param attrs: a list of attributes to open the file with.  It is a
        dictionary, consisting of 0 or more keys.  The possible keys are::

            size: the size of the file in bytes
            uid: the user ID of the file as an integer
            gid: the group ID of the file as an integer
            permissions: the permissions of the file with as an integer.
            the bit representation of this field is defined by POSIX.
            atime: the access time of the file as seconds since the epoch.
            mtime: the modification time of the file as seconds since the epoch.
            ext_*: extended attributes.  The server is not required to
            understand this, but it may.

        NOTE: there is no way to indicate text or binary files.  it is up
        to the SFTP client to deal with this.
        """
        data = NS(filename) + struct.pack("!L", flags) + self._packAttributes(attrs)
        d = self._sendRequest(FXP_OPEN, data)
        d.addCallback(self._cbOpenHandle, ClientFile, filename)
        return d

    def _cbOpenHandle(self, handle, handleClass, name):
        """
        Callback invoked when an OPEN or OPENDIR request succeeds.

        @param handle: The handle returned by the server
        @type handle: L{bytes}
        @param handleClass: The class that will represent the
        newly-opened file or directory to the user (either L{ClientFile} or
        L{ClientDirectory}).
        @param name: The name of the file or directory represented
        by C{handle}.
        @type name: L{bytes}
        """
        cb = handleClass(self, handle)
        cb.name = name
        return cb

    def removeFile(self, filename):
        """
        Remove the given file.

        This method returns a Deferred that is called back when it succeeds.

        @type filename: L{bytes}
        @param filename: the name of the file as a string.
        """
        return self._sendRequest(FXP_REMOVE, NS(filename))

    def renameFile(self, oldpath, newpath):
        """
        Rename the given file.

        This method returns a Deferred that is called back when it succeeds.

        @type oldpath: L{bytes}
        @param oldpath: the current location of the file.
        @type newpath: L{bytes}
        @param newpath: the new file name.
        """
        return self._sendRequest(FXP_RENAME, NS(oldpath) + NS(newpath))

    def makeDirectory(self, path, attrs):
        """
        Make a directory.

        This method returns a Deferred that is called back when it is
        created.

        @type path: L{bytes}
        @param path: the name of the directory to create as a string.

        @param attrs: a dictionary of attributes to create the directory
        with.  Its meaning is the same as the attrs in the openFile method.
        """
        return self._sendRequest(FXP_MKDIR, NS(path) + self._packAttributes(attrs))

    def removeDirectory(self, path):
        """
        Remove a directory (non-recursively)

        It is an error to remove a directory that has files or directories in
        it.

        This method returns a Deferred that is called back when it is removed.

        @type path: L{bytes}
        @param path: the directory to remove.
        """
        return self._sendRequest(FXP_RMDIR, NS(path))

    def openDirectory(self, path):
        """
        Open a directory for scanning.

        This method returns a Deferred that is called back with an iterable
        object that has a close() method.

        The close() method is called when the client is finished reading
        from the directory.  At this point, the iterable will no longer
        be used.

        The iterable returns triples of the form (filename, longname, attrs)
        or a Deferred that returns the same.  The sequence must support
        __getitem__, but otherwise may be any 'sequence-like' object.

        filename is the name of the file relative to the directory.
        logname is an expanded format of the filename.  The recommended format
        is:
        -rwxr-xr-x   1 mjos     staff      348911 Mar 25 14:29 t-filexfer
        1234567890 123 12345678 12345678 12345678 123456789012

        The first line is sample output, the second is the length of the field.
        The fields are: permissions, link count, user owner, group owner,
        size in bytes, modification time.

        attrs is a dictionary in the format of the attrs argument to openFile.

        @type path: L{bytes}
        @param path: the directory to open.
        """
        d = self._sendRequest(FXP_OPENDIR, NS(path))
        d.addCallback(self._cbOpenHandle, ClientDirectory, path)
        return d

    def getAttrs(self, path, followLinks=0):
        """
        Return the attributes for the given path.

        This method returns a dictionary in the same format as the attrs
        argument to openFile or a Deferred that is called back with same.

        @type path: L{bytes}
        @param path: the path to return attributes for as a string.
        @param followLinks: a boolean.  if it is True, follow symbolic links
        and return attributes for the real path at the base.  if it is False,
        return attributes for the specified path.
        """
        if followLinks:
            m = FXP_STAT
        else:
            m = FXP_LSTAT
        return self._sendRequest(m, NS(path))

    def setAttrs(self, path, attrs):
        """
        Set the attributes for the path.

        This method returns when the attributes are set or a Deferred that is
        called back when they are.

        @type path: L{bytes}
        @param path: the path to set attributes for as a string.
        @param attrs: a dictionary in the same format as the attrs argument to
        openFile.
        """
        data = NS(path) + self._packAttributes(attrs)
        return self._sendRequest(FXP_SETSTAT, data)

    def readLink(self, path):
        """
        Find the root of a set of symbolic links.

        This method returns the target of the link, or a Deferred that
        returns the same.

        @type path: L{bytes}
        @param path: the path of the symlink to read.
        """
        d = self._sendRequest(FXP_READLINK, NS(path))
        return d.addCallback(self._cbRealPath)

    def makeLink(self, linkPath, targetPath):
        """
        Create a symbolic link.

        This method returns when the link is made, or a Deferred that
        returns the same.

        @type linkPath: L{bytes}
        @param linkPath: the pathname of the symlink as a string
        @type targetPath: L{bytes}
        @param targetPath: the path of the target of the link as a string.
        """
        return self._sendRequest(FXP_SYMLINK, NS(linkPath) + NS(targetPath))

    def realPath(self, path):
        """
        Convert any path to an absolute path.

        This method returns the absolute path as a string, or a Deferred
        that returns the same.

        @type path: L{bytes}
        @param path: the path to convert as a string.
        """
        d = self._sendRequest(FXP_REALPATH, NS(path))
        return d.addCallback(self._cbRealPath)

    def _cbRealPath(self, result):
        name, longname, attrs = result[0]
        name = name.decode("utf-8")
        return name

    def extendedRequest(self, request, data):
        """
        Make an extended request of the server.

        The method returns a Deferred that is called back with
        the result of the extended request.

        @type request: L{bytes}
        @param request: the name of the extended request to make.
        @type data: L{bytes}
        @param data: any other data that goes along with the request.
        """
        return self._sendRequest(FXP_EXTENDED, NS(request) + data)

    def packet_VERSION(self, data):
        (version,) = struct.unpack("!L", data[:4])
        data = data[4:]
        d = {}
        while data:
            k, data = getNS(data)
            v, data = getNS(data)
            d[k] = v
        self.version = version
        self.gotServerVersion(version, d)

    def packet_STATUS(self, data):
        d, data = self._parseRequest(data)
        (code,) = struct.unpack("!L", data[:4])
        data = data[4:]
        if len(data) >= 4:
            msg, data = getNS(data)
            if len(data) >= 4:
                lang, data = getNS(data)
            else:
                lang = b""
        else:
            msg = b""
            lang = b""
        if code == FX_OK:
            d.callback((msg, lang))
        elif code == FX_EOF:
            d.errback(EOFError(msg))
        elif code == FX_OP_UNSUPPORTED:
            d.errback(NotImplementedError(msg))
        else:
            d.errback(SFTPError(code, nativeString(msg), lang))

    def packet_HANDLE(self, data):
        d, data = self._parseRequest(data)
        handle, _ = getNS(data)
        d.callback(handle)

    def packet_DATA(self, data):
        d, data = self._parseRequest(data)
        d.callback(getNS(data)[0])

    def packet_NAME(self, data):
        d, data = self._parseRequest(data)
        (count,) = struct.unpack("!L", data[:4])
        data = data[4:]
        files = []
        for i in range(count):
            filename, data = getNS(data)
            longname, data = getNS(data)
            attrs, data = self._parseAttributes(data)
            files.append((filename, longname, attrs))
        d.callback(files)

    def packet_ATTRS(self, data):
        d, data = self._parseRequest(data)
        d.callback(self._parseAttributes(data)[0])

    def packet_EXTENDED_REPLY(self, data):
        d, data = self._parseRequest(data)
        d.callback(data)

    def gotServerVersion(self, serverVersion, extData):
        """
        Called when the client sends their version info.

        @param otherVersion: an integer representing the version of the SFTP
        protocol they are claiming.
        @param extData: a dictionary of extended_name : extended_data items.
        These items are sent by the client to indicate additional features.
        """


@implementer(ISFTPFile)
class ClientFile:
    def __init__(self, parent, handle):
        self.parent = parent
        self.handle = NS(handle)

    def close(self):
        return self.parent._sendRequest(FXP_CLOSE, self.handle)

    def readChunk(self, offset, length):
        data = self.handle + struct.pack("!QL", offset, length)
        return self.parent._sendRequest(FXP_READ, data)

    def writeChunk(self, offset, chunk):
        data = self.handle + struct.pack("!Q", offset) + NS(chunk)
        return self.parent._sendRequest(FXP_WRITE, data)

    def getAttrs(self):
        return self.parent._sendRequest(FXP_FSTAT, self.handle)

    def setAttrs(self, attrs):
        data = self.handle + self.parent._packAttributes(attrs)
        return self.parent._sendRequest(FXP_FSTAT, data)


class ClientDirectory:
    def __init__(self, parent, handle):
        self.parent = parent
        self.handle = NS(handle)
        self.filesCache = []

    def read(self):
        return self.parent._sendRequest(FXP_READDIR, self.handle)

    def close(self):
        if self.handle is None:
            return defer.succeed(None)
        d = self.parent._sendRequest(FXP_CLOSE, self.handle)
        self.handle = None
        return d

    def __iter__(self):
        return self

    def __next__(self):
        warnings.warn(
            (
                "Using twisted.conch.ssh.filetransfer.ClientDirectory "
                "as an iterator was deprecated in Twisted 18.9.0."
            ),
            category=DeprecationWarning,
            stacklevel=2,
        )
        if self.filesCache:
            return self.filesCache.pop(0)
        if self.filesCache is None:
            raise StopIteration()
        d = self.read()
        d.addCallbacks(self._cbReadDir, self._ebReadDir)
        return d

    next = __next__

    def _cbReadDir(self, names):
        self.filesCache = names[1:]
        return names[0]

    def _ebReadDir(self, reason):
        reason.trap(EOFError)
        self.filesCache = None
        return failure.Failure(StopIteration())


class SFTPError(Exception):
    def __init__(self, errorCode, errorMessage, lang=""):
        Exception.__init__(self)
        self.code = errorCode
        self._message = errorMessage
        self.lang = lang

<<<<<<< HEAD

=======
>>>>>>> 1dd5e23f
    @property
    def message(self):
        """
        A string received over the network that explains the error to a human.
        """
        # Python 2.6 deprecates assigning to the 'message' attribute of an
        # exception. We define this read-only property here in order to
        # prevent the warning about deprecation while maintaining backwards
        # compatibility with object clients that rely on the 'message'
        # attribute being set correctly. See bug #3897.
        return self._message
<<<<<<< HEAD


    def __str__(self) -> str:
        return 'SFTPError {}: {}'.format(self.code, self.message)
=======
>>>>>>> 1dd5e23f

    def __str__(self) -> str:
        return "SFTPError {}: {}".format(self.code, self.message)


FXP_INIT = 1
FXP_VERSION = 2
FXP_OPEN = 3
FXP_CLOSE = 4
FXP_READ = 5
FXP_WRITE = 6
FXP_LSTAT = 7
FXP_FSTAT = 8
FXP_SETSTAT = 9
FXP_FSETSTAT = 10
FXP_OPENDIR = 11
FXP_READDIR = 12
FXP_REMOVE = 13
FXP_MKDIR = 14
FXP_RMDIR = 15
FXP_REALPATH = 16
FXP_STAT = 17
FXP_RENAME = 18
FXP_READLINK = 19
FXP_SYMLINK = 20
FXP_STATUS = 101
FXP_HANDLE = 102
FXP_DATA = 103
FXP_NAME = 104
FXP_ATTRS = 105
FXP_EXTENDED = 200
FXP_EXTENDED_REPLY = 201

FILEXFER_ATTR_SIZE = 0x00000001
FILEXFER_ATTR_UIDGID = 0x00000002
FILEXFER_ATTR_OWNERGROUP = FILEXFER_ATTR_UIDGID
FILEXFER_ATTR_PERMISSIONS = 0x00000004
FILEXFER_ATTR_ACMODTIME = 0x00000008
FILEXFER_ATTR_EXTENDED = 0x80000000

FILEXFER_TYPE_REGULAR = 1
FILEXFER_TYPE_DIRECTORY = 2
FILEXFER_TYPE_SYMLINK = 3
FILEXFER_TYPE_SPECIAL = 4
FILEXFER_TYPE_UNKNOWN = 5

FXF_READ = 0x00000001
FXF_WRITE = 0x00000002
FXF_APPEND = 0x00000004
FXF_CREAT = 0x00000008
FXF_TRUNC = 0x00000010
FXF_EXCL = 0x00000020
FXF_TEXT = 0x00000040

FX_OK = 0
FX_EOF = 1
FX_NO_SUCH_FILE = 2
FX_PERMISSION_DENIED = 3
FX_FAILURE = 4
FX_BAD_MESSAGE = 5
FX_NO_CONNECTION = 6
FX_CONNECTION_LOST = 7
FX_OP_UNSUPPORTED = 8
FX_FILE_ALREADY_EXISTS = 11
# http://tools.ietf.org/wg/secsh/draft-ietf-secsh-filexfer/ defines more
# useful error codes, but so far OpenSSH doesn't implement them. We use them
# internally for clarity, but for now define them all as FX_FAILURE to be
# compatible with existing software.
FX_NOT_A_DIRECTORY = FX_FAILURE
FX_FILE_IS_A_DIRECTORY = FX_FAILURE


# initialize FileTransferBase.packetTypes:
g = globals()
for name in list(g.keys()):
    if name.startswith("FXP_"):
        value = g[name]
        FileTransferBase.packetTypes[value] = name[4:]
del g, name, value<|MERGE_RESOLUTION|>--- conflicted
+++ resolved
@@ -14,17 +14,9 @@
 from twisted.conch.interfaces import ISFTPServer, ISFTPFile
 from twisted.conch.ssh.common import NS, getNS
 from twisted.internet import defer, protocol, error
-<<<<<<< HEAD
-from twisted.python import failure
-from twisted.python.compat import (
-    range, itervalues, nativeString, networkString)
-from twisted.logger import Logger
-
-=======
 from twisted.logger import Logger
 from twisted.python import failure
 from twisted.python.compat import nativeString, networkString
->>>>>>> 1dd5e23f
 
 
 class FileTransferBase(protocol.Protocol):
@@ -50,21 +42,10 @@
             data, self.buf = self.buf[5 : 4 + length], self.buf[4 + length :]
             packetType = self.packetTypes.get(kind, None)
             if not packetType:
-<<<<<<< HEAD
-                self._log.info('no packet type for {kind}', kind=kind)
-=======
                 self._log.info("no packet type for {kind}", kind=kind)
->>>>>>> 1dd5e23f
                 continue
             f = getattr(self, "packet_{}".format(packetType), None)
             if not f:
-<<<<<<< HEAD
-                self._log.info('not implemented: {packetType} data={data!r}',
-                               packetType=packetType, data=data[4:])
-                reqId, = struct.unpack('!L', data[:4])
-                self._sendStatus(reqId, FX_OP_UNSUPPORTED,
-                                 "don't understand {}".format(packetType))
-=======
                 self._log.info(
                     "not implemented: {packetType} data={data!r}",
                     packetType=packetType,
@@ -74,7 +55,6 @@
                 self._sendStatus(
                     reqId, FX_OP_UNSUPPORTED, "don't understand {}".format(packetType)
                 )
->>>>>>> 1dd5e23f
                 # XXX not implemented
                 continue
             try:
@@ -82,11 +62,7 @@
             except Exception:
                 self._log.failure(
                     "Failed to handle packet of type {packetType}",
-<<<<<<< HEAD
-                    packetType=packetType
-=======
                     packetType=packetType,
->>>>>>> 1dd5e23f
                 )
                 continue
 
@@ -389,13 +365,8 @@
         data = data[4:]
         path, data = getNS(data)
         attrs, data = self._parseAttributes(data)
-<<<<<<< HEAD
-        if data != b'':
-            self._log.warn('Still have data in SETSTAT: {data!r}', data=data)
-=======
         if data != b"":
             self._log.warn("Still have data in SETSTAT: {data!r}", data=data)
->>>>>>> 1dd5e23f
         d = defer.maybeDeferred(self.client.setAttrs, path, attrs)
         d.addCallback(self._cbStatus, requestId, b"setstat succeeded")
         d.addErrback(self._ebStatus, requestId, b"setstat failed")
@@ -471,18 +442,12 @@
             elif reason.value.errno == errno.EEXIST:
                 code = FX_FILE_ALREADY_EXISTS
             else:
-<<<<<<< HEAD
-                self._log.failure("Request {requestId} failed: {message}",
-                                  failure=reason, requestId=requestId,
-                                  message=message)
-=======
                 self._log.failure(
                     "Request {requestId} failed: {message}",
                     failure=reason,
                     requestId=requestId,
                     message=message,
                 )
->>>>>>> 1dd5e23f
         elif isinstance(reason.value, EOFError):  # EOF
             code = FX_EOF
             if reason.value.args:
@@ -497,14 +462,9 @@
         else:
             self._log.failure(
                 "Request {requestId} failed with unknown error: {message}",
-<<<<<<< HEAD
-                failure=reason, requestId=requestId,
-                message=message
-=======
                 failure=reason,
                 requestId=requestId,
                 message=message,
->>>>>>> 1dd5e23f
             )
         self._sendStatus(requestId, code, message)
 
@@ -983,10 +943,6 @@
         self._message = errorMessage
         self.lang = lang
 
-<<<<<<< HEAD
-
-=======
->>>>>>> 1dd5e23f
     @property
     def message(self):
         """
@@ -998,13 +954,6 @@
         # compatibility with object clients that rely on the 'message'
         # attribute being set correctly. See bug #3897.
         return self._message
-<<<<<<< HEAD
-
-
-    def __str__(self) -> str:
-        return 'SFTPError {}: {}'.format(self.code, self.message)
-=======
->>>>>>> 1dd5e23f
 
     def __str__(self) -> str:
         return "SFTPError {}: {}".format(self.code, self.message)
