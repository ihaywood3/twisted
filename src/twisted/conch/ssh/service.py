--- conflicted
+++ resolved
@@ -10,10 +10,6 @@
 
 from typing import Dict
 from twisted.logger import Logger
-<<<<<<< HEAD
-
-=======
->>>>>>> 1dd5e23f
 
 
 class SSHService(object):
@@ -35,12 +31,7 @@
         """
 
     def logPrefix(self):
-<<<<<<< HEAD
-        return "SSHService %r on %s" % (self.name,
-                                        self.transport.transport.logPrefix())
-=======
         return "SSHService %r on %s" % (self.name, self.transport.transport.logPrefix())
->>>>>>> 1dd5e23f
 
     def packetReceived(self, messageNum, packet):
         """
@@ -52,14 +43,9 @@
             f = getattr(self, "ssh_%s" % messageType[4:], None)
             if f is not None:
                 return f(packet)
-<<<<<<< HEAD
-        self._log.info("couldn't handle {messageNum} {packet!r}",
-                       messageNum=messageNum, packet=packet)
-=======
         self._log.info(
             "couldn't handle {messageNum} {packet!r}",
             messageNum=messageNum,
             packet=packet,
         )
->>>>>>> 1dd5e23f
         self.transport.sendUnimplemented()