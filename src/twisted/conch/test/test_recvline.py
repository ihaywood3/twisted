# -*- test-case-name: twisted.conch.test.test_recvline -*-
# Copyright (c) Twisted Matrix Laboratories.
# See LICENSE for details.

"""
Tests for L{twisted.conch.recvline} and fixtures for testing related
functionality.
"""

import os
import sys
from unittest import skipIf

from twisted.conch.insults import insults
from twisted.conch import recvline

from twisted.python import reflect, components, filepath
from twisted.python.compat import iterbytes
from twisted.python.reflect import requireModule
from twisted.internet import defer, error
from twisted.trial.unittest import SkipTest, TestCase
from twisted.cred import portal
from twisted.test.proto_helpers import StringTransport

<<<<<<< HEAD

stdio = requireModule('twisted.conch.stdio')
properEnv = dict(os.environ)
properEnv["PYTHONPATH"] = os.pathsep.join(sys.path)
=======
>>>>>>> 1dd5e23f

stdio = requireModule("twisted.conch.stdio")
properEnv = dict(os.environ)
properEnv["PYTHONPATH"] = os.pathsep.join(sys.path)


class ArrowsTests(TestCase):
    def setUp(self):
        self.underlyingTransport = StringTransport()
        self.pt = insults.ServerProtocol()
        self.p = recvline.HistoricRecvLine()
        self.pt.protocolFactory = lambda: self.p
        self.pt.factory = self
        self.pt.makeConnection(self.underlyingTransport)

    def test_printableCharacters(self):
        """
        When L{HistoricRecvLine} receives a printable character,
        it adds it to the current line buffer.
        """
        self.p.keystrokeReceived(b"x", None)
        self.p.keystrokeReceived(b"y", None)
        self.p.keystrokeReceived(b"z", None)

        self.assertEqual(self.p.currentLineBuffer(), (b"xyz", b""))

    def test_horizontalArrows(self):
        """
        When L{HistoricRecvLine} receives a LEFT_ARROW or
        RIGHT_ARROW keystroke it moves the cursor left or right
        in the current line buffer, respectively.
        """
        kR = lambda ch: self.p.keystrokeReceived(ch, None)
        for ch in iterbytes(b"xyz"):
            kR(ch)

        self.assertEqual(self.p.currentLineBuffer(), (b"xyz", b""))

        kR(self.pt.RIGHT_ARROW)
        self.assertEqual(self.p.currentLineBuffer(), (b"xyz", b""))

        kR(self.pt.LEFT_ARROW)
        self.assertEqual(self.p.currentLineBuffer(), (b"xy", b"z"))

        kR(self.pt.LEFT_ARROW)
        self.assertEqual(self.p.currentLineBuffer(), (b"x", b"yz"))

        kR(self.pt.LEFT_ARROW)
        self.assertEqual(self.p.currentLineBuffer(), (b"", b"xyz"))

        kR(self.pt.LEFT_ARROW)
        self.assertEqual(self.p.currentLineBuffer(), (b"", b"xyz"))

        kR(self.pt.RIGHT_ARROW)
        self.assertEqual(self.p.currentLineBuffer(), (b"x", b"yz"))

        kR(self.pt.RIGHT_ARROW)
        self.assertEqual(self.p.currentLineBuffer(), (b"xy", b"z"))

        kR(self.pt.RIGHT_ARROW)
        self.assertEqual(self.p.currentLineBuffer(), (b"xyz", b""))

        kR(self.pt.RIGHT_ARROW)
        self.assertEqual(self.p.currentLineBuffer(), (b"xyz", b""))

    def test_newline(self):
        """
        When {HistoricRecvLine} receives a newline, it adds the current
        line buffer to the end of its history buffer.
        """
        kR = lambda ch: self.p.keystrokeReceived(ch, None)

        for ch in iterbytes(b"xyz\nabc\n123\n"):
            kR(ch)

        self.assertEqual(self.p.currentHistoryBuffer(), ((b"xyz", b"abc", b"123"), ()))

        kR(b"c")
        kR(b"b")
        kR(b"a")
        self.assertEqual(self.p.currentHistoryBuffer(), ((b"xyz", b"abc", b"123"), ()))

        kR(b"\n")
        self.assertEqual(
            self.p.currentHistoryBuffer(), ((b"xyz", b"abc", b"123", b"cba"), ())
        )

    def test_verticalArrows(self):
        """
        When L{HistoricRecvLine} receives UP_ARROW or DOWN_ARROW
        keystrokes it move the current index in the current history
        buffer up or down, and resets the current line buffer to the
        previous or next line in history, respectively for each.
        """
        kR = lambda ch: self.p.keystrokeReceived(ch, None)

        for ch in iterbytes(b"xyz\nabc\n123\n"):
            kR(ch)

        self.assertEqual(self.p.currentHistoryBuffer(), ((b"xyz", b"abc", b"123"), ()))
        self.assertEqual(self.p.currentLineBuffer(), (b"", b""))

        kR(self.pt.UP_ARROW)
        self.assertEqual(self.p.currentHistoryBuffer(), ((b"xyz", b"abc"), (b"123",)))
        self.assertEqual(self.p.currentLineBuffer(), (b"123", b""))

        kR(self.pt.UP_ARROW)
        self.assertEqual(self.p.currentHistoryBuffer(), ((b"xyz",), (b"abc", b"123")))
        self.assertEqual(self.p.currentLineBuffer(), (b"abc", b""))

        kR(self.pt.UP_ARROW)
        self.assertEqual(self.p.currentHistoryBuffer(), ((), (b"xyz", b"abc", b"123")))
        self.assertEqual(self.p.currentLineBuffer(), (b"xyz", b""))

        kR(self.pt.UP_ARROW)
        self.assertEqual(self.p.currentHistoryBuffer(), ((), (b"xyz", b"abc", b"123")))
        self.assertEqual(self.p.currentLineBuffer(), (b"xyz", b""))

        for i in range(4):
            kR(self.pt.DOWN_ARROW)
        self.assertEqual(self.p.currentHistoryBuffer(), ((b"xyz", b"abc", b"123"), ()))

    def test_home(self):
        """
        When L{HistoricRecvLine} receives a HOME keystroke it moves the
        cursor to the beginning of the current line buffer.
        """
        kR = lambda ch: self.p.keystrokeReceived(ch, None)

        for ch in iterbytes(b"hello, world"):
            kR(ch)
        self.assertEqual(self.p.currentLineBuffer(), (b"hello, world", b""))

        kR(self.pt.HOME)
        self.assertEqual(self.p.currentLineBuffer(), (b"", b"hello, world"))

    def test_end(self):
        """
        When L{HistoricRecvLine} receives an END keystroke it moves the cursor
        to the end of the current line buffer.
        """
        kR = lambda ch: self.p.keystrokeReceived(ch, None)

        for ch in iterbytes(b"hello, world"):
            kR(ch)
        self.assertEqual(self.p.currentLineBuffer(), (b"hello, world", b""))

        kR(self.pt.HOME)
        kR(self.pt.END)
        self.assertEqual(self.p.currentLineBuffer(), (b"hello, world", b""))

    def test_backspace(self):
        """
        When L{HistoricRecvLine} receives a BACKSPACE keystroke it deletes
        the character immediately before the cursor.
        """
        kR = lambda ch: self.p.keystrokeReceived(ch, None)

        for ch in iterbytes(b"xyz"):
            kR(ch)
        self.assertEqual(self.p.currentLineBuffer(), (b"xyz", b""))

        kR(self.pt.BACKSPACE)
        self.assertEqual(self.p.currentLineBuffer(), (b"xy", b""))

        kR(self.pt.LEFT_ARROW)
        kR(self.pt.BACKSPACE)
        self.assertEqual(self.p.currentLineBuffer(), (b"", b"y"))

        kR(self.pt.BACKSPACE)
        self.assertEqual(self.p.currentLineBuffer(), (b"", b"y"))

    def test_delete(self):
        """
        When L{HistoricRecvLine} receives a DELETE keystroke, it
        delets the character immediately after the cursor.
        """
        kR = lambda ch: self.p.keystrokeReceived(ch, None)

        for ch in iterbytes(b"xyz"):
            kR(ch)
        self.assertEqual(self.p.currentLineBuffer(), (b"xyz", b""))

        kR(self.pt.DELETE)
        self.assertEqual(self.p.currentLineBuffer(), (b"xyz", b""))

        kR(self.pt.LEFT_ARROW)
        kR(self.pt.DELETE)
        self.assertEqual(self.p.currentLineBuffer(), (b"xy", b""))

        kR(self.pt.LEFT_ARROW)
        kR(self.pt.DELETE)
        self.assertEqual(self.p.currentLineBuffer(), (b"x", b""))

        kR(self.pt.LEFT_ARROW)
        kR(self.pt.DELETE)
        self.assertEqual(self.p.currentLineBuffer(), (b"", b""))

        kR(self.pt.DELETE)
        self.assertEqual(self.p.currentLineBuffer(), (b"", b""))

    def test_insert(self):
        """
        When not in INSERT mode, L{HistoricRecvLine} inserts the typed
        character at the cursor before the next character.
        """
        kR = lambda ch: self.p.keystrokeReceived(ch, None)

        for ch in iterbytes(b"xyz"):
            kR(ch)

        kR(self.pt.LEFT_ARROW)
        kR(b"A")
        self.assertEqual(self.p.currentLineBuffer(), (b"xyA", b"z"))

        kR(self.pt.LEFT_ARROW)
        kR(b"B")
        self.assertEqual(self.p.currentLineBuffer(), (b"xyB", b"Az"))

    def test_typeover(self):
        """
        When in INSERT mode and upon receiving a keystroke with a printable
        character, L{HistoricRecvLine} replaces the character at
        the cursor with the typed character rather than inserting before.
        Ah, the ironies of INSERT mode.
        """
        kR = lambda ch: self.p.keystrokeReceived(ch, None)

        for ch in iterbytes(b"xyz"):
            kR(ch)

        kR(self.pt.INSERT)

        kR(self.pt.LEFT_ARROW)
        kR(b"A")
        self.assertEqual(self.p.currentLineBuffer(), (b"xyA", b""))

        kR(self.pt.LEFT_ARROW)
        kR(b"B")
        self.assertEqual(self.p.currentLineBuffer(), (b"xyB", b""))

    def test_unprintableCharacters(self):
        """
        When L{HistoricRecvLine} receives a keystroke for an unprintable
        function key with no assigned behavior, the line buffer is unmodified.
        """
        kR = lambda ch: self.p.keystrokeReceived(ch, None)
        pt = self.pt

        for ch in (
            pt.F1,
            pt.F2,
            pt.F3,
            pt.F4,
            pt.F5,
            pt.F6,
            pt.F7,
            pt.F8,
            pt.F9,
            pt.F10,
            pt.F11,
            pt.F12,
            pt.PGUP,
            pt.PGDN,
        ):
            kR(ch)
            self.assertEqual(self.p.currentLineBuffer(), (b"", b""))


from twisted.conch import telnet
from twisted.conch.insults import helper
from twisted.conch.test.loopback import LoopbackRelay


class EchoServer(recvline.HistoricRecvLine):
    def lineReceived(self, line):
        self.terminal.write(line + b"\n" + self.ps[self.pn])


# An insults API for this would be nice.
left = b"\x1b[D"
right = b"\x1b[C"
up = b"\x1b[A"
down = b"\x1b[B"
insert = b"\x1b[2~"
home = b"\x1b[1~"
delete = b"\x1b[3~"
end = b"\x1b[4~"
backspace = b"\x7f"

from twisted.cred import checkers

try:
    from twisted.conch.ssh import (
        userauth,
        transport,
        channel,
        connection,
        session,
        keys,
    )
    from twisted.conch.manhole_ssh import (
        TerminalUser,
        TerminalSession,
        TerminalRealm,
        TerminalSessionTransport,
        ConchFactory,
    )
except ImportError:
    ssh = False
else:
    ssh = True

    class SessionChannel(channel.SSHChannel):
        name = b"session"

        def __init__(
            self, protocolFactory, protocolArgs, protocolKwArgs, width, height, *a, **kw
        ):
            channel.SSHChannel.__init__(self, *a, **kw)

            self.protocolFactory = protocolFactory
            self.protocolArgs = protocolArgs
            self.protocolKwArgs = protocolKwArgs

            self.width = width
            self.height = height

        def channelOpen(self, data):
            term = session.packRequest_pty_req(
                b"vt102", (self.height, self.width, 0, 0), b""
            )
            self.conn.sendRequest(self, b"pty-req", term)
            self.conn.sendRequest(self, b"shell", b"")

            self._protocolInstance = self.protocolFactory(
                *self.protocolArgs, **self.protocolKwArgs
            )
            self._protocolInstance.factory = self
            self._protocolInstance.makeConnection(self)

        def closed(self):
            self._protocolInstance.connectionLost(error.ConnectionDone())

        def dataReceived(self, data):
            self._protocolInstance.dataReceived(data)

    class TestConnection(connection.SSHConnection):
        def __init__(
            self, protocolFactory, protocolArgs, protocolKwArgs, width, height, *a, **kw
        ):
            connection.SSHConnection.__init__(self, *a, **kw)

            self.protocolFactory = protocolFactory
            self.protocolArgs = protocolArgs
            self.protocolKwArgs = protocolKwArgs

            self.width = width
            self.height = height

        def serviceStarted(self):
            self.__channel = SessionChannel(
                self.protocolFactory,
                self.protocolArgs,
                self.protocolKwArgs,
                self.width,
                self.height,
            )
            self.openChannel(self.__channel)

        def write(self, data):
            return self.__channel.write(data)

    class TestAuth(userauth.SSHUserAuthClient):
        def __init__(self, username, password, *a, **kw):
            userauth.SSHUserAuthClient.__init__(self, username, *a, **kw)
            self.password = password

        def getPassword(self):
            return defer.succeed(self.password)

    class TestTransport(transport.SSHClientTransport):
        def __init__(
            self,
            protocolFactory,
            protocolArgs,
            protocolKwArgs,
            username,
            password,
            width,
            height,
            *a,
            **kw
        ):
            self.protocolFactory = protocolFactory
            self.protocolArgs = protocolArgs
            self.protocolKwArgs = protocolKwArgs
            self.username = username
            self.password = password
            self.width = width
            self.height = height

        def verifyHostKey(self, hostKey, fingerprint):
            return defer.succeed(True)

        def connectionSecure(self):
            self.__connection = TestConnection(
                self.protocolFactory,
                self.protocolArgs,
                self.protocolKwArgs,
                self.width,
                self.height,
            )
            self.requestService(
                TestAuth(self.username, self.password, self.__connection)
            )

        def write(self, data):
            return self.__connection.write(data)

    class TestSessionTransport(TerminalSessionTransport):
        def protocolFactory(self):
            return self.avatar.conn.transport.factory.serverProtocol()

    class TestSession(TerminalSession):
        transportFactory = TestSessionTransport

    class TestUser(TerminalUser):
        pass

    components.registerAdapter(TestSession, TestUser, session.ISession)


class NotifyingExpectableBuffer(helper.ExpectableBuffer):
    def __init__(self):
        self.onConnection = defer.Deferred()
        self.onDisconnection = defer.Deferred()

    def connectionMade(self):
        helper.ExpectableBuffer.connectionMade(self)
        self.onConnection.callback(self)

    def connectionLost(self, reason):
        self.onDisconnection.errback(reason)


class _BaseMixin:
    WIDTH = 80
    HEIGHT = 24

    def _assertBuffer(self, lines):
        receivedLines = self.recvlineClient.__bytes__().splitlines()
        expectedLines = lines + ([b""] * (self.HEIGHT - len(lines) - 1))
        self.assertEqual(len(receivedLines), len(expectedLines))
        for i in range(len(receivedLines)):
            self.assertEqual(
                receivedLines[i],
                expectedLines[i],
                b"".join(receivedLines[max(0, i - 1) : i + 1])
                + b" != "
                + b"".join(expectedLines[max(0, i - 1) : i + 1]),
            )

    def _trivialTest(self, inputLine, output):
        done = self.recvlineClient.expect(b"done")

        self._testwrite(inputLine)

        def finished(ign):
            self._assertBuffer(output)

        return done.addCallback(finished)


class _SSHMixin(_BaseMixin):
    def setUp(self):
        if not ssh:
            raise SkipTest(
                "cryptography requirements missing, can't run historic "
                "recvline tests over ssh"
            )

        u, p = b"testuser", b"testpass"
        rlm = TerminalRealm()
        rlm.userFactory = TestUser
        rlm.chainedProtocolFactory = lambda: insultsServer

        checker = checkers.InMemoryUsernamePasswordDatabaseDontUse()
        checker.addUser(u, p)
        ptl = portal.Portal(rlm)
        ptl.registerChecker(checker)
        sshFactory = ConchFactory(ptl)

        sshKey = keys._getPersistentRSAKey(
            filepath.FilePath(self.mktemp()), keySize=512
        )
        sshFactory.publicKeys[b"ssh-rsa"] = sshKey
        sshFactory.privateKeys[b"ssh-rsa"] = sshKey

        sshFactory.serverProtocol = self.serverProtocol
        sshFactory.startFactory()

        recvlineServer = self.serverProtocol()
        insultsServer = insults.ServerProtocol(lambda: recvlineServer)
        sshServer = sshFactory.buildProtocol(None)
        clientTransport = LoopbackRelay(sshServer)

        recvlineClient = NotifyingExpectableBuffer()
        insultsClient = insults.ClientProtocol(lambda: recvlineClient)
        sshClient = TestTransport(
            lambda: insultsClient, (), {}, u, p, self.WIDTH, self.HEIGHT
        )
        serverTransport = LoopbackRelay(sshClient)

        sshClient.makeConnection(clientTransport)
        sshServer.makeConnection(serverTransport)

        self.recvlineClient = recvlineClient
        self.sshClient = sshClient
        self.sshServer = sshServer
        self.clientTransport = clientTransport
        self.serverTransport = serverTransport

        return recvlineClient.onConnection

    def _testwrite(self, data):
        self.sshClient.write(data)


from twisted.conch.test import test_telnet


class TestInsultsClientProtocol(insults.ClientProtocol, test_telnet.TestProtocol):
    pass


class TestInsultsServerProtocol(insults.ServerProtocol, test_telnet.TestProtocol):
    pass


class _TelnetMixin(_BaseMixin):
    def setUp(self):
        recvlineServer = self.serverProtocol()
        insultsServer = TestInsultsServerProtocol(lambda: recvlineServer)
        telnetServer = telnet.TelnetTransport(lambda: insultsServer)
        clientTransport = LoopbackRelay(telnetServer)

        recvlineClient = NotifyingExpectableBuffer()
        insultsClient = TestInsultsClientProtocol(lambda: recvlineClient)
        telnetClient = telnet.TelnetTransport(lambda: insultsClient)
        serverTransport = LoopbackRelay(telnetClient)

        telnetClient.makeConnection(clientTransport)
        telnetServer.makeConnection(serverTransport)

        serverTransport.clearBuffer()
        clientTransport.clearBuffer()

        self.recvlineClient = recvlineClient
        self.telnetClient = telnetClient
        self.clientTransport = clientTransport
        self.serverTransport = serverTransport

        return recvlineClient.onConnection

    def _testwrite(self, data):
        self.telnetClient.write(data)

<<<<<<< HEAD

=======
>>>>>>> 1dd5e23f

class _StdioMixin(_BaseMixin):
    def setUp(self):
        # A memory-only terminal emulator, into which the server will
        # write things and make other state changes.  What ends up
        # here is basically what a user would have seen on their
        # screen.
        testTerminal = NotifyingExpectableBuffer()

        # An insults client protocol which will translate bytes
        # received from the child process into keystroke commands for
        # an ITerminalProtocol.
        insultsClient = insults.ClientProtocol(lambda: testTerminal)

        # A process protocol which will translate stdout and stderr
        # received from the child process to dataReceived calls and
        # error reporting on an insults client protocol.
        processClient = stdio.TerminalProcessProtocol(insultsClient)

        # Run twisted/conch/stdio.py with the name of a class
        # implementing ITerminalProtocol.  This class will be used to
        # handle bytes we send to the child process.
        exe = sys.executable
        module = stdio.__file__
        if module.endswith(".pyc") or module.endswith(".pyo"):
            module = module[:-1]
        args = [exe, module, reflect.qual(self.serverProtocol)]

        from twisted.internet import reactor

        clientTransport = reactor.spawnProcess(
            processClient, exe, args, env=properEnv, usePTY=True
        )

        self.recvlineClient = self.testTerminal = testTerminal
        self.processClient = processClient
        self.clientTransport = clientTransport

        # Wait for the process protocol and test terminal to become
        # connected before proceeding.  The former should always
        # happen first, but it doesn't hurt to be safe.
        return defer.gatherResults(
            filter(None, [processClient.onConnection, testTerminal.expect(b">>> ")])
        )

    def tearDown(self):
        # Kill the child process.  We're done with it.
        try:
            self.clientTransport.signalProcess("KILL")
        except (error.ProcessExitedAlready, OSError):
            pass

        def trap(failure):
            failure.trap(error.ProcessTerminated)
            self.assertIsNone(failure.value.exitCode)
            self.assertEqual(failure.value.status, 9)

        return self.testTerminal.onDisconnection.addErrback(trap)

    def _testwrite(self, data):
        self.clientTransport.write(data)


class RecvlineLoopbackMixin:
    serverProtocol = EchoServer

    def testSimple(self):
        return self._trivialTest(
            b"first line\ndone", [b">>> first line", b"first line", b">>> done"]
        )

    def testLeftArrow(self):
        return self._trivialTest(
            insert + b"first line" + left * 4 + b"xxxx\ndone",
            [b">>> first xxxx", b"first xxxx", b">>> done"],
        )

    def testRightArrow(self):
        return self._trivialTest(
            insert + b"right line" + left * 4 + right * 2 + b"xx\ndone",
            [b">>> right lixx", b"right lixx", b">>> done"],
        )

    def testBackspace(self):
        return self._trivialTest(
            b"second line" + backspace * 4 + b"xxxx\ndone",
            [b">>> second xxxx", b"second xxxx", b">>> done"],
        )

    def testDelete(self):
        return self._trivialTest(
            b"delete xxxx" + left * 4 + delete * 4 + b"line\ndone",
            [b">>> delete line", b"delete line", b">>> done"],
        )

    def testInsert(self):
        return self._trivialTest(
            b"third ine" + left * 3 + b"l\ndone",
            [b">>> third line", b"third line", b">>> done"],
        )

    def testTypeover(self):
        return self._trivialTest(
            b"fourth xine" + left * 4 + insert + b"l\ndone",
            [b">>> fourth line", b"fourth line", b">>> done"],
        )

    def testHome(self):
        return self._trivialTest(
            insert + b"blah line" + home + b"home\ndone",
            [b">>> home line", b"home line", b">>> done"],
        )

    def testEnd(self):
        return self._trivialTest(
            b"end " + left * 4 + end + b"line\ndone",
            [b">>> end line", b"end line", b">>> done"],
        )


<<<<<<< HEAD

class RecvlineLoopbackTelnetTests(_TelnetMixin, TestCase,
                                  RecvlineLoopbackMixin):
    pass



=======
class RecvlineLoopbackTelnetTests(_TelnetMixin, TestCase, RecvlineLoopbackMixin):
    pass


>>>>>>> 1dd5e23f
class RecvlineLoopbackSSHTests(_SSHMixin, TestCase, RecvlineLoopbackMixin):
    pass


<<<<<<< HEAD

@skipIf(not stdio,
        "Terminal requirements missing, can't run recvline tests over stdio")
class RecvlineLoopbackStdioTests(_StdioMixin, TestCase, RecvlineLoopbackMixin):
    pass

=======
@skipIf(not stdio, "Terminal requirements missing, can't run recvline tests over stdio")
class RecvlineLoopbackStdioTests(_StdioMixin, TestCase, RecvlineLoopbackMixin):
    pass
>>>>>>> 1dd5e23f


class HistoricRecvlineLoopbackMixin:
    serverProtocol = EchoServer

    def testUpArrow(self):
        return self._trivialTest(
            b"first line\n" + up + b"\ndone",
            [
                b">>> first line",
                b"first line",
                b">>> first line",
                b"first line",
                b">>> done",
            ],
        )

    def test_DownArrowToPartialLineInHistory(self):
        """
        Pressing down arrow to visit an entry that was added to the
        history by pressing the up arrow instead of return does not
        raise a L{TypeError}.

        @see: U{http://twistedmatrix.com/trac/ticket/9031}

        @return: A L{defer.Deferred} that fires when C{b"done"} is
            echoed back.
        """

        return self._trivialTest(
            b"first line\n" + b"partial line" + up + down + b"\ndone",
            [
                b">>> first line",
                b"first line",
                b">>> partial line",
                b"partial line",
                b">>> done",
            ],
        )

    def testDownArrow(self):
        return self._trivialTest(
            b"first line\nsecond line\n" + up * 2 + down + b"\ndone",
<<<<<<< HEAD
            [b">>> first line",
             b"first line",
             b">>> second line",
             b"second line",
             b">>> second line",
             b"second line",
             b">>> done"])



class HistoricRecvlineLoopbackTelnetTests(_TelnetMixin, TestCase,
                                          HistoricRecvlineLoopbackMixin):
    pass



class HistoricRecvlineLoopbackSSHTests(_SSHMixin, TestCase,
                                       HistoricRecvlineLoopbackMixin):
    pass



@skipIf(not stdio, "Terminal requirements missing, "
        "can't run historic recvline tests over stdio")
class HistoricRecvlineLoopbackStdioTests(_StdioMixin, TestCase,
                                         HistoricRecvlineLoopbackMixin):
    pass

=======
            [
                b">>> first line",
                b"first line",
                b">>> second line",
                b"second line",
                b">>> second line",
                b"second line",
                b">>> done",
            ],
        )


class HistoricRecvlineLoopbackTelnetTests(
    _TelnetMixin, TestCase, HistoricRecvlineLoopbackMixin
):
    pass


class HistoricRecvlineLoopbackSSHTests(
    _SSHMixin, TestCase, HistoricRecvlineLoopbackMixin
):
    pass


@skipIf(
    not stdio,
    "Terminal requirements missing, " "can't run historic recvline tests over stdio",
)
class HistoricRecvlineLoopbackStdioTests(
    _StdioMixin, TestCase, HistoricRecvlineLoopbackMixin
):
    pass
>>>>>>> 1dd5e23f


class TransportSequenceTests(TestCase):
    """
    L{twisted.conch.recvline.TransportSequence}
    """

    def test_invalidSequence(self):
        """
        Initializing a L{recvline.TransportSequence} with no args
        raises an assertion.
        """
        self.assertRaises(AssertionError, recvline.TransportSequence)<|MERGE_RESOLUTION|>--- conflicted
+++ resolved
@@ -22,13 +22,6 @@
 from twisted.cred import portal
 from twisted.test.proto_helpers import StringTransport
 
-<<<<<<< HEAD
-
-stdio = requireModule('twisted.conch.stdio')
-properEnv = dict(os.environ)
-properEnv["PYTHONPATH"] = os.pathsep.join(sys.path)
-=======
->>>>>>> 1dd5e23f
 
 stdio = requireModule("twisted.conch.stdio")
 properEnv = dict(os.environ)
@@ -597,10 +590,6 @@
     def _testwrite(self, data):
         self.telnetClient.write(data)
 
-<<<<<<< HEAD
-
-=======
->>>>>>> 1dd5e23f
 
 class _StdioMixin(_BaseMixin):
     def setUp(self):
@@ -721,36 +710,17 @@
         )
 
 
-<<<<<<< HEAD
-
-class RecvlineLoopbackTelnetTests(_TelnetMixin, TestCase,
-                                  RecvlineLoopbackMixin):
-    pass
-
-
-
-=======
 class RecvlineLoopbackTelnetTests(_TelnetMixin, TestCase, RecvlineLoopbackMixin):
     pass
 
 
->>>>>>> 1dd5e23f
 class RecvlineLoopbackSSHTests(_SSHMixin, TestCase, RecvlineLoopbackMixin):
     pass
 
 
-<<<<<<< HEAD
-
-@skipIf(not stdio,
-        "Terminal requirements missing, can't run recvline tests over stdio")
-class RecvlineLoopbackStdioTests(_StdioMixin, TestCase, RecvlineLoopbackMixin):
-    pass
-
-=======
 @skipIf(not stdio, "Terminal requirements missing, can't run recvline tests over stdio")
 class RecvlineLoopbackStdioTests(_StdioMixin, TestCase, RecvlineLoopbackMixin):
     pass
->>>>>>> 1dd5e23f
 
 
 class HistoricRecvlineLoopbackMixin:
@@ -794,36 +764,6 @@
     def testDownArrow(self):
         return self._trivialTest(
             b"first line\nsecond line\n" + up * 2 + down + b"\ndone",
-<<<<<<< HEAD
-            [b">>> first line",
-             b"first line",
-             b">>> second line",
-             b"second line",
-             b">>> second line",
-             b"second line",
-             b">>> done"])
-
-
-
-class HistoricRecvlineLoopbackTelnetTests(_TelnetMixin, TestCase,
-                                          HistoricRecvlineLoopbackMixin):
-    pass
-
-
-
-class HistoricRecvlineLoopbackSSHTests(_SSHMixin, TestCase,
-                                       HistoricRecvlineLoopbackMixin):
-    pass
-
-
-
-@skipIf(not stdio, "Terminal requirements missing, "
-        "can't run historic recvline tests over stdio")
-class HistoricRecvlineLoopbackStdioTests(_StdioMixin, TestCase,
-                                         HistoricRecvlineLoopbackMixin):
-    pass
-
-=======
             [
                 b">>> first line",
                 b"first line",
@@ -856,7 +796,6 @@
     _StdioMixin, TestCase, HistoricRecvlineLoopbackMixin
 ):
     pass
->>>>>>> 1dd5e23f
 
 
 class TransportSequenceTests(TestCase):
