--- conflicted
+++ resolved
@@ -30,12 +30,6 @@
 if cryptography:
     from twisted.conch.ssh import common, session, connection
 else:
-<<<<<<< HEAD
-    class session:  # type: ignore[no-redef]
-        from twisted.conch.interfaces import (
-            EnvironmentVariableNotPermitted, ISession, ISessionSetEnv)
-=======
->>>>>>> 1dd5e23f
 
     class session:  # type: ignore[no-redef]
         from twisted.conch.interfaces import (
@@ -283,10 +277,6 @@
         self.reason = reason
 
 
-<<<<<<< HEAD
-
-=======
->>>>>>> 1dd5e23f
 class StubConnection:
     """
     A stub for twisted.conch.ssh.connection.SSHConnection.  Record the data
@@ -418,10 +408,6 @@
         self.err += data
 
 
-<<<<<<< HEAD
-
-=======
->>>>>>> 1dd5e23f
 class StubClient:
     """
     A stub class representing the client to a SSHSession.
@@ -434,10 +420,6 @@
         self.transport = StubTransportWithWriteErr()
 
 
-<<<<<<< HEAD
-
-=======
->>>>>>> 1dd5e23f
 class SessionInterfaceTests(RegistryUsingMixin, TestCase):
     """
     Tests for the SSHSession class interface.  This interface is not ideal, but
@@ -801,10 +783,6 @@
         self.assertTrue(self.session.session.gotClosed)
 
 
-<<<<<<< HEAD
-
-=======
->>>>>>> 1dd5e23f
 class SessionWithNoAvatarTests(RegistryUsingMixin, TestCase):
     """
     Test for the SSHSession interface.  Several of the methods (request_shell,
@@ -885,10 +863,6 @@
         self.assertSessionProvidesISession()
 
 
-<<<<<<< HEAD
-
-=======
->>>>>>> 1dd5e23f
 class WrappersTests(TestCase):
     """
     A test for the wrapProtocol and wrapProcessProtocol functions.
@@ -934,10 +908,6 @@
         protocol.reason.trap(error.ProcessTerminated)
 
 
-<<<<<<< HEAD
-
-=======
->>>>>>> 1dd5e23f
 class HelpersTests(TestCase):
     """
     Tests for the 4 helper functions: parseRequest_* and packRequest_*.
@@ -1082,12 +1052,7 @@
         self.pp.connectionMade()
         self.assertEqual(self.transport.buf, b"buffer")
 
-<<<<<<< HEAD
-    @skipIf(not hasattr(signal, 'SIGALRM'),
-            "Not all signals available")
-=======
     @skipIf(not hasattr(signal, "SIGALRM"), "Not all signals available")
->>>>>>> 1dd5e23f
     def test_getSignalName(self):
         """
         _getSignalName should return the name of a signal when given the
@@ -1101,12 +1066,7 @@
                 sshName, signalName, "%i: %s != %s" % (signalValue, sshName, signalName)
             )
 
-<<<<<<< HEAD
-    @skipIf(not hasattr(signal, 'SIGALRM'),
-            "Not all signals available")
-=======
     @skipIf(not hasattr(signal, "SIGALRM"), "Not all signals available")
->>>>>>> 1dd5e23f
     def test_getSignalNameWithLocalSignal(self):
         """
         If there are signals in the signal module which aren't in the SSH RFC,
@@ -1115,16 +1075,10 @@
         signal.SIGTwistedTest = signal.NSIG + 1  # value can't exist normally
         # Force reinitialization of signals
         self.pp._signalValuesToNames = None
-<<<<<<< HEAD
-        self.assertEqual(self.pp._getSignalName(signal.SIGTwistedTest),
-                         'SIGTwistedTest@' + sys.platform)
-
-=======
         self.assertEqual(
             self.pp._getSignalName(signal.SIGTwistedTest),
             "SIGTwistedTest@" + sys.platform,
         )
->>>>>>> 1dd5e23f
 
     def test_outReceived(self):
         """
@@ -1203,13 +1157,7 @@
         self.assertRequestsEqual([(b"exit-status", struct.pack(">I", 0), False)])
         self.assertSessionClosed()
 
-<<<<<<< HEAD
-
-    @skipIf(not hasattr(os, 'WCOREDUMP'),
-            "can't run this w/o os.WCOREDUMP")
-=======
     @skipIf(not hasattr(os, "WCOREDUMP"), "can't run this w/o os.WCOREDUMP")
->>>>>>> 1dd5e23f
     def test_processEndedWithExitSignalCoreDump(self):
         """
         When processEnded is called, if there is an exit signal in the reason
@@ -1233,13 +1181,7 @@
         )
         self.assertSessionClosed()
 
-<<<<<<< HEAD
-
-    @skipIf(not hasattr(os, 'WCOREDUMP'),
-            "can't run this w/o os.WCOREDUMP")
-=======
     @skipIf(not hasattr(os, "WCOREDUMP"), "can't run this w/o os.WCOREDUMP")
->>>>>>> 1dd5e23f
     def test_processEndedWithExitSignalNoCoreDump(self):
         """
         When processEnded is called, if there is an exit signal in the
@@ -1261,10 +1203,6 @@
         self.assertSessionClosed()
 
 
-<<<<<<< HEAD
-
-=======
->>>>>>> 1dd5e23f
 class SSHSessionClientTests(TestCase):
     """
     SSHSessionClient is an obsolete class used to connect standard IO to
