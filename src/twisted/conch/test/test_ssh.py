# Copyright (c) Twisted Matrix Laboratories.
# See LICENSE for details.

"""
Tests for L{twisted.conch.ssh}.
"""


import struct

from twisted.conch.test.keydata import publicRSA_openssh, privateRSA_openssh
from twisted.conch.test.keydata import publicDSA_openssh, privateDSA_openssh
from twisted.conch.test.loopback import LoopbackRelay
from twisted.cred import portal
from twisted.cred.error import UnauthorizedLogin
from twisted.internet import defer, protocol, reactor
from twisted.internet.error import ProcessTerminated
from twisted.python import failure, log
from twisted.trial import unittest

from twisted.python.reflect import requireModule


<<<<<<< HEAD

=======
>>>>>>> 1dd5e23f
cryptography = requireModule("cryptography")
pyasn1 = requireModule("pyasn1")

if cryptography:
    from twisted.conch.ssh import common, forwarding, session, _kex
    from twisted.conch import avatar, error
else:
<<<<<<< HEAD
    class avatar:  # type: ignore[no-redef]
        class ConchUser:
            pass
=======
>>>>>>> 1dd5e23f

    class avatar:  # type: ignore[no-redef]
        class ConchUser:
            pass


class ConchTestRealm:
    """
    A realm which expects a particular avatarId to log in once and creates a
    L{ConchTestAvatar} for that request.

    @ivar expectedAvatarID: The only avatarID that this realm will produce an
        avatar for.

    @ivar avatar: A reference to the avatar after it is requested.
    """

    avatar = None

    def __init__(self, expectedAvatarID):
        self.expectedAvatarID = expectedAvatarID

    def requestAvatar(self, avatarID, mind, *interfaces):
        """
        Return a new L{ConchTestAvatar} if the avatarID matches the expected one
        and this is the first avatar request.
        """
        if avatarID == self.expectedAvatarID:
            if self.avatar is not None:
                raise UnauthorizedLogin("Only one login allowed")
            self.avatar = ConchTestAvatar()
            return interfaces[0], self.avatar, self.avatar.logout
        raise UnauthorizedLogin(
            "Only %r may log in, not %r" % (self.expectedAvatarID, avatarID)
        )


class ConchTestAvatar(avatar.ConchUser):
    """
    An avatar against which various SSH features can be tested.

    @ivar loggedOut: A flag indicating whether the avatar logout method has been
        called.
    """

    if not cryptography:
        skip = "cannot run without cryptography"

    loggedOut = False

    def __init__(self):
        avatar.ConchUser.__init__(self)
        self.listeners = {}
        self.globalRequests = {}
        self.channelLookup.update(
<<<<<<< HEAD
            {b'session': session.SSHSession,
             b'direct-tcpip': forwarding.openConnectForwardingClient})
        self.subsystemLookup.update({b'crazy': CrazySubsystem})

=======
            {
                b"session": session.SSHSession,
                b"direct-tcpip": forwarding.openConnectForwardingClient,
            }
        )
        self.subsystemLookup.update({b"crazy": CrazySubsystem})
>>>>>>> 1dd5e23f

    def global_foo(self, data):
        self.globalRequests["foo"] = data
        return 1

    def global_foo_2(self, data):
        self.globalRequests["foo_2"] = data
        return 1, b"data"

    def global_tcpip_forward(self, data):
        host, port = forwarding.unpackGlobal_tcpip_forward(data)
        try:
            listener = reactor.listenTCP(
                port,
                forwarding.SSHListenForwardingFactory(
                    self.conn, (host, port), forwarding.SSHListenServerForwardingChannel
                ),
                interface=host,
            )
        except:
            log.err(None, "something went wrong with remote->local forwarding")
            return 0
        else:
            self.listeners[(host, port)] = listener
            return 1

    def global_cancel_tcpip_forward(self, data):
        host, port = forwarding.unpackGlobal_tcpip_forward(data)
        listener = self.listeners.get((host, port), None)
        if not listener:
            return 0
        del self.listeners[(host, port)]
        listener.stopListening()
        return 1

    def logout(self):
        self.loggedOut = True
        for listener in self.listeners.values():
            log.msg("stopListening %s" % listener)
            listener.stopListening()


<<<<<<< HEAD

=======
>>>>>>> 1dd5e23f
class ConchSessionForTestAvatar:
    """
    An ISession adapter for ConchTestAvatar.
    """

    def __init__(self, avatar):
        """
        Initialize the session and create a reference to it on the avatar for
        later inspection.
        """
        self.avatar = avatar
        self.avatar._testSession = self
        self.cmd = None
        self.proto = None
        self.ptyReq = False
        self.eof = 0
        self.onClose = defer.Deferred()

    def getPty(self, term, windowSize, attrs):
        log.msg("pty req")
        self._terminalType = term
        self._windowSize = windowSize
        self.ptyReq = True

    def openShell(self, proto):
        log.msg("opening shell")
        self.proto = proto
        EchoTransport(proto)
        self.cmd = b"shell"

    def execCommand(self, proto, cmd):
        self.cmd = cmd
        self.proto = proto
        f = cmd.split()[0]
        if f == b"false":
            t = FalseTransport(proto)
            # Avoid disconnecting this immediately.  If the channel is closed
            # before execCommand even returns the caller gets confused.
            reactor.callLater(0, t.loseConnection)
        elif f == b"echo":
            t = EchoTransport(proto)
            t.write(cmd[5:])
            t.loseConnection()
        elif f == b"secho":
            t = SuperEchoTransport(proto)
            t.write(cmd[6:])
            t.loseConnection()
        elif f == b"eecho":
            t = ErrEchoTransport(proto)
            t.write(cmd[6:])
            t.loseConnection()
        else:
            raise error.ConchError("bad exec")
        self.avatar.conn.transport.expectedLoseConnection = 1

    def eofReceived(self):
        self.eof = 1

    def closed(self):
        log.msg('closed cmd "%s"' % self.cmd)
        self.remoteWindowLeftAtClose = self.proto.session.remoteWindowLeft
        self.onClose.callback(None)


from twisted.python import components

if cryptography:
    components.registerAdapter(
        ConchSessionForTestAvatar, ConchTestAvatar, session.ISession
    )


class CrazySubsystem(protocol.Protocol):
    def __init__(self, *args, **kw):
        pass

    def connectionMade(self):
        """
        good ... good
        """


class FalseTransport:
    """
    False transport should act like a /bin/false execution, i.e. just exit with
    nonzero status, writing nothing to the terminal.

    @ivar proto: The protocol associated with this transport.
    @ivar closed: A flag tracking whether C{loseConnection} has been called yet.
    """

    def __init__(self, p):
        """
        @type p L{twisted.conch.ssh.session.SSHSessionProcessProtocol} instance
        """
        self.proto = p
        p.makeConnection(self)
        self.closed = 0

    def loseConnection(self):
        """
        Disconnect the protocol associated with this transport.
        """
        if self.closed:
            return
        self.closed = 1
        self.proto.inConnectionLost()
        self.proto.outConnectionLost()
        self.proto.errConnectionLost()
        self.proto.processEnded(failure.Failure(ProcessTerminated(255, None, None)))


class EchoTransport:
    def __init__(self, p):
        self.proto = p
        p.makeConnection(self)
        self.closed = 0

    def write(self, data):
        log.msg(repr(data))
        self.proto.outReceived(data)
        self.proto.outReceived(b"\r\n")
        if b"\x00" in data:  # mimic 'exit' for the shell test
            self.loseConnection()

    def loseConnection(self):
        if self.closed:
            return
        self.closed = 1
        self.proto.inConnectionLost()
        self.proto.outConnectionLost()
        self.proto.errConnectionLost()
        self.proto.processEnded(failure.Failure(ProcessTerminated(0, None, None)))


class ErrEchoTransport:
    def __init__(self, p):
        self.proto = p
        p.makeConnection(self)
        self.closed = 0

    def write(self, data):
        self.proto.errReceived(data)
        self.proto.errReceived(b"\r\n")

    def loseConnection(self):
        if self.closed:
            return
        self.closed = 1
        self.proto.inConnectionLost()
        self.proto.outConnectionLost()
        self.proto.errConnectionLost()
        self.proto.processEnded(failure.Failure(ProcessTerminated(0, None, None)))


class SuperEchoTransport:
    def __init__(self, p):
        self.proto = p
        p.makeConnection(self)
        self.closed = 0

    def write(self, data):
        self.proto.outReceived(data)
        self.proto.outReceived(b"\r\n")
        self.proto.errReceived(data)
        self.proto.errReceived(b"\r\n")

    def loseConnection(self):
        if self.closed:
            return
        self.closed = 1
        self.proto.inConnectionLost()
        self.proto.outConnectionLost()
        self.proto.errConnectionLost()
        self.proto.processEnded(failure.Failure(ProcessTerminated(0, None, None)))


if cryptography is not None and pyasn1 is not None:
    from twisted.conch import checkers
    from twisted.conch.ssh import channel, connection, factory, keys
    from twisted.conch.ssh import transport, userauth

    class ConchTestPasswordChecker:
        credentialInterfaces = (checkers.IUsernamePassword,)

        def requestAvatarId(self, credentials):
            if (
                credentials.username == b"testuser"
                and credentials.password == b"testpass"
            ):
                return defer.succeed(credentials.username)
            return defer.fail(Exception("Bad credentials"))

    class ConchTestSSHChecker(checkers.SSHProtocolChecker):
        def areDone(self, avatarId):
            if avatarId != b"testuser" or len(self.successfulCredentials[avatarId]) < 2:
                return False
            return True


    class ConchTestServerFactory(factory.SSHFactory):
        noisy = False

        services = {
<<<<<<< HEAD
            b'ssh-userauth': userauth.SSHUserAuthServer,
            b'ssh-connection': connection.SSHConnection
=======
            b"ssh-userauth": userauth.SSHUserAuthServer,
            b"ssh-connection": connection.SSHConnection,
>>>>>>> 1dd5e23f
        }

        def buildProtocol(self, addr):
            proto = ConchTestServer()
            proto.supportedPublicKeys = self.privateKeys.keys()
            proto.factory = self

            if hasattr(self, "expectedLoseConnection"):
                proto.expectedLoseConnection = self.expectedLoseConnection

            self.proto = proto
            return proto

        def getPublicKeys(self):
            return {
                b"ssh-rsa": keys.Key.fromString(publicRSA_openssh),
                b"ssh-dss": keys.Key.fromString(publicDSA_openssh),
            }

        def getPrivateKeys(self):
            return {
                b"ssh-rsa": keys.Key.fromString(privateRSA_openssh),
                b"ssh-dss": keys.Key.fromString(privateDSA_openssh),
            }

        def getPrimes(self):
            """
            Diffie-Hellman primes that can be used for the
            diffie-hellman-group-exchange-sha1 key exchange.

            @return: The primes and generators.
            @rtype: L{dict} mapping the key size to a C{list} of
                C{(generator, prime)} tupple.
            """
            # In these tests, we hardwire the prime values to those defined by
            # the diffie-hellman-group14-sha1 key exchange algorithm, to avoid
            # requiring a moduli file when running tests.
            # See OpenSSHFactory.getPrimes.
            return {2048: [_kex.getDHGeneratorAndPrime(b"diffie-hellman-group14-sha1")]}

        def getService(self, trans, name):
            return factory.SSHFactory.getService(self, trans, name)

    class ConchTestBase:

        done = 0

        def connectionLost(self, reason):
            if self.done:
                return
            if not hasattr(self, "expectedLoseConnection"):
                raise unittest.FailTest(
                    "unexpectedly lost connection %s\n%s" % (self, reason)
                )
            self.done = 1

        def receiveError(self, reasonCode, desc):
            self.expectedLoseConnection = 1
            # Some versions of OpenSSH (for example, OpenSSH_5.3p1) will
            # send a DISCONNECT_BY_APPLICATION error before closing the
            # connection.  Other, older versions (for example,
            # OpenSSH_5.1p1), won't.  So accept this particular error here,
            # but no others.
            if reasonCode != transport.DISCONNECT_BY_APPLICATION:
                log.err(
                    Exception(
                        "got disconnect for %s: reason %s, desc: %s"
                        % (self, reasonCode, desc)
                    )
                )
            self.loseConnection()

        def receiveUnimplemented(self, seqID):
            raise unittest.FailTest("got unimplemented: seqid %s" % (seqID,))
            self.expectedLoseConnection = 1
            self.loseConnection()

    class ConchTestServer(ConchTestBase, transport.SSHServerTransport):
        def connectionLost(self, reason):
            ConchTestBase.connectionLost(self, reason)
            transport.SSHServerTransport.connectionLost(self, reason)

    class ConchTestClient(ConchTestBase, transport.SSHClientTransport):
        """
        @ivar _channelFactory: A callable which accepts an SSH connection and
            returns a channel which will be attached to a new channel on that
            connection.
        """

        def __init__(self, channelFactory):
            self._channelFactory = channelFactory

        def connectionLost(self, reason):
            ConchTestBase.connectionLost(self, reason)
            transport.SSHClientTransport.connectionLost(self, reason)

        def verifyHostKey(self, key, fp):
            keyMatch = key == keys.Key.fromString(publicRSA_openssh).blob()
            fingerprintMatch = fp == b"85:25:04:32:58:55:96:9f:57:ee:fb:a8:1a:ea:69:da"
            if keyMatch and fingerprintMatch:
                return defer.succeed(1)
            return defer.fail(Exception("Key or fingerprint mismatch"))

        def connectionSecure(self):
            self.requestService(
                ConchTestClientAuth(
                    b"testuser", ConchTestClientConnection(self._channelFactory)
                )
            )

    class ConchTestClientAuth(userauth.SSHUserAuthClient):

        hasTriedNone = 0  # have we tried the 'none' auth yet?
        canSucceedPublicKey = 0  # can we succeed with this yet?
        canSucceedPassword = 0

        def ssh_USERAUTH_SUCCESS(self, packet):
            if not self.canSucceedPassword and self.canSucceedPublicKey:
                raise unittest.FailTest(
                    "got USERAUTH_SUCCESS before password and publickey"
                )
            userauth.SSHUserAuthClient.ssh_USERAUTH_SUCCESS(self, packet)

        def getPassword(self):
            self.canSucceedPassword = 1
            return defer.succeed(b"testpass")

        def getPrivateKey(self):
            self.canSucceedPublicKey = 1
            return defer.succeed(keys.Key.fromString(privateDSA_openssh))

        def getPublicKey(self):
            return keys.Key.fromString(publicDSA_openssh)

    class ConchTestClientConnection(connection.SSHConnection):
        """
        @ivar _completed: A L{Deferred} which will be fired when the number of
            results collected reaches C{totalResults}.
        """

        name = b"ssh-connection"
        results = 0
        totalResults = 8

        def __init__(self, channelFactory):
            connection.SSHConnection.__init__(self)
            self._channelFactory = channelFactory

        def serviceStarted(self):
            self.openChannel(self._channelFactory(conn=self))

    class SSHTestChannel(channel.SSHChannel):
        def __init__(self, name, opened, *args, **kwargs):
            self.name = name
            self._opened = opened
            self.received = []
            self.receivedExt = []
            self.onClose = defer.Deferred()
            channel.SSHChannel.__init__(self, *args, **kwargs)

        def openFailed(self, reason):
            self._opened.errback(reason)

        def channelOpen(self, ignore):
            self._opened.callback(self)

        def dataReceived(self, data):
            self.received.append(data)

        def extReceived(self, dataType, data):
            if dataType == connection.EXTENDED_DATA_STDERR:
                self.receivedExt.append(data)
            else:
                log.msg("Unrecognized extended data: %r" % (dataType,))

        def request_exit_status(self, status):
            [self.status] = struct.unpack(">L", status)

        def eofReceived(self):
            self.eofCalled = True

        def closed(self):
            self.onClose.callback(None)

    def conchTestPublicKeyChecker():
        """
        Produces a SSHPublicKeyChecker with an in-memory key mapping with
        a single use: 'testuser'

        @return: L{twisted.conch.checkers.SSHPublicKeyChecker}
        """
        conchTestPublicKeyDB = checkers.InMemorySSHKeyDB(
            {b"testuser": [keys.Key.fromString(publicDSA_openssh)]}
        )
        return checkers.SSHPublicKeyChecker(conchTestPublicKeyDB)


class SSHProtocolTests(unittest.TestCase):
    """
    Tests for communication between L{SSHServerTransport} and
    L{SSHClientTransport}.
    """

    if not cryptography:
        skip = "can't run without cryptography"

    if not pyasn1:
        skip = "Cannot run without PyASN1"

    def _ourServerOurClientTest(self, name=b"session", **kwargs):
        """
        Create a connected SSH client and server protocol pair and return a
        L{Deferred} which fires with an L{SSHTestChannel} instance connected to
        a channel on that SSH connection.
        """
        result = defer.Deferred()
        self.realm = ConchTestRealm(b"testuser")
        p = portal.Portal(self.realm)
        sshpc = ConchTestSSHChecker()
        sshpc.registerChecker(ConchTestPasswordChecker())
        sshpc.registerChecker(conchTestPublicKeyChecker())
        p.registerChecker(sshpc)
        fac = ConchTestServerFactory()
        fac.portal = p
        fac.startFactory()
        self.server = fac.buildProtocol(None)
        self.clientTransport = LoopbackRelay(self.server)
        self.client = ConchTestClient(
            lambda conn: SSHTestChannel(name, result, conn=conn, **kwargs)
        )

        self.serverTransport = LoopbackRelay(self.client)

        self.server.makeConnection(self.serverTransport)
        self.client.makeConnection(self.clientTransport)
        return result

    def test_subsystemsAndGlobalRequests(self):
        """
        Run the Conch server against the Conch client.  Set up several different
        channels which exercise different behaviors and wait for them to
        complete.  Verify that the channels with errors log them.
        """
        channel = self._ourServerOurClientTest()

        def cbSubsystem(channel):
            self.channel = channel
            return self.assertFailure(
                channel.conn.sendRequest(
                    channel, b"subsystem", common.NS(b"not-crazy"), 1
                ),
                Exception,
            )

        channel.addCallback(cbSubsystem)

        def cbNotCrazyFailed(ignored):
            channel = self.channel
            return channel.conn.sendRequest(
                channel, b"subsystem", common.NS(b"crazy"), 1
            )

        channel.addCallback(cbNotCrazyFailed)

        def cbGlobalRequests(ignored):
            channel = self.channel
            d1 = channel.conn.sendGlobalRequest(b"foo", b"bar", 1)

            d2 = channel.conn.sendGlobalRequest(b"foo-2", b"bar2", 1)
            d2.addCallback(self.assertEqual, b"data")

            d3 = self.assertFailure(
                channel.conn.sendGlobalRequest(b"bar", b"foo", 1), Exception
            )

            return defer.gatherResults([d1, d2, d3])

        channel.addCallback(cbGlobalRequests)

        def disconnect(ignored):
            self.assertEqual(
                self.realm.avatar.globalRequests, {"foo": b"bar", "foo_2": b"bar2"}
            )
            channel = self.channel
            channel.conn.transport.expectedLoseConnection = True
            channel.conn.serviceStopped()
            channel.loseConnection()

        channel.addCallback(disconnect)

        return channel

    def test_shell(self):
        """
        L{SSHChannel.sendRequest} can open a shell with a I{pty-req} request,
        specifying a terminal type and window size.
        """
        channel = self._ourServerOurClientTest()

        data = session.packRequest_pty_req(b"conch-test-term", (24, 80, 0, 0), b"")

        def cbChannel(channel):
            self.channel = channel
            return channel.conn.sendRequest(channel, b"pty-req", data, 1)

        channel.addCallback(cbChannel)

        def cbPty(ignored):
            # The server-side object corresponding to our client side channel.
            session = self.realm.avatar.conn.channels[0].session
            self.assertIs(session.avatar, self.realm.avatar)
            self.assertEqual(session._terminalType, b"conch-test-term")
            self.assertEqual(session._windowSize, (24, 80, 0, 0))
            self.assertTrue(session.ptyReq)
            channel = self.channel
            return channel.conn.sendRequest(channel, b"shell", b"", 1)

        channel.addCallback(cbPty)

        def cbShell(ignored):
            self.channel.write(b"testing the shell!\x00")
            self.channel.conn.sendEOF(self.channel)
            return defer.gatherResults(
                [self.channel.onClose, self.realm.avatar._testSession.onClose]
            )

        channel.addCallback(cbShell)

        def cbExited(ignored):
            if self.channel.status != 0:
                log.msg("shell exit status was not 0: %i" % (self.channel.status,))
            self.assertEqual(
                b"".join(self.channel.received), b"testing the shell!\x00\r\n"
            )
            self.assertTrue(self.channel.eofCalled)
            self.assertTrue(self.realm.avatar._testSession.eof)

        channel.addCallback(cbExited)
        return channel

    def test_failedExec(self):
        """
        If L{SSHChannel.sendRequest} issues an exec which the server responds to
        with an error, the L{Deferred} it returns fires its errback.
        """
        channel = self._ourServerOurClientTest()

        def cbChannel(channel):
            self.channel = channel
            return self.assertFailure(
                channel.conn.sendRequest(channel, b"exec", common.NS(b"jumboliah"), 1),
                Exception,
            )

        channel.addCallback(cbChannel)

        def cbFailed(ignored):
            # The server logs this exception when it cannot perform the
            # requested exec.
            errors = self.flushLoggedErrors(error.ConchError)
            self.assertEqual(errors[0].value.args, ("bad exec", None))

        channel.addCallback(cbFailed)
        return channel

    def test_falseChannel(self):
        """
        When the process started by a L{SSHChannel.sendRequest} exec request
        exits, the exit status is reported to the channel.
        """
        channel = self._ourServerOurClientTest()

        def cbChannel(channel):
            self.channel = channel
            return channel.conn.sendRequest(channel, b"exec", common.NS(b"false"), 1)

        channel.addCallback(cbChannel)

        def cbExec(ignored):
            return self.channel.onClose

        channel.addCallback(cbExec)

        def cbClosed(ignored):
            # No data is expected
            self.assertEqual(self.channel.received, [])
            self.assertNotEqual(self.channel.status, 0)

        channel.addCallback(cbClosed)
        return channel

    def test_errorChannel(self):
        """
        Bytes sent over the extended channel for stderr data are delivered to
        the channel's C{extReceived} method.
        """
        channel = self._ourServerOurClientTest(localWindow=4, localMaxPacket=5)

        def cbChannel(channel):
            self.channel = channel
            return channel.conn.sendRequest(
                channel, b"exec", common.NS(b"eecho hello"), 1
            )

        channel.addCallback(cbChannel)

        def cbExec(ignored):
            return defer.gatherResults(
                [self.channel.onClose, self.realm.avatar._testSession.onClose]
            )

        channel.addCallback(cbExec)

        def cbClosed(ignored):
            self.assertEqual(self.channel.received, [])
            self.assertEqual(b"".join(self.channel.receivedExt), b"hello\r\n")
            self.assertEqual(self.channel.status, 0)
            self.assertTrue(self.channel.eofCalled)
            self.assertEqual(self.channel.localWindowLeft, 4)
            self.assertEqual(
                self.channel.localWindowLeft,
                self.realm.avatar._testSession.remoteWindowLeftAtClose,
            )

        channel.addCallback(cbClosed)
        return channel

    def test_unknownChannel(self):
        """
        When an attempt is made to open an unknown channel type, the L{Deferred}
        returned by L{SSHChannel.sendRequest} fires its errback.
        """
        d = self.assertFailure(
            self._ourServerOurClientTest(b"crazy-unknown-channel"), Exception
        )

        def cbFailed(ignored):
            errors = self.flushLoggedErrors(error.ConchError)
            self.assertEqual(errors[0].value.args, (3, "unknown channel"))
            self.assertEqual(len(errors), 1)

        d.addCallback(cbFailed)
        return d

    def test_maxPacket(self):
        """
        An L{SSHChannel} can be configured with a maximum packet size to
        receive.
        """
        # localWindow needs to be at least 11 otherwise the assertion about it
        # in cbClosed is invalid.
        channel = self._ourServerOurClientTest(localWindow=11, localMaxPacket=1)

        def cbChannel(channel):
            self.channel = channel
            return channel.conn.sendRequest(
                channel, b"exec", common.NS(b"secho hello"), 1
            )

        channel.addCallback(cbChannel)

        def cbExec(ignored):
            return self.channel.onClose

        channel.addCallback(cbExec)

        def cbClosed(ignored):
            self.assertEqual(self.channel.status, 0)
            self.assertEqual(b"".join(self.channel.received), b"hello\r\n")
            self.assertEqual(b"".join(self.channel.receivedExt), b"hello\r\n")
            self.assertEqual(self.channel.localWindowLeft, 11)
            self.assertTrue(self.channel.eofCalled)

        channel.addCallback(cbClosed)
        return channel

    def test_echo(self):
        """
        Normal standard out bytes are sent to the channel's C{dataReceived}
        method.
        """
        channel = self._ourServerOurClientTest(localWindow=4, localMaxPacket=5)

        def cbChannel(channel):
            self.channel = channel
            return channel.conn.sendRequest(
                channel, b"exec", common.NS(b"echo hello"), 1
            )

        channel.addCallback(cbChannel)

        def cbEcho(ignored):
            return defer.gatherResults(
                [self.channel.onClose, self.realm.avatar._testSession.onClose]
            )

        channel.addCallback(cbEcho)

        def cbClosed(ignored):
            self.assertEqual(self.channel.status, 0)
            self.assertEqual(b"".join(self.channel.received), b"hello\r\n")
            self.assertEqual(self.channel.localWindowLeft, 4)
            self.assertTrue(self.channel.eofCalled)
            self.assertEqual(
                self.channel.localWindowLeft,
                self.realm.avatar._testSession.remoteWindowLeftAtClose,
            )

        channel.addCallback(cbClosed)
        return channel


class SSHFactoryTests(unittest.TestCase):

    if not cryptography:
        skip = "can't run without cryptography"

    if not pyasn1:
        skip = "Cannot run without PyASN1"

    def makeSSHFactory(self, primes=None):
        sshFactory = factory.SSHFactory()
        gpk = lambda: {"ssh-rsa": keys.Key(None)}
        sshFactory.getPrimes = lambda: primes
        sshFactory.getPublicKeys = sshFactory.getPrivateKeys = gpk
        sshFactory.startFactory()
        return sshFactory

    def test_buildProtocol(self):
        """
        By default, buildProtocol() constructs an instance of
        SSHServerTransport.
        """
        factory = self.makeSSHFactory()
        protocol = factory.buildProtocol(None)
        self.assertIsInstance(protocol, transport.SSHServerTransport)

    def test_buildProtocolRespectsProtocol(self):
        """
        buildProtocol() calls 'self.protocol()' to construct a protocol
        instance.
        """
        calls = []

        def makeProtocol(*args):
            calls.append(args)
            return transport.SSHServerTransport()

        factory = self.makeSSHFactory()
        factory.protocol = makeProtocol
        factory.buildProtocol(None)
        self.assertEqual([()], calls)

    def test_buildProtocolNoPrimes(self):
        """
        Group key exchanges are not supported when we don't have the primes
        database.
        """
        f1 = self.makeSSHFactory(primes=None)

        p1 = f1.buildProtocol(None)

        self.assertNotIn(
            b"diffie-hellman-group-exchange-sha1", p1.supportedKeyExchanges
        )
        self.assertNotIn(
            b"diffie-hellman-group-exchange-sha256", p1.supportedKeyExchanges
        )

    def test_buildProtocolWithPrimes(self):
        """
        Group key exchanges are supported when we have the primes database.
        """
        f2 = self.makeSSHFactory(primes={1: (2, 3)})

        p2 = f2.buildProtocol(None)

        self.assertIn(b"diffie-hellman-group-exchange-sha1", p2.supportedKeyExchanges)
        self.assertIn(b"diffie-hellman-group-exchange-sha256", p2.supportedKeyExchanges)


class MPTests(unittest.TestCase):
    """
    Tests for L{common.getMP}.

    @cvar getMP: a method providing a MP parser.
    @type getMP: C{callable}
    """

    if not cryptography:
        skip = "can't run without cryptography"

    if not pyasn1:
        skip = "Cannot run without PyASN1"

    if cryptography:
        getMP = staticmethod(common.getMP)

    def test_getMP(self):
        """
        L{common.getMP} should parse the a multiple precision integer from a
        string: a 4-byte length followed by length bytes of the integer.
        """
        self.assertEqual(self.getMP(b"\x00\x00\x00\x04\x00\x00\x00\x01"), (1, b""))

    def test_getMPBigInteger(self):
        """
        L{common.getMP} should be able to parse a big enough integer
        (that doesn't fit on one byte).
        """
        self.assertEqual(
            self.getMP(b"\x00\x00\x00\x04\x01\x02\x03\x04"), (16909060, b"")
        )

    def test_multipleGetMP(self):
        """
        L{common.getMP} has the ability to parse multiple integer in the same
        string.
        """
        self.assertEqual(
            self.getMP(
                b"\x00\x00\x00\x04\x00\x00\x00\x01" b"\x00\x00\x00\x04\x00\x00\x00\x02",
                2,
            ),
            (1, 2, b""),
        )

    def test_getMPRemainingData(self):
        """
        When more data than needed is sent to L{common.getMP}, it should return
        the remaining data.
        """
        self.assertEqual(
            self.getMP(b"\x00\x00\x00\x04\x00\x00\x00\x01foo"), (1, b"foo")
        )

    def test_notEnoughData(self):
        """
        When the string passed to L{common.getMP} doesn't even make 5 bytes,
        it should raise a L{struct.error}.
        """
        self.assertRaises(struct.error, self.getMP, b"\x02\x00")


class GMPYInstallDeprecationTests(unittest.TestCase):
    """
    Tests for the deprecation of former GMPY accidental public API.
    """

    if not cryptography:
        skip = "cannot run without cryptography"

    def test_deprecated(self):
        """
        L{twisted.conch.ssh.common.install} is deprecated.
        """
        common.install()
        warnings = self.flushWarnings([self.test_deprecated])
        self.assertEqual(len(warnings), 1)
        self.assertEqual(
            warnings[0]["message"],
            "twisted.conch.ssh.common.install was deprecated in Twisted 16.5.0",
        )<|MERGE_RESOLUTION|>--- conflicted
+++ resolved
@@ -21,10 +21,6 @@
 from twisted.python.reflect import requireModule
 
 
-<<<<<<< HEAD
-
-=======
->>>>>>> 1dd5e23f
 cryptography = requireModule("cryptography")
 pyasn1 = requireModule("pyasn1")
 
@@ -32,12 +28,6 @@
     from twisted.conch.ssh import common, forwarding, session, _kex
     from twisted.conch import avatar, error
 else:
-<<<<<<< HEAD
-    class avatar:  # type: ignore[no-redef]
-        class ConchUser:
-            pass
-=======
->>>>>>> 1dd5e23f
 
     class avatar:  # type: ignore[no-redef]
         class ConchUser:
@@ -93,19 +83,12 @@
         self.listeners = {}
         self.globalRequests = {}
         self.channelLookup.update(
-<<<<<<< HEAD
-            {b'session': session.SSHSession,
-             b'direct-tcpip': forwarding.openConnectForwardingClient})
-        self.subsystemLookup.update({b'crazy': CrazySubsystem})
-
-=======
             {
                 b"session": session.SSHSession,
                 b"direct-tcpip": forwarding.openConnectForwardingClient,
             }
         )
         self.subsystemLookup.update({b"crazy": CrazySubsystem})
->>>>>>> 1dd5e23f
 
     def global_foo(self, data):
         self.globalRequests["foo"] = data
@@ -148,10 +131,6 @@
             listener.stopListening()
 
 
-<<<<<<< HEAD
-
-=======
->>>>>>> 1dd5e23f
 class ConchSessionForTestAvatar:
     """
     An ISession adapter for ConchTestAvatar.
@@ -351,18 +330,12 @@
                 return False
             return True
 
-
     class ConchTestServerFactory(factory.SSHFactory):
         noisy = False
 
         services = {
-<<<<<<< HEAD
-            b'ssh-userauth': userauth.SSHUserAuthServer,
-            b'ssh-connection': connection.SSHConnection
-=======
             b"ssh-userauth": userauth.SSHUserAuthServer,
             b"ssh-connection": connection.SSHConnection,
->>>>>>> 1dd5e23f
         }
 
         def buildProtocol(self, addr):
