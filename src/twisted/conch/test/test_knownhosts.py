--- conflicted
+++ resolved
@@ -970,10 +970,6 @@
         self.assertEqual(algorithms, expectedAlgorithms)
 
 
-<<<<<<< HEAD
-
-=======
->>>>>>> 1dd5e23f
 class FakeFile:
     """
     A fake file-like object that acts enough like a file for
@@ -1121,10 +1117,6 @@
         self.assertEqual(len(self.flushLoggedErrors(ZeroDivisionError)), 1)
 
 
-<<<<<<< HEAD
-
-=======
->>>>>>> 1dd5e23f
 class FakeUI:
     """
     A fake UI object, adhering to the interface expected by
@@ -1157,10 +1149,6 @@
         self.userWarnings.append(text)
 
 
-<<<<<<< HEAD
-
-=======
->>>>>>> 1dd5e23f
 class FakeObject:
     """
     A fake object that can have some attributes.  Used to fake
