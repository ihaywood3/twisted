--- conflicted
+++ resolved
@@ -11,12 +11,6 @@
 
 from base64 import decodebytes
 
-<<<<<<< HEAD
-from twisted.python.compat import long
-
-
-=======
->>>>>>> 1dd5e23f
 
 RSAData = {
     "n": int(
