--- conflicted
+++ resolved
@@ -17,7 +17,6 @@
 from twisted.trial import unittest
 from twisted.test import proto_helpers
 from twisted.python.compat import iterbytes
-
 
 
 @implementer(telnet.ITelnetProtocol)
@@ -40,17 +39,8 @@
         d[b"\x12"] = self.neg_TEST_COMMAND
 
         d = transport.commandMap = transport.commandMap.copy()
-<<<<<<< HEAD
-        for cmd in (
-            'EOR', 'NOP', 'DM', 'BRK', 'IP', 'AO', 'AYT', 'EC', 'EL', 'GA'
-        ):
-            d[getattr(telnet, cmd)] = (
-                lambda arg, cmd=cmd: self.calls.append(cmd)
-            )
-=======
         for cmd in ("EOR", "NOP", "DM", "BRK", "IP", "AO", "AYT", "EC", "EL", "GA"):
             d[getattr(telnet, cmd)] = lambda arg, cmd=cmd: self.calls.append(cmd)
->>>>>>> 1dd5e23f
 
     def dataReceived(self, data):
         self.data += data
@@ -90,21 +80,6 @@
     def unhandledSubnegotiation(self, command, data):
         # ITelnetProtocol.unhandledSubnegotiation
         pass
-
-    def connectionMade(self):
-        # IProtocol.connectionMade
-        pass
-
-
-    def unhandledCommand(self, command, argument):
-        # ITelnetProtocol.unhandledCommand
-        pass
-
-
-    def unhandledSubnegotiation(self, command, data):
-        # ITelnetProtocol.unhandledSubnegotiation
-        pass
-
 
 
 class InterfacesTests(unittest.TestCase):
@@ -209,10 +184,6 @@
 
     def testEndOfRecord(self):
         self._simpleCommandTest("EOR")
-
-    def testEndOfRecord(self):
-        self._simpleCommandTest("EOR")
-
 
     def testNoOperation(self):
         self._simpleCommandTest("NOP")
