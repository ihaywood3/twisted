# Copyright (c) Twisted Matrix Laboratories.
# See LICENSE for details.

"""
Tests for the implementation of the ssh-userauth service.

Maintainer: Paul Swartz
"""

from types import ModuleType
from typing import Optional

from zope.interface import implementer

from twisted.cred.checkers import ICredentialsChecker
from twisted.cred.credentials import IUsernamePassword, ISSHPrivateKey
from twisted.cred.credentials import IAnonymous
from twisted.cred.error import UnauthorizedLogin
from twisted.cred.portal import IRealm, Portal
from twisted.conch.error import ConchError, ValidPublicKey
from twisted.internet import defer, task
from twisted.protocols import loopback
from twisted.python.reflect import requireModule
from twisted.trial import unittest

keys = None  # type: Optional[ModuleType]
if requireModule("cryptography") and requireModule("pyasn1"):
    from twisted.conch.ssh.common import NS
    from twisted.conch.checkers import SSHProtocolChecker
    from twisted.conch.ssh import keys, userauth, transport
    from twisted.conch.test import keydata
else:
<<<<<<< HEAD
    keys = None  # type: ignore[assignment]


=======

>>>>>>> 1dd5e23f
    class transport:  # type: ignore[no-redef]
        class SSHTransportBase:
            """
            A stub class so that later class definitions won't die.
            """

    class userauth:  # type: ignore[no-redef]
        class SSHUserAuthClient:
            """
            A stub class so that later class definitions won't die.
            """


class ClientUserAuth(userauth.SSHUserAuthClient):
    """
    A mock user auth client.
    """

    def getPublicKey(self):
        """
        If this is the first time we've been called, return a blob for
        the DSA key.  Otherwise, return a blob
        for the RSA key.
        """
        if self.lastPublicKey:
            return keys.Key.fromString(keydata.publicRSA_openssh)
        else:
            return defer.succeed(keys.Key.fromString(keydata.publicDSA_openssh))

    def getPrivateKey(self):
        """
        Return the private key object for the RSA key.
        """
        return defer.succeed(keys.Key.fromString(keydata.privateRSA_openssh))

    def getPassword(self, prompt=None):
        """
        Return 'foo' as the password.
        """
        return defer.succeed(b"foo")

    def getGenericAnswers(self, name, information, answers):
        """
        Return 'foo' as the answer to two questions.
        """
        return defer.succeed(("foo", "foo"))


class OldClientAuth(userauth.SSHUserAuthClient):
    """
    The old SSHUserAuthClient returned a cryptography key object from
    getPrivateKey() and a string from getPublicKey
    """

    def getPrivateKey(self):
        return defer.succeed(keys.Key.fromString(keydata.privateRSA_openssh).keyObject)

    def getPublicKey(self):
        return keys.Key.fromString(keydata.publicRSA_openssh).blob()


class ClientAuthWithoutPrivateKey(userauth.SSHUserAuthClient):
    """
    This client doesn't have a private key, but it does have a public key.
    """

    def getPrivateKey(self):
        return

    def getPublicKey(self):
        return keys.Key.fromString(keydata.publicRSA_openssh)


class FakeTransport(transport.SSHTransportBase):
    """
    L{userauth.SSHUserAuthServer} expects an SSH transport which has a factory
    attribute which has a portal attribute. Because the portal is important for
    testing authentication, we need to be able to provide an interesting portal
    object to the L{SSHUserAuthServer}.

    In addition, we want to be able to capture any packets sent over the
    transport.

    @ivar packets: a list of 2-tuples: (messageType, data).  Each 2-tuple is
        a sent packet.
    @type packets: C{list}
    @param lostConnecion: True if loseConnection has been called on us.
    @type lostConnection: L{bool}
    """

    class Service:
        """
        A mock service, representing the other service offered by the server.
        """

        name = b"nancy"

        def serviceStarted(self):
            pass

<<<<<<< HEAD

=======
>>>>>>> 1dd5e23f
    class Factory:
        """
        A mock factory, representing the factory that spawned this user auth
        service.
        """

        def getService(self, transport, service):
            """
            Return our fake service.
            """
            if service == b"none":
                return FakeTransport.Service

    def __init__(self, portal):
        self.factory = self.Factory()
        self.factory.portal = portal
        self.lostConnection = False
        self.transport = self
        self.packets = []

    def sendPacket(self, messageType, message):
        """
        Record the packet sent by the service.
        """
        self.packets.append((messageType, message))

    def isEncrypted(self, direction):
        """
        Pretend that this transport encrypts traffic in both directions. The
        SSHUserAuthServer disables password authentication if the transport
        isn't encrypted.
        """
        return True

    def loseConnection(self):
        self.lostConnection = True


@implementer(IRealm)
class Realm:
    """
    A mock realm for testing L{userauth.SSHUserAuthServer}.

    This realm is not actually used in the course of testing, so it returns the
    simplest thing that could possibly work.
    """

    def requestAvatar(self, avatarId, mind, *interfaces):
        return defer.succeed((interfaces[0], None, lambda: None))


@implementer(ICredentialsChecker)
class PasswordChecker:
    """
    A very simple username/password checker which authenticates anyone whose
    password matches their username and rejects all others.
    """

    credentialInterfaces = (IUsernamePassword,)

    def requestAvatarId(self, creds):
        if creds.username == creds.password:
            return defer.succeed(creds.username)
        return defer.fail(UnauthorizedLogin("Invalid username/password pair"))


@implementer(ICredentialsChecker)
class PrivateKeyChecker:
    """
    A very simple public key checker which authenticates anyone whose
    public/private keypair is the same keydata.public/privateRSA_openssh.
    """

    credentialInterfaces = (ISSHPrivateKey,)

    def requestAvatarId(self, creds):
        if creds.blob == keys.Key.fromString(keydata.publicRSA_openssh).blob():
            if creds.signature is not None:
                obj = keys.Key.fromString(creds.blob)
                if obj.verify(creds.signature, creds.sigData):
                    return creds.username
            else:
                raise ValidPublicKey()
        raise UnauthorizedLogin()


@implementer(ICredentialsChecker)
class AnonymousChecker:
    """
    A simple checker which isn't supported by L{SSHUserAuthServer}.
    """

    credentialInterfaces = (IAnonymous,)

    def requestAvatarId(self, credentials):
        # ICredentialsChecker.requestAvatarId
        pass

    def requestAvatarId(self, credentials):
        # ICredentialsChecker.requestAvatarId
        pass



class SSHUserAuthServerTests(unittest.TestCase):
    """
    Tests for SSHUserAuthServer.
    """

    if keys is None:
        skip = "cannot run without cryptography"

    def setUp(self):
        self.realm = Realm()
        self.portal = Portal(self.realm)
        self.portal.registerChecker(PasswordChecker())
        self.portal.registerChecker(PrivateKeyChecker())
        self.authServer = userauth.SSHUserAuthServer()
        self.authServer.transport = FakeTransport(self.portal)
        self.authServer.serviceStarted()
        self.authServer.supportedAuthentications.sort()  # give a consistent
        # order

    def tearDown(self):
        self.authServer.serviceStopped()
        self.authServer = None

    def _checkFailed(self, ignored):
        """
        Check that the authentication has failed.
        """
        self.assertEqual(
            self.authServer.transport.packets[-1],
            (userauth.MSG_USERAUTH_FAILURE, NS(b"password,publickey") + b"\x00"),
        )

    def test_noneAuthentication(self):
        """
        A client may request a list of authentication 'method name' values
        that may continue by using the "none" authentication 'method name'.

        See RFC 4252 Section 5.2.
        """
        d = self.authServer.ssh_USERAUTH_REQUEST(
            NS(b"foo") + NS(b"service") + NS(b"none")
        )
        return d.addCallback(self._checkFailed)

    def test_successfulPasswordAuthentication(self):
        """
        When provided with correct password authentication information, the
        server should respond by sending a MSG_USERAUTH_SUCCESS message with
        no other data.

        See RFC 4252, Section 5.1.
        """
<<<<<<< HEAD
        packet = b''.join([NS(b'foo'), NS(b'none'), NS(b'password'), b'\0',
                           NS(b'foo')])
=======
        packet = b"".join([NS(b"foo"), NS(b"none"), NS(b"password"), b"\0", NS(b"foo")])
>>>>>>> 1dd5e23f
        d = self.authServer.ssh_USERAUTH_REQUEST(packet)

        def check(ignored):
            self.assertEqual(
                self.authServer.transport.packets,
                [(userauth.MSG_USERAUTH_SUCCESS, b"")],
            )

        return d.addCallback(check)

    def test_failedPasswordAuthentication(self):
        """
        When provided with invalid authentication details, the server should
        respond by sending a MSG_USERAUTH_FAILURE message which states whether
        the authentication was partially successful, and provides other, open
        options for authentication.

        See RFC 4252, Section 5.1.
        """
        # packet = username, next_service, authentication type, FALSE, password
<<<<<<< HEAD
        packet = b''.join([NS(b'foo'), NS(b'none'), NS(b'password'), b'\0',
                           NS(b'bar')])
=======
        packet = b"".join([NS(b"foo"), NS(b"none"), NS(b"password"), b"\0", NS(b"bar")])
>>>>>>> 1dd5e23f
        self.authServer.clock = task.Clock()
        d = self.authServer.ssh_USERAUTH_REQUEST(packet)
        self.assertEqual(self.authServer.transport.packets, [])
        self.authServer.clock.advance(2)
        return d.addCallback(self._checkFailed)

    def test_successfulPrivateKeyAuthentication(self):
        """
        Test that private key authentication completes successfully,
        """
        blob = keys.Key.fromString(keydata.publicRSA_openssh).blob()
        obj = keys.Key.fromString(keydata.privateRSA_openssh)
<<<<<<< HEAD
        packet = (NS(b'foo') + NS(b'none') + NS(b'publickey') + b'\xff' +
                  NS(obj.sshType()) + NS(blob))
        self.authServer.transport.sessionID = b'test'
        signature = obj.sign(NS(b'test')
                             + bytes((userauth.MSG_USERAUTH_REQUEST,))
                             + packet)
=======
        packet = (
            NS(b"foo")
            + NS(b"none")
            + NS(b"publickey")
            + b"\xff"
            + NS(obj.sshType())
            + NS(blob)
        )
        self.authServer.transport.sessionID = b"test"
        signature = obj.sign(
            NS(b"test") + bytes((userauth.MSG_USERAUTH_REQUEST,)) + packet
        )
>>>>>>> 1dd5e23f
        packet += NS(signature)
        d = self.authServer.ssh_USERAUTH_REQUEST(packet)

        def check(ignored):
<<<<<<< HEAD
            self.assertEqual(self.authServer.transport.packets,
                             [(userauth.MSG_USERAUTH_SUCCESS, b'')])
        return d.addCallback(check)
=======
            self.assertEqual(
                self.authServer.transport.packets,
                [(userauth.MSG_USERAUTH_SUCCESS, b"")],
            )
>>>>>>> 1dd5e23f

        return d.addCallback(check)

    def test_requestRaisesConchError(self):
        """
        ssh_USERAUTH_REQUEST should raise a ConchError if tryAuth returns
        None. Added to catch a bug noticed by pyflakes.
        """
        d = defer.Deferred()

        def mockCbFinishedAuth(self, ignored):
            self.fail("request should have raised ConochError")

        def mockTryAuth(kind, user, data):
            return None

        def mockEbBadAuth(reason):
            d.errback(reason.value)

        self.patch(self.authServer, "tryAuth", mockTryAuth)
        self.patch(self.authServer, "_cbFinishedAuth", mockCbFinishedAuth)
        self.patch(self.authServer, "_ebBadAuth", mockEbBadAuth)

        packet = NS(b"user") + NS(b"none") + NS(b"public-key") + NS(b"data")
        # If an error other than ConchError is raised, this will trigger an
        # exception.
        self.authServer.ssh_USERAUTH_REQUEST(packet)
        return self.assertFailure(d, ConchError)

    def test_verifyValidPrivateKey(self):
        """
        Test that verifying a valid private key works.
        """
        blob = keys.Key.fromString(keydata.publicRSA_openssh).blob()
        packet = (
            NS(b"foo")
            + NS(b"none")
            + NS(b"publickey")
            + b"\x00"
            + NS(b"ssh-rsa")
            + NS(blob)
        )
        d = self.authServer.ssh_USERAUTH_REQUEST(packet)

        def check(ignored):
            self.assertEqual(
                self.authServer.transport.packets,
                [(userauth.MSG_USERAUTH_PK_OK, NS(b"ssh-rsa") + NS(blob))],
            )

        return d.addCallback(check)

    def test_failedPrivateKeyAuthenticationWithoutSignature(self):
        """
        Test that private key authentication fails when the public key
        is invalid.
        """
        blob = keys.Key.fromString(keydata.publicDSA_openssh).blob()
        packet = (
            NS(b"foo")
            + NS(b"none")
            + NS(b"publickey")
            + b"\x00"
            + NS(b"ssh-dsa")
            + NS(blob)
        )
        d = self.authServer.ssh_USERAUTH_REQUEST(packet)
        return d.addCallback(self._checkFailed)

    def test_failedPrivateKeyAuthenticationWithSignature(self):
        """
        Test that private key authentication fails when the public key
        is invalid.
        """
        blob = keys.Key.fromString(keydata.publicRSA_openssh).blob()
        obj = keys.Key.fromString(keydata.privateRSA_openssh)
        packet = (
            NS(b"foo")
            + NS(b"none")
            + NS(b"publickey")
            + b"\xff"
            + NS(b"ssh-rsa")
            + NS(blob)
            + NS(obj.sign(blob))
        )
        self.authServer.transport.sessionID = b"test"
        d = self.authServer.ssh_USERAUTH_REQUEST(packet)
        return d.addCallback(self._checkFailed)

    def test_unsupported_publickey(self):
        """
        Private key authentication fails when the public key type is
        unsupported or the public key is corrupt.
        """
        blob = keys.Key.fromString(keydata.publicDSA_openssh).blob()

        # Change the blob to a bad type
        blob = NS(b"ssh-bad-type") + blob[11:]

        packet = (
            NS(b"foo")
            + NS(b"none")
            + NS(b"publickey")
            + b"\x00"
            + NS(b"ssh-rsa")
            + NS(blob)
        )
        d = self.authServer.ssh_USERAUTH_REQUEST(packet)

        return d.addCallback(self._checkFailed)

    def test_ignoreUnknownCredInterfaces(self):
        """
        L{SSHUserAuthServer} sets up
        C{SSHUserAuthServer.supportedAuthentications} by checking the portal's
        credentials interfaces and mapping them to SSH authentication method
        strings.  If the Portal advertises an interface that
        L{SSHUserAuthServer} can't map, it should be ignored.  This is a white
        box test.
        """
        server = userauth.SSHUserAuthServer()
        server.transport = FakeTransport(self.portal)
        self.portal.registerChecker(AnonymousChecker())
        server.serviceStarted()
        server.serviceStopped()
        server.supportedAuthentications.sort()  # give a consistent order
        self.assertEqual(server.supportedAuthentications, [b"password", b"publickey"])

    def test_removePasswordIfUnencrypted(self):
        """
        Test that the userauth service does not advertise password
        authentication if the password would be send in cleartext.
        """
        self.assertIn(b"password", self.authServer.supportedAuthentications)
        # no encryption
        clearAuthServer = userauth.SSHUserAuthServer()
        clearAuthServer.transport = FakeTransport(self.portal)
        clearAuthServer.transport.isEncrypted = lambda x: False
        clearAuthServer.serviceStarted()
        clearAuthServer.serviceStopped()
        self.assertNotIn(b"password", clearAuthServer.supportedAuthentications)
        # only encrypt incoming (the direction the password is sent)
        halfAuthServer = userauth.SSHUserAuthServer()
        halfAuthServer.transport = FakeTransport(self.portal)
        halfAuthServer.transport.isEncrypted = lambda x: x == "in"
        halfAuthServer.serviceStarted()
        halfAuthServer.serviceStopped()
        self.assertIn(b"password", halfAuthServer.supportedAuthentications)

    def test_unencryptedConnectionWithoutPasswords(self):
        """
        If the L{SSHUserAuthServer} is not advertising passwords, then an
        unencrypted connection should not cause any warnings or exceptions.
        This is a white box test.
        """
        # create a Portal without password authentication
        portal = Portal(self.realm)
        portal.registerChecker(PrivateKeyChecker())

        # no encryption
        clearAuthServer = userauth.SSHUserAuthServer()
        clearAuthServer.transport = FakeTransport(portal)
        clearAuthServer.transport.isEncrypted = lambda x: False
        clearAuthServer.serviceStarted()
        clearAuthServer.serviceStopped()
        self.assertEqual(clearAuthServer.supportedAuthentications, [b"publickey"])

        # only encrypt incoming (the direction the password is sent)
        halfAuthServer = userauth.SSHUserAuthServer()
        halfAuthServer.transport = FakeTransport(portal)
        halfAuthServer.transport.isEncrypted = lambda x: x == "in"
        halfAuthServer.serviceStarted()
        halfAuthServer.serviceStopped()
        self.assertEqual(clearAuthServer.supportedAuthentications, [b"publickey"])

    def test_loginTimeout(self):
        """
        Test that the login times out.
        """
        timeoutAuthServer = userauth.SSHUserAuthServer()
        timeoutAuthServer.clock = task.Clock()
        timeoutAuthServer.transport = FakeTransport(self.portal)
        timeoutAuthServer.serviceStarted()
        timeoutAuthServer.clock.advance(11 * 60 * 60)
        timeoutAuthServer.serviceStopped()
        self.assertEqual(
            timeoutAuthServer.transport.packets,
<<<<<<< HEAD
            [(transport.MSG_DISCONNECT,
              b'\x00' * 3 +
              bytes((transport.DISCONNECT_NO_MORE_AUTH_METHODS_AVAILABLE,)) +
              NS(b"you took too long") + NS(b''))])
=======
            [
                (
                    transport.MSG_DISCONNECT,
                    b"\x00" * 3
                    + bytes((transport.DISCONNECT_NO_MORE_AUTH_METHODS_AVAILABLE,))
                    + NS(b"you took too long")
                    + NS(b""),
                )
            ],
        )
>>>>>>> 1dd5e23f
        self.assertTrue(timeoutAuthServer.transport.lostConnection)

    def test_cancelLoginTimeout(self):
        """
        Test that stopping the service also stops the login timeout.
        """
        timeoutAuthServer = userauth.SSHUserAuthServer()
        timeoutAuthServer.clock = task.Clock()
        timeoutAuthServer.transport = FakeTransport(self.portal)
        timeoutAuthServer.serviceStarted()
        timeoutAuthServer.serviceStopped()
        timeoutAuthServer.clock.advance(11 * 60 * 60)
        self.assertEqual(timeoutAuthServer.transport.packets, [])
        self.assertFalse(timeoutAuthServer.transport.lostConnection)

    def test_tooManyAttempts(self):
        """
        Test that the server disconnects if the client fails authentication
        too many times.
        """
<<<<<<< HEAD
        packet = b''.join([NS(b'foo'), NS(b'none'), NS(b'password'), b'\0',
                           NS(b'bar')])
=======
        packet = b"".join([NS(b"foo"), NS(b"none"), NS(b"password"), b"\0", NS(b"bar")])
>>>>>>> 1dd5e23f
        self.authServer.clock = task.Clock()
        for i in range(21):
            d = self.authServer.ssh_USERAUTH_REQUEST(packet)
            self.authServer.clock.advance(2)

        def check(ignored):
            self.assertEqual(
                self.authServer.transport.packets[-1],
<<<<<<< HEAD
                (transport.MSG_DISCONNECT,
                 b'\x00' * 3 +
                 bytes((transport.DISCONNECT_NO_MORE_AUTH_METHODS_AVAILABLE,)) +
                 NS(b"too many bad auths") + NS(b'')))
        return d.addCallback(check)
=======
                (
                    transport.MSG_DISCONNECT,
                    b"\x00" * 3
                    + bytes((transport.DISCONNECT_NO_MORE_AUTH_METHODS_AVAILABLE,))
                    + NS(b"too many bad auths")
                    + NS(b""),
                ),
            )
>>>>>>> 1dd5e23f

        return d.addCallback(check)

    def test_failIfUnknownService(self):
        """
        If the user requests a service that we don't support, the
        authentication should fail.
        """
<<<<<<< HEAD
        packet = NS(b'foo') + NS(b'') + NS(b'password') + b'\0' + NS(b'foo')
=======
        packet = NS(b"foo") + NS(b"") + NS(b"password") + b"\0" + NS(b"foo")
>>>>>>> 1dd5e23f
        self.authServer.clock = task.Clock()
        d = self.authServer.ssh_USERAUTH_REQUEST(packet)
        return d.addCallback(self._checkFailed)

    def test_tryAuthEdgeCases(self):
        """
        tryAuth() has two edge cases that are difficult to reach.

        1) an authentication method auth_* returns None instead of a Deferred.
        2) an authentication type that is defined does not have a matching
           auth_* method.

        Both these cases should return a Deferred which fails with a
        ConchError.
        """

        def mockAuth(packet):
            return None

        self.patch(self.authServer, "auth_publickey", mockAuth)  # first case
        self.patch(self.authServer, "auth_password", None)  # second case

        def secondTest(ignored):
            d2 = self.authServer.tryAuth(b"password", None, None)
            return self.assertFailure(d2, ConchError)

        d1 = self.authServer.tryAuth(b"publickey", None, None)
        return self.assertFailure(d1, ConchError).addCallback(secondTest)


class SSHUserAuthClientTests(unittest.TestCase):
    """
    Tests for SSHUserAuthClient.
    """

    if keys is None:
        skip = "cannot run without cryptography"

    def setUp(self):
        self.authClient = ClientUserAuth(b"foo", FakeTransport.Service())
        self.authClient.transport = FakeTransport(None)
        self.authClient.transport.sessionID = b"test"
        self.authClient.serviceStarted()

    def tearDown(self):
        self.authClient.serviceStopped()
        self.authClient = None

    def test_init(self):
        """
        Test that client is initialized properly.
        """
        self.assertEqual(self.authClient.user, b"foo")
        self.assertEqual(self.authClient.instance.name, b"nancy")
        self.assertEqual(
            self.authClient.transport.packets,
            [(userauth.MSG_USERAUTH_REQUEST, NS(b"foo") + NS(b"nancy") + NS(b"none"))],
        )

    def test_USERAUTH_SUCCESS(self):
        """
        Test that the client succeeds properly.
        """
        instance = [None]

        def stubSetService(service):
            instance[0] = service

        self.authClient.transport.setService = stubSetService
        self.authClient.ssh_USERAUTH_SUCCESS(b"")
        self.assertEqual(instance[0], self.authClient.instance)

    def test_publickey(self):
        """
        Test that the client can authenticate with a public key.
        """
<<<<<<< HEAD
        self.authClient.ssh_USERAUTH_FAILURE(NS(b'publickey') + b'\x00')
        self.assertEqual(
                self.authClient.transport.packets[-1],
                (userauth.MSG_USERAUTH_REQUEST, NS(b'foo') + NS(b'nancy')
                    + NS(b'publickey') + b'\x00' + NS(b'ssh-dss')
                    + NS(keys.Key.fromString(
                        keydata.publicDSA_openssh).blob())))
        # that key isn't good
        self.authClient.ssh_USERAUTH_FAILURE(NS(b'publickey') + b'\x00')
        blob = NS(keys.Key.fromString(keydata.publicRSA_openssh).blob())
        self.assertEqual(
                self.authClient.transport.packets[-1],
                (userauth.MSG_USERAUTH_REQUEST,
                 (NS(b'foo') + NS(b'nancy') + NS(b'publickey') + b'\x00' +
                  NS(b'ssh-rsa') + blob)))
        self.authClient.ssh_USERAUTH_PK_OK(
                NS(b'ssh-rsa')
                + NS(keys.Key.fromString(keydata.publicRSA_openssh).blob()))
        sigData = (NS(self.authClient.transport.sessionID) +
                   bytes((userauth.MSG_USERAUTH_REQUEST,)) + NS(b'foo') +
                   NS(b'nancy') + NS(b'publickey') + b'\x01' + NS(b'ssh-rsa') +
                   blob)
        obj = keys.Key.fromString(keydata.privateRSA_openssh)
        self.assertEqual(
                self.authClient.transport.packets[-1],
                (userauth.MSG_USERAUTH_REQUEST, NS(b'foo') + NS(b'nancy')
                    + NS(b'publickey') + b'\x01' + NS(b'ssh-rsa') + blob
                    + NS(obj.sign(sigData))))

=======
        self.authClient.ssh_USERAUTH_FAILURE(NS(b"publickey") + b"\x00")
        self.assertEqual(
            self.authClient.transport.packets[-1],
            (
                userauth.MSG_USERAUTH_REQUEST,
                NS(b"foo")
                + NS(b"nancy")
                + NS(b"publickey")
                + b"\x00"
                + NS(b"ssh-dss")
                + NS(keys.Key.fromString(keydata.publicDSA_openssh).blob()),
            ),
        )
        # that key isn't good
        self.authClient.ssh_USERAUTH_FAILURE(NS(b"publickey") + b"\x00")
        blob = NS(keys.Key.fromString(keydata.publicRSA_openssh).blob())
        self.assertEqual(
            self.authClient.transport.packets[-1],
            (
                userauth.MSG_USERAUTH_REQUEST,
                (
                    NS(b"foo")
                    + NS(b"nancy")
                    + NS(b"publickey")
                    + b"\x00"
                    + NS(b"ssh-rsa")
                    + blob
                ),
            ),
        )
        self.authClient.ssh_USERAUTH_PK_OK(
            NS(b"ssh-rsa") + NS(keys.Key.fromString(keydata.publicRSA_openssh).blob())
        )
        sigData = (
            NS(self.authClient.transport.sessionID)
            + bytes((userauth.MSG_USERAUTH_REQUEST,))
            + NS(b"foo")
            + NS(b"nancy")
            + NS(b"publickey")
            + b"\x01"
            + NS(b"ssh-rsa")
            + blob
        )
        obj = keys.Key.fromString(keydata.privateRSA_openssh)
        self.assertEqual(
            self.authClient.transport.packets[-1],
            (
                userauth.MSG_USERAUTH_REQUEST,
                NS(b"foo")
                + NS(b"nancy")
                + NS(b"publickey")
                + b"\x01"
                + NS(b"ssh-rsa")
                + blob
                + NS(obj.sign(sigData)),
            ),
        )
>>>>>>> 1dd5e23f

    def test_publickey_without_privatekey(self):
        """
        If the SSHUserAuthClient doesn't return anything from signData,
        the client should start the authentication over again by requesting
        'none' authentication.
        """
        authClient = ClientAuthWithoutPrivateKey(b"foo", FakeTransport.Service())

        authClient.transport = FakeTransport(None)
        authClient.transport.sessionID = b"test"
        authClient.serviceStarted()
        authClient.tryAuth(b"publickey")
        authClient.transport.packets = []
        self.assertIsNone(authClient.ssh_USERAUTH_PK_OK(b""))
        self.assertEqual(
            authClient.transport.packets,
            [(userauth.MSG_USERAUTH_REQUEST, NS(b"foo") + NS(b"nancy") + NS(b"none"))],
        )

    def test_no_publickey(self):
        """
        If there's no public key, auth_publickey should return a Deferred
        called back with a False value.
        """
        self.authClient.getPublicKey = lambda x: None
        d = self.authClient.tryAuth(b"publickey")

        def check(result):
            self.assertFalse(result)

        return d.addCallback(check)

    def test_password(self):
        """
        Test that the client can authentication with a password.  This
        includes changing the password.
        """
        self.authClient.ssh_USERAUTH_FAILURE(NS(b"password") + b"\x00")
        self.assertEqual(
            self.authClient.transport.packets[-1],
            (
                userauth.MSG_USERAUTH_REQUEST,
                NS(b"foo") + NS(b"nancy") + NS(b"password") + b"\x00" + NS(b"foo"),
            ),
        )
        self.authClient.ssh_USERAUTH_PK_OK(NS(b"") + NS(b""))
        self.assertEqual(
            self.authClient.transport.packets[-1],
            (
                userauth.MSG_USERAUTH_REQUEST,
                NS(b"foo") + NS(b"nancy") + NS(b"password") + b"\xff" + NS(b"foo") * 2,
            ),
        )

    def test_no_password(self):
        """
        If getPassword returns None, tryAuth should return False.
        """
        self.authClient.getPassword = lambda: None
        self.assertFalse(self.authClient.tryAuth(b"password"))

    def test_keyboardInteractive(self):
        """
        Make sure that the client can authenticate with the keyboard
        interactive method.
        """
        self.authClient.ssh_USERAUTH_PK_OK_keyboard_interactive(
            NS(b"")
            + NS(b"")
            + NS(b"")
            + b"\x00\x00\x00\x01"
            + NS(b"Password: ")
            + b"\x00"
        )
        self.assertEqual(
            self.authClient.transport.packets[-1],
            (
                userauth.MSG_USERAUTH_INFO_RESPONSE,
                b"\x00\x00\x00\x02" + NS(b"foo") + NS(b"foo"),
            ),
        )

    def test_USERAUTH_PK_OK_unknown_method(self):
        """
        If C{SSHUserAuthClient} gets a MSG_USERAUTH_PK_OK packet when it's not
        expecting it, it should fail the current authentication and move on to
        the next type.
        """
        self.authClient.lastAuth = b"unknown"
        self.authClient.transport.packets = []
        self.authClient.ssh_USERAUTH_PK_OK(b"")
        self.assertEqual(
            self.authClient.transport.packets,
            [(userauth.MSG_USERAUTH_REQUEST, NS(b"foo") + NS(b"nancy") + NS(b"none"))],
        )

    def test_USERAUTH_FAILURE_sorting(self):
        """
        ssh_USERAUTH_FAILURE should sort the methods by their position
        in SSHUserAuthClient.preferredOrder.  Methods that are not in
        preferredOrder should be sorted at the end of that list.
        """

        def auth_firstmethod():
            self.authClient.transport.sendPacket(255, b"here is data")

        def auth_anothermethod():
            self.authClient.transport.sendPacket(254, b"other data")
            return True

        self.authClient.auth_firstmethod = auth_firstmethod
        self.authClient.auth_anothermethod = auth_anothermethod

        # although they shouldn't get called, method callbacks auth_* MUST
        # exist in order for the test to work properly.
        self.authClient.ssh_USERAUTH_FAILURE(NS(b"anothermethod,password") + b"\x00")
        # should send password packet
        self.assertEqual(
            self.authClient.transport.packets[-1],
            (
                userauth.MSG_USERAUTH_REQUEST,
                NS(b"foo") + NS(b"nancy") + NS(b"password") + b"\x00" + NS(b"foo"),
            ),
        )
        self.authClient.ssh_USERAUTH_FAILURE(
            NS(b"firstmethod,anothermethod,password") + b"\xff"
        )
        self.assertEqual(
            self.authClient.transport.packets[-2:],
            [(255, b"here is data"), (254, b"other data")],
        )

    def test_disconnectIfNoMoreAuthentication(self):
        """
        If there are no more available user authentication messages,
        the SSHUserAuthClient should disconnect with code
        DISCONNECT_NO_MORE_AUTH_METHODS_AVAILABLE.
        """
        self.authClient.ssh_USERAUTH_FAILURE(NS(b"password") + b"\x00")
        self.authClient.ssh_USERAUTH_FAILURE(NS(b"password") + b"\xff")
        self.assertEqual(
            self.authClient.transport.packets[-1],
            (
                transport.MSG_DISCONNECT,
                b"\x00\x00\x00\x0e"
                + NS(b"no more authentication methods available")
                + b"\x00\x00\x00\x00",
            ),
        )

    def test_ebAuth(self):
        """
        _ebAuth (the generic authentication error handler) should send
        a request for the 'none' authentication method.
        """
        self.authClient.transport.packets = []
        self.authClient._ebAuth(None)
        self.assertEqual(
            self.authClient.transport.packets,
            [(userauth.MSG_USERAUTH_REQUEST, NS(b"foo") + NS(b"nancy") + NS(b"none"))],
        )

    def test_defaults(self):
        """
        getPublicKey() should return None.  getPrivateKey() should return a
        failed Deferred.  getPassword() should return a failed Deferred.
        getGenericAnswers() should return a failed Deferred.
        """
        authClient = userauth.SSHUserAuthClient(b"foo", FakeTransport.Service())
        self.assertIsNone(authClient.getPublicKey())

        def check(result):
            result.trap(NotImplementedError)
            d = authClient.getPassword()
            return d.addCallback(self.fail).addErrback(check2)

        def check2(result):
            result.trap(NotImplementedError)
            d = authClient.getGenericAnswers(None, None, None)
            return d.addCallback(self.fail).addErrback(check3)

        def check3(result):
            result.trap(NotImplementedError)

        d = authClient.getPrivateKey()
        return d.addCallback(self.fail).addErrback(check)


class LoopbackTests(unittest.TestCase):

    if keys is None:
        skip = "cannot run without cryptography or PyASN1"

    class Factory:
        class Service:
            name = b"TestService"

            def serviceStarted(self):
                self.transport.loseConnection()

            def serviceStopped(self):
                pass

        def getService(self, avatar, name):
            return self.Service

    def test_loopback(self):
        """
        Test that the userauth server and client play nicely with each other.
        """
        server = userauth.SSHUserAuthServer()
        client = ClientUserAuth(b"foo", self.Factory.Service())

        # set up transports
        server.transport = transport.SSHTransportBase()
        server.transport.service = server
        server.transport.isEncrypted = lambda x: True
        client.transport = transport.SSHTransportBase()
        client.transport.service = client
        server.transport.sessionID = client.transport.sessionID = b""
        # don't send key exchange packet
        server.transport.sendKexInit = client.transport.sendKexInit = lambda: None

        # set up server authentication
        server.transport.factory = self.Factory()
        server.passwordDelay = 0  # remove bad password delay
        realm = Realm()
        portal = Portal(realm)
        checker = SSHProtocolChecker()
        checker.registerChecker(PasswordChecker())
        checker.registerChecker(PrivateKeyChecker())
        checker.areDone = lambda aId: (len(checker.successfulCredentials[aId]) == 2)
        portal.registerChecker(checker)
        server.transport.factory.portal = portal

        d = loopback.loopbackAsync(server.transport, client.transport)
        server.transport.transport.logPrefix = lambda: "_ServerLoopback"
        client.transport.transport.logPrefix = lambda: "_ClientLoopback"

        server.serviceStarted()
        client.serviceStarted()

        def check(ignored):
            self.assertEqual(server.transport.service.name, b"TestService")

        return d.addCallback(check)


class ModuleInitializationTests(unittest.TestCase):
    if keys is None:
        skip = "cannot run without cryptography or PyASN1"

    def test_messages(self):
        # Several message types have value 60, check that MSG_USERAUTH_PK_OK
        # is always the one which is mapped.
        self.assertEqual(
            userauth.SSHUserAuthServer.protocolMessages[60], "MSG_USERAUTH_PK_OK"
        )
        self.assertEqual(
            userauth.SSHUserAuthClient.protocolMessages[60], "MSG_USERAUTH_PK_OK"
        )<|MERGE_RESOLUTION|>--- conflicted
+++ resolved
@@ -30,13 +30,7 @@
     from twisted.conch.ssh import keys, userauth, transport
     from twisted.conch.test import keydata
 else:
-<<<<<<< HEAD
-    keys = None  # type: ignore[assignment]
-
-
-=======
-
->>>>>>> 1dd5e23f
+
     class transport:  # type: ignore[no-redef]
         class SSHTransportBase:
             """
@@ -137,10 +131,6 @@
         def serviceStarted(self):
             pass
 
-<<<<<<< HEAD
-
-=======
->>>>>>> 1dd5e23f
     class Factory:
         """
         A mock factory, representing the factory that spawned this user auth
@@ -238,11 +228,6 @@
     def requestAvatarId(self, credentials):
         # ICredentialsChecker.requestAvatarId
         pass
-
-    def requestAvatarId(self, credentials):
-        # ICredentialsChecker.requestAvatarId
-        pass
-
 
 
 class SSHUserAuthServerTests(unittest.TestCase):
@@ -297,12 +282,7 @@
 
         See RFC 4252, Section 5.1.
         """
-<<<<<<< HEAD
-        packet = b''.join([NS(b'foo'), NS(b'none'), NS(b'password'), b'\0',
-                           NS(b'foo')])
-=======
         packet = b"".join([NS(b"foo"), NS(b"none"), NS(b"password"), b"\0", NS(b"foo")])
->>>>>>> 1dd5e23f
         d = self.authServer.ssh_USERAUTH_REQUEST(packet)
 
         def check(ignored):
@@ -323,12 +303,7 @@
         See RFC 4252, Section 5.1.
         """
         # packet = username, next_service, authentication type, FALSE, password
-<<<<<<< HEAD
-        packet = b''.join([NS(b'foo'), NS(b'none'), NS(b'password'), b'\0',
-                           NS(b'bar')])
-=======
         packet = b"".join([NS(b"foo"), NS(b"none"), NS(b"password"), b"\0", NS(b"bar")])
->>>>>>> 1dd5e23f
         self.authServer.clock = task.Clock()
         d = self.authServer.ssh_USERAUTH_REQUEST(packet)
         self.assertEqual(self.authServer.transport.packets, [])
@@ -341,14 +316,6 @@
         """
         blob = keys.Key.fromString(keydata.publicRSA_openssh).blob()
         obj = keys.Key.fromString(keydata.privateRSA_openssh)
-<<<<<<< HEAD
-        packet = (NS(b'foo') + NS(b'none') + NS(b'publickey') + b'\xff' +
-                  NS(obj.sshType()) + NS(blob))
-        self.authServer.transport.sessionID = b'test'
-        signature = obj.sign(NS(b'test')
-                             + bytes((userauth.MSG_USERAUTH_REQUEST,))
-                             + packet)
-=======
         packet = (
             NS(b"foo")
             + NS(b"none")
@@ -361,21 +328,14 @@
         signature = obj.sign(
             NS(b"test") + bytes((userauth.MSG_USERAUTH_REQUEST,)) + packet
         )
->>>>>>> 1dd5e23f
         packet += NS(signature)
         d = self.authServer.ssh_USERAUTH_REQUEST(packet)
 
         def check(ignored):
-<<<<<<< HEAD
-            self.assertEqual(self.authServer.transport.packets,
-                             [(userauth.MSG_USERAUTH_SUCCESS, b'')])
-        return d.addCallback(check)
-=======
             self.assertEqual(
                 self.authServer.transport.packets,
                 [(userauth.MSG_USERAUTH_SUCCESS, b"")],
             )
->>>>>>> 1dd5e23f
 
         return d.addCallback(check)
 
@@ -563,12 +523,6 @@
         timeoutAuthServer.serviceStopped()
         self.assertEqual(
             timeoutAuthServer.transport.packets,
-<<<<<<< HEAD
-            [(transport.MSG_DISCONNECT,
-              b'\x00' * 3 +
-              bytes((transport.DISCONNECT_NO_MORE_AUTH_METHODS_AVAILABLE,)) +
-              NS(b"you took too long") + NS(b''))])
-=======
             [
                 (
                     transport.MSG_DISCONNECT,
@@ -579,7 +533,6 @@
                 )
             ],
         )
->>>>>>> 1dd5e23f
         self.assertTrue(timeoutAuthServer.transport.lostConnection)
 
     def test_cancelLoginTimeout(self):
@@ -600,12 +553,7 @@
         Test that the server disconnects if the client fails authentication
         too many times.
         """
-<<<<<<< HEAD
-        packet = b''.join([NS(b'foo'), NS(b'none'), NS(b'password'), b'\0',
-                           NS(b'bar')])
-=======
         packet = b"".join([NS(b"foo"), NS(b"none"), NS(b"password"), b"\0", NS(b"bar")])
->>>>>>> 1dd5e23f
         self.authServer.clock = task.Clock()
         for i in range(21):
             d = self.authServer.ssh_USERAUTH_REQUEST(packet)
@@ -614,13 +562,6 @@
         def check(ignored):
             self.assertEqual(
                 self.authServer.transport.packets[-1],
-<<<<<<< HEAD
-                (transport.MSG_DISCONNECT,
-                 b'\x00' * 3 +
-                 bytes((transport.DISCONNECT_NO_MORE_AUTH_METHODS_AVAILABLE,)) +
-                 NS(b"too many bad auths") + NS(b'')))
-        return d.addCallback(check)
-=======
                 (
                     transport.MSG_DISCONNECT,
                     b"\x00" * 3
@@ -629,7 +570,6 @@
                     + NS(b""),
                 ),
             )
->>>>>>> 1dd5e23f
 
         return d.addCallback(check)
 
@@ -638,11 +578,7 @@
         If the user requests a service that we don't support, the
         authentication should fail.
         """
-<<<<<<< HEAD
-        packet = NS(b'foo') + NS(b'') + NS(b'password') + b'\0' + NS(b'foo')
-=======
         packet = NS(b"foo") + NS(b"") + NS(b"password") + b"\0" + NS(b"foo")
->>>>>>> 1dd5e23f
         self.authServer.clock = task.Clock()
         d = self.authServer.ssh_USERAUTH_REQUEST(packet)
         return d.addCallback(self._checkFailed)
@@ -719,37 +655,6 @@
         """
         Test that the client can authenticate with a public key.
         """
-<<<<<<< HEAD
-        self.authClient.ssh_USERAUTH_FAILURE(NS(b'publickey') + b'\x00')
-        self.assertEqual(
-                self.authClient.transport.packets[-1],
-                (userauth.MSG_USERAUTH_REQUEST, NS(b'foo') + NS(b'nancy')
-                    + NS(b'publickey') + b'\x00' + NS(b'ssh-dss')
-                    + NS(keys.Key.fromString(
-                        keydata.publicDSA_openssh).blob())))
-        # that key isn't good
-        self.authClient.ssh_USERAUTH_FAILURE(NS(b'publickey') + b'\x00')
-        blob = NS(keys.Key.fromString(keydata.publicRSA_openssh).blob())
-        self.assertEqual(
-                self.authClient.transport.packets[-1],
-                (userauth.MSG_USERAUTH_REQUEST,
-                 (NS(b'foo') + NS(b'nancy') + NS(b'publickey') + b'\x00' +
-                  NS(b'ssh-rsa') + blob)))
-        self.authClient.ssh_USERAUTH_PK_OK(
-                NS(b'ssh-rsa')
-                + NS(keys.Key.fromString(keydata.publicRSA_openssh).blob()))
-        sigData = (NS(self.authClient.transport.sessionID) +
-                   bytes((userauth.MSG_USERAUTH_REQUEST,)) + NS(b'foo') +
-                   NS(b'nancy') + NS(b'publickey') + b'\x01' + NS(b'ssh-rsa') +
-                   blob)
-        obj = keys.Key.fromString(keydata.privateRSA_openssh)
-        self.assertEqual(
-                self.authClient.transport.packets[-1],
-                (userauth.MSG_USERAUTH_REQUEST, NS(b'foo') + NS(b'nancy')
-                    + NS(b'publickey') + b'\x01' + NS(b'ssh-rsa') + blob
-                    + NS(obj.sign(sigData))))
-
-=======
         self.authClient.ssh_USERAUTH_FAILURE(NS(b"publickey") + b"\x00")
         self.assertEqual(
             self.authClient.transport.packets[-1],
@@ -807,7 +712,6 @@
                 + NS(obj.sign(sigData)),
             ),
         )
->>>>>>> 1dd5e23f
 
     def test_publickey_without_privatekey(self):
         """
