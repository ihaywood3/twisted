# -*- test-case-name: twisted.conch.test.test_helper -*-
# Copyright (c) Twisted Matrix Laboratories.
# See LICENSE for details.

from twisted.conch.insults import helper
from twisted.conch.insults.insults import G0, G1, G2, G3
from twisted.conch.insults.insults import modes, privateModes
from twisted.conch.insults.insults import NORMAL, BOLD, UNDERLINE, BLINK, REVERSE_VIDEO

from twisted.trial import unittest

WIDTH = 80
HEIGHT = 24


class BufferTests(unittest.TestCase):
    def setUp(self):
        self.term = helper.TerminalBuffer()
        self.term.connectionMade()

    def testInitialState(self):
        self.assertEqual(self.term.width, WIDTH)
        self.assertEqual(self.term.height, HEIGHT)
        self.assertEqual(self.term.__bytes__(), b"\n" * (HEIGHT - 1))
        self.assertEqual(self.term.reportCursorPosition(), (0, 0))

    def test_initialPrivateModes(self):
        """
        Verify that only DEC Auto Wrap Mode (DECAWM) and DEC Text Cursor Enable
        Mode (DECTCEM) are initially in the Set Mode (SM) state.
        """
        self.assertEqual(
            {privateModes.AUTO_WRAP: True, privateModes.CURSOR_MODE: True},
            self.term.privateModes,
        )

    def test_carriageReturn(self):
        """
        C{"\r"} moves the cursor to the first column in the current row.
        """
        self.term.cursorForward(5)
        self.term.cursorDown(3)
        self.assertEqual(self.term.reportCursorPosition(), (5, 3))
        self.term.insertAtCursor(b"\r")
        self.assertEqual(self.term.reportCursorPosition(), (0, 3))

    def test_linefeed(self):
        """
        C{"\n"} moves the cursor to the next row without changing the column.
        """
        self.term.cursorForward(5)
        self.assertEqual(self.term.reportCursorPosition(), (5, 0))
        self.term.insertAtCursor(b"\n")
        self.assertEqual(self.term.reportCursorPosition(), (5, 1))

    def test_newline(self):
        """
        C{write} transforms C{"\n"} into C{"\r\n"}.
        """
        self.term.cursorForward(5)
        self.term.cursorDown(3)
        self.assertEqual(self.term.reportCursorPosition(), (5, 3))
        self.term.write(b"\n")
        self.assertEqual(self.term.reportCursorPosition(), (0, 4))

    def test_setPrivateModes(self):
        """
        Verify that L{helper.TerminalBuffer.setPrivateModes} changes the Set
        Mode (SM) state to "set" for the private modes it is passed.
        """
        expected = self.term.privateModes.copy()
        self.term.setPrivateModes([privateModes.SCROLL, privateModes.SCREEN])
        expected[privateModes.SCROLL] = True
        expected[privateModes.SCREEN] = True
        self.assertEqual(expected, self.term.privateModes)

    def test_resetPrivateModes(self):
        """
        Verify that L{helper.TerminalBuffer.resetPrivateModes} changes the Set
        Mode (SM) state to "reset" for the private modes it is passed.
        """
        expected = self.term.privateModes.copy()
        self.term.resetPrivateModes([privateModes.AUTO_WRAP, privateModes.CURSOR_MODE])
        del expected[privateModes.AUTO_WRAP]
        del expected[privateModes.CURSOR_MODE]
        self.assertEqual(expected, self.term.privateModes)

    def testCursorDown(self):
        self.term.cursorDown(3)
        self.assertEqual(self.term.reportCursorPosition(), (0, 3))
        self.term.cursorDown()
        self.assertEqual(self.term.reportCursorPosition(), (0, 4))
        self.term.cursorDown(HEIGHT)
        self.assertEqual(self.term.reportCursorPosition(), (0, HEIGHT - 1))

    def testCursorUp(self):
        self.term.cursorUp(5)
        self.assertEqual(self.term.reportCursorPosition(), (0, 0))

        self.term.cursorDown(20)
        self.term.cursorUp(1)
        self.assertEqual(self.term.reportCursorPosition(), (0, 19))

        self.term.cursorUp(19)
        self.assertEqual(self.term.reportCursorPosition(), (0, 0))

    def testCursorForward(self):
        self.term.cursorForward(2)
        self.assertEqual(self.term.reportCursorPosition(), (2, 0))
        self.term.cursorForward(2)
        self.assertEqual(self.term.reportCursorPosition(), (4, 0))
        self.term.cursorForward(WIDTH)
        self.assertEqual(self.term.reportCursorPosition(), (WIDTH, 0))

    def testCursorBackward(self):
        self.term.cursorForward(10)
        self.term.cursorBackward(2)
        self.assertEqual(self.term.reportCursorPosition(), (8, 0))
        self.term.cursorBackward(7)
        self.assertEqual(self.term.reportCursorPosition(), (1, 0))
        self.term.cursorBackward(1)
        self.assertEqual(self.term.reportCursorPosition(), (0, 0))
        self.term.cursorBackward(1)
        self.assertEqual(self.term.reportCursorPosition(), (0, 0))

    def testCursorPositioning(self):
        self.term.cursorPosition(3, 9)
        self.assertEqual(self.term.reportCursorPosition(), (3, 9))

    def testSimpleWriting(self):
        s = b"Hello, world."
        self.term.write(s)
        self.assertEqual(self.term.__bytes__(), s + b"\n" + b"\n" * (HEIGHT - 2))

    def testOvertype(self):
        s = b"hello, world."
        self.term.write(s)
        self.term.cursorBackward(len(s))
        self.term.resetModes([modes.IRM])
        self.term.write(b"H")
        self.assertEqual(
            self.term.__bytes__(), (b"H" + s[1:]) + b"\n" + b"\n" * (HEIGHT - 2)
        )

    def testInsert(self):
        s = b"ello, world."
        self.term.write(s)
        self.term.cursorBackward(len(s))
        self.term.setModes([modes.IRM])
        self.term.write(b"H")
        self.assertEqual(
            self.term.__bytes__(), (b"H" + s) + b"\n" + b"\n" * (HEIGHT - 2)
        )

    def testWritingInTheMiddle(self):
        s = b"Hello, world."
        self.term.cursorDown(5)
        self.term.cursorForward(5)
        self.term.write(s)
        self.assertEqual(
            self.term.__bytes__(),
            b"\n" * 5 + (self.term.fill * 5) + s + b"\n" + b"\n" * (HEIGHT - 7),
        )

    def testWritingWrappedAtEndOfLine(self):
        s = b"Hello, world."
        self.term.cursorForward(WIDTH - 5)
        self.term.write(s)
        self.assertEqual(
            self.term.__bytes__(),
            s[:5].rjust(WIDTH) + b"\n" + s[5:] + b"\n" + b"\n" * (HEIGHT - 3),
        )

    def testIndex(self):
        self.term.index()
        self.assertEqual(self.term.reportCursorPosition(), (0, 1))
        self.term.cursorDown(HEIGHT)
        self.assertEqual(self.term.reportCursorPosition(), (0, HEIGHT - 1))
        self.term.index()
        self.assertEqual(self.term.reportCursorPosition(), (0, HEIGHT - 1))

    def testReverseIndex(self):
        self.term.reverseIndex()
        self.assertEqual(self.term.reportCursorPosition(), (0, 0))
        self.term.cursorDown(2)
        self.assertEqual(self.term.reportCursorPosition(), (0, 2))
        self.term.reverseIndex()
        self.assertEqual(self.term.reportCursorPosition(), (0, 1))

    def test_nextLine(self):
        """
        C{nextLine} positions the cursor at the beginning of the row below the
        current row.
        """
        self.term.nextLine()
        self.assertEqual(self.term.reportCursorPosition(), (0, 1))
        self.term.cursorForward(5)
        self.assertEqual(self.term.reportCursorPosition(), (5, 1))
        self.term.nextLine()
        self.assertEqual(self.term.reportCursorPosition(), (0, 2))

    def testSaveCursor(self):
        self.term.cursorDown(5)
        self.term.cursorForward(7)
        self.assertEqual(self.term.reportCursorPosition(), (7, 5))
        self.term.saveCursor()
        self.term.cursorDown(7)
        self.term.cursorBackward(3)
        self.assertEqual(self.term.reportCursorPosition(), (4, 12))
        self.term.restoreCursor()
        self.assertEqual(self.term.reportCursorPosition(), (7, 5))

    def testSingleShifts(self):
        self.term.singleShift2()
        self.term.write(b"Hi")

        ch = self.term.getCharacter(0, 0)
        self.assertEqual(ch[0], b"H")
        self.assertEqual(ch[1].charset, G2)

        ch = self.term.getCharacter(1, 0)
        self.assertEqual(ch[0], b"i")
        self.assertEqual(ch[1].charset, G0)

        self.term.singleShift3()
        self.term.write(b"!!")

        ch = self.term.getCharacter(2, 0)
        self.assertEqual(ch[0], b"!")
        self.assertEqual(ch[1].charset, G3)

        ch = self.term.getCharacter(3, 0)
        self.assertEqual(ch[0], b"!")
        self.assertEqual(ch[1].charset, G0)

    def testShifting(self):
        s1 = b"Hello"
        s2 = b"World"
        s3 = b"Bye!"
        self.term.write(b"Hello\n")
        self.term.shiftOut()
        self.term.write(b"World\n")
        self.term.shiftIn()
        self.term.write(b"Bye!\n")

        g = G0
        h = 0
        for s in (s1, s2, s3):
            for i in range(len(s)):
                ch = self.term.getCharacter(i, h)
                self.assertEqual(ch[0], s[i : i + 1])
                self.assertEqual(ch[1].charset, g)
            g = g == G0 and G1 or G0
            h += 1

    def testGraphicRendition(self):
        self.term.selectGraphicRendition(BOLD, UNDERLINE, BLINK, REVERSE_VIDEO)
        self.term.write(b"W")
        self.term.selectGraphicRendition(NORMAL)
        self.term.write(b"X")
        self.term.selectGraphicRendition(BLINK)
        self.term.write(b"Y")
        self.term.selectGraphicRendition(BOLD)
        self.term.write(b"Z")

        ch = self.term.getCharacter(0, 0)
        self.assertEqual(ch[0], b"W")
        self.assertTrue(ch[1].bold)
        self.assertTrue(ch[1].underline)
        self.assertTrue(ch[1].blink)
        self.assertTrue(ch[1].reverseVideo)

        ch = self.term.getCharacter(1, 0)
        self.assertEqual(ch[0], b"X")
        self.assertFalse(ch[1].bold)
        self.assertFalse(ch[1].underline)
        self.assertFalse(ch[1].blink)
        self.assertFalse(ch[1].reverseVideo)

        ch = self.term.getCharacter(2, 0)
        self.assertEqual(ch[0], b"Y")
        self.assertTrue(ch[1].blink)
        self.assertFalse(ch[1].bold)
        self.assertFalse(ch[1].underline)
        self.assertFalse(ch[1].reverseVideo)

        ch = self.term.getCharacter(3, 0)
        self.assertEqual(ch[0], b"Z")
        self.assertTrue(ch[1].blink)
        self.assertTrue(ch[1].bold)
        self.assertFalse(ch[1].underline)
        self.assertFalse(ch[1].reverseVideo)

    def testColorAttributes(self):
        s1 = b"Merry xmas"
        s2 = b"Just kidding"
        self.term.selectGraphicRendition(
            helper.FOREGROUND + helper.RED, helper.BACKGROUND + helper.GREEN
        )
        self.term.write(s1 + b"\n")
        self.term.selectGraphicRendition(NORMAL)
        self.term.write(s2 + b"\n")

        for i in range(len(s1)):
            ch = self.term.getCharacter(i, 0)
            self.assertEqual(ch[0], s1[i : i + 1])
            self.assertEqual(ch[1].charset, G0)
            self.assertFalse(ch[1].bold)
            self.assertFalse(ch[1].underline)
            self.assertFalse(ch[1].blink)
            self.assertFalse(ch[1].reverseVideo)
            self.assertEqual(ch[1].foreground, helper.RED)
            self.assertEqual(ch[1].background, helper.GREEN)

        for i in range(len(s2)):
            ch = self.term.getCharacter(i, 1)
            self.assertEqual(ch[0], s2[i : i + 1])
            self.assertEqual(ch[1].charset, G0)
            self.assertFalse(ch[1].bold)
            self.assertFalse(ch[1].underline)
            self.assertFalse(ch[1].blink)
            self.assertFalse(ch[1].reverseVideo)
            self.assertEqual(ch[1].foreground, helper.WHITE)
            self.assertEqual(ch[1].background, helper.BLACK)

    def testEraseLine(self):
        s1 = b"line 1"
        s2 = b"line 2"
        s3 = b"line 3"
        self.term.write(b"\n".join((s1, s2, s3)) + b"\n")
        self.term.cursorPosition(1, 1)
        self.term.eraseLine()

        self.assertEqual(
            self.term.__bytes__(),
            s1 + b"\n" + b"\n" + s3 + b"\n" + b"\n" * (HEIGHT - 4),
        )

    def testEraseToLineEnd(self):
        s = b"Hello, world."
        self.term.write(s)
        self.term.cursorBackward(5)
        self.term.eraseToLineEnd()
        self.assertEqual(self.term.__bytes__(), s[:-5] + b"\n" + b"\n" * (HEIGHT - 2))

    def testEraseToLineBeginning(self):
        s = b"Hello, world."
        self.term.write(s)
        self.term.cursorBackward(5)
        self.term.eraseToLineBeginning()
        self.assertEqual(
            self.term.__bytes__(), s[-4:].rjust(len(s)) + b"\n" + b"\n" * (HEIGHT - 2)
        )

    def testEraseDisplay(self):
        self.term.write(b"Hello world\n")
        self.term.write(b"Goodbye world\n")
        self.term.eraseDisplay()

        self.assertEqual(self.term.__bytes__(), b"\n" * (HEIGHT - 1))

    def testEraseToDisplayEnd(self):
        s1 = b"Hello world"
        s2 = b"Goodbye world"
        self.term.write(b"\n".join((s1, s2, b"")))
        self.term.cursorPosition(5, 1)
        self.term.eraseToDisplayEnd()

        self.assertEqual(
            self.term.__bytes__(), s1 + b"\n" + s2[:5] + b"\n" + b"\n" * (HEIGHT - 3)
        )

    def testEraseToDisplayBeginning(self):
        s1 = b"Hello world"
        s2 = b"Goodbye world"
        self.term.write(b"\n".join((s1, s2)))
        self.term.cursorPosition(5, 1)
        self.term.eraseToDisplayBeginning()

        self.assertEqual(
            self.term.__bytes__(),
            b"\n" + s2[6:].rjust(len(s2)) + b"\n" + b"\n" * (HEIGHT - 3),
        )

    def testLineInsertion(self):
        s1 = b"Hello world"
        s2 = b"Goodbye world"
        self.term.write(b"\n".join((s1, s2)))
        self.term.cursorPosition(7, 1)
        self.term.insertLine()

        self.assertEqual(
            self.term.__bytes__(),
            s1 + b"\n" + b"\n" + s2 + b"\n" + b"\n" * (HEIGHT - 4),
        )

    def testLineDeletion(self):
        s1 = b"Hello world"
        s2 = b"Middle words"
        s3 = b"Goodbye world"
        self.term.write(b"\n".join((s1, s2, s3)))
        self.term.cursorPosition(9, 1)
        self.term.deleteLine()

        self.assertEqual(
            self.term.__bytes__(), s1 + b"\n" + s3 + b"\n" + b"\n" * (HEIGHT - 3)
        )


class FakeDelayedCall:
    called = False
    cancelled = False

    def __init__(self, fs, timeout, f, a, kw):
        self.fs = fs
        self.timeout = timeout
        self.f = f
        self.a = a
        self.kw = kw

    def active(self):
        return not (self.cancelled or self.called)

    def cancel(self):
        self.cancelled = True

    #        self.fs.calls.remove(self)

    def call(self):
        self.called = True
        self.f(*self.a, **self.kw)


class FakeScheduler:
    def __init__(self):
        self.calls = []

    def callLater(self, timeout, f, *a, **kw):
        self.calls.append(FakeDelayedCall(self, timeout, f, a, kw))
        return self.calls[-1]


class ExpectTests(unittest.TestCase):
    def setUp(self):
        self.term = helper.ExpectableBuffer()
        self.term.connectionMade()
        self.fs = FakeScheduler()

    def testSimpleString(self):
        result = []
        d = self.term.expect(b"hello world", timeout=1, scheduler=self.fs)
        d.addCallback(result.append)

        self.term.write(b"greeting puny earthlings\n")
        self.assertFalse(result)
        self.term.write(b"hello world\n")
        self.assertTrue(result)
        self.assertEqual(result[0].group(), b"hello world")
        self.assertEqual(len(self.fs.calls), 1)
        self.assertFalse(self.fs.calls[0].active())

    def testBrokenUpString(self):
        result = []
        d = self.term.expect(b"hello world")
        d.addCallback(result.append)

        self.assertFalse(result)
        self.term.write(b"hello ")
        self.assertFalse(result)
        self.term.write(b"worl")
        self.assertFalse(result)
        self.term.write(b"d")
        self.assertTrue(result)
        self.assertEqual(result[0].group(), b"hello world")

    def testMultiple(self):
        result = []
        d1 = self.term.expect(b"hello ")
        d1.addCallback(result.append)
        d2 = self.term.expect(b"world")
        d2.addCallback(result.append)

        self.assertFalse(result)
        self.term.write(b"hello")
        self.assertFalse(result)
        self.term.write(b" ")
        self.assertEqual(len(result), 1)
        self.term.write(b"world")
        self.assertEqual(len(result), 2)
        self.assertEqual(result[0].group(), b"hello ")
        self.assertEqual(result[1].group(), b"world")

    def testSynchronous(self):
        self.term.write(b"hello world")

        result = []
        d = self.term.expect(b"hello world")
        d.addCallback(result.append)
        self.assertTrue(result)
        self.assertEqual(result[0].group(), b"hello world")

    def testMultipleSynchronous(self):
        self.term.write(b"goodbye world")

        result = []
        d1 = self.term.expect(b"bye")
        d1.addCallback(result.append)
        d2 = self.term.expect(b"world")
        d2.addCallback(result.append)

        self.assertEqual(len(result), 2)
        self.assertEqual(result[0].group(), b"bye")
        self.assertEqual(result[1].group(), b"world")

    def _cbTestTimeoutFailure(self, res):
        self.assertTrue(hasattr(res, "type"))
        self.assertEqual(res.type, helper.ExpectationTimeout)

    def testTimeoutFailure(self):
        d = self.term.expect(b"hello world", timeout=1, scheduler=self.fs)
        d.addBoth(self._cbTestTimeoutFailure)
        self.fs.calls[0].call()

    def testOverlappingTimeout(self):
        self.term.write(b"not zoomtastic")

        result = []
        d1 = self.term.expect(b"hello world", timeout=1, scheduler=self.fs)
        d1.addBoth(self._cbTestTimeoutFailure)
        d2 = self.term.expect(b"zoom")
        d2.addCallback(result.append)

        self.fs.calls[0].call()

        self.assertEqual(len(result), 1)
        self.assertEqual(result[0].group(), b"zoom")


class CharacterAttributeTests(unittest.TestCase):
    """
    Tests for L{twisted.conch.insults.helper.CharacterAttribute}.
    """

    def test_equality(self):
        """
        L{CharacterAttribute}s must have matching character attribute values
        (bold, blink, underline, etc) with the same values to be considered
        equal.
        """
        self.assertEqual(helper.CharacterAttribute(), helper.CharacterAttribute())

        self.assertEqual(
            helper.CharacterAttribute(), helper.CharacterAttribute(charset=G0)
        )

        self.assertEqual(
            helper.CharacterAttribute(
                bold=True,
                underline=True,
                blink=False,
                reverseVideo=True,
                foreground=helper.BLUE,
            ),
            helper.CharacterAttribute(
                bold=True,
                underline=True,
                blink=False,
                reverseVideo=True,
                foreground=helper.BLUE,
            ),
        )

        self.assertNotEqual(
            helper.CharacterAttribute(), helper.CharacterAttribute(charset=G1)
        )

        self.assertNotEqual(
            helper.CharacterAttribute(bold=True), helper.CharacterAttribute(bold=False)
        )

    def test_wantOneDeprecated(self):
        """
        L{twisted.conch.insults.helper.CharacterAttribute.wantOne} emits
        a deprecation warning when invoked.
        """
        # Trigger the deprecation warning.
        helper._FormattingState().wantOne(bold=True)

        warningsShown = self.flushWarnings([self.test_wantOneDeprecated])
        self.assertEqual(len(warningsShown), 1)
<<<<<<< HEAD
        self.assertEqual(warningsShown[0]['category'], DeprecationWarning)
        deprecatedClass = (
            "twisted.conch.insults.helper._FormattingState.wantOne")
=======
        self.assertEqual(warningsShown[0]["category"], DeprecationWarning)
        deprecatedClass = "twisted.conch.insults.helper._FormattingState.wantOne"
>>>>>>> 1dd5e23f
        self.assertEqual(
            warningsShown[0]["message"],
            "%s was deprecated in Twisted 13.1.0" % (deprecatedClass),
        )<|MERGE_RESOLUTION|>--- conflicted
+++ resolved
@@ -588,14 +588,8 @@
 
         warningsShown = self.flushWarnings([self.test_wantOneDeprecated])
         self.assertEqual(len(warningsShown), 1)
-<<<<<<< HEAD
-        self.assertEqual(warningsShown[0]['category'], DeprecationWarning)
-        deprecatedClass = (
-            "twisted.conch.insults.helper._FormattingState.wantOne")
-=======
         self.assertEqual(warningsShown[0]["category"], DeprecationWarning)
         deprecatedClass = "twisted.conch.insults.helper._FormattingState.wantOne"
->>>>>>> 1dd5e23f
         self.assertEqual(
             warningsShown[0]["message"],
             "%s was deprecated in Twisted 13.1.0" % (deprecatedClass),
