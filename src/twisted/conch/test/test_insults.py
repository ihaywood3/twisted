# -*- test-case-name: twisted.conch.test.test_insults -*-
# Copyright (c) Twisted Matrix Laboratories.
# See LICENSE for details.

from typing import Optional, Type

from twisted.trial import unittest
from twisted.test.proto_helpers import StringTransport

from twisted.conch.insults.insults import ServerProtocol, ClientProtocol
from twisted.conch.insults.insults import (
    CS_UK,
    CS_US,
    CS_DRAWING,
    CS_ALTERNATE,
    CS_ALTERNATE_SPECIAL,
    BLINK,
    UNDERLINE,
)
from twisted.conch.insults.insults import G0, G1
from twisted.conch.insults.insults import modes, privateModes
from twisted.internet.protocol import Protocol
<<<<<<< HEAD
from twisted.python.compat import intToBytes, iterbytes
=======
from twisted.python.compat import iterbytes
>>>>>>> 1dd5e23f
from twisted.python.constants import ValueConstant, Values

import textwrap


def _getattr(mock, name):
    return super(Mock, mock).__getattribute__(name)


def occurrences(mock):
    return _getattr(mock, "occurrences")


def methods(mock):
    return _getattr(mock, "methods")


def _append(mock, obj):
    occurrences(mock).append(obj)


default = object()


def _ecmaCodeTableCoordinate(column, row):
    """
    Return the byte in 7- or 8-bit code table identified by C{column}
    and C{row}.

    "An 8-bit code table consists of 256 positions arranged in 16
    columns and 16 rows.  The columns and rows are numbered 00 to 15."

    "A 7-bit code table consists of 128 positions arranged in 8
    columns and 16 rows.  The columns are numbered 00 to 07 and the
    rows 00 to 15 (see figure 1)."

    p.5 of "Standard ECMA-35: Character Code Structure and Extension
    Techniques", 6th Edition (December 1994).
    """
    # 8 and 15 both happen to take up 4 bits, so the first number
    # should be shifted by 4 for both the 7- and 8-bit tables.
    return bytes(bytearray([(column << 4) | row]))


def _makeControlFunctionSymbols(name, colOffset, names, doc):
    # the value for each name is the concatenation of the bit values
    # of its x, y locations, with an offset of 4 added to its x value.
    # so CUP is (0 + 4, 8) = (4, 8) = 4||8 = 1001000 = 72 = b"H"
    # this is how it's defined in the standard!
    attrs = {
        name: ValueConstant(_ecmaCodeTableCoordinate(i + colOffset, j))
        for j, row in enumerate(names)
        for i, name in enumerate(row)
        if name
    }
    attrs["__doc__"] = doc
    return type(name, (Values,), attrs)


CSFinalByte = _makeControlFunctionSymbols(
    "CSFinalByte",
    colOffset=4,
    names=[
        # 4,     5,     6
        ["ICH", "DCH", "HPA"],
        ["CUU", "SSE", "HPR"],
        ["CUD", "CPR", "REP"],
        ["CUF", "SU", "DA"],
        ["CUB", "SD", "VPA"],
        ["CNL", "NP", "VPR"],
        ["CPL", "PP", "HVP"],
        ["CHA", "CTC", "TBC"],
        ["CUP", "ECH", "SM"],
        ["CHT", "CVT", "MC"],
        ["ED", "CBT", "HPB"],
        ["EL", "SRS", "VPB"],
        ["IL", "PTX", "RM"],
        ["DL", "SDS", "SGR"],
        ["EF", "SIMD", "DSR"],
        ["EA", None, "DAQ"],
    ],
    doc=textwrap.dedent(
        """
    Symbolic constants for all control sequence final bytes
    that do not imply intermediate bytes.  This happens to cover
    movement control sequences.

    See page 11 of "Standard ECMA 48: Control Functions for Coded
    Character Sets", 5th Edition (June 1991).

    Each L{ValueConstant} maps a control sequence name to L{bytes}
    """
    ),
)


C1SevenBit = _makeControlFunctionSymbols(
    "C1SevenBit",
    colOffset=4,
    names=[
        [None, "DCS"],
        [None, "PU1"],
        ["BPH", "PU2"],
        ["NBH", "STS"],
        [None, "CCH"],
        ["NEL", "MW"],
        ["SSA", "SPA"],
        ["ESA", "EPA"],
        ["HTS", "SOS"],
        ["HTJ", None],
        ["VTS", "SCI"],
        ["PLD", "CSI"],
        ["PLU", "ST"],
        ["RI", "OSC"],
        ["SS2", "PM"],
        ["SS3", "APC"],
    ],
    doc=textwrap.dedent(
        """
    Symbolic constants for all 7 bit versions of the C1 control functions

    See page 9 "Standard ECMA 48: Control Functions for Coded
    Character Sets", 5th Edition (June 1991).

    Each L{ValueConstant} maps a control sequence name to L{bytes}
    """
    ),
)


class Mock:
    callReturnValue = default

    def __init__(self, methods=None, callReturnValue=default):
        """
        @param methods: Mapping of names to return values
        @param callReturnValue: object __call__ should return
        """
        self.occurrences = []
        if methods is None:
            methods = {}
        self.methods = methods
        if callReturnValue is not default:
            self.callReturnValue = callReturnValue

    def __call__(self, *a, **kw):
        returnValue = _getattr(self, "callReturnValue")
        if returnValue is default:
            returnValue = Mock()
        # _getattr(self, 'occurrences').append(('__call__', returnValue, a, kw))
        _append(self, ("__call__", returnValue, a, kw))
        return returnValue

    def __getattribute__(self, name):
        methods = _getattr(self, "methods")
        if name in methods:
            attrValue = Mock(callReturnValue=methods[name])
        else:
            attrValue = Mock()
        # _getattr(self, 'occurrences').append((name, attrValue))
        _append(self, (name, attrValue))
        return attrValue


class MockMixin:
    def assertCall(
        self, occurrence, methodName, expectedPositionalArgs=(), expectedKeywordArgs={}
    ):
        attr, mock = occurrence
        self.assertEqual(attr, methodName)
        self.assertEqual(len(occurrences(mock)), 1)
        [(call, result, args, kw)] = occurrences(mock)
        self.assertEqual(call, "__call__")
        self.assertEqual(args, expectedPositionalArgs)
        self.assertEqual(kw, expectedKeywordArgs)
        return result


_byteGroupingTestTemplate = """\
def testByte%(groupName)s(self):
    transport = StringTransport()
    proto = Mock()
    parser = self.protocolFactory(lambda: proto)
    parser.factory = self
    parser.makeConnection(transport)

    bytes = self.TEST_BYTES
    while bytes:
        chunk = bytes[:%(bytesPer)d]
        bytes = bytes[%(bytesPer)d:]
        parser.dataReceived(chunk)

    self.verifyResults(transport, proto, parser)
"""
<<<<<<< HEAD



class ByteGroupingsMixin(MockMixin):
    protocolFactory = None  # type: Optional[Type[Protocol]]

    for word, n in [('Pairs', 2), ('Triples', 3), ('Quads', 4), ('Quints', 5),
                    ('Sexes', 6)]:
        exec(_byteGroupingTestTemplate % {'groupName': word, 'bytesPer': n})
=======


class ByteGroupingsMixin(MockMixin):
    protocolFactory = None  # type: Optional[Type[Protocol]]

    for word, n in [
        ("Pairs", 2),
        ("Triples", 3),
        ("Quads", 4),
        ("Quints", 5),
        ("Sexes", 6),
    ]:
        exec(_byteGroupingTestTemplate % {"groupName": word, "bytesPer": n})
>>>>>>> 1dd5e23f
    del word, n

    def verifyResults(self, transport, proto, parser):
        result = self.assertCall(occurrences(proto).pop(0), "makeConnection",
                                 (parser,))
        self.assertEqual(occurrences(result), [])


<<<<<<< HEAD

del _byteGroupingTestTemplate



=======
del _byteGroupingTestTemplate


>>>>>>> 1dd5e23f
class ServerArrowKeysTests(ByteGroupingsMixin, unittest.TestCase):
    protocolFactory = ServerProtocol

    # All the arrow keys once
    TEST_BYTES = b"\x1b[A\x1b[B\x1b[C\x1b[D"

    def verifyResults(self, transport, proto, parser):
        ByteGroupingsMixin.verifyResults(self, transport, proto, parser)

        for arrow in (
            parser.UP_ARROW,
            parser.DOWN_ARROW,
            parser.RIGHT_ARROW,
            parser.LEFT_ARROW,
        ):
            result = self.assertCall(
                occurrences(proto).pop(0), "keystrokeReceived", (arrow, None)
            )
            self.assertEqual(occurrences(result), [])
        self.assertFalse(occurrences(proto))


class PrintableCharactersTests(ByteGroupingsMixin, unittest.TestCase):
    protocolFactory = ServerProtocol

    # Some letters and digits, first on their own, then capitalized,
    # then modified with alt

    TEST_BYTES = b"abc123ABC!@#\x1ba\x1bb\x1bc\x1b1\x1b2\x1b3"

    def verifyResults(self, transport, proto, parser):
        ByteGroupingsMixin.verifyResults(self, transport, proto, parser)

        for char in iterbytes(b"abc123ABC!@#"):
            result = self.assertCall(
                occurrences(proto).pop(0), "keystrokeReceived", (char, None)
            )
            self.assertEqual(occurrences(result), [])

        for char in iterbytes(b"abc123"):
            result = self.assertCall(
                occurrences(proto).pop(0), "keystrokeReceived", (char, parser.ALT)
            )
            self.assertEqual(occurrences(result), [])

        occs = occurrences(proto)
        self.assertFalse(occs, "%r should have been []" % (occs,))


class ServerFunctionKeysTests(ByteGroupingsMixin, unittest.TestCase):
    """Test for parsing and dispatching function keys (F1 - F12)"""

    protocolFactory = ServerProtocol

    byteList = []
    for byteCodes in (
        b"OP",
        b"OQ",
        b"OR",
        b"OS",  # F1 - F4
        b"15~",
        b"17~",
        b"18~",
        b"19~",  # F5 - F8
        b"20~",
        b"21~",
        b"23~",
        b"24~",
    ):  # F9 - F12
        byteList.append(b"\x1b[" + byteCodes)
    TEST_BYTES = b"".join(byteList)
    del byteList, byteCodes

    def verifyResults(self, transport, proto, parser):
        ByteGroupingsMixin.verifyResults(self, transport, proto, parser)
        for funcNum in range(1, 13):
            funcArg = getattr(parser, "F%d" % (funcNum,))
            result = self.assertCall(
                occurrences(proto).pop(0), "keystrokeReceived", (funcArg, None)
            )
            self.assertEqual(occurrences(result), [])
        self.assertFalse(occurrences(proto))


class ClientCursorMovementTests(ByteGroupingsMixin, unittest.TestCase):
    protocolFactory = ClientProtocol

    d2 = b"\x1b[2B"
    r4 = b"\x1b[4C"
    u1 = b"\x1b[A"
    l2 = b"\x1b[2D"
    # Move the cursor down two, right four, up one, left two, up one, left two
    TEST_BYTES = d2 + r4 + u1 + l2 + u1 + l2
    del d2, r4, u1, l2

    def verifyResults(self, transport, proto, parser):
        ByteGroupingsMixin.verifyResults(self, transport, proto, parser)

        for (method, count) in [
            ("Down", 2),
            ("Forward", 4),
            ("Up", 1),
            ("Backward", 2),
            ("Up", 1),
            ("Backward", 2),
        ]:
            result = self.assertCall(
                occurrences(proto).pop(0), "cursor" + method, (count,)
            )
            self.assertEqual(occurrences(result), [])
        self.assertFalse(occurrences(proto))


class ClientControlSequencesTests(unittest.TestCase, MockMixin):
    def setUp(self):
        self.transport = StringTransport()
        self.proto = Mock()
        self.parser = ClientProtocol(lambda: self.proto)
        self.parser.factory = self
        self.parser.makeConnection(self.transport)
        result = self.assertCall(
            occurrences(self.proto).pop(0), "makeConnection", (self.parser,)
        )
        self.assertFalse(occurrences(result))

    def testSimpleCardinals(self):
        self.parser.dataReceived(
            b"".join(
                b"\x1b[" + n + ch
                for ch in iterbytes(b"BACD")
                for n in (b"", b"2", b"20", b"200")
            )
        )
        occs = occurrences(self.proto)

        for meth in ("Down", "Up", "Forward", "Backward"):
            for count in (1, 2, 20, 200):
                result = self.assertCall(occs.pop(0), "cursor" + meth, (count,))
                self.assertFalse(occurrences(result))
        self.assertFalse(occs)

    def testScrollRegion(self):
        self.parser.dataReceived(b"\x1b[5;22r\x1b[r")
        occs = occurrences(self.proto)

        result = self.assertCall(occs.pop(0), "setScrollRegion", (5, 22))
        self.assertFalse(occurrences(result))

        result = self.assertCall(occs.pop(0), "setScrollRegion", (None, None))
        self.assertFalse(occurrences(result))
        self.assertFalse(occs)

    def testHeightAndWidth(self):
        self.parser.dataReceived(b"\x1b#3\x1b#4\x1b#5\x1b#6")
        occs = occurrences(self.proto)

        result = self.assertCall(occs.pop(0), "doubleHeightLine", (True,))
        self.assertFalse(occurrences(result))

        result = self.assertCall(occs.pop(0), "doubleHeightLine", (False,))
        self.assertFalse(occurrences(result))

        result = self.assertCall(occs.pop(0), "singleWidthLine")
        self.assertFalse(occurrences(result))

        result = self.assertCall(occs.pop(0), "doubleWidthLine")
        self.assertFalse(occurrences(result))
        self.assertFalse(occs)

    def testCharacterSet(self):
        self.parser.dataReceived(
            b"".join(
                [
                    b"".join([b"\x1b" + g + n for n in iterbytes(b"AB012")])
                    for g in iterbytes(b"()")
                ]
            )
        )
        occs = occurrences(self.proto)

        for which in (G0, G1):
            for charset in (
                CS_UK,
                CS_US,
                CS_DRAWING,
                CS_ALTERNATE,
                CS_ALTERNATE_SPECIAL,
            ):
                result = self.assertCall(
                    occs.pop(0), "selectCharacterSet", (charset, which)
                )
                self.assertFalse(occurrences(result))
        self.assertFalse(occs)

    def testShifting(self):
        self.parser.dataReceived(b"\x15\x14")
        occs = occurrences(self.proto)

        result = self.assertCall(occs.pop(0), "shiftIn")
        self.assertFalse(occurrences(result))

        result = self.assertCall(occs.pop(0), "shiftOut")
        self.assertFalse(occurrences(result))
        self.assertFalse(occs)

    def testSingleShifts(self):
        self.parser.dataReceived(b"\x1bN\x1bO")
        occs = occurrences(self.proto)

        result = self.assertCall(occs.pop(0), "singleShift2")
        self.assertFalse(occurrences(result))

        result = self.assertCall(occs.pop(0), "singleShift3")
        self.assertFalse(occurrences(result))
        self.assertFalse(occs)

    def testKeypadMode(self):
        self.parser.dataReceived(b"\x1b=\x1b>")
        occs = occurrences(self.proto)

        result = self.assertCall(occs.pop(0), "applicationKeypadMode")
        self.assertFalse(occurrences(result))

        result = self.assertCall(occs.pop(0), "numericKeypadMode")
        self.assertFalse(occurrences(result))
        self.assertFalse(occs)

    def testCursor(self):
        self.parser.dataReceived(b"\x1b7\x1b8")
        occs = occurrences(self.proto)

        result = self.assertCall(occs.pop(0), "saveCursor")
        self.assertFalse(occurrences(result))

        result = self.assertCall(occs.pop(0), "restoreCursor")
        self.assertFalse(occurrences(result))
        self.assertFalse(occs)

    def testReset(self):
        self.parser.dataReceived(b"\x1bc")
        occs = occurrences(self.proto)

        result = self.assertCall(occs.pop(0), "reset")
        self.assertFalse(occurrences(result))
        self.assertFalse(occs)

    def testIndex(self):
        self.parser.dataReceived(b"\x1bD\x1bM\x1bE")
        occs = occurrences(self.proto)

        result = self.assertCall(occs.pop(0), "index")
        self.assertFalse(occurrences(result))

        result = self.assertCall(occs.pop(0), "reverseIndex")
        self.assertFalse(occurrences(result))

        result = self.assertCall(occs.pop(0), "nextLine")
        self.assertFalse(occurrences(result))
        self.assertFalse(occs)

    def testModes(self):
        self.parser.dataReceived(
            b"\x1b["
            + b";".join(b"%d" % (m,) for m in [modes.KAM, modes.IRM, modes.LNM])
            + b"h"
        )
        self.parser.dataReceived(
            b"\x1b["
            + b";".join(b"%d" % (m,) for m in [modes.KAM, modes.IRM, modes.LNM])
            + b"l"
        )
        occs = occurrences(self.proto)

        result = self.assertCall(
            occs.pop(0), "setModes", ([modes.KAM, modes.IRM, modes.LNM],)
        )
        self.assertFalse(occurrences(result))

        result = self.assertCall(
            occs.pop(0), "resetModes", ([modes.KAM, modes.IRM, modes.LNM],)
        )
        self.assertFalse(occurrences(result))
        self.assertFalse(occs)

    def testErasure(self):
        self.parser.dataReceived(b"\x1b[K\x1b[1K\x1b[2K\x1b[J\x1b[1J\x1b[2J\x1b[3P")
        occs = occurrences(self.proto)

        for meth in (
            "eraseToLineEnd",
            "eraseToLineBeginning",
            "eraseLine",
            "eraseToDisplayEnd",
            "eraseToDisplayBeginning",
            "eraseDisplay",
        ):
            result = self.assertCall(occs.pop(0), meth)
            self.assertFalse(occurrences(result))

        result = self.assertCall(occs.pop(0), "deleteCharacter", (3,))
        self.assertFalse(occurrences(result))
        self.assertFalse(occs)

    def testLineDeletion(self):
        self.parser.dataReceived(b"\x1b[M\x1b[3M")
        occs = occurrences(self.proto)

        for arg in (1, 3):
            result = self.assertCall(occs.pop(0), "deleteLine", (arg,))
            self.assertFalse(occurrences(result))
        self.assertFalse(occs)

    def testLineInsertion(self):
        self.parser.dataReceived(b"\x1b[L\x1b[3L")
        occs = occurrences(self.proto)

        for arg in (1, 3):
            result = self.assertCall(occs.pop(0), "insertLine", (arg,))
            self.assertFalse(occurrences(result))
        self.assertFalse(occs)

    def testCursorPosition(self):
        methods(self.proto)["reportCursorPosition"] = (6, 7)
        self.parser.dataReceived(b"\x1b[6n")
        self.assertEqual(self.transport.value(), b"\x1b[7;8R")
        occs = occurrences(self.proto)

        result = self.assertCall(occs.pop(0), "reportCursorPosition")
        # This isn't really an interesting assert, since it only tests that
        # our mock setup is working right, but I'll include it anyway.
        self.assertEqual(result, (6, 7))

    def test_applicationDataBytes(self):
        """
        Contiguous non-control bytes are passed to a single call to the
        C{write} method of the terminal to which the L{ClientProtocol} is
        connected.
        """
        occs = occurrences(self.proto)
        self.parser.dataReceived(b"a")
        self.assertCall(occs.pop(0), "write", (b"a",))
        self.parser.dataReceived(b"bc")
        self.assertCall(occs.pop(0), "write", (b"bc",))

    def _applicationDataTest(self, data, calls):
        occs = occurrences(self.proto)
        self.parser.dataReceived(data)
        while calls:
            self.assertCall(occs.pop(0), *calls.pop(0))
        self.assertFalse(occs, "No other calls should happen: %r" % (occs,))

    def test_shiftInAfterApplicationData(self):
        """
        Application data bytes followed by a shift-in command are passed to a
        call to C{write} before the terminal's C{shiftIn} method is called.
        """
        self._applicationDataTest(b"ab\x15", [("write", (b"ab",)), ("shiftIn",)])

    def test_shiftOutAfterApplicationData(self):
        """
        Application data bytes followed by a shift-out command are passed to a
        call to C{write} before the terminal's C{shiftOut} method is called.
        """
        self._applicationDataTest(b"ab\x14", [("write", (b"ab",)), ("shiftOut",)])

    def test_cursorBackwardAfterApplicationData(self):
        """
        Application data bytes followed by a cursor-backward command are passed
        to a call to C{write} before the terminal's C{cursorBackward} method is
        called.
        """
        self._applicationDataTest(b"ab\x08", [("write", (b"ab",)), ("cursorBackward",)])

    def test_escapeAfterApplicationData(self):
        """
        Application data bytes followed by an escape character are passed to a
        call to C{write} before the terminal's handler method for the escape is
        called.
        """
        # Test a short escape
        self._applicationDataTest(b"ab\x1bD", [("write", (b"ab",)), ("index",)])

        # And a long escape
        self._applicationDataTest(
            b"ab\x1b[4h", [("write", (b"ab",)), ("setModes", ([4],))]
        )

        # There's some other cases too, but they're all handled by the same
        # codepaths as above.


class ServerProtocolOutputTests(unittest.TestCase):
    """
    Tests for the bytes L{ServerProtocol} writes to its transport when its
    methods are called.
    """

    # From ECMA 48: CSI is represented by bit combinations 01/11
    # (representing ESC) and 05/11 in a 7-bit code or by bit
    # combination 09/11 in an 8-bit code
    ESC = _ecmaCodeTableCoordinate(1, 11)
    CSI = ESC + _ecmaCodeTableCoordinate(5, 11)

    def setUp(self):
        self.protocol = ServerProtocol()
        self.transport = StringTransport()
        self.protocol.makeConnection(self.transport)

    def test_cursorUp(self):
        """
        L{ServerProtocol.cursorUp} writes the control sequence
        ending with L{CSFinalByte.CUU} to its transport.
        """
        self.protocol.cursorUp(1)
        self.assertEqual(
            self.transport.value(), self.CSI + b"1" + CSFinalByte.CUU.value
        )

    def test_cursorDown(self):
        """
        L{ServerProtocol.cursorDown} writes the control sequence
        ending with L{CSFinalByte.CUD} to its transport.
        """
        self.protocol.cursorDown(1)
        self.assertEqual(
            self.transport.value(), self.CSI + b"1" + CSFinalByte.CUD.value
        )

    def test_cursorForward(self):
        """
        L{ServerProtocol.cursorForward} writes the control sequence
        ending with L{CSFinalByte.CUF} to its transport.
        """
        self.protocol.cursorForward(1)
        self.assertEqual(
            self.transport.value(), self.CSI + b"1" + CSFinalByte.CUF.value
        )

    def test_cursorBackward(self):
        """
        L{ServerProtocol.cursorBackward} writes the control sequence
        ending with L{CSFinalByte.CUB} to its transport.
        """
        self.protocol.cursorBackward(1)
        self.assertEqual(
            self.transport.value(), self.CSI + b"1" + CSFinalByte.CUB.value
        )

    def test_cursorPosition(self):
        """
        L{ServerProtocol.cursorPosition} writes a control sequence
        ending with L{CSFinalByte.CUP} and containing the expected
        coordinates to its transport.
        """
        self.protocol.cursorPosition(0, 0)
        self.assertEqual(
            self.transport.value(), self.CSI + b"1;1" + CSFinalByte.CUP.value
        )

    def test_cursorHome(self):
        """
        L{ServerProtocol.cursorHome} writes a control sequence ending
        with L{CSFinalByte.CUP} and no parameters, so that the client
        defaults to (1, 1).
        """
        self.protocol.cursorHome()
        self.assertEqual(self.transport.value(), self.CSI + CSFinalByte.CUP.value)

    def test_index(self):
        """
        L{ServerProtocol.index} writes the control sequence ending in
        the 8-bit code table coordinates 4, 4.

        Note that ECMA48 5th Edition removes C{IND}.
        """
        self.protocol.index()
        self.assertEqual(
            self.transport.value(), self.ESC + _ecmaCodeTableCoordinate(4, 4)
        )

    def test_reverseIndex(self):
        """
        L{ServerProtocol.reverseIndex} writes the control sequence
        ending in the L{C1SevenBit.RI}.
        """
        self.protocol.reverseIndex()
        self.assertEqual(self.transport.value(), self.ESC + C1SevenBit.RI.value)

    def test_nextLine(self):
        """
        L{ServerProtocol.nextLine} writes C{"\r\n"} to its transport.
        """
        # Why doesn't it write ESC E?  Because ESC E is poorly supported.  For
        # example, gnome-terminal (many different versions) fails to scroll if
        # it receives ESC E and the cursor is already on the last row.
        self.protocol.nextLine()
        self.assertEqual(self.transport.value(), b"\r\n")

    def test_setModes(self):
        """
        L{ServerProtocol.setModes} writes a control sequence
        containing the requested modes and ending in the
        L{CSFinalByte.SM}.
        """
        modesToSet = [modes.KAM, modes.IRM, modes.LNM]
        self.protocol.setModes(modesToSet)
        self.assertEqual(
            self.transport.value(),
            self.CSI
            + b";".join(b"%d" % (m,) for m in modesToSet)
            + CSFinalByte.SM.value,
        )

    def test_setPrivateModes(self):
        """
        L{ServerProtocol.setPrivatesModes} writes a control sequence
        containing the requested private modes and ending in the
        L{CSFinalByte.SM}.
        """
        privateModesToSet = [
            privateModes.ERROR,
            privateModes.COLUMN,
            privateModes.ORIGIN,
        ]
        self.protocol.setModes(privateModesToSet)
        self.assertEqual(
            self.transport.value(),
            self.CSI
            + b";".join(b"%d" % (m,) for m in privateModesToSet)
            + CSFinalByte.SM.value,
        )

    def test_resetModes(self):
        """
        L{ServerProtocol.resetModes} writes the control sequence
        ending in the L{CSFinalByte.RM}.
        """
        modesToSet = [modes.KAM, modes.IRM, modes.LNM]
        self.protocol.resetModes(modesToSet)
        self.assertEqual(
            self.transport.value(),
            self.CSI
            + b";".join(b"%d" % (m,) for m in modesToSet)
            + CSFinalByte.RM.value,
        )

    def test_singleShift2(self):
        """
        L{ServerProtocol.singleShift2} writes an escape sequence
        followed by L{C1SevenBit.SS2}
        """
        self.protocol.singleShift2()
        self.assertEqual(self.transport.value(), self.ESC + C1SevenBit.SS2.value)

    def test_singleShift3(self):
        """
        L{ServerProtocol.singleShift3} writes an escape sequence
        followed by L{C1SevenBit.SS3}
        """
        self.protocol.singleShift3()
        self.assertEqual(self.transport.value(), self.ESC + C1SevenBit.SS3.value)

    def test_selectGraphicRendition(self):
        """
        L{ServerProtocol.selectGraphicRendition} writes a control
        sequence containing the requested attributes and ending with
        L{CSFinalByte.SGR}
        """
        self.protocol.selectGraphicRendition(str(BLINK), str(UNDERLINE))
        self.assertEqual(
            self.transport.value(),
            self.CSI + b"%d;%d" % (BLINK, UNDERLINE) + CSFinalByte.SGR.value,
        )

    def test_horizontalTabulationSet(self):
        """
        L{ServerProtocol.horizontalTabulationSet} writes the escape
        sequence ending in L{C1SevenBit.HTS}
        """
        self.protocol.horizontalTabulationSet()
        self.assertEqual(self.transport.value(), self.ESC + C1SevenBit.HTS.value)

    def test_eraseToLineEnd(self):
        """
        L{ServerProtocol.eraseToLineEnd} writes the control sequence
        sequence ending in L{CSFinalByte.EL} and no parameters,
        forcing the client to default to 0 (from the active present
        position's current location to the end of the line.)
        """
        self.protocol.eraseToLineEnd()
        self.assertEqual(self.transport.value(), self.CSI + CSFinalByte.EL.value)

    def test_eraseToLineBeginning(self):
        """
        L{ServerProtocol.eraseToLineBeginning} writes the control
        sequence sequence ending in L{CSFinalByte.EL} and a parameter
        of 1 (from the beginning of the line up to and include the
        active present position's current location.)
        """
        self.protocol.eraseToLineBeginning()
        self.assertEqual(self.transport.value(), self.CSI + b"1" + CSFinalByte.EL.value)

    def test_eraseLine(self):
        """
        L{ServerProtocol.eraseLine} writes the control
        sequence sequence ending in L{CSFinalByte.EL} and a parameter
        of 2 (the entire line.)
        """
        self.protocol.eraseLine()
        self.assertEqual(self.transport.value(), self.CSI + b"2" + CSFinalByte.EL.value)

    def test_eraseToDisplayEnd(self):
        """
        L{ServerProtocol.eraseToDisplayEnd} writes the control
        sequence sequence ending in L{CSFinalByte.ED} and no parameters,
        forcing the client to default to 0 (from the active present
        position's current location to the end of the page.)
        """
        self.protocol.eraseToDisplayEnd()
        self.assertEqual(self.transport.value(), self.CSI + CSFinalByte.ED.value)

    def test_eraseToDisplayBeginning(self):
        """
        L{ServerProtocol.eraseToDisplayBeginning} writes the control
        sequence sequence ending in L{CSFinalByte.ED} a parameter of 1
        (from the beginning of the page up to and include the active
        present position's current location.)
        """
        self.protocol.eraseToDisplayBeginning()
        self.assertEqual(self.transport.value(), self.CSI + b"1" + CSFinalByte.ED.value)

    def test_eraseToDisplay(self):
        """
        L{ServerProtocol.eraseDisplay} writes the control sequence
        sequence ending in L{CSFinalByte.ED} a parameter of 2 (the
        entire page)
        """
        self.protocol.eraseDisplay()
        self.assertEqual(self.transport.value(), self.CSI + b"2" + CSFinalByte.ED.value)

    def test_deleteCharacter(self):
        """
        L{ServerProtocol.deleteCharacter} writes the control sequence
        containing the number of characters to delete and ending in
        L{CSFinalByte.DCH}
        """
        self.protocol.deleteCharacter(4)
        self.assertEqual(
            self.transport.value(), self.CSI + b"4" + CSFinalByte.DCH.value
        )

    def test_insertLine(self):
        """
        L{ServerProtocol.insertLine} writes the control sequence
        containing the number of lines to insert and ending in
        L{CSFinalByte.IL}
        """
        self.protocol.insertLine(5)
        self.assertEqual(self.transport.value(), self.CSI + b"5" + CSFinalByte.IL.value)

    def test_deleteLine(self):
        """
        L{ServerProtocol.deleteLine} writes the control sequence
        containing the number of lines to delete and ending in
        L{CSFinalByte.DL}
        """
        self.protocol.deleteLine(6)
        self.assertEqual(self.transport.value(), self.CSI + b"6" + CSFinalByte.DL.value)

    def test_setScrollRegionNoArgs(self):
        """
        With no arguments, L{ServerProtocol.setScrollRegion} writes a
        control sequence with no parameters, but a parameter
        separator, and ending in C{b'r'}.
        """
        self.protocol.setScrollRegion()
        self.assertEqual(self.transport.value(), self.CSI + b";" + b"r")

    def test_setScrollRegionJustFirst(self):
        """
        With just a value for its C{first} argument,
        L{ServerProtocol.setScrollRegion} writes a control sequence with
        that parameter, a parameter separator, and finally a C{b'r'}.
        """
        self.protocol.setScrollRegion(first=1)
        self.assertEqual(self.transport.value(), self.CSI + b"1;" + b"r")

    def test_setScrollRegionJustLast(self):
        """
        With just a value for its C{last} argument,
        L{ServerProtocol.setScrollRegion} writes a control sequence with
        a parameter separator, that parameter, and finally a C{b'r'}.
        """
        self.protocol.setScrollRegion(last=1)
        self.assertEqual(self.transport.value(), self.CSI + b";1" + b"r")

    def test_setScrollRegionFirstAndLast(self):
        """
        When given both C{first} and C{last}
        L{ServerProtocol.setScrollRegion} writes a control sequence with
        the first parameter, a parameter separator, the last
        parameter, and finally a C{b'r'}.
        """
        self.protocol.setScrollRegion(first=1, last=2)
        self.assertEqual(self.transport.value(), self.CSI + b"1;2" + b"r")

    def test_reportCursorPosition(self):
        """
        L{ServerProtocol.reportCursorPosition} writes a control
        sequence ending in L{CSFinalByte.DSR} with a parameter of 6
        (the Device Status Report returns the current active
        position.)
        """
        self.protocol.reportCursorPosition()
        self.assertEqual(
            self.transport.value(), self.CSI + b"6" + CSFinalByte.DSR.value
        )<|MERGE_RESOLUTION|>--- conflicted
+++ resolved
@@ -20,11 +20,7 @@
 from twisted.conch.insults.insults import G0, G1
 from twisted.conch.insults.insults import modes, privateModes
 from twisted.internet.protocol import Protocol
-<<<<<<< HEAD
-from twisted.python.compat import intToBytes, iterbytes
-=======
 from twisted.python.compat import iterbytes
->>>>>>> 1dd5e23f
 from twisted.python.constants import ValueConstant, Values
 
 import textwrap
@@ -219,17 +215,6 @@
 
     self.verifyResults(transport, proto, parser)
 """
-<<<<<<< HEAD
-
-
-
-class ByteGroupingsMixin(MockMixin):
-    protocolFactory = None  # type: Optional[Type[Protocol]]
-
-    for word, n in [('Pairs', 2), ('Triples', 3), ('Quads', 4), ('Quints', 5),
-                    ('Sexes', 6)]:
-        exec(_byteGroupingTestTemplate % {'groupName': word, 'bytesPer': n})
-=======
 
 
 class ByteGroupingsMixin(MockMixin):
@@ -243,26 +228,16 @@
         ("Sexes", 6),
     ]:
         exec(_byteGroupingTestTemplate % {"groupName": word, "bytesPer": n})
->>>>>>> 1dd5e23f
     del word, n
 
     def verifyResults(self, transport, proto, parser):
-        result = self.assertCall(occurrences(proto).pop(0), "makeConnection",
-                                 (parser,))
+        result = self.assertCall(occurrences(proto).pop(0), "makeConnection", (parser,))
         self.assertEqual(occurrences(result), [])
 
 
-<<<<<<< HEAD
-
 del _byteGroupingTestTemplate
 
 
-
-=======
-del _byteGroupingTestTemplate
-
-
->>>>>>> 1dd5e23f
 class ServerArrowKeysTests(ByteGroupingsMixin, unittest.TestCase):
     protocolFactory = ServerProtocol
 
