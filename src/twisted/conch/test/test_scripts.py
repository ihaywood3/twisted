--- conflicted
+++ resolved
@@ -13,17 +13,6 @@
 doSkip = False
 skipReason = ""
 
-<<<<<<< HEAD
-if not requireModule('pyasn1'):
-    doSkip = True
-    skipReason = "Cannot run without PyASN1"
-
-if not requireModule('cryptography'):
-    doSkip = True
-    cryptoSkip = "can't run w/o cryptography"
-
-if not requireModule('tty'):
-=======
 if not requireModule("pyasn1"):
     doSkip = True
     skipReason = "Cannot run without PyASN1"
@@ -33,7 +22,6 @@
     cryptoSkip = "can't run w/o cryptography"
 
 if not requireModule("tty"):
->>>>>>> 1dd5e23f
     doSkip = True
     ttySkip = "can't run w/o tty"
 
@@ -48,10 +36,6 @@
     except tkinter.TclError as e:
         doSkip = True
         skipReason = "Can't test Tkinter: " + str(e)
-<<<<<<< HEAD
-
-=======
->>>>>>> 1dd5e23f
 
 
 @skipIf(doSkip, skipReason)
@@ -59,32 +43,18 @@
     """
     Tests for the Conch scripts.
     """
-<<<<<<< HEAD
-    def test_conch(self):
-        self.scriptTest("conch/conch")
-
-
-    def test_cftp(self):
-        self.scriptTest("conch/cftp")
-
-=======
 
     def test_conch(self):
         self.scriptTest("conch/conch")
 
     def test_cftp(self):
         self.scriptTest("conch/cftp")
->>>>>>> 1dd5e23f
 
     def test_ckeygen(self):
         self.scriptTest("conch/ckeygen")
 
     def test_tkconch(self):
         self.scriptTest("conch/tkconch")
-<<<<<<< HEAD
-
-=======
->>>>>>> 1dd5e23f
 
 
 class ZshIntegrationTests(TestCase, ZshScriptTestMixin):
