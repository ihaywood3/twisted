--- conflicted
+++ resolved
@@ -400,15 +400,9 @@
 
         self.assertRaises(
             keys.BadKeyError,
-<<<<<<< HEAD
-            keys.Key.fromString, data=b'{' + base64.b64encode(sexp) + b'}',
-            )
-
-=======
             keys.Key.fromString,
             data=b"{" + base64.b64encode(sexp) + b"}",
         )
->>>>>>> 1dd5e23f
 
     def test_fromLSHPrivateUnsupportedType(self):
         """
@@ -449,33 +443,6 @@
         """
         Test that keys are correctly generated from Agent v3 strings.
         """
-<<<<<<< HEAD
-        self._testPrivateFromString(
-            keydata.privateRSA_agentv3, 'RSA', keydata.RSAData)
-        self._testPrivateFromString(
-            keydata.privateDSA_agentv3, 'DSA', keydata.DSAData)
-        self.assertRaises(
-            keys.BadKeyError, keys.Key.fromString,
-            b'\x00\x00\x00\x07ssh-foo' + b'\x00\x00\x00\x01\x01' * 5)
-
-
-    def test_fromStringNormalizesUnicodePassphrase(self):
-        """
-        L{keys.Key.fromString} applies Normalization Form KC to Unicode
-        passphrases.
-        """
-        key = keys.Key(self.rsaObj)
-        key_data = key.toString(
-            'openssh', passphrase=u'verschl\u00FCsselt'.encode('UTF-8'))
-        self.assertEqual(
-            keys.Key.fromString(key_data, passphrase=u'verschlu\u0308sselt'),
-            key)
-        # U+FFFF is a "noncharacter" and guaranteed to have General_Category
-        # Cn (Unassigned).
-        self.assertRaises(
-            keys.PassphraseNormalizationError, keys.Key.fromString,
-            key_data, passphrase=u'unassigned \uFFFF')
-=======
         self._testPrivateFromString(keydata.privateRSA_agentv3, "RSA", keydata.RSAData)
         self._testPrivateFromString(keydata.privateDSA_agentv3, "DSA", keydata.DSAData)
         self.assertRaises(
@@ -483,7 +450,6 @@
             keys.Key.fromString,
             b"\x00\x00\x00\x07ssh-foo" + b"\x00\x00\x00\x01\x01" * 5,
         )
->>>>>>> 1dd5e23f
 
     def test_fromStringNormalizesUnicodePassphrase(self):
         """
@@ -1336,24 +1302,6 @@
             "openssh",
             passphrase="unassigned \uFFFF",
         )
-
-    def test_toStringNormalizesUnicodePassphrase(self):
-        """
-        L{keys.Key.toString} applies Normalization Form KC to Unicode
-        passphrases.
-        """
-        key = keys.Key(self.rsaObj)
-        key_data = key.toString('openssh', passphrase=u'verschlu\u0308sselt')
-        self.assertEqual(
-            keys.Key.fromString(
-                key_data, passphrase=u'verschl\u00FCsselt'.encode('UTF-8')),
-            key)
-        # U+FFFF is a "noncharacter" and guaranteed to have General_Category
-        # Cn (Unassigned).
-        self.assertRaises(
-            keys.PassphraseNormalizationError, key.toString,
-            'openssh', passphrase=u'unassigned \uFFFF')
-
 
     def test_toStringErrors(self):
         """
