--- conflicted
+++ resolved
@@ -11,11 +11,7 @@
 except ImportError:
     cryptSkip = "cannot run without crypt module"
 else:
-<<<<<<< HEAD
-    cryptSkip = ''
-=======
     cryptSkip = ""
->>>>>>> 1dd5e23f
 
 import os
 
@@ -42,13 +38,8 @@
 from twisted.test.test_process import MockOS
 
 
-<<<<<<< HEAD
-if requireModule('cryptography') and requireModule('pyasn1'):
-    dependencySkip = ''
-=======
 if requireModule("cryptography") and requireModule("pyasn1"):
     dependencySkip = ""
->>>>>>> 1dd5e23f
     from twisted.conch.ssh import keys
     from twisted.conch import checkers
     from twisted.conch.error import NotEnoughAuthentication, ValidPublicKey
@@ -59,12 +50,7 @@
 if getattr(os, "geteuid", None) is None:
     euidSkip = "Cannot run without effective UIDs (questionable)"
 else:
-<<<<<<< HEAD
-    euidSkip = ''
-
-=======
     euidSkip = ""
->>>>>>> 1dd5e23f
 
 
 class HelperTests(TestCase):
@@ -173,12 +159,7 @@
         self.checker = checkers.SSHPublicKeyDatabase()
         self.key1 = encodebytes(b"foobar")
         self.key2 = encodebytes(b"eggspam")
-<<<<<<< HEAD
-        self.content = (b"t1 " + self.key1 + b" foo\nt2 " + self.key2 +
-                        b" egg\n")
-=======
         self.content = b"t1 " + self.key1 + b" foo\nt2 " + self.key2 + b" egg\n"
->>>>>>> 1dd5e23f
 
         self.mockos = MockOS()
         self.mockos.path = FilePath(self.mktemp())
