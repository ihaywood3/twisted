# Copyright (c) Twisted Matrix Laboratories.
# See LICENSE for details.

"""
Tests for ssh/transport.py and the classes therein.
"""


import binascii
import re
import string
import struct
import types
from typing import Optional, Type

from hashlib import md5, sha1, sha256, sha384, sha512
from twisted import __version__ as twisted_version
from twisted.trial.unittest import TestCase
from twisted.internet import defer
from twisted.protocols import loopback
from twisted.python import randbytes
from twisted.python.randbytes import insecureRandom
from twisted.python.compat import iterbytes
from twisted.conch.ssh import address, service, _kex
from twisted.conch.error import ConchError
from twisted.test import proto_helpers
from twisted.python.reflect import requireModule

pyasn1 = requireModule("pyasn1")
cryptography = requireModule("cryptography")

if pyasn1 and cryptography:
    dependencySkip = ""
    from twisted.conch.ssh import common, transport, keys, factory
    from twisted.conch.test import keydata
    from cryptography.hazmat.backends import default_backend
    from cryptography.hazmat.primitives.asymmetric import dh, ec
    from cryptography.exceptions import UnsupportedAlgorithm
    from cryptography.hazmat.primitives import serialization

    X25519_SUPPORTED = default_backend().x25519_supported()
else:
    if not pyasn1:
        dependencySkip = "Cannot run without PyASN1"
    elif not cryptography:
        dependencySkip = "can't run without cryptography"
    X25519_SUPPORTED = False

<<<<<<< HEAD

=======
>>>>>>> 1dd5e23f
    # fictional modules to make classes work
    class transport:  # type: ignore[no-redef]
        class SSHTransportBase:
            pass

        class SSHServerTransport:
            pass

        class SSHClientTransport:
            pass

<<<<<<< HEAD

=======
>>>>>>> 1dd5e23f
    class factory:  # type: ignore[no-redef]
        class SSHFactory:
            pass

    class common:  # type: ignore[no-redef]
        @classmethod
        def NS(self, arg):
            return b""


def skipWithoutX25519(f):
    if not X25519_SUPPORTED:
        f.skip = "x25519 not supported on this system"
    return f


def _MPpow(x, y, z):
    """
    Return the MP version of C{(x ** y) % z}.
    """
    return common.MP(pow(x, y, z))


class MockTransportBase(transport.SSHTransportBase):
    """
    A base class for the client and server protocols.  Stores the messages
    it receives instead of ignoring them.

    @ivar errors: a list of tuples: (reasonCode, description)
    @ivar unimplementeds: a list of integers: sequence number
    @ivar debugs: a list of tuples: (alwaysDisplay, message, lang)
    @ivar ignoreds: a list of strings: ignored data
    """

    def connectionMade(self):
        """
        Set up instance variables.
        """
        transport.SSHTransportBase.connectionMade(self)
        self.errors = []
        self.unimplementeds = []
        self.debugs = []
        self.ignoreds = []
        self.gotUnsupportedVersion = None

    def _unsupportedVersionReceived(self, remoteVersion):
        """
        Intercept unsupported version call.

        @type remoteVersion: L{str}
        """
        self.gotUnsupportedVersion = remoteVersion
        return transport.SSHTransportBase._unsupportedVersionReceived(
            self, remoteVersion
        )

    def receiveError(self, reasonCode, description):
        """
        Store any errors received.

        @type reasonCode: L{int}
        @type description: L{str}
        """
        self.errors.append((reasonCode, description))

    def receiveUnimplemented(self, seqnum):
        """
        Store any unimplemented packet messages.

        @type seqnum: L{int}
        """
        self.unimplementeds.append(seqnum)

    def receiveDebug(self, alwaysDisplay, message, lang):
        """
        Store any debug messages.

        @type alwaysDisplay: L{bool}
        @type message: L{str}
        @type lang: L{str}
        """
        self.debugs.append((alwaysDisplay, message, lang))

    def ssh_IGNORE(self, packet):
        """
        Store any ignored data.

        @type packet: L{str}
        """
        self.ignoreds.append(packet)


<<<<<<< HEAD

=======
>>>>>>> 1dd5e23f
class MockCipher:
    """
    A mocked-up version of twisted.conch.ssh.transport.SSHCiphers.
    """

    outCipType = b"test"
    encBlockSize = 6
    inCipType = b"test"
    decBlockSize = 6
    inMACType = b"test"
    outMACType = b"test"
    verifyDigestSize = 1
    usedEncrypt = False
    usedDecrypt = False
    outMAC = (None, b"", b"", 1)
    inMAC = (None, b"", b"", 1)
    keys = ()

    def encrypt(self, x):
        """
        Called to encrypt the packet.  Simply record that encryption was used
        and return the data unchanged.
        """
        self.usedEncrypt = True
        if (len(x) % self.encBlockSize) != 0:
            raise RuntimeError(
                "length %i modulo blocksize %i is not 0: %i"
                % (len(x), self.encBlockSize, len(x) % self.encBlockSize)
            )
        return x

    def decrypt(self, x):
        """
        Called to decrypt the packet.  Simply record that decryption was used
        and return the data unchanged.
        """
        self.usedDecrypt = True
        if (len(x) % self.encBlockSize) != 0:
            raise RuntimeError(
                "length %i modulo blocksize %i is not 0: %i"
                % (len(x), self.decBlockSize, len(x) % self.decBlockSize)
            )
        return x

    def makeMAC(self, outgoingPacketSequence, payload):
        """
        Make a Message Authentication Code by sending the character value of
        the outgoing packet.
        """
        return bytes((outgoingPacketSequence,))
<<<<<<< HEAD

=======
>>>>>>> 1dd5e23f

    def verify(self, incomingPacketSequence, packet, macData):
        """
        Verify the Message Authentication Code by checking that the packet
        sequence number is the same.
        """
        return bytes((incomingPacketSequence,)) == macData
<<<<<<< HEAD

=======
>>>>>>> 1dd5e23f

    def setKeys(self, ivOut, keyOut, ivIn, keyIn, macIn, macOut):
        """
        Record the keys.
        """
        self.keys = (ivOut, keyOut, ivIn, keyIn, macIn, macOut)


class MockCompression:
    """
    A mocked-up compression, based on the zlib interface.  Instead of
    compressing, it reverses the data and adds a 0x66 byte to the end.
    """

    def compress(self, payload):
        return payload[::-1]  # reversed

    def decompress(self, payload):
        return payload[:-1][::-1]

    def flush(self, kind):
        return b"\x66"


class MockService(service.SSHService):
    """
    A mocked-up service, based on twisted.conch.ssh.service.SSHService.

    @ivar started: True if this service has been started.
    @ivar stopped: True if this service has been stopped.
    """

    name = b"MockService"
    started = False
    stopped = False
    protocolMessages = {0xFF: "MSG_TEST", 71: "MSG_fiction"}

    def logPrefix(self):
        return "MockService"

    def serviceStarted(self):
        """
        Record that the service was started.
        """
        self.started = True

    def serviceStopped(self):
        """
        Record that the service was stopped.
        """
        self.stopped = True

    def ssh_TEST(self, packet):
        """
        A message that this service responds to.
        """
        self.transport.sendPacket(0xFF, packet)


class MockFactory(factory.SSHFactory):
    """
    A mocked-up factory based on twisted.conch.ssh.factory.SSHFactory.
    """

    services = {b"ssh-userauth": MockService}

    def getPublicKeys(self):
        """
        Return the public keys that authenticate this server.
        """
        return {
            b"ssh-rsa": keys.Key.fromString(keydata.publicRSA_openssh),
            b"ssh-dsa": keys.Key.fromString(keydata.publicDSA_openssh),
        }

    def getPrivateKeys(self):
        """
        Return the private keys that authenticate this server.
        """
        return {
            b"ssh-rsa": keys.Key.fromString(keydata.privateRSA_openssh),
            b"ssh-dsa": keys.Key.fromString(keydata.privateDSA_openssh),
        }

    def getPrimes(self):
        """
        Diffie-Hellman primes that can be used for key exchange algorithms
        that use group exchange to establish a prime / generator group.

        @return: The primes and generators.
        @rtype: L{dict} mapping the key size to a C{list} of
            C{(generator, prime)} tuple.
        """
        # In these tests, we hardwire the prime values to those
        # defined by the diffie-hellman-group14-sha1 key exchange
        # algorithm, to avoid requiring a moduli file when running
        # tests.
        # See OpenSSHFactory.getPrimes.
        group14 = _kex.getDHGeneratorAndPrime(b"diffie-hellman-group14-sha1")
        return {2048: (group14,), 4096: ((5, 7),)}


class MockOldFactoryPublicKeys(MockFactory):
    """
    The old SSHFactory returned mappings from key names to strings from
    getPublicKeys().  We return those here for testing.
    """

    def getPublicKeys(self):
        """
        We used to map key types to public key blobs as strings.
        """
        keys = MockFactory.getPublicKeys(self)
        for name, key in keys.items()[:]:
            keys[name] = key.blob()
        return keys


class MockOldFactoryPrivateKeys(MockFactory):
    """
    The old SSHFactory returned mappings from key names to cryptography key
    objects from getPrivateKeys().  We return those here for testing.
    """

    def getPrivateKeys(self):
        """
        We used to map key types to cryptography key objects.
        """
        keys = MockFactory.getPrivateKeys(self)
        for name, key in keys.items()[:]:
            keys[name] = key.keyObject
        return keys


def generatePredictableKey(transport):
    p = transport.p
    g = transport.g
    bits = p.bit_length()
    x = sum(0x9 << x for x in range(0, bits - 3, 4))
    # The cryptography module doesn't let us create a secret key directly from
    # an "x" value; we need to compute the public value ourselves.
    y = pow(g, x, p)
    try:
        transport.dhSecretKey = dh.DHPrivateNumbers(
            x, dh.DHPublicNumbers(y, dh.DHParameterNumbers(p, g))
        ).private_key(default_backend())
    except ValueError:
        print("\np=%s\ng=%s\nx=%s\n" % (p, g, x))
        raise
    transport.dhSecretKeyPublicMP = common.MP(
        transport.dhSecretKey.public_key().public_numbers().y
    )


<<<<<<< HEAD

=======
>>>>>>> 1dd5e23f
class TransportTestCase(TestCase):
    """
    Base class for transport test cases.
    """
<<<<<<< HEAD
=======

>>>>>>> 1dd5e23f
    klass = None  # type: Optional[Type[transport.SSHTransportBase]]

    if dependencySkip:
        skip = dependencySkip

    def setUp(self):
        self.transport = proto_helpers.StringTransport()
        self.proto = self.klass()
        self.packets = []

        def secureRandom(len):
            """
            Return a consistent entropy value
            """
            return b"\x99" * len

        self.patch(randbytes, "secureRandom", secureRandom)
        self.proto._startEphemeralDH = types.MethodType(
            generatePredictableKey, self.proto
        )

        def stubSendPacket(messageType, payload):
            self.packets.append((messageType, payload))

        self.proto.makeConnection(self.transport)
        # we just let the kex packet go into the transport
        self.proto.sendPacket = stubSendPacket

    def finishKeyExchange(self, proto):
        """
        Deliver enough additional messages to C{proto} so that the key exchange
        which is started in L{SSHTransportBase.connectionMade} completes and
        non-key exchange messages can be sent and received.
        """
        proto.dataReceived(b"SSH-2.0-BogoClient-1.2i\r\n")
        proto.dispatchMessage(transport.MSG_KEXINIT, self._A_KEXINIT_MESSAGE)
        proto._keySetup(b"foo", b"bar")
        # SSHTransportBase can't handle MSG_NEWKEYS, or it would be the right
        # thing to deliver next.  _newKeys won't work either, because
        # sendKexInit (probably) hasn't been called.  sendKexInit is
        # responsible for setting up certain state _newKeys relies on.  So,
        # just change the key exchange state to what it would be when key
        # exchange is finished.
        proto._keyExchangeState = proto._KEY_EXCHANGE_NONE

    def simulateKeyExchange(self, sharedSecret, exchangeHash):
        """
        Finish a key exchange by calling C{_keySetup} with the given arguments.
        Also do extra whitebox stuff to satisfy that method's assumption that
        some kind of key exchange has actually taken place.
        """
        self.proto._keyExchangeState = self.proto._KEY_EXCHANGE_REQUESTED
        self.proto._blockedByKeyExchange = []
        self.proto._keySetup(sharedSecret, exchangeHash)


class DHGroupExchangeSHA1Mixin:
    """
    Mixin for diffie-hellman-group-exchange-sha1 tests.
    """

    kexAlgorithm = b"diffie-hellman-group-exchange-sha1"
    hashProcessor = sha1


class DHGroupExchangeSHA256Mixin:
    """
    Mixin for diffie-hellman-group-exchange-sha256 tests.
    """

    kexAlgorithm = b"diffie-hellman-group-exchange-sha256"
    hashProcessor = sha256


class ECDHMixin:
    """
    Mixin for elliptic curve diffie-hellman tests.
    """

    kexAlgorithm = b"ecdh-sha2-nistp256"
    hashProcessor = sha256


class Curve25519SHA256Mixin:
    """
    Mixin for curve25519-sha256 tests.
    """

    kexAlgorithm = b"curve25519-sha256"
    hashProcessor = sha256


class BaseSSHTransportBaseCase:
    """
    Base case for TransportBase tests.
    """

<<<<<<< HEAD
    klass = MockTransportBase  # type: Optional[Type[transport.SSHTransportBase]]  # noqa

=======
    klass = (
        MockTransportBase
    )  # type: Optional[Type[transport.SSHTransportBase]]  # noqa
>>>>>>> 1dd5e23f


class BaseSSHTransportTests(BaseSSHTransportBaseCase, TransportTestCase):
    """
    Test TransportBase. It implements the non-server/client specific
    parts of the SSH transport protocol.
    """

    if dependencySkip:
        skip = dependencySkip

    _A_KEXINIT_MESSAGE = (
        b"\xAA" * 16
        + common.NS(b"diffie-hellman-group14-sha1")
        + common.NS(b"ssh-rsa")
        + common.NS(b"aes256-ctr")
        + common.NS(b"aes256-ctr")
        + common.NS(b"hmac-sha1")
        + common.NS(b"hmac-sha1")
        + common.NS(b"none")
        + common.NS(b"none")
        + common.NS(b"")
        + common.NS(b"")
        + b"\x00"
        + b"\x00\x00\x00\x00"
    )

    def test_sendVersion(self):
        """
        Test that the first thing sent over the connection is the version
        string.  The 'softwareversion' part must consist of printable
        US-ASCII characters, with the exception of whitespace characters and
        the minus sign.

        RFC 4253, section 4.2.
        """
        # the other setup was done in the setup method
        version = self.transport.value().split(b"\r\n", 1)[0]
        self.assertEqual(version, b"SSH-2.0-Twisted_" + twisted_version.encode("ascii"))
        softwareVersion = version.decode("ascii")[len("SSH-2.0-") :]
        # This is an inefficient regex, but it's simple to build.
        softwareVersionRegex = (
            r"^("
            + "|".join(
                re.escape(c) for c in string.printable if c != "-" and not c.isspace()
            )
            + r")*$"
        )
        self.assertRegex(softwareVersion, softwareVersionRegex)

    def test_sendPacketPlain(self):
        """
        Test that plain (unencrypted, uncompressed) packets are sent
        correctly.  The format is::
            uint32 length (including type and padding length)
            byte padding length
            byte type
            bytes[length-padding length-2] data
            bytes[padding length] padding
        """
        proto = MockTransportBase()
        proto.makeConnection(self.transport)
        self.finishKeyExchange(proto)
        self.transport.clear()
        message = ord("A")
        payload = b"BCDEFG"
        proto.sendPacket(message, payload)
        value = self.transport.value()
        self.assertEqual(value, b"\x00\x00\x00\x0c\x04ABCDEFG\x99\x99\x99\x99")

    def test_sendPacketEncrypted(self):
        """
        Test that packets sent while encryption is enabled are sent
        correctly.  The whole packet should be encrypted.
        """
        proto = MockTransportBase()
        proto.makeConnection(self.transport)
        self.finishKeyExchange(proto)
        proto.currentEncryptions = testCipher = MockCipher()
        message = ord("A")
        payload = b"BC"
        self.transport.clear()
        proto.sendPacket(message, payload)
        self.assertTrue(testCipher.usedEncrypt)
        value = self.transport.value()
        self.assertEqual(
            value,
            # Four byte length prefix
            b"\x00\x00\x00\x08"
            # One byte padding length
            b"\x04"
            # The actual application data
            b"ABC"
            # "Random" padding - see the secureRandom monkeypatch in setUp
            b"\x99\x99\x99\x99"
            # The MAC
            b"\x02",
        )

    def test_sendPacketCompressed(self):
        """
        Test that packets sent while compression is enabled are sent
        correctly.  The packet type and data should be encrypted.
        """
        proto = MockTransportBase()
        proto.makeConnection(self.transport)
        self.finishKeyExchange(proto)
        proto.outgoingCompression = MockCompression()
        self.transport.clear()
        proto.sendPacket(ord("A"), b"B")
        value = self.transport.value()
        self.assertEqual(
            value, b"\x00\x00\x00\x0c\x08BA\x66\x99\x99\x99\x99\x99\x99\x99\x99"
        )

    def test_sendPacketBoth(self):
        """
        Test that packets sent while compression and encryption are
        enabled are sent correctly.  The packet type and data should be
        compressed and then the whole packet should be encrypted.
        """
        proto = MockTransportBase()
        proto.makeConnection(self.transport)
        self.finishKeyExchange(proto)
        proto.currentEncryptions = testCipher = MockCipher()
        proto.outgoingCompression = MockCompression()
        message = ord("A")
        payload = b"BC"
        self.transport.clear()
        proto.sendPacket(message, payload)
        self.assertTrue(testCipher.usedEncrypt)
        value = self.transport.value()
        self.assertEqual(
            value,
            # Four byte length prefix
            b"\x00\x00\x00\x0e"
            # One byte padding length
            b"\x09"
            # Compressed application data
            b"CBA\x66"
            # "Random" padding - see the secureRandom monkeypatch in setUp
            b"\x99\x99\x99\x99\x99\x99\x99\x99\x99"
            # The MAC
            b"\x02",
        )

    def test_getPacketPlain(self):
        """
        Test that packets are retrieved correctly out of the buffer when
        no encryption is enabled.
        """
        proto = MockTransportBase()
        proto.makeConnection(self.transport)
        self.finishKeyExchange(proto)
        self.transport.clear()
        proto.sendPacket(ord("A"), b"BC")
        proto.buf = self.transport.value() + b"extra"
        self.assertEqual(proto.getPacket(), b"ABC")
        self.assertEqual(proto.buf, b"extra")

    def test_getPacketEncrypted(self):
        """
        Test that encrypted packets are retrieved correctly.
        See test_sendPacketEncrypted.
        """
        proto = MockTransportBase()
        proto.sendKexInit = lambda: None  # don't send packets
        proto.makeConnection(self.transport)
        self.transport.clear()
        proto.currentEncryptions = testCipher = MockCipher()
        proto.sendPacket(ord("A"), b"BCD")
        value = self.transport.value()
        proto.buf = value[: MockCipher.decBlockSize]
        self.assertIsNone(proto.getPacket())
        self.assertTrue(testCipher.usedDecrypt)
        self.assertEqual(proto.first, b"\x00\x00\x00\x0e\x09A")
        proto.buf += value[MockCipher.decBlockSize :]
        self.assertEqual(proto.getPacket(), b"ABCD")
        self.assertEqual(proto.buf, b"")

    def test_getPacketCompressed(self):
        """
        Test that compressed packets are retrieved correctly.  See
        test_sendPacketCompressed.
        """
        proto = MockTransportBase()
        proto.makeConnection(self.transport)
        self.finishKeyExchange(proto)
        self.transport.clear()
        proto.outgoingCompression = MockCompression()
        proto.incomingCompression = proto.outgoingCompression
        proto.sendPacket(ord("A"), b"BCD")
        proto.buf = self.transport.value()
        self.assertEqual(proto.getPacket(), b"ABCD")

    def test_getPacketBoth(self):
        """
        Test that compressed and encrypted packets are retrieved correctly.
        See test_sendPacketBoth.
        """
        proto = MockTransportBase()
        proto.sendKexInit = lambda: None
        proto.makeConnection(self.transport)
        self.transport.clear()
        proto.currentEncryptions = MockCipher()
        proto.outgoingCompression = MockCompression()
        proto.incomingCompression = proto.outgoingCompression
        proto.sendPacket(ord("A"), b"BCDEFG")
        proto.buf = self.transport.value()
        self.assertEqual(proto.getPacket(), b"ABCDEFG")

    def test_ciphersAreValid(self):
        """
        Test that all the supportedCiphers are valid.
        """
        ciphers = transport.SSHCiphers(b"A", b"B", b"C", b"D")
        iv = key = b"\x00" * 16
        for cipName in self.proto.supportedCiphers:
            self.assertTrue(ciphers._getCipher(cipName, iv, key))

    def test_sendKexInit(self):
        """
        Test that the KEXINIT (key exchange initiation) message is sent
        correctly.  Payload::
            bytes[16] cookie
            string key exchange algorithms
            string public key algorithms
            string outgoing ciphers
            string incoming ciphers
            string outgoing MACs
            string incoming MACs
            string outgoing compressions
            string incoming compressions
            bool first packet follows
            uint32 0
        """
        value = self.transport.value().split(b"\r\n", 1)[1]
        self.proto.buf = value
        packet = self.proto.getPacket()
        self.assertEqual(packet[0:1], bytes((transport.MSG_KEXINIT,)))
<<<<<<< HEAD
        self.assertEqual(packet[1:17], b'\x99' * 16)
        (keyExchanges, pubkeys, ciphers1, ciphers2, macs1, macs2,
         compressions1, compressions2, languages1, languages2,
         buf) = common.getNS(packet[17:], 10)

        self.assertEqual(
            keyExchanges, b','.join(self.proto.supportedKeyExchanges))
        self.assertEqual(pubkeys, b','.join(self.proto.supportedPublicKeys))
        self.assertEqual(ciphers1, b','.join(self.proto.supportedCiphers))
        self.assertEqual(ciphers2, b','.join(self.proto.supportedCiphers))
        self.assertEqual(macs1, b','.join(self.proto.supportedMACs))
        self.assertEqual(macs2, b','.join(self.proto.supportedMACs))
        self.assertEqual(compressions1,
                         b','.join(self.proto.supportedCompressions))
        self.assertEqual(compressions2,
                         b','.join(self.proto.supportedCompressions))
        self.assertEqual(languages1, b','.join(self.proto.supportedLanguages))
        self.assertEqual(languages2, b','.join(self.proto.supportedLanguages))
        self.assertEqual(buf, b'\x00' * 5)

=======
        self.assertEqual(packet[1:17], b"\x99" * 16)
        (
            keyExchanges,
            pubkeys,
            ciphers1,
            ciphers2,
            macs1,
            macs2,
            compressions1,
            compressions2,
            languages1,
            languages2,
            buf,
        ) = common.getNS(packet[17:], 10)

        self.assertEqual(keyExchanges, b",".join(self.proto.supportedKeyExchanges))
        self.assertEqual(pubkeys, b",".join(self.proto.supportedPublicKeys))
        self.assertEqual(ciphers1, b",".join(self.proto.supportedCiphers))
        self.assertEqual(ciphers2, b",".join(self.proto.supportedCiphers))
        self.assertEqual(macs1, b",".join(self.proto.supportedMACs))
        self.assertEqual(macs2, b",".join(self.proto.supportedMACs))
        self.assertEqual(compressions1, b",".join(self.proto.supportedCompressions))
        self.assertEqual(compressions2, b",".join(self.proto.supportedCompressions))
        self.assertEqual(languages1, b",".join(self.proto.supportedLanguages))
        self.assertEqual(languages2, b",".join(self.proto.supportedLanguages))
        self.assertEqual(buf, b"\x00" * 5)
>>>>>>> 1dd5e23f

    def test_receiveKEXINITReply(self):
        """
        Immediately after connecting, the transport expects a KEXINIT message
        and does not reply to it.
        """
        self.transport.clear()
        self.proto.dispatchMessage(transport.MSG_KEXINIT, self._A_KEXINIT_MESSAGE)
        self.assertEqual(self.packets, [])

    def test_sendKEXINITReply(self):
        """
        When a KEXINIT message is received which is not a reply to an earlier
        KEXINIT message which was sent, a KEXINIT reply is sent.
        """
        self.finishKeyExchange(self.proto)
        del self.packets[:]

        self.proto.dispatchMessage(transport.MSG_KEXINIT, self._A_KEXINIT_MESSAGE)
        self.assertEqual(len(self.packets), 1)
        self.assertEqual(self.packets[0][0], transport.MSG_KEXINIT)

    def test_sendKexInitTwiceFails(self):
        """
        A new key exchange cannot be started while a key exchange is already in
        progress.  If an attempt is made to send a I{KEXINIT} message using
        L{SSHTransportBase.sendKexInit} while a key exchange is in progress
        causes that method to raise a L{RuntimeError}.
        """
        self.assertRaises(RuntimeError, self.proto.sendKexInit)

    def test_sendKexInitBlocksOthers(self):
        """
        After L{SSHTransportBase.sendKexInit} has been called, messages types
        other than the following are queued and not sent until after I{NEWKEYS}
        is sent by L{SSHTransportBase._keySetup}.

        RFC 4253, section 7.1.
        """
        # sendKexInit is called by connectionMade, which is called in setUp.
        # So we're in the state already.
        disallowedMessageTypes = [
            transport.MSG_SERVICE_REQUEST,
            transport.MSG_KEXINIT,
        ]

        # Drop all the bytes sent by setUp, they're not relevant to this test.
        self.transport.clear()

        # Get rid of the sendPacket monkey patch, we are testing the behavior
        # of sendPacket.
        del self.proto.sendPacket

        for messageType in disallowedMessageTypes:
            self.proto.sendPacket(messageType, b"foo")
            self.assertEqual(self.transport.value(), b"")

        self.finishKeyExchange(self.proto)
        # Make the bytes written to the transport cleartext so it's easier to
        # make an assertion about them.
        self.proto.nextEncryptions = MockCipher()

        # Pseudo-deliver the peer's NEWKEYS message, which should flush the
        # messages which were queued above.
        self.proto._newKeys()
        self.assertEqual(self.transport.value().count(b"foo"), 2)

    def test_sendDebug(self):
        """
        Test that debug messages are sent correctly.  Payload::
            bool always display
            string debug message
            string language
        """
        self.proto.sendDebug(b"test", True, b"en")
        self.assertEqual(
            self.packets,
            [(transport.MSG_DEBUG, b"\x01\x00\x00\x00\x04test\x00\x00\x00\x02en")],
        )

    def test_receiveDebug(self):
        """
        Test that debug messages are received correctly.  See test_sendDebug.
        """
        self.proto.dispatchMessage(
            transport.MSG_DEBUG, b"\x01\x00\x00\x00\x04test\x00\x00\x00\x02en"
        )
        self.proto.dispatchMessage(
            transport.MSG_DEBUG, b"\x00\x00\x00\x00\x06silent\x00\x00\x00\x02en"
        )
        self.assertEqual(
            self.proto.debugs, [(True, b"test", b"en"), (False, b"silent", b"en")]
        )

    def test_sendIgnore(self):
        """
        Test that ignored messages are sent correctly.  Payload::
            string ignored data
        """
        self.proto.sendIgnore(b"test")
        self.assertEqual(
            self.packets, [(transport.MSG_IGNORE, b"\x00\x00\x00\x04test")]
        )

    def test_receiveIgnore(self):
        """
        Test that ignored messages are received correctly.  See
        test_sendIgnore.
        """
        self.proto.dispatchMessage(transport.MSG_IGNORE, b"test")
        self.assertEqual(self.proto.ignoreds, [b"test"])

    def test_sendUnimplemented(self):
        """
        Test that unimplemented messages are sent correctly.  Payload::
            uint32 sequence number
        """
        self.proto.sendUnimplemented()
        self.assertEqual(
            self.packets, [(transport.MSG_UNIMPLEMENTED, b"\x00\x00\x00\x00")]
        )

    def test_receiveUnimplemented(self):
        """
        Test that unimplemented messages are received correctly.  See
        test_sendUnimplemented.
        """
        self.proto.dispatchMessage(transport.MSG_UNIMPLEMENTED, b"\x00\x00\x00\xff")
        self.assertEqual(self.proto.unimplementeds, [255])

    def test_sendDisconnect(self):
        """
        Test that disconnection messages are sent correctly.  Payload::
            uint32 reason code
            string reason description
            string language
        """
        disconnected = [False]

        def stubLoseConnection():
            disconnected[0] = True

        self.transport.loseConnection = stubLoseConnection
        self.proto.sendDisconnect(0xFF, b"test")
        self.assertEqual(
            self.packets,
            [
                (
                    transport.MSG_DISCONNECT,
                    b"\x00\x00\x00\xff\x00\x00\x00\x04test\x00\x00\x00\x00",
                )
            ],
        )
        self.assertTrue(disconnected[0])

    def test_receiveDisconnect(self):
        """
        Test that disconnection messages are received correctly.  See
        test_sendDisconnect.
        """
        disconnected = [False]

        def stubLoseConnection():
            disconnected[0] = True

        self.transport.loseConnection = stubLoseConnection
        self.proto.dispatchMessage(
            transport.MSG_DISCONNECT, b"\x00\x00\x00\xff\x00\x00\x00\x04test"
        )
        self.assertEqual(self.proto.errors, [(255, b"test")])
        self.assertTrue(disconnected[0])

    def test_dataReceived(self):
        """
        Test that dataReceived parses packets and dispatches them to
        ssh_* methods.
        """
        kexInit = [False]

        def stubKEXINIT(packet):
            kexInit[0] = True

        self.proto.ssh_KEXINIT = stubKEXINIT
        self.proto.dataReceived(self.transport.value())
        self.assertTrue(self.proto.gotVersion)
        self.assertEqual(self.proto.ourVersionString, self.proto.otherVersionString)
        self.assertTrue(kexInit[0])

    def test_service(self):
        """
        Test that the transport can set the running service and dispatches
        packets to the service's packetReceived method.
        """
        service = MockService()
        self.proto.setService(service)
        self.assertEqual(self.proto.service, service)
        self.assertTrue(service.started)
        self.proto.dispatchMessage(0xFF, b"test")
        self.assertEqual(self.packets, [(0xFF, b"test")])

        service2 = MockService()
        self.proto.setService(service2)
        self.assertTrue(service2.started)
        self.assertTrue(service.stopped)

        self.proto.connectionLost(None)
        self.assertTrue(service2.stopped)

    def test_avatar(self):
        """
        Test that the transport notifies the avatar of disconnections.
        """
        disconnected = [False]

        def logout():
            disconnected[0] = True

        self.proto.logoutFunction = logout
        self.proto.avatar = True

        self.proto.connectionLost(None)
        self.assertTrue(disconnected[0])

    def test_isEncrypted(self):
        """
        Test that the transport accurately reflects its encrypted status.
        """
        self.assertFalse(self.proto.isEncrypted("in"))
        self.assertFalse(self.proto.isEncrypted("out"))
        self.assertFalse(self.proto.isEncrypted("both"))
        self.proto.currentEncryptions = MockCipher()
        self.assertTrue(self.proto.isEncrypted("in"))
        self.assertTrue(self.proto.isEncrypted("out"))
        self.assertTrue(self.proto.isEncrypted("both"))
        self.proto.currentEncryptions = transport.SSHCiphers(
            b"none", b"none", b"none", b"none"
        )
        self.assertFalse(self.proto.isEncrypted("in"))
        self.assertFalse(self.proto.isEncrypted("out"))
        self.assertFalse(self.proto.isEncrypted("both"))

        self.assertRaises(TypeError, self.proto.isEncrypted, "bad")

    def test_isVerified(self):
        """
        Test that the transport accurately reflects its verified status.
        """
        self.assertFalse(self.proto.isVerified("in"))
        self.assertFalse(self.proto.isVerified("out"))
        self.assertFalse(self.proto.isVerified("both"))
        self.proto.currentEncryptions = MockCipher()
        self.assertTrue(self.proto.isVerified("in"))
        self.assertTrue(self.proto.isVerified("out"))
        self.assertTrue(self.proto.isVerified("both"))
        self.proto.currentEncryptions = transport.SSHCiphers(
            b"none", b"none", b"none", b"none"
        )
        self.assertFalse(self.proto.isVerified("in"))
        self.assertFalse(self.proto.isVerified("out"))
        self.assertFalse(self.proto.isVerified("both"))

        self.assertRaises(TypeError, self.proto.isVerified, "bad")

    def test_loseConnection(self):
        """
        Test that loseConnection sends a disconnect message and closes the
        connection.
        """
        disconnected = [False]

        def stubLoseConnection():
            disconnected[0] = True

        self.transport.loseConnection = stubLoseConnection
        self.proto.loseConnection()
        self.assertEqual(self.packets[0][0], transport.MSG_DISCONNECT)
<<<<<<< HEAD
        self.assertEqual(self.packets[0][1][3:4],
                         bytes((transport.DISCONNECT_CONNECTION_LOST,)))

=======
        self.assertEqual(
            self.packets[0][1][3:4], bytes((transport.DISCONNECT_CONNECTION_LOST,))
        )
>>>>>>> 1dd5e23f

    def test_badVersion(self):
        """
        Test that the transport disconnects when it receives a bad version.
        """

        def testBad(version):
            self.packets = []
            self.proto.gotVersion = False
            disconnected = [False]

            def stubLoseConnection():
                disconnected[0] = True

            self.transport.loseConnection = stubLoseConnection
            for c in iterbytes(version + b"\r\n"):
                self.proto.dataReceived(c)
            self.assertTrue(disconnected[0])
            self.assertEqual(self.packets[0][0], transport.MSG_DISCONNECT)
            self.assertEqual(
                self.packets[0][1][3:4],
<<<<<<< HEAD
                bytes((transport.DISCONNECT_PROTOCOL_VERSION_NOT_SUPPORTED,)))
        testBad(b'SSH-1.5-OpenSSH')
        testBad(b'SSH-3.0-Twisted')
        testBad(b'GET / HTTP/1.1')
=======
                bytes((transport.DISCONNECT_PROTOCOL_VERSION_NOT_SUPPORTED,)),
            )
>>>>>>> 1dd5e23f

        testBad(b"SSH-1.5-OpenSSH")
        testBad(b"SSH-3.0-Twisted")
        testBad(b"GET / HTTP/1.1")

    def test_dataBeforeVersion(self):
        """
        Test that the transport ignores data sent before the version string.
        """
        proto = MockTransportBase()
        proto.makeConnection(proto_helpers.StringTransport())
        data = (
            b"""here's some stuff beforehand
here's some other stuff
"""
            + proto.ourVersionString
            + b"\r\n"
        )
        [proto.dataReceived(c) for c in iterbytes(data)]
        self.assertTrue(proto.gotVersion)
        self.assertEqual(proto.otherVersionString, proto.ourVersionString)

    def test_compatabilityVersion(self):
        """
        Test that the transport treats the compatibility version (1.99)
        as equivalent to version 2.0.
        """
        proto = MockTransportBase()
        proto.makeConnection(proto_helpers.StringTransport())
        proto.dataReceived(b"SSH-1.99-OpenSSH\n")
        self.assertTrue(proto.gotVersion)
        self.assertEqual(proto.otherVersionString, b"SSH-1.99-OpenSSH")

    def test_dataReceivedSSHVersionUnixNewline(self):
        """
        It can parse the SSH version string even when it ends only in
        Unix newlines (CR) and does not follows the RFC 4253 to use
        network newlines (CR LF).
        """
        sut = MockTransportBase()
        sut.makeConnection(proto_helpers.StringTransport())

        sut.dataReceived(b"SSH-2.0-PoorSSHD Some-comment here\n" b"more-data")

        self.assertTrue(sut.gotVersion)
        self.assertEqual(sut.otherVersionString, b"SSH-2.0-PoorSSHD Some-comment here")

    def test_dataReceivedSSHVersionTrailingSpaces(self):
        """
        The trailing spaces from SSH version comment are not removed.

        The SSH version string needs to be kept as received
        (without CR LF end of line) as they are used in the host
        authentication process.

        This can happen with a Bitvise SSH server which hides its version.
        """
        sut = MockTransportBase()
        sut.makeConnection(proto_helpers.StringTransport())

        sut.dataReceived(
            b"SSH-2.0-9.99 FlowSsh: Bitvise SSH Server (WinSSHD) \r\n" b"more-data"
        )

        self.assertTrue(sut.gotVersion)
        self.assertEqual(
            sut.otherVersionString,
            b"SSH-2.0-9.99 FlowSsh: Bitvise SSH Server (WinSSHD) ",
        )

    def test_supportedVersionsAreAllowed(self):
        """
        If an unusual SSH version is received and is included in
        C{supportedVersions}, an unsupported version error is not emitted.
        """
        proto = MockTransportBase()
        proto.supportedVersions = (b"9.99",)
        proto.makeConnection(proto_helpers.StringTransport())
        proto.dataReceived(b"SSH-9.99-OpenSSH\n")
        self.assertFalse(proto.gotUnsupportedVersion)

    def test_unsupportedVersionsCallUnsupportedVersionReceived(self):
        """
        If an unusual SSH version is received and is not included in
        C{supportedVersions}, an unsupported version error is emitted.
        """
        proto = MockTransportBase()
        proto.supportedVersions = (b"2.0",)
        proto.makeConnection(proto_helpers.StringTransport())
        proto.dataReceived(b"SSH-9.99-OpenSSH\n")
        self.assertEqual(b"9.99", proto.gotUnsupportedVersion)

    def test_badPackets(self):
        """
        Test that the transport disconnects with an error when it receives
        bad packets.
        """

        def testBad(packet, error=transport.DISCONNECT_PROTOCOL_ERROR):
            self.packets = []
            self.proto.buf = packet
            self.assertIsNone(self.proto.getPacket())
            self.assertEqual(len(self.packets), 1)
            self.assertEqual(self.packets[0][0], transport.MSG_DISCONNECT)
            self.assertEqual(self.packets[0][1][3:4], bytes((error,)))

<<<<<<< HEAD
        testBad(b'\xff' * 8)  # big packet
        testBad(b'\x00\x00\x00\x05\x00BCDE')  # length not modulo blocksize
        oldEncryptions = self.proto.currentEncryptions
        self.proto.currentEncryptions = MockCipher()
        testBad(b'\x00\x00\x00\x08\x06AB123456',   # bad MAC
                transport.DISCONNECT_MAC_ERROR)
        self.proto.currentEncryptions.decrypt = lambda x: x[:-1]
        testBad(b'\x00\x00\x00\x08\x06BCDEFGHIJK')   # bad decryption
=======
        testBad(b"\xff" * 8)  # big packet
        testBad(b"\x00\x00\x00\x05\x00BCDE")  # length not modulo blocksize
        oldEncryptions = self.proto.currentEncryptions
        self.proto.currentEncryptions = MockCipher()
        testBad(
            b"\x00\x00\x00\x08\x06AB123456", transport.DISCONNECT_MAC_ERROR  # bad MAC
        )
        self.proto.currentEncryptions.decrypt = lambda x: x[:-1]
        testBad(b"\x00\x00\x00\x08\x06BCDEFGHIJK")  # bad decryption
>>>>>>> 1dd5e23f
        self.proto.currentEncryptions = oldEncryptions
        self.proto.incomingCompression = MockCompression()

        def stubDecompress(payload):
            raise Exception("bad compression")

        self.proto.incomingCompression.decompress = stubDecompress
<<<<<<< HEAD
        testBad(b'\x00\x00\x00\x04\x00BCDE',  # bad decompression
                transport.DISCONNECT_COMPRESSION_ERROR)
=======
        testBad(
            b"\x00\x00\x00\x04\x00BCDE",  # bad decompression
            transport.DISCONNECT_COMPRESSION_ERROR,
        )
>>>>>>> 1dd5e23f
        self.flushLoggedErrors()

    def test_unimplementedPackets(self):
        """
        Test that unimplemented packet types cause MSG_UNIMPLEMENTED packets
        to be sent.
        """
        seqnum = self.proto.incomingPacketSequence

        def checkUnimplemented(seqnum=seqnum):
<<<<<<< HEAD
            self.assertEqual(self.packets[0][0],
                             transport.MSG_UNIMPLEMENTED)
=======
            self.assertEqual(self.packets[0][0], transport.MSG_UNIMPLEMENTED)
>>>>>>> 1dd5e23f
            self.assertEqual(self.packets[0][1][3:4], bytes((seqnum,)))
            self.proto.packets = []
            seqnum += 1

        self.proto.dispatchMessage(40, b"")
        checkUnimplemented()
        transport.messages[41] = b"MSG_fiction"
        self.proto.dispatchMessage(41, b"")
        checkUnimplemented()
        self.proto.dispatchMessage(60, b"")
        checkUnimplemented()
        self.proto.setService(MockService())
        self.proto.dispatchMessage(70, b"")
        checkUnimplemented()
        self.proto.dispatchMessage(71, b"")
        checkUnimplemented()

    def test_multipleClasses(self):
        """
        Test that multiple instances have distinct states.
        """
        proto = self.proto
        proto.dataReceived(self.transport.value())
        proto.currentEncryptions = MockCipher()
        proto.outgoingCompression = MockCompression()
        proto.incomingCompression = MockCompression()
        proto.setService(MockService())
        proto2 = MockTransportBase()
        proto2.makeConnection(proto_helpers.StringTransport())
        proto2.sendIgnore(b"")
        self.assertNotEqual(proto.gotVersion, proto2.gotVersion)
        self.assertNotEqual(proto.transport, proto2.transport)
        self.assertNotEqual(proto.outgoingPacketSequence, proto2.outgoingPacketSequence)
        self.assertNotEqual(proto.incomingPacketSequence, proto2.incomingPacketSequence)
        self.assertNotEqual(proto.currentEncryptions, proto2.currentEncryptions)
        self.assertNotEqual(proto.service, proto2.service)


class BaseSSHTransportDHGroupExchangeBaseCase(BaseSSHTransportBaseCase):
    """
    Diffie-Hellman group exchange tests for TransportBase.
    """

    def test_getKey(self):
        """
        Test that _getKey generates the correct keys.
        """
        self.proto.kexAlg = self.kexAlgorithm
        self.proto.sessionID = b"EF"

        k1 = self.hashProcessor(b"AB" + b"CD" + b"K" + self.proto.sessionID).digest()
        k2 = self.hashProcessor(b"ABCD" + k1).digest()
        k3 = self.hashProcessor(b"ABCD" + k1 + k2).digest()
        k4 = self.hashProcessor(b"ABCD" + k1 + k2 + k3).digest()
        self.assertEqual(self.proto._getKey(b"K", b"AB", b"CD"), k1 + k2 + k3 + k4)


class BaseSSHTransportDHGroupExchangeSHA1Tests(
    BaseSSHTransportDHGroupExchangeBaseCase, DHGroupExchangeSHA1Mixin, TransportTestCase
):
    """
    diffie-hellman-group-exchange-sha1 tests for TransportBase.
    """


class BaseSSHTransportDHGroupExchangeSHA256Tests(
    BaseSSHTransportDHGroupExchangeBaseCase,
    DHGroupExchangeSHA256Mixin,
    TransportTestCase,
):
    """
    diffie-hellman-group-exchange-sha256 tests for TransportBase.
    """


class BaseSSHTransportEllipticCurveTests(
    BaseSSHTransportDHGroupExchangeBaseCase, ECDHMixin, TransportTestCase
):
    """
    ecdh-sha2-nistp256 tests for TransportBase
    """


@skipWithoutX25519
class BaseSSHTransportCurve25519SHA256Tests(
    BaseSSHTransportDHGroupExchangeBaseCase, Curve25519SHA256Mixin, TransportTestCase
):
    """
    curve25519-sha256 tests for TransportBase
    """


class ServerAndClientSSHTransportBaseCase:
    """
    Tests that need to be run on both the server and the client.
    """

    def checkDisconnected(self, kind=None):
        """
        Helper function to check if the transport disconnected.
        """
        if kind is None:
            kind = transport.DISCONNECT_PROTOCOL_ERROR
        self.assertEqual(self.packets[-1][0], transport.MSG_DISCONNECT)
        self.assertEqual(self.packets[-1][1][3:4], bytes((kind,)))
<<<<<<< HEAD

=======
>>>>>>> 1dd5e23f

    def connectModifiedProtocol(self, protoModification, kind=None):
        """
        Helper function to connect a modified protocol to the test protocol
        and test for disconnection.
        """
        if kind is None:
            kind = transport.DISCONNECT_KEY_EXCHANGE_FAILED
        proto2 = self.klass()
        protoModification(proto2)
        proto2.makeConnection(proto_helpers.StringTransport())
        self.proto.dataReceived(proto2.transport.value())
        if kind:
            self.checkDisconnected(kind)
        return proto2

    def test_disconnectIfCantMatchKex(self):
        """
        Test that the transport disconnects if it can't match the key
        exchange
        """

        def blankKeyExchanges(proto2):
            proto2.supportedKeyExchanges = []

        self.connectModifiedProtocol(blankKeyExchanges)

    def test_disconnectIfCantMatchKeyAlg(self):
        """
        Like test_disconnectIfCantMatchKex, but for the key algorithm.
        """

        def blankPublicKeys(proto2):
            proto2.supportedPublicKeys = []

        self.connectModifiedProtocol(blankPublicKeys)

    def test_disconnectIfCantMatchCompression(self):
        """
        Like test_disconnectIfCantMatchKex, but for the compression.
        """

        def blankCompressions(proto2):
            proto2.supportedCompressions = []

        self.connectModifiedProtocol(blankCompressions)

    def test_disconnectIfCantMatchCipher(self):
        """
        Like test_disconnectIfCantMatchKex, but for the encryption.
        """

        def blankCiphers(proto2):
            proto2.supportedCiphers = []

        self.connectModifiedProtocol(blankCiphers)

    def test_disconnectIfCantMatchMAC(self):
        """
        Like test_disconnectIfCantMatchKex, but for the MAC.
        """

        def blankMACs(proto2):
            proto2.supportedMACs = []

        self.connectModifiedProtocol(blankMACs)

    def test_getPeer(self):
        """
        Test that the transport's L{getPeer} method returns an
        L{SSHTransportAddress} with the L{IAddress} of the peer.
        """
        self.assertEqual(
            self.proto.getPeer(),
            address.SSHTransportAddress(self.proto.transport.getPeer()),
        )

    def test_getHost(self):
        """
        Test that the transport's L{getHost} method returns an
        L{SSHTransportAddress} with the L{IAddress} of the host.
        """
        self.assertEqual(
            self.proto.getHost(),
            address.SSHTransportAddress(self.proto.transport.getHost()),
        )


class ServerSSHTransportBaseCase(ServerAndClientSSHTransportBaseCase):
    """
    Base case for SSHServerTransport tests.
    """

<<<<<<< HEAD
    klass = transport.SSHServerTransport  # type: Optional[Type[transport.SSHTransportBase]] # noqa

=======
    klass = (
        transport.SSHServerTransport
    )  # type: Optional[Type[transport.SSHTransportBase]] # noqa
>>>>>>> 1dd5e23f

    def setUp(self):
        TransportTestCase.setUp(self)
        self.proto.factory = MockFactory()
        self.proto.factory.startFactory()

    def tearDown(self):
        TransportTestCase.tearDown(self)
        self.proto.factory.stopFactory()
        del self.proto.factory


class ServerSSHTransportTests(ServerSSHTransportBaseCase, TransportTestCase):
    """
    Tests for SSHServerTransport.
    """

    def test_KEXINITMultipleAlgorithms(self):
        """
        Receiving a KEXINIT packet listing multiple supported algorithms will
        set up the first common algorithm found in the client's preference
        list.
        """
        self.proto.dataReceived(
            b"SSH-2.0-Twisted\r\n\x00\x00\x01\xf4\x04\x14"
            b"\x99\x99\x99\x99\x99\x99\x99\x99\x99\x99\x99\x99\x99\x99\x99"
            b"\x99\x00\x00\x00bdiffie-hellman-group1-sha1,diffie-hellman-g"
            b"roup-exchange-sha1,diffie-hellman-group-exchange-sha256\x00"
            b"\x00\x00\x0fssh-dss,ssh-rsa\x00\x00\x00\x85aes128-ctr,aes128-"
            b"cbc,aes192-ctr,aes192-cbc,aes256-ctr,aes256-cbc,cast128-ctr,c"
            b"ast128-cbc,blowfish-ctr,blowfish-cbc,3des-ctr,3des-cbc\x00"
            b"\x00\x00\x85aes128-ctr,aes128-cbc,aes192-ctr,aes192-cbc,aes25"
            b"6-ctr,aes256-cbc,cast128-ctr,cast128-cbc,blowfish-ctr,blowfis"
            b"h-cbc,3des-ctr,3des-cbc\x00\x00\x00\x12hmac-md5,hmac-sha1\x00"
            b"\x00\x00\x12hmac-md5,hmac-sha1\x00\x00\x00\tnone,zlib\x00\x00"
            b"\x00\tnone,zlib\x00\x00\x00\x00\x00\x00\x00\x00\x00\x00\x00"
            b"\x00\x00\x99\x99\x99\x99"
        )

        # Even if as server we prefer diffie-hellman-group-exchange-sha256 the
        # client preference is used, after skipping diffie-hellman-group1-sha1
        self.assertEqual(self.proto.kexAlg, b"diffie-hellman-group-exchange-sha1")
        self.assertEqual(self.proto.keyAlg, b"ssh-dss")
        self.assertEqual(self.proto.outgoingCompressionType, b"none")
        self.assertEqual(self.proto.incomingCompressionType, b"none")
        ne = self.proto.nextEncryptions
        self.assertEqual(ne.outCipType, b"aes128-ctr")
        self.assertEqual(ne.inCipType, b"aes128-ctr")
        self.assertEqual(ne.outMACType, b"hmac-md5")
        self.assertEqual(ne.inMACType, b"hmac-md5")

    def test_ignoreGuessPacketKex(self):
        """
        The client is allowed to send a guessed key exchange packet
        after it sends the KEXINIT packet.  However, if the key exchanges
        do not match, that guess packet must be ignored.  This tests that
        the packet is ignored in the case of the key exchange method not
        matching.
        """
        kexInitPacket = (
            b"\x00" * 16
            + (
                b"".join(
                    [
                        common.NS(x)
                        for x in [
                            b",".join(y)
                            for y in [
                                self.proto.supportedKeyExchanges[::-1],
                                self.proto.supportedPublicKeys,
                                self.proto.supportedCiphers,
                                self.proto.supportedCiphers,
                                self.proto.supportedMACs,
                                self.proto.supportedMACs,
                                self.proto.supportedCompressions,
                                self.proto.supportedCompressions,
                                self.proto.supportedLanguages,
                                self.proto.supportedLanguages,
                            ]
                        ]
                    ]
                )
            )
            + (b"\xff\x00\x00\x00\x00")
        )
        self.proto.ssh_KEXINIT(kexInitPacket)
        self.assertTrue(self.proto.ignoreNextPacket)
        self.proto.ssh_DEBUG(b"\x01\x00\x00\x00\x04test\x00\x00\x00\x00")
        self.assertTrue(self.proto.ignoreNextPacket)

        self.proto.ssh_KEX_DH_GEX_REQUEST_OLD(b"\x00\x00\x08\x00")
        self.assertFalse(self.proto.ignoreNextPacket)
        self.assertEqual(self.packets, [])
        self.proto.ignoreNextPacket = True

        self.proto.ssh_KEX_DH_GEX_REQUEST(b"\x00\x00\x08\x00" * 3)
        self.assertFalse(self.proto.ignoreNextPacket)
        self.assertEqual(self.packets, [])

    def test_ignoreGuessPacketKey(self):
        """
        Like test_ignoreGuessPacketKex, but for an incorrectly guessed
        public key format.
        """
        kexInitPacket = (
            b"\x00" * 16
            + (
                b"".join(
                    [
                        common.NS(x)
                        for x in [
                            b",".join(y)
                            for y in [
                                self.proto.supportedKeyExchanges,
                                self.proto.supportedPublicKeys[::-1],
                                self.proto.supportedCiphers,
                                self.proto.supportedCiphers,
                                self.proto.supportedMACs,
                                self.proto.supportedMACs,
                                self.proto.supportedCompressions,
                                self.proto.supportedCompressions,
                                self.proto.supportedLanguages,
                                self.proto.supportedLanguages,
                            ]
                        ]
                    ]
                )
            )
            + (b"\xff\x00\x00\x00\x00")
        )
        self.proto.ssh_KEXINIT(kexInitPacket)
        self.assertTrue(self.proto.ignoreNextPacket)
        self.proto.ssh_DEBUG(b"\x01\x00\x00\x00\x04test\x00\x00\x00\x00")
        self.assertTrue(self.proto.ignoreNextPacket)

        self.proto.ssh_KEX_DH_GEX_REQUEST_OLD(b"\x00\x00\x08\x00")
        self.assertFalse(self.proto.ignoreNextPacket)
        self.assertEqual(self.packets, [])
        self.proto.ignoreNextPacket = True

        self.proto.ssh_KEX_DH_GEX_REQUEST(b"\x00\x00\x08\x00" * 3)
        self.assertFalse(self.proto.ignoreNextPacket)
        self.assertEqual(self.packets, [])

    def assertKexDHInitResponse(self, kexAlgorithm, bits):
        """
        Test that the KEXDH_INIT packet causes the server to send a
        KEXDH_REPLY with the server's public key and a signature.

        @param kexAlgorithm: The key exchange algorithm to use.
        @type kexAlgorithm: L{str}
        """
        self.proto.supportedKeyExchanges = [kexAlgorithm]
        self.proto.supportedPublicKeys = [b"ssh-rsa"]
        self.proto.dataReceived(self.transport.value())

        g, p = _kex.getDHGeneratorAndPrime(kexAlgorithm)
        e = pow(g, 5000, p)

        self.proto.ssh_KEX_DH_GEX_REQUEST_OLD(common.MP(e))
        y = common.getMP(common.NS(b"\x99" * (bits // 8)))[0]
        f = _MPpow(self.proto.g, y, self.proto.p)
        self.assertEqual(self.proto.dhSecretKeyPublicMP, f)
        sharedSecret = _MPpow(e, y, self.proto.p)

        h = sha1()
        h.update(common.NS(self.proto.ourVersionString) * 2)
        h.update(common.NS(self.proto.ourKexInitPayload) * 2)
        h.update(common.NS(self.proto.factory.publicKeys[b"ssh-rsa"].blob()))
        h.update(common.MP(e))
        h.update(f)
        h.update(sharedSecret)
        exchangeHash = h.digest()

        signature = self.proto.factory.privateKeys[b"ssh-rsa"].sign(exchangeHash)

        self.assertEqual(
            self.packets,
            [
                (
                    transport.MSG_KEXDH_REPLY,
                    common.NS(self.proto.factory.publicKeys[b"ssh-rsa"].blob())
                    + f
                    + common.NS(signature),
                ),
                (transport.MSG_NEWKEYS, b""),
            ],
        )

    def test_checkBad_KEX_ECDH_INIT_CurveName(self):
        """
        Test that if the server receives a KEX_DH_GEX_REQUEST_OLD message
        and the key exchange algorithm is not set, we raise a ConchError.
        """
        self.proto.kexAlg = b"bad-curve"
        self.proto.keyAlg = b"ssh-rsa"
        self.assertRaises(
            UnsupportedAlgorithm,
            self.proto._ssh_KEX_ECDH_INIT,
            common.NS(b"unused-key"),
        )

    def test_checkBad_KEX_INIT_CurveName(self):
        """
        Test that if the server received a bad name for a curve
        we raise an UnsupportedAlgorithm error.
        """
        kexmsg = (
            b"\xAA" * 16
            + common.NS(b"ecdh-sha2-nistp256")
            + common.NS(b"ssh-rsa")
            + common.NS(b"aes256-ctr")
            + common.NS(b"aes256-ctr")
            + common.NS(b"hmac-sha1")
            + common.NS(b"hmac-sha1")
            + common.NS(b"none")
            + common.NS(b"none")
            + common.NS(b"")
            + common.NS(b"")
            + b"\x00"
            + b"\x00\x00\x00\x00"
        )

        self.proto.ssh_KEXINIT(kexmsg)
        self.assertRaises(AttributeError)
        self.assertRaises(UnsupportedAlgorithm)

    def test_KEXDH_INIT_GROUP14(self):
        """
        KEXDH_INIT messages are processed when the
        diffie-hellman-group14-sha1 key exchange algorithm is requested.
        """
        self.assertKexDHInitResponse(b"diffie-hellman-group14-sha1", 2048)

    def test_keySetup(self):
        """
        Test that _keySetup sets up the next encryption keys.
        """
        self.proto.kexAlg = b"diffie-hellman-group14-sha1"
        self.proto.nextEncryptions = MockCipher()
        self.simulateKeyExchange(b"AB", b"CD")
        self.assertEqual(self.proto.sessionID, b"CD")
        self.simulateKeyExchange(b"AB", b"EF")
        self.assertEqual(self.proto.sessionID, b"CD")
        self.assertEqual(self.packets[-1], (transport.MSG_NEWKEYS, b""))
        newKeys = [self.proto._getKey(c, b"AB", b"EF") for c in iterbytes(b"ABCDEF")]
        self.assertEqual(
            self.proto.nextEncryptions.keys,
            (newKeys[1], newKeys[3], newKeys[0], newKeys[2], newKeys[5], newKeys[4]),
        )

    def test_ECDH_keySetup(self):
        """
        Test that _keySetup sets up the next encryption keys.
        """
        self.proto.kexAlg = b"ecdh-sha2-nistp256"
        self.proto.nextEncryptions = MockCipher()
        self.simulateKeyExchange(b"AB", b"CD")
        self.assertEqual(self.proto.sessionID, b"CD")
        self.simulateKeyExchange(b"AB", b"EF")
        self.assertEqual(self.proto.sessionID, b"CD")
        self.assertEqual(self.packets[-1], (transport.MSG_NEWKEYS, b""))
        newKeys = [self.proto._getKey(c, b"AB", b"EF") for c in iterbytes(b"ABCDEF")]
        self.assertEqual(
            self.proto.nextEncryptions.keys,
            (newKeys[1], newKeys[3], newKeys[0], newKeys[2], newKeys[5], newKeys[4]),
        )

    def test_NEWKEYS(self):
        """
        Test that NEWKEYS transitions the keys in nextEncryptions to
        currentEncryptions.
        """
        self.test_KEXINITMultipleAlgorithms()

        self.proto.nextEncryptions = transport.SSHCiphers(
            b"none", b"none", b"none", b"none"
        )
        self.proto.ssh_NEWKEYS(b"")
        self.assertIs(self.proto.currentEncryptions, self.proto.nextEncryptions)
        self.assertIsNone(self.proto.outgoingCompression)
        self.assertIsNone(self.proto.incomingCompression)
        self.proto.outgoingCompressionType = b"zlib"
        self.simulateKeyExchange(b"AB", b"CD")
        self.proto.ssh_NEWKEYS(b"")
        self.assertIsNotNone(self.proto.outgoingCompression)
        self.proto.incomingCompressionType = b"zlib"
        self.simulateKeyExchange(b"AB", b"EF")
        self.proto.ssh_NEWKEYS(b"")
        self.assertIsNotNone(self.proto.incomingCompression)

    def test_SERVICE_REQUEST(self):
        """
        Test that the SERVICE_REQUEST message requests and starts a
        service.
        """
        self.proto.ssh_SERVICE_REQUEST(common.NS(b"ssh-userauth"))
        self.assertEqual(
            self.packets, [(transport.MSG_SERVICE_ACCEPT, common.NS(b"ssh-userauth"))]
        )
        self.assertEqual(self.proto.service.name, b"MockService")

    def test_disconnectNEWKEYSData(self):
        """
        Test that NEWKEYS disconnects if it receives data.
        """
        self.proto.ssh_NEWKEYS(b"bad packet")
        self.checkDisconnected()

    def test_disconnectSERVICE_REQUESTBadService(self):
        """
        Test that SERVICE_REQUESTS disconnects if an unknown service is
        requested.
        """
        self.proto.ssh_SERVICE_REQUEST(common.NS(b"no service"))
        self.checkDisconnected(transport.DISCONNECT_SERVICE_NOT_AVAILABLE)


class ServerSSHTransportDHGroupExchangeBaseCase(ServerSSHTransportBaseCase):
    """
    Diffie-Hellman group exchange tests for SSHServerTransport.
    """

    def test_KEX_DH_GEX_REQUEST_OLD(self):
        """
        Test that the KEX_DH_GEX_REQUEST_OLD message causes the server
        to reply with a KEX_DH_GEX_GROUP message with the correct
        Diffie-Hellman group.
        """
        self.proto.supportedKeyExchanges = [self.kexAlgorithm]
        self.proto.supportedPublicKeys = [b"ssh-rsa"]
        self.proto.dataReceived(self.transport.value())
        self.proto.ssh_KEX_DH_GEX_REQUEST_OLD(b"\x00\x00\x04\x00")
        dhGenerator, dhPrime = self.proto.factory.getPrimes().get(2048)[0]
        self.assertEqual(
            self.packets,
            [
                (
                    transport.MSG_KEX_DH_GEX_GROUP,
                    common.MP(dhPrime) + b"\x00\x00\x00\x01\x02",
                )
            ],
        )
        self.assertEqual(self.proto.g, 2)
        self.assertEqual(self.proto.p, dhPrime)

    def test_KEX_DH_GEX_REQUEST_OLD_badKexAlg(self):
        """
        Test that if the server receives a KEX_DH_GEX_REQUEST_OLD message
        and the key exchange algorithm is not set, we raise a ConchError.
        """
        self.proto.kexAlg = None
        self.assertRaises(ConchError, self.proto.ssh_KEX_DH_GEX_REQUEST_OLD, None)

    def test_KEX_DH_GEX_REQUEST(self):
        """
        Test that the KEX_DH_GEX_REQUEST message causes the server to reply
        with a KEX_DH_GEX_GROUP message with the correct Diffie-Hellman
        group.
        """
        self.proto.supportedKeyExchanges = [self.kexAlgorithm]
        self.proto.supportedPublicKeys = [b"ssh-rsa"]
        self.proto.dataReceived(self.transport.value())
        self.proto.ssh_KEX_DH_GEX_REQUEST(
            b"\x00\x00\x04\x00\x00\x00\x08\x00" + b"\x00\x00\x0c\x00"
        )
        dhGenerator, dhPrime = self.proto.factory.getPrimes().get(2048)[0]
        self.assertEqual(
            self.packets,
            [
                (
                    transport.MSG_KEX_DH_GEX_GROUP,
                    common.MP(dhPrime) + b"\x00\x00\x00\x01\x02",
                )
            ],
        )
        self.assertEqual(self.proto.g, 2)
        self.assertEqual(self.proto.p, dhPrime)

    def test_KEX_DH_GEX_INIT_after_REQUEST_OLD(self):
        """
        Test that the KEX_DH_GEX_INIT message after the client sends
        KEX_DH_GEX_REQUEST_OLD causes the server to send a KEX_DH_GEX_INIT
        message with a public key and signature.
        """
        self.test_KEX_DH_GEX_REQUEST_OLD()
        e = pow(self.proto.g, 3, self.proto.p)
        y = common.getMP(b"\x00\x00\x01\x00" + b"\x99" * 512)[0]
        self.assertEqual(self.proto.dhSecretKey.private_numbers().x, y)
        f = _MPpow(self.proto.g, y, self.proto.p)
        self.assertEqual(self.proto.dhSecretKeyPublicMP, f)
        sharedSecret = _MPpow(e, y, self.proto.p)
        h = self.hashProcessor()
        h.update(common.NS(self.proto.ourVersionString) * 2)
        h.update(common.NS(self.proto.ourKexInitPayload) * 2)
        h.update(common.NS(self.proto.factory.publicKeys[b"ssh-rsa"].blob()))
        h.update(b"\x00\x00\x04\x00")
        h.update(common.MP(self.proto.p))
        h.update(common.MP(self.proto.g))
        h.update(common.MP(e))
        h.update(f)
        h.update(sharedSecret)
        exchangeHash = h.digest()
        self.proto.ssh_KEX_DH_GEX_INIT(common.MP(e))
        self.assertEqual(
            self.packets[1:],
            [
                (
                    transport.MSG_KEX_DH_GEX_REPLY,
                    common.NS(self.proto.factory.publicKeys[b"ssh-rsa"].blob())
                    + f
                    + common.NS(
                        self.proto.factory.privateKeys[b"ssh-rsa"].sign(exchangeHash)
                    ),
                ),
                (transport.MSG_NEWKEYS, b""),
            ],
        )

    def test_KEX_DH_GEX_INIT_after_REQUEST(self):
        """
        Test that the KEX_DH_GEX_INIT message after the client sends
        KEX_DH_GEX_REQUEST causes the server to send a KEX_DH_GEX_INIT message
        with a public key and signature.
        """
        self.test_KEX_DH_GEX_REQUEST()
        e = pow(self.proto.g, 3, self.proto.p)
        y = common.getMP(b"\x00\x00\x01\x00" + b"\x99" * 256)[0]
        f = _MPpow(self.proto.g, y, self.proto.p)
        sharedSecret = _MPpow(e, y, self.proto.p)

        h = self.hashProcessor()

        h.update(common.NS(self.proto.ourVersionString) * 2)
        h.update(common.NS(self.proto.ourKexInitPayload) * 2)
        h.update(common.NS(self.proto.factory.publicKeys[b"ssh-rsa"].blob()))
        h.update(b"\x00\x00\x04\x00\x00\x00\x08\x00\x00\x00\x0c\x00")
        h.update(common.MP(self.proto.p))
        h.update(common.MP(self.proto.g))
        h.update(common.MP(e))
        h.update(f)
        h.update(sharedSecret)
        exchangeHash = h.digest()
        self.proto.ssh_KEX_DH_GEX_INIT(common.MP(e))
        self.assertEqual(
            self.packets[1],
            (
                transport.MSG_KEX_DH_GEX_REPLY,
                common.NS(self.proto.factory.publicKeys[b"ssh-rsa"].blob())
                + f
                + common.NS(
                    self.proto.factory.privateKeys[b"ssh-rsa"].sign(exchangeHash)
                ),
            ),
        )


class ServerSSHTransportDHGroupExchangeSHA1Tests(
    ServerSSHTransportDHGroupExchangeBaseCase,
    DHGroupExchangeSHA1Mixin,
    TransportTestCase,
):
    """
    diffie-hellman-group-exchange-sha1 tests for SSHServerTransport.
    """


class ServerSSHTransportDHGroupExchangeSHA256Tests(
    ServerSSHTransportDHGroupExchangeBaseCase,
    DHGroupExchangeSHA256Mixin,
    TransportTestCase,
):
    """
    diffie-hellman-group-exchange-sha256 tests for SSHServerTransport.
    """


class ServerSSHTransportECDHBaseCase(ServerSSHTransportBaseCase):
    """
    Elliptic Curve Diffie-Hellman tests for SSHServerTransport.
    """

    def test_KEX_ECDH_INIT(self):
        """
        Test that the KEXDH_INIT message causes the server to send a
        KEXDH_REPLY with the server's public key and a signature.
        """
        self.proto.supportedKeyExchanges = [self.kexAlgorithm]
        self.proto.supportedPublicKeys = [b"ssh-rsa"]
        self.proto.dataReceived(self.transport.value())

        privKey = self.proto.factory.privateKeys[b"ssh-rsa"]
        pubKey = self.proto.factory.publicKeys[b"ssh-rsa"]
        ecPriv = self.proto._generateECPrivateKey()
        ecPub = ecPriv.public_key()
        encPub = self.proto._encodeECPublicKey(ecPub)

        self.proto.ssh_KEX_DH_GEX_REQUEST_OLD(common.NS(encPub))

        sharedSecret = self.proto._generateECSharedSecret(
            ecPriv, self.proto._encodeECPublicKey(self.proto.ecPub)
        )

        h = self.hashProcessor()
        h.update(common.NS(self.proto.otherVersionString))
        h.update(common.NS(self.proto.ourVersionString))
        h.update(common.NS(self.proto.otherKexInitPayload))
        h.update(common.NS(self.proto.ourKexInitPayload))
        h.update(common.NS(pubKey.blob()))
        h.update(common.NS(encPub))
        h.update(common.NS(self.proto._encodeECPublicKey(self.proto.ecPub)))
        h.update(sharedSecret)
        exchangeHash = h.digest()

        signature = privKey.sign(exchangeHash)

        self.assertEqual(
            self.packets,
            [
                (
                    transport.MSG_KEXDH_REPLY,
                    common.NS(pubKey.blob())
                    + common.NS(self.proto._encodeECPublicKey(self.proto.ecPub))
                    + common.NS(signature),
                ),
                (transport.MSG_NEWKEYS, b""),
            ],
        )


class ServerSSHTransportECDHTests(
    ServerSSHTransportECDHBaseCase, ECDHMixin, TransportTestCase
):
    """
    ecdh-sha2-nistp256 tests for SSHServerTransport.
    """


@skipWithoutX25519
class ServerSSHTransportCurve25519SHA256Tests(
    ServerSSHTransportECDHBaseCase, Curve25519SHA256Mixin, TransportTestCase
):
    """
    curve25519-sha256 tests for SSHServerTransport.
    """


class ClientSSHTransportBaseCase(ServerAndClientSSHTransportBaseCase):
    """
    Base case for SSHClientTransport tests.
    """

<<<<<<< HEAD
    klass = transport.SSHClientTransport  # type: Optional[Type[transport.SSHTransportBase]]  # noqa

=======
    klass = (
        transport.SSHClientTransport
    )  # type: Optional[Type[transport.SSHTransportBase]]  # noqa
>>>>>>> 1dd5e23f

    def verifyHostKey(self, pubKey, fingerprint):
        """
        Mock version of SSHClientTransport.verifyHostKey.
        """
        self.calledVerifyHostKey = True
        self.assertEqual(pubKey, self.blob)
        self.assertEqual(
            fingerprint.replace(b":", b""), binascii.hexlify(md5(pubKey).digest())
        )
        return defer.succeed(True)

    def setUp(self):
        TransportTestCase.setUp(self)
        self.blob = keys.Key.fromString(keydata.publicRSA_openssh).blob()
        self.privObj = keys.Key.fromString(keydata.privateRSA_openssh)
        self.calledVerifyHostKey = False
        self.proto.verifyHostKey = self.verifyHostKey


class ClientSSHTransportTests(ClientSSHTransportBaseCase, TransportTestCase):
    """
    Tests for SSHClientTransport.
    """

    def test_KEXINITMultipleAlgorithms(self):
        """
        Receiving a KEXINIT packet listing multiple supported
        algorithms will set up the first common algorithm, ordered after our
        preference.
        """
        self.proto.dataReceived(
            b"SSH-2.0-Twisted\r\n\x00\x00\x01\xf4\x04\x14"
            b"\x99\x99\x99\x99\x99\x99\x99\x99\x99\x99\x99\x99\x99\x99\x99"
            b"\x99\x00\x00\x00bdiffie-hellman-group1-sha1,diffie-hellman-g"
            b"roup-exchange-sha1,diffie-hellman-group-exchange-sha256\x00"
            b"\x00\x00\x0fssh-dss,ssh-rsa\x00\x00\x00\x85aes128-ctr,aes128-"
            b"cbc,aes192-ctr,aes192-cbc,aes256-ctr,aes256-cbc,cast128-ctr,c"
            b"ast128-cbc,blowfish-ctr,blowfish-cbc,3des-ctr,3des-cbc\x00"
            b"\x00\x00\x85aes128-ctr,aes128-cbc,aes192-ctr,aes192-cbc,aes25"
            b"6-ctr,aes256-cbc,cast128-ctr,cast128-cbc,blowfish-ctr,blowfis"
            b"h-cbc,3des-ctr,3des-cbc\x00\x00\x00\x12hmac-md5,hmac-sha1\x00"
            b"\x00\x00\x12hmac-md5,hmac-sha1\x00\x00\x00\tzlib,none\x00\x00"
            b"\x00\tzlib,none\x00\x00\x00\x00\x00\x00\x00\x00\x00\x00\x00"
            b"\x00\x00\x99\x99\x99\x99"
        )
        # Even if client prefer diffie-hellman-group1-sha1, we will go for
        # diffie-hellman-group-exchange-sha256 as this what we prefer and is
        # also supported by the server.
        self.assertEqual(self.proto.kexAlg, b"diffie-hellman-group-exchange-sha256")
        self.assertEqual(self.proto.keyAlg, b"ssh-rsa")
        self.assertEqual(self.proto.outgoingCompressionType, b"none")
        self.assertEqual(self.proto.incomingCompressionType, b"none")
        ne = self.proto.nextEncryptions
        self.assertEqual(ne.outCipType, b"aes256-ctr")
        self.assertEqual(ne.inCipType, b"aes256-ctr")
        self.assertEqual(ne.outMACType, b"hmac-sha1")
        self.assertEqual(ne.inMACType, b"hmac-sha1")

    def test_notImplementedClientMethods(self):
        """
        verifyHostKey() should return a Deferred which fails with a
        NotImplementedError exception.  connectionSecure() should raise
        NotImplementedError().
        """
        self.assertRaises(NotImplementedError, self.klass().connectionSecure)

        def _checkRaises(f):
            f.trap(NotImplementedError)

        d = self.klass().verifyHostKey(None, None)
        return d.addCallback(self.fail).addErrback(_checkRaises)

    def assertKexInitResponseForDH(self, kexAlgorithm, bits):
        """
        Test that a KEXINIT packet with a group1 or group14 key exchange
        results in a correct KEXDH_INIT response.

        @param kexAlgorithm: The key exchange algorithm to use
        @type kexAlgorithm: L{str}
        """
        self.proto.supportedKeyExchanges = [kexAlgorithm]

        # Imitate reception of server key exchange request contained
        # in data returned by self.transport.value()
        self.proto.dataReceived(self.transport.value())

        x = self.proto.dhSecretKey.private_numbers().x
        self.assertEqual(common.MP(x)[5:], b"\x99" * (bits // 8))

        # Data sent to server should be a transport.MSG_KEXDH_INIT
        # message containing our public key.
        self.assertEqual(
            self.packets, [(transport.MSG_KEXDH_INIT, self.proto.dhSecretKeyPublicMP)]
        )

    def test_KEXINIT_group14(self):
        """
        KEXINIT messages requesting diffie-hellman-group14-sha1 result in
        KEXDH_INIT responses.
        """
        self.assertKexInitResponseForDH(b"diffie-hellman-group14-sha1", 2048)

    def test_KEXINIT_badKexAlg(self):
        """
        Test that the client raises a ConchError if it receives a
        KEXINIT message but doesn't have a key exchange algorithm that we
        understand.
        """
        self.proto.supportedKeyExchanges = [b"diffie-hellman-group24-sha1"]
        data = self.transport.value().replace(b"group14", b"group24")
        self.assertRaises(ConchError, self.proto.dataReceived, data)

    def begin_KEXDH_REPLY(self):
        """
        Utility for test_KEXDH_REPLY and
        test_disconnectKEXDH_REPLYBadSignature.

        Begins a Diffie-Hellman key exchange in the named group
        Group-14 and computes information needed to return either a
        correct or incorrect signature.

        """
        self.test_KEXINIT_group14()

        f = 2
        fMP = common.MP(f)
        x = self.proto.dhSecretKey.private_numbers().x
        p = self.proto.p
        sharedSecret = _MPpow(f, x, p)
        h = sha1()
        h.update(common.NS(self.proto.ourVersionString) * 2)
        h.update(common.NS(self.proto.ourKexInitPayload) * 2)
        h.update(common.NS(self.blob))
        h.update(self.proto.dhSecretKeyPublicMP)
        h.update(fMP)
        h.update(sharedSecret)
        exchangeHash = h.digest()

        signature = self.privObj.sign(exchangeHash)

        return (exchangeHash, signature, common.NS(self.blob) + fMP)

    def test_KEXDH_REPLY(self):
        """
        Test that the KEXDH_REPLY message verifies the server.
        """
        (exchangeHash, signature, packetStart) = self.begin_KEXDH_REPLY()

        def _cbTestKEXDH_REPLY(value):
            self.assertIsNone(value)
            self.assertTrue(self.calledVerifyHostKey)
            self.assertEqual(self.proto.sessionID, exchangeHash)

        d = self.proto.ssh_KEX_DH_GEX_GROUP(packetStart + common.NS(signature))
        d.addCallback(_cbTestKEXDH_REPLY)

        return d

    def test_keySetup(self):
        """
        Test that _keySetup sets up the next encryption keys.
        """
        self.proto.kexAlg = b"diffie-hellman-group14-sha1"
        self.proto.nextEncryptions = MockCipher()
        self.simulateKeyExchange(b"AB", b"CD")
        self.assertEqual(self.proto.sessionID, b"CD")
        self.simulateKeyExchange(b"AB", b"EF")
        self.assertEqual(self.proto.sessionID, b"CD")
        self.assertEqual(self.packets[-1], (transport.MSG_NEWKEYS, b""))
        newKeys = [self.proto._getKey(c, b"AB", b"EF") for c in iterbytes(b"ABCDEF")]
        self.assertEqual(
            self.proto.nextEncryptions.keys,
            (newKeys[0], newKeys[2], newKeys[1], newKeys[3], newKeys[4], newKeys[5]),
        )

    def test_NEWKEYS(self):
        """
        Test that NEWKEYS transitions the keys from nextEncryptions to
        currentEncryptions.
        """
        self.test_KEXINITMultipleAlgorithms()
        secure = [False]

        def stubConnectionSecure():
            secure[0] = True

        self.proto.connectionSecure = stubConnectionSecure

        self.proto.nextEncryptions = transport.SSHCiphers(
            b"none", b"none", b"none", b"none"
        )
        self.simulateKeyExchange(b"AB", b"CD")
        self.assertIsNot(self.proto.currentEncryptions, self.proto.nextEncryptions)

        self.proto.nextEncryptions = MockCipher()
        self.proto.ssh_NEWKEYS(b"")
        self.assertIsNone(self.proto.outgoingCompression)
        self.assertIsNone(self.proto.incomingCompression)
        self.assertIs(self.proto.currentEncryptions, self.proto.nextEncryptions)
        self.assertTrue(secure[0])
        self.proto.outgoingCompressionType = b"zlib"
        self.simulateKeyExchange(b"AB", b"GH")
        self.proto.ssh_NEWKEYS(b"")
        self.assertIsNotNone(self.proto.outgoingCompression)
        self.proto.incomingCompressionType = b"zlib"
        self.simulateKeyExchange(b"AB", b"IJ")
        self.proto.ssh_NEWKEYS(b"")
        self.assertIsNotNone(self.proto.incomingCompression)

    def test_SERVICE_ACCEPT(self):
        """
        Test that the SERVICE_ACCEPT packet starts the requested service.
        """
        self.proto.instance = MockService()
        self.proto.ssh_SERVICE_ACCEPT(b"\x00\x00\x00\x0bMockService")
        self.assertTrue(self.proto.instance.started)

    def test_requestService(self):
        """
        Test that requesting a service sends a SERVICE_REQUEST packet.
        """
        self.proto.requestService(MockService())
        self.assertEqual(
            self.packets,
            [(transport.MSG_SERVICE_REQUEST, b"\x00\x00\x00\x0bMockService")],
        )

    def test_disconnectKEXDH_REPLYBadSignature(self):
        """
        Test that KEXDH_REPLY disconnects if the signature is bad.
        """
        (exchangeHash, signature, packetStart) = self.begin_KEXDH_REPLY()

        d = self.proto.ssh_KEX_DH_GEX_GROUP(packetStart + common.NS(b"bad signature"))
        return d.addCallback(
            lambda _: self.checkDisconnected(transport.DISCONNECT_KEY_EXCHANGE_FAILED)
        )

    def test_disconnectKEX_ECDH_REPLYBadSignature(self):
        """
        Test that KEX_ECDH_REPLY disconnects if the signature is bad.
        """
        kexmsg = (
            b"\xAA" * 16
            + common.NS(b"ecdh-sha2-nistp256")
            + common.NS(b"ssh-rsa")
            + common.NS(b"aes256-ctr")
            + common.NS(b"aes256-ctr")
            + common.NS(b"hmac-sha1")
            + common.NS(b"hmac-sha1")
            + common.NS(b"none")
            + common.NS(b"none")
            + common.NS(b"")
            + common.NS(b"")
            + b"\x00"
            + b"\x00\x00\x00\x00"
        )

        self.proto.ssh_KEXINIT(kexmsg)

        self.proto.dataReceived(b"SSH-2.0-OpenSSH\r\n")

        self.proto.ecPriv = ec.generate_private_key(ec.SECP256R1(), default_backend())
        self.proto.ecPub = self.proto.ecPriv.public_key()

        # Generate the private key
        thisPriv = ec.generate_private_key(ec.SECP256R1(), default_backend())
        # Get the public key
        thisPub = thisPriv.public_key()
        encPub = thisPub.public_bytes(
            serialization.Encoding.X962, serialization.PublicFormat.UncompressedPoint
        )
        self.proto.curve = ec.SECP256R1()

        self.proto.kexAlg = b"ecdh-sha2-nistp256"

        self.proto._ssh_KEX_ECDH_REPLY(
            common.NS(MockFactory().getPublicKeys()[b"ssh-rsa"].blob())
            + common.NS(encPub)
            + common.NS(b"bad-signature")
        )

        self.checkDisconnected(transport.DISCONNECT_KEY_EXCHANGE_FAILED)

    def test_disconnectNEWKEYSData(self):
        """
        Test that NEWKEYS disconnects if it receives data.
        """
        self.proto.ssh_NEWKEYS(b"bad packet")
        self.checkDisconnected()

    def test_disconnectSERVICE_ACCEPT(self):
        """
        Test that SERVICE_ACCEPT disconnects if the accepted protocol is
        differet from the asked-for protocol.
        """
        self.proto.instance = MockService()
        self.proto.ssh_SERVICE_ACCEPT(b"\x00\x00\x00\x03bad")
        self.checkDisconnected()

    def test_noPayloadSERVICE_ACCEPT(self):
        """
        Some commercial SSH servers don't send a payload with the
        SERVICE_ACCEPT message.  Conch pretends that it got the correct
        name of the service.
        """
        self.proto.instance = MockService()
        self.proto.ssh_SERVICE_ACCEPT(b"")  # no payload
        self.assertTrue(self.proto.instance.started)
        self.assertEqual(len(self.packets), 0)  # not disconnected


class ClientSSHTransportDHGroupExchangeBaseCase(ClientSSHTransportBaseCase):
    """
    Diffie-Hellman group exchange tests for SSHClientTransport.
    """

    def test_KEXINIT_groupexchange(self):
        """
        KEXINIT packet with a group-exchange key exchange results
        in a KEX_DH_GEX_REQUEST message.
        """
        self.proto.supportedKeyExchanges = [self.kexAlgorithm]
        self.proto.dataReceived(self.transport.value())
        # The response will include our advertised group sizes.
        self.assertEqual(
            self.packets,
            [
                (
                    transport.MSG_KEX_DH_GEX_REQUEST,
                    b"\x00\x00\x04\x00\x00\x00\x08\x00\x00\x00\x20\x00",
                )
            ],
        )

    def test_KEX_DH_GEX_GROUP(self):
        """
        Test that the KEX_DH_GEX_GROUP message results in a
        KEX_DH_GEX_INIT message with the client's Diffie-Hellman public key.
        """
        self.test_KEXINIT_groupexchange()
        self.proto.ssh_KEX_DH_GEX_GROUP(
            b"\x00\x00\x00\x03\x00\xfe\xf3\x00\x00\x00\x01\x02"
        )
        self.assertEqual(self.proto.p, 65267)
        self.assertEqual(self.proto.g, 2)
        x = self.proto.dhSecretKey.private_numbers().x
        self.assertEqual(common.MP(x)[5:], b"\x99" * 2)
        self.assertEqual(self.proto.dhSecretKeyPublicMP, common.MP(pow(2, x, 65267)))
        self.assertEqual(
            self.packets[1:],
            [(transport.MSG_KEX_DH_GEX_INIT, self.proto.dhSecretKeyPublicMP)],
        )

    def begin_KEX_DH_GEX_REPLY(self):
        """
        Utility for test_KEX_DH_GEX_REPLY and
        test_disconnectGEX_REPLYBadSignature.

        Begins a Diffie-Hellman key exchange in an unnamed
        (server-specified) group and computes information needed to
        return either a correct or incorrect signature.
        """
        self.test_KEX_DH_GEX_GROUP()
        p = self.proto.p
        f = 3
        fMP = common.MP(f)
        sharedSecret = _MPpow(f, self.proto.dhSecretKey.private_numbers().x, p)
        h = self.hashProcessor()
        h.update(common.NS(self.proto.ourVersionString) * 2)
        h.update(common.NS(self.proto.ourKexInitPayload) * 2)
        h.update(common.NS(self.blob))
        # Here is the wire format for advertised min, pref and max DH sizes.
        h.update(b"\x00\x00\x04\x00\x00\x00\x08\x00\x00\x00\x20\x00")
        # And the selected group parameters.
        h.update(b"\x00\x00\x00\x03\x00\xfe\xf3\x00\x00\x00\x01\x02")
        h.update(self.proto.dhSecretKeyPublicMP)
        h.update(fMP)
        h.update(sharedSecret)
        exchangeHash = h.digest()

        signature = self.privObj.sign(exchangeHash)

        return (exchangeHash, signature, common.NS(self.blob) + fMP)

    def test_KEX_DH_GEX_REPLY(self):
        """
        Test that the KEX_DH_GEX_REPLY message results in a verified
        server.
        """
        (exchangeHash, signature, packetStart) = self.begin_KEX_DH_GEX_REPLY()

        def _cbTestKEX_DH_GEX_REPLY(value):
            self.assertIsNone(value)
            self.assertTrue(self.calledVerifyHostKey)
            self.assertEqual(self.proto.sessionID, exchangeHash)

        d = self.proto.ssh_KEX_DH_GEX_REPLY(packetStart + common.NS(signature))
        d.addCallback(_cbTestKEX_DH_GEX_REPLY)
        return d

    def test_disconnectGEX_REPLYBadSignature(self):
        """
        Test that KEX_DH_GEX_REPLY disconnects if the signature is bad.
        """
        (exchangeHash, signature, packetStart) = self.begin_KEX_DH_GEX_REPLY()

        d = self.proto.ssh_KEX_DH_GEX_REPLY(packetStart + common.NS(b"bad signature"))
        return d.addCallback(
            lambda _: self.checkDisconnected(transport.DISCONNECT_KEY_EXCHANGE_FAILED)
        )

    def test_disconnectKEX_ECDH_REPLYBadSignature(self):
        """
        Test that KEX_ECDH_REPLY disconnects if the signature is bad.
        """
        kexmsg = (
            b"\xAA" * 16
            + common.NS(b"ecdh-sha2-nistp256")
            + common.NS(b"ssh-rsa")
            + common.NS(b"aes256-ctr")
            + common.NS(b"aes256-ctr")
            + common.NS(b"hmac-sha1")
            + common.NS(b"hmac-sha1")
            + common.NS(b"none")
            + common.NS(b"none")
            + common.NS(b"")
            + common.NS(b"")
            + b"\x00"
            + b"\x00\x00\x00\x00"
        )

        self.proto.ssh_KEXINIT(kexmsg)

        self.proto.dataReceived(b"SSH-2.0-OpenSSH\r\n")

        self.proto.ecPriv = ec.generate_private_key(ec.SECP256R1(), default_backend())
        self.proto.ecPub = self.proto.ecPriv.public_key()

        # Generate the private key
        thisPriv = ec.generate_private_key(ec.SECP256R1(), default_backend())
        # Get the public key
        thisPub = thisPriv.public_key()
        encPub = thisPub.public_bytes(
            serialization.Encoding.X962, serialization.PublicFormat.UncompressedPoint
        )
        self.proto.curve = ec.SECP256R1()

        self.proto.kexAlg = b"ecdh-sha2-nistp256"

        self.proto._ssh_KEX_ECDH_REPLY(
            common.NS(MockFactory().getPublicKeys()[b"ssh-rsa"].blob())
            + common.NS(encPub)
            + common.NS(b"bad-signature")
        )

        self.checkDisconnected(transport.DISCONNECT_KEY_EXCHANGE_FAILED)


class ClientSSHTransportDHGroupExchangeSHA1Tests(
    ClientSSHTransportDHGroupExchangeBaseCase,
    DHGroupExchangeSHA1Mixin,
    TransportTestCase,
):
    """
    diffie-hellman-group-exchange-sha1 tests for SSHClientTransport.
    """


class ClientSSHTransportDHGroupExchangeSHA256Tests(
    ClientSSHTransportDHGroupExchangeBaseCase,
    DHGroupExchangeSHA256Mixin,
    TransportTestCase,
):
    """
    diffie-hellman-group-exchange-sha256 tests for SSHClientTransport.
    """


class ClientSSHTransportECDHBaseCase(ClientSSHTransportBaseCase):
    """
    Elliptic Curve Diffie-Hellman tests for SSHClientTransport.
    """

    def test_KEXINIT(self):
        """
        KEXINIT packet with an elliptic curve key exchange results
        in a KEXDH_INIT message.
        """
        self.proto.supportedKeyExchanges = [self.kexAlgorithm]
        self.proto.dataReceived(self.transport.value())
        # The response will include the client's ephemeral public key.
        self.assertEqual(
            self.packets,
            [
                (
                    transport.MSG_KEXDH_INIT,
                    common.NS(self.proto._encodeECPublicKey(self.proto.ecPub)),
                )
            ],
        )

    def begin_KEXDH_REPLY(self):
        """
        Utility for test_KEXDH_REPLY and
        test_disconnectKEXDH_REPLYBadSignature.

        Begins an Elliptic Curve Diffie-Hellman key exchange and computes
        information needed to return either a correct or incorrect
        signature.
        """
        self.test_KEXINIT()

        privKey = MockFactory().getPrivateKeys()[b"ssh-rsa"]
        pubKey = MockFactory().getPublicKeys()[b"ssh-rsa"]
        ecPriv = self.proto._generateECPrivateKey()
        ecPub = ecPriv.public_key()
        encPub = self.proto._encodeECPublicKey(ecPub)

        sharedSecret = self.proto._generateECSharedSecret(
            ecPriv, self.proto._encodeECPublicKey(self.proto.ecPub)
        )

        h = self.hashProcessor()
        h.update(common.NS(self.proto.ourVersionString))
        h.update(common.NS(self.proto.otherVersionString))
        h.update(common.NS(self.proto.ourKexInitPayload))
        h.update(common.NS(self.proto.otherKexInitPayload))
        h.update(common.NS(pubKey.blob()))
        h.update(common.NS(self.proto._encodeECPublicKey(self.proto.ecPub)))
        h.update(common.NS(encPub))
        h.update(sharedSecret)
        exchangeHash = h.digest()

        signature = privKey.sign(exchangeHash)

        return (exchangeHash, signature, common.NS(pubKey.blob()) + common.NS(encPub))

    def test_KEXDH_REPLY(self):
        """
        Test that the KEXDH_REPLY message completes the key exchange.
        """
        (exchangeHash, signature, packetStart) = self.begin_KEXDH_REPLY()

        def _cbTestKEXDH_REPLY(value):
            self.assertIsNone(value)
            self.assertTrue(self.calledVerifyHostKey)
            self.assertEqual(self.proto.sessionID, exchangeHash)

        d = self.proto.ssh_KEX_DH_GEX_GROUP(packetStart + common.NS(signature))
        d.addCallback(_cbTestKEXDH_REPLY)
        return d

    def test_disconnectKEXDH_REPLYBadSignature(self):
        """
        Test that KEX_ECDH_REPLY disconnects if the signature is bad.
        """
        (exchangeHash, signature, packetStart) = self.begin_KEXDH_REPLY()

        d = self.proto.ssh_KEX_DH_GEX_GROUP(packetStart + common.NS(b"bad signature"))
        return d.addCallback(
            lambda _: self.checkDisconnected(transport.DISCONNECT_KEY_EXCHANGE_FAILED)
        )


class ClientSSHTransportECDHTests(
    ClientSSHTransportECDHBaseCase, ECDHMixin, TransportTestCase
):
    """
    ecdh-sha2-nistp256 tests for SSHClientTransport.
    """


@skipWithoutX25519
class ClientSSHTransportCurve25519SHA256Tests(
    ClientSSHTransportECDHBaseCase, Curve25519SHA256Mixin, TransportTestCase
):
    """
    curve25519-sha256 tests for SSHClientTransport.
    """


<<<<<<< HEAD

=======
>>>>>>> 1dd5e23f
class GetMACTests(TestCase):
    """
    Tests for L{SSHCiphers._getMAC}.
    """

    if dependencySkip:
        skip = dependencySkip

    def setUp(self):
        self.ciphers = transport.SSHCiphers(b"A", b"B", b"C", b"D")

    def getSharedSecret(self):
        """
        Generate a new shared secret to be used with the tests.

        @return: A new secret.
        @rtype: L{bytes}
        """
        return insecureRandom(64)

    def assertGetMAC(self, hmacName, hashProcessor, digestSize, blockPadSize):
        """
        Check that when L{SSHCiphers._getMAC} is called with a supportd HMAC
        algorithm name it returns a tuple of
        (digest object, inner pad, outer pad, digest size) with a C{key}
        attribute set to the value of the key supplied.

        @param hmacName: Identifier of HMAC algorithm.
        @type hmacName: L{bytes}

        @param hashProcessor: Callable for the hash algorithm.
        @type hashProcessor: C{callable}

        @param digestSize: Size of the digest for algorithm.
        @type digestSize: L{int}

        @param blockPadSize: Size of padding applied to the shared secret to
            match the block size.
        @type blockPadSize: L{int}
        """
        secret = self.getSharedSecret()

        params = self.ciphers._getMAC(hmacName, secret)

<<<<<<< HEAD
        key = secret[:digestSize] + b'\x00' * blockPadSize
        innerPad = bytes(ord(b) ^ 0x36 for b in iterbytes(key))
        outerPad = bytes(ord(b) ^ 0x5c for b in iterbytes(key))
        self.assertEqual(
            (hashProcessor, innerPad, outerPad, digestSize), params)
=======
        key = secret[:digestSize] + b"\x00" * blockPadSize
        innerPad = bytes(ord(b) ^ 0x36 for b in iterbytes(key))
        outerPad = bytes(ord(b) ^ 0x5C for b in iterbytes(key))
        self.assertEqual((hashProcessor, innerPad, outerPad, digestSize), params)
>>>>>>> 1dd5e23f
        self.assertEqual(key, params.key)

    def test_hmacsha2512(self):
        """
        When L{SSHCiphers._getMAC} is called with the C{b"hmac-sha2-512"} MAC
        algorithm name it returns a tuple of (sha512 digest object, inner pad,
        outer pad, sha512 digest size) with a C{key} attribute set to the
        value of the key supplied.
        """
        self.assertGetMAC(b"hmac-sha2-512", sha512, digestSize=64, blockPadSize=64)

    def test_hmacsha2384(self):
        """
        When L{SSHCiphers._getMAC} is called with the C{b"hmac-sha2-384"} MAC
        algorithm name it returns a tuple of (sha384 digest object, inner pad,
        outer pad, sha384 digest size) with a C{key} attribute set to the
        value of the key supplied.
        """
        self.assertGetMAC(b"hmac-sha2-384", sha384, digestSize=48, blockPadSize=80)

    def test_hmacsha2256(self):
        """
        When L{SSHCiphers._getMAC} is called with the C{b"hmac-sha2-256"} MAC
        algorithm name it returns a tuple of (sha256 digest object, inner pad,
        outer pad, sha256 digest size) with a C{key} attribute set to the
        value of the key supplied.
        """
        self.assertGetMAC(b"hmac-sha2-256", sha256, digestSize=32, blockPadSize=32)

    def test_hmacsha1(self):
        """
        When L{SSHCiphers._getMAC} is called with the C{b"hmac-sha1"} MAC
        algorithm name it returns a tuple of (sha1 digest object, inner pad,
        outer pad, sha1 digest size) with a C{key} attribute set to the value
        of the key supplied.
        """
        self.assertGetMAC(b"hmac-sha1", sha1, digestSize=20, blockPadSize=44)

    def test_hmacmd5(self):
        """
        When L{SSHCiphers._getMAC} is called with the C{b"hmac-md5"} MAC
        algorithm name it returns a tuple of (md5 digest object, inner pad,
        outer pad, md5 digest size) with a C{key} attribute set to the value of
        the key supplied.
        """
        self.assertGetMAC(b"hmac-md5", md5, digestSize=16, blockPadSize=48)

    def test_none(self):
        """
        When L{SSHCiphers._getMAC} is called with the C{b"none"} MAC algorithm
        name it returns a tuple of (None, "", "", 0).
        """
        key = self.getSharedSecret()

        params = self.ciphers._getMAC(b"none", key)

        self.assertEqual((None, b"", b"", 0), params)


<<<<<<< HEAD

=======
>>>>>>> 1dd5e23f
class SSHCiphersTests(TestCase):
    """
    Tests for the SSHCiphers helper class.
    """

    if dependencySkip:
        skip = dependencySkip

    def test_init(self):
        """
        Test that the initializer sets up the SSHCiphers object.
        """
        ciphers = transport.SSHCiphers(b"A", b"B", b"C", b"D")
        self.assertEqual(ciphers.outCipType, b"A")
        self.assertEqual(ciphers.inCipType, b"B")
        self.assertEqual(ciphers.outMACType, b"C")
        self.assertEqual(ciphers.inMACType, b"D")

    def test_getCipher(self):
        """
        Test that the _getCipher method returns the correct cipher.
        """
        ciphers = transport.SSHCiphers(b"A", b"B", b"C", b"D")
        iv = key = b"\x00" * 16
        for cipName, (algClass, keySize, counter) in ciphers.cipherMap.items():
            cip = ciphers._getCipher(cipName, iv, key)
            if cipName == b"none":
                self.assertIsInstance(cip, transport._DummyCipher)
            else:
                self.assertIsInstance(cip.algorithm, algClass)

    def test_setKeysCiphers(self):
        """
        Test that setKeys sets up the ciphers.
        """
        key = b"\x00" * 64
        for cipName in transport.SSHTransportBase.supportedCiphers:
            modName, keySize, counter = transport.SSHCiphers.cipherMap[cipName]
            encCipher = transport.SSHCiphers(cipName, b"none", b"none", b"none")
            decCipher = transport.SSHCiphers(b"none", cipName, b"none", b"none")
            cip = encCipher._getCipher(cipName, key, key)
            bs = cip.algorithm.block_size // 8
            encCipher.setKeys(key, key, b"", b"", b"", b"")
            decCipher.setKeys(b"", b"", key, key, b"", b"")
            self.assertEqual(encCipher.encBlockSize, bs)
            self.assertEqual(decCipher.decBlockSize, bs)
            encryptor = cip.encryptor()
            enc = encryptor.update(key[:bs])
            enc2 = encryptor.update(key[:bs])
            self.assertEqual(encCipher.encrypt(key[:bs]), enc)
            self.assertEqual(encCipher.encrypt(key[:bs]), enc2)
            self.assertEqual(decCipher.decrypt(enc), key[:bs])
            self.assertEqual(decCipher.decrypt(enc2), key[:bs])

    def test_setKeysMACs(self):
        """
        Test that setKeys sets up the MACs.
        """
        key = b"\x00" * 64
        for macName, mod in transport.SSHCiphers.macMap.items():
            outMac = transport.SSHCiphers(b"none", b"none", macName, b"none")
            inMac = transport.SSHCiphers(b"none", b"none", b"none", macName)
            outMac.setKeys(b"", b"", b"", b"", key, b"")
            inMac.setKeys(b"", b"", b"", b"", b"", key)
            if mod:
                ds = mod().digest_size
            else:
                ds = 0
            self.assertEqual(inMac.verifyDigestSize, ds)
            if mod:
                mod, i, o, ds = outMac._getMAC(macName, key)
            seqid = 0
            data = key
            packet = b"\x00" * 4 + key
            if mod:
                mac = mod(o + mod(i + packet).digest()).digest()
            else:
                mac = b""
            self.assertEqual(outMac.makeMAC(seqid, data), mac)
            self.assertTrue(inMac.verify(seqid, data, mac))

    def test_makeMAC(self):
        """
        L{SSHCiphers.makeMAC} computes the HMAC of an outgoing SSH message with
        a particular sequence id and content data.
        """
        # Use the test vectors given in the appendix of RFC 2104.
        vectors = [
            (b"\x0b" * 16, b"Hi There", b"9294727a3638bb1c13f48ef8158bfc9d"),
            (
                b"Jefe",
                b"what do ya want for nothing?",
                b"750c783e6ab0b503eaa86e310a5db738",
            ),
            (b"\xAA" * 16, b"\xDD" * 50, b"56be34521d144c88dbb8c733f0e8b3f6"),
        ]

        for key, data, mac in vectors:
            outMAC = transport.SSHCiphers(b"none", b"none", b"hmac-md5", b"none")
            outMAC.outMAC = outMAC._getMAC(b"hmac-md5", key)
            (seqid,) = struct.unpack(">L", data[:4])
            shortened = data[4:]
            self.assertEqual(
                mac,
                binascii.hexlify(outMAC.makeMAC(seqid, shortened)),
                "Failed HMAC test vector; key=%r data=%r" % (key, data),
            )


class TransportLoopbackTests(TestCase):
    """
    Test the server transport and client transport against each other,
    """

    if dependencySkip:
        skip = dependencySkip

    def _runClientServer(self, mod):
        """
        Run an async client and server, modifying each using the mod function
        provided.  Returns a Deferred called back when both Protocols have
        disconnected.

        @type mod: C{func}
        @rtype: C{defer.Deferred}
        """
        factory = MockFactory()
        server = transport.SSHServerTransport()
        server.factory = factory
        factory.startFactory()
        server.errors = []
        server.receiveError = lambda code, desc: server.errors.append((code, desc))
        client = transport.SSHClientTransport()
        client.verifyHostKey = lambda x, y: defer.succeed(None)
        client.errors = []
        client.receiveError = lambda code, desc: client.errors.append((code, desc))
        client.connectionSecure = lambda: client.loseConnection()
        server.supportedPublicKeys = list(server.factory.getPublicKeys().keys())
        server = mod(server)
        client = mod(client)

        def check(ignored, server, client):
            name = repr(
                [
                    server.supportedCiphers[0],
                    server.supportedMACs[0],
                    server.supportedKeyExchanges[0],
                    server.supportedCompressions[0],
                ]
            )
            self.assertEqual(client.errors, [])
            self.assertEqual(
                server.errors,
                [(transport.DISCONNECT_CONNECTION_LOST, b"user closed connection")],
            )
            if server.supportedCiphers[0] == b"none":
                self.assertFalse(server.isEncrypted(), name)
                self.assertFalse(client.isEncrypted(), name)
            else:
                self.assertTrue(server.isEncrypted(), name)
                self.assertTrue(client.isEncrypted(), name)
            if server.supportedMACs[0] == b"none":
                self.assertFalse(server.isVerified(), name)
                self.assertFalse(client.isVerified(), name)
            else:
                self.assertTrue(server.isVerified(), name)
                self.assertTrue(client.isVerified(), name)

        d = loopback.loopbackAsync(server, client)
        d.addCallback(check, server, client)
        return d

    def test_ciphers(self):
        """
        Test that the client and server play nicely together, in all
        the various combinations of ciphers.
        """
        deferreds = []
        for cipher in transport.SSHTransportBase.supportedCiphers + [b"none"]:

            def setCipher(proto):
                proto.supportedCiphers = [cipher]
                return proto

            deferreds.append(self._runClientServer(setCipher))
        return defer.DeferredList(deferreds, fireOnOneErrback=True)

    def test_macs(self):
        """
        Like test_ciphers, but for the various MACs.
        """
        deferreds = []
        for mac in transport.SSHTransportBase.supportedMACs + [b"none"]:

            def setMAC(proto):
                proto.supportedMACs = [mac]
                return proto

            deferreds.append(self._runClientServer(setMAC))
        return defer.DeferredList(deferreds, fireOnOneErrback=True)

    def test_keyexchanges(self):
        """
        Like test_ciphers, but for the various key exchanges.
        """
        deferreds = []
        for kexAlgorithm in transport.SSHTransportBase.supportedKeyExchanges:

            def setKeyExchange(proto):
                proto.supportedKeyExchanges = [kexAlgorithm]
                return proto

            deferreds.append(self._runClientServer(setKeyExchange))
        return defer.DeferredList(deferreds, fireOnOneErrback=True)

    def test_compressions(self):
        """
        Like test_ciphers, but for the various compressions.
        """
        deferreds = []
        for compression in transport.SSHTransportBase.supportedCompressions:

            def setCompression(proto):
                proto.supportedCompressions = [compression]
                return proto

            deferreds.append(self._runClientServer(setCompression))
        return defer.DeferredList(deferreds, fireOnOneErrback=True)<|MERGE_RESOLUTION|>--- conflicted
+++ resolved
@@ -46,10 +46,6 @@
         dependencySkip = "can't run without cryptography"
     X25519_SUPPORTED = False
 
-<<<<<<< HEAD
-
-=======
->>>>>>> 1dd5e23f
     # fictional modules to make classes work
     class transport:  # type: ignore[no-redef]
         class SSHTransportBase:
@@ -61,10 +57,6 @@
         class SSHClientTransport:
             pass
 
-<<<<<<< HEAD
-
-=======
->>>>>>> 1dd5e23f
     class factory:  # type: ignore[no-redef]
         class SSHFactory:
             pass
@@ -157,10 +149,6 @@
         self.ignoreds.append(packet)
 
 
-<<<<<<< HEAD
-
-=======
->>>>>>> 1dd5e23f
 class MockCipher:
     """
     A mocked-up version of twisted.conch.ssh.transport.SSHCiphers.
@@ -211,10 +199,6 @@
         the outgoing packet.
         """
         return bytes((outgoingPacketSequence,))
-<<<<<<< HEAD
-
-=======
->>>>>>> 1dd5e23f
 
     def verify(self, incomingPacketSequence, packet, macData):
         """
@@ -222,10 +206,6 @@
         sequence number is the same.
         """
         return bytes((incomingPacketSequence,)) == macData
-<<<<<<< HEAD
-
-=======
->>>>>>> 1dd5e23f
 
     def setKeys(self, ivOut, keyOut, ivIn, keyIn, macIn, macOut):
         """
@@ -380,18 +360,11 @@
     )
 
 
-<<<<<<< HEAD
-
-=======
->>>>>>> 1dd5e23f
 class TransportTestCase(TestCase):
     """
     Base class for transport test cases.
     """
-<<<<<<< HEAD
-=======
-
->>>>>>> 1dd5e23f
+
     klass = None  # type: Optional[Type[transport.SSHTransportBase]]
 
     if dependencySkip:
@@ -489,14 +462,9 @@
     Base case for TransportBase tests.
     """
 
-<<<<<<< HEAD
-    klass = MockTransportBase  # type: Optional[Type[transport.SSHTransportBase]]  # noqa
-
-=======
     klass = (
         MockTransportBase
     )  # type: Optional[Type[transport.SSHTransportBase]]  # noqa
->>>>>>> 1dd5e23f
 
 
 class BaseSSHTransportTests(BaseSSHTransportBaseCase, TransportTestCase):
@@ -737,28 +705,6 @@
         self.proto.buf = value
         packet = self.proto.getPacket()
         self.assertEqual(packet[0:1], bytes((transport.MSG_KEXINIT,)))
-<<<<<<< HEAD
-        self.assertEqual(packet[1:17], b'\x99' * 16)
-        (keyExchanges, pubkeys, ciphers1, ciphers2, macs1, macs2,
-         compressions1, compressions2, languages1, languages2,
-         buf) = common.getNS(packet[17:], 10)
-
-        self.assertEqual(
-            keyExchanges, b','.join(self.proto.supportedKeyExchanges))
-        self.assertEqual(pubkeys, b','.join(self.proto.supportedPublicKeys))
-        self.assertEqual(ciphers1, b','.join(self.proto.supportedCiphers))
-        self.assertEqual(ciphers2, b','.join(self.proto.supportedCiphers))
-        self.assertEqual(macs1, b','.join(self.proto.supportedMACs))
-        self.assertEqual(macs2, b','.join(self.proto.supportedMACs))
-        self.assertEqual(compressions1,
-                         b','.join(self.proto.supportedCompressions))
-        self.assertEqual(compressions2,
-                         b','.join(self.proto.supportedCompressions))
-        self.assertEqual(languages1, b','.join(self.proto.supportedLanguages))
-        self.assertEqual(languages2, b','.join(self.proto.supportedLanguages))
-        self.assertEqual(buf, b'\x00' * 5)
-
-=======
         self.assertEqual(packet[1:17], b"\x99" * 16)
         (
             keyExchanges,
@@ -785,7 +731,6 @@
         self.assertEqual(languages1, b",".join(self.proto.supportedLanguages))
         self.assertEqual(languages2, b",".join(self.proto.supportedLanguages))
         self.assertEqual(buf, b"\x00" * 5)
->>>>>>> 1dd5e23f
 
     def test_receiveKEXINITReply(self):
         """
@@ -1062,15 +1007,9 @@
         self.transport.loseConnection = stubLoseConnection
         self.proto.loseConnection()
         self.assertEqual(self.packets[0][0], transport.MSG_DISCONNECT)
-<<<<<<< HEAD
-        self.assertEqual(self.packets[0][1][3:4],
-                         bytes((transport.DISCONNECT_CONNECTION_LOST,)))
-
-=======
         self.assertEqual(
             self.packets[0][1][3:4], bytes((transport.DISCONNECT_CONNECTION_LOST,))
         )
->>>>>>> 1dd5e23f
 
     def test_badVersion(self):
         """
@@ -1092,15 +1031,8 @@
             self.assertEqual(self.packets[0][0], transport.MSG_DISCONNECT)
             self.assertEqual(
                 self.packets[0][1][3:4],
-<<<<<<< HEAD
-                bytes((transport.DISCONNECT_PROTOCOL_VERSION_NOT_SUPPORTED,)))
-        testBad(b'SSH-1.5-OpenSSH')
-        testBad(b'SSH-3.0-Twisted')
-        testBad(b'GET / HTTP/1.1')
-=======
                 bytes((transport.DISCONNECT_PROTOCOL_VERSION_NOT_SUPPORTED,)),
             )
->>>>>>> 1dd5e23f
 
         testBad(b"SSH-1.5-OpenSSH")
         testBad(b"SSH-3.0-Twisted")
@@ -1207,16 +1139,6 @@
             self.assertEqual(self.packets[0][0], transport.MSG_DISCONNECT)
             self.assertEqual(self.packets[0][1][3:4], bytes((error,)))
 
-<<<<<<< HEAD
-        testBad(b'\xff' * 8)  # big packet
-        testBad(b'\x00\x00\x00\x05\x00BCDE')  # length not modulo blocksize
-        oldEncryptions = self.proto.currentEncryptions
-        self.proto.currentEncryptions = MockCipher()
-        testBad(b'\x00\x00\x00\x08\x06AB123456',   # bad MAC
-                transport.DISCONNECT_MAC_ERROR)
-        self.proto.currentEncryptions.decrypt = lambda x: x[:-1]
-        testBad(b'\x00\x00\x00\x08\x06BCDEFGHIJK')   # bad decryption
-=======
         testBad(b"\xff" * 8)  # big packet
         testBad(b"\x00\x00\x00\x05\x00BCDE")  # length not modulo blocksize
         oldEncryptions = self.proto.currentEncryptions
@@ -1226,7 +1148,6 @@
         )
         self.proto.currentEncryptions.decrypt = lambda x: x[:-1]
         testBad(b"\x00\x00\x00\x08\x06BCDEFGHIJK")  # bad decryption
->>>>>>> 1dd5e23f
         self.proto.currentEncryptions = oldEncryptions
         self.proto.incomingCompression = MockCompression()
 
@@ -1234,15 +1155,10 @@
             raise Exception("bad compression")
 
         self.proto.incomingCompression.decompress = stubDecompress
-<<<<<<< HEAD
-        testBad(b'\x00\x00\x00\x04\x00BCDE',  # bad decompression
-                transport.DISCONNECT_COMPRESSION_ERROR)
-=======
         testBad(
             b"\x00\x00\x00\x04\x00BCDE",  # bad decompression
             transport.DISCONNECT_COMPRESSION_ERROR,
         )
->>>>>>> 1dd5e23f
         self.flushLoggedErrors()
 
     def test_unimplementedPackets(self):
@@ -1253,12 +1169,7 @@
         seqnum = self.proto.incomingPacketSequence
 
         def checkUnimplemented(seqnum=seqnum):
-<<<<<<< HEAD
-            self.assertEqual(self.packets[0][0],
-                             transport.MSG_UNIMPLEMENTED)
-=======
             self.assertEqual(self.packets[0][0], transport.MSG_UNIMPLEMENTED)
->>>>>>> 1dd5e23f
             self.assertEqual(self.packets[0][1][3:4], bytes((seqnum,)))
             self.proto.packets = []
             seqnum += 1
@@ -1364,10 +1275,6 @@
             kind = transport.DISCONNECT_PROTOCOL_ERROR
         self.assertEqual(self.packets[-1][0], transport.MSG_DISCONNECT)
         self.assertEqual(self.packets[-1][1][3:4], bytes((kind,)))
-<<<<<<< HEAD
-
-=======
->>>>>>> 1dd5e23f
 
     def connectModifiedProtocol(self, protoModification, kind=None):
         """
@@ -1461,14 +1368,9 @@
     Base case for SSHServerTransport tests.
     """
 
-<<<<<<< HEAD
-    klass = transport.SSHServerTransport  # type: Optional[Type[transport.SSHTransportBase]] # noqa
-
-=======
     klass = (
         transport.SSHServerTransport
     )  # type: Optional[Type[transport.SSHTransportBase]] # noqa
->>>>>>> 1dd5e23f
 
     def setUp(self):
         TransportTestCase.setUp(self)
@@ -2021,14 +1923,9 @@
     Base case for SSHClientTransport tests.
     """
 
-<<<<<<< HEAD
-    klass = transport.SSHClientTransport  # type: Optional[Type[transport.SSHTransportBase]]  # noqa
-
-=======
     klass = (
         transport.SSHClientTransport
     )  # type: Optional[Type[transport.SSHTransportBase]]  # noqa
->>>>>>> 1dd5e23f
 
     def verifyHostKey(self, pubKey, fingerprint):
         """
@@ -2612,10 +2509,6 @@
     """
 
 
-<<<<<<< HEAD
-
-=======
->>>>>>> 1dd5e23f
 class GetMACTests(TestCase):
     """
     Tests for L{SSHCiphers._getMAC}.
@@ -2660,18 +2553,10 @@
 
         params = self.ciphers._getMAC(hmacName, secret)
 
-<<<<<<< HEAD
-        key = secret[:digestSize] + b'\x00' * blockPadSize
-        innerPad = bytes(ord(b) ^ 0x36 for b in iterbytes(key))
-        outerPad = bytes(ord(b) ^ 0x5c for b in iterbytes(key))
-        self.assertEqual(
-            (hashProcessor, innerPad, outerPad, digestSize), params)
-=======
         key = secret[:digestSize] + b"\x00" * blockPadSize
         innerPad = bytes(ord(b) ^ 0x36 for b in iterbytes(key))
         outerPad = bytes(ord(b) ^ 0x5C for b in iterbytes(key))
         self.assertEqual((hashProcessor, innerPad, outerPad, digestSize), params)
->>>>>>> 1dd5e23f
         self.assertEqual(key, params.key)
 
     def test_hmacsha2512(self):
@@ -2731,10 +2616,6 @@
         self.assertEqual((None, b"", b"", 0), params)
 
 
-<<<<<<< HEAD
-
-=======
->>>>>>> 1dd5e23f
 class SSHCiphersTests(TestCase):
     """
     Tests for the SSHCiphers helper class.
