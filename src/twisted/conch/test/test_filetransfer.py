# -*- test-case-name: twisted.conch.test.test_filetransfer -*-
# Copyright (c) Twisted Matrix Laboratories.
# See LICENSE file for details.

"""
Tests for L{twisted.conch.ssh.filetransfer}.
"""


import os
import re
import struct
from unittest import skipIf

from twisted.internet import defer
from twisted.internet.error import ConnectionLost
from twisted.protocols import loopback
from twisted.python import components
from twisted.python.compat import _PY37PLUS
from twisted.python.filepath import FilePath
from twisted.trial.unittest import TestCase

try:
<<<<<<< HEAD
    from twisted.conch import unix
except ImportError:
    unix = None  # type: ignore[assignment]

try:
    from twisted.conch.unix import SFTPServerForUnixConchUser
except ImportError:
    SFTPServerForUnixConchUser = None  # type: ignore[assignment,misc]

try:
    import cryptography
except ImportError:
    cryptography = None  # type: ignore[assignment]

try:
    from twisted.conch.avatar import ConchUser
except ImportError:
    ConchUser = object  # type: ignore[assignment,misc]

try:
    from twisted.conch.ssh import common, connection, filetransfer, session
except ImportError:
    pass
=======
    from twisted.conch import unix as _unix
except ImportError:
    unix = None
else:
    unix = _unix

try:
    from twisted.conch.unix import (
        SFTPServerForUnixConchUser as _SFTPServerForUnixConchUser,
    )
except ImportError:
    SFTPServerForUnixConchUser = None
else:
    SFTPServerForUnixConchUser = _SFTPServerForUnixConchUser

try:
    import cryptography as _cryptography
except ImportError:
    cryptography = None
else:
    cryptography = _cryptography

try:
    from twisted.conch.avatar import ConchUser as _ConchUser
except ImportError:
    ConchUser = object
else:
    ConchUser = _ConchUser  # type: ignore[misc]
>>>>>>> 1dd5e23f

try:
    from twisted.conch.ssh import common, connection, filetransfer, session
except ImportError:
    pass


class TestAvatar(ConchUser):
    def __init__(self):
        ConchUser.__init__(self)
<<<<<<< HEAD
        self.channelLookup[b'session'] = session.SSHSession
        self.subsystemLookup[b'sftp'] = filetransfer.FileTransferServer
=======
        self.channelLookup[b"session"] = session.SSHSession
        self.subsystemLookup[b"sftp"] = filetransfer.FileTransferServer
>>>>>>> 1dd5e23f

    def _runAsUser(self, f, *args, **kw):
        try:
            f = iter(f)
        except TypeError:
            f = [(f, args, kw)]
        for i in f:
            func = i[0]
            args = len(i) > 1 and i[1] or ()
            kw = len(i) > 2 and i[2] or {}
            r = func(*args, **kw)
        return r


class FileTransferTestAvatar(TestAvatar):
    def __init__(self, homeDir):
        TestAvatar.__init__(self)
        self.homeDir = homeDir

    def getHomeDir(self):
        return FilePath(os.getcwd()).preauthChild(self.homeDir.path)


class ConchSessionForTestAvatar:
    def __init__(self, avatar):
        self.avatar = avatar


<<<<<<< HEAD

if not SFTPServerForUnixConchUser:
    # unix should either be a fully working module, or None.  I'm not sure
    # how this happens, but on win32 it does.  Try to cope.  --spiv.
    import warnings
    warnings.warn(("twisted.conch.unix imported %r, "
                   "but doesn't define SFTPServerForUnixConchUser'")
                  % (unix,))
else:
    class FileTransferForTestAvatar(SFTPServerForUnixConchUser):

        def gotVersion(self, version, otherExt):
            return {b'conchTest': b'ext data'}

        def extendedRequest(self, extName, extData):
            if extName == b'testExtendedRequest':
                return b'bar'
            raise NotImplementedError

    components.registerAdapter(FileTransferForTestAvatar,
                               TestAvatar,
                               filetransfer.ISFTPServer)



class SFTPTestBase(TestCase):
=======
if SFTPServerForUnixConchUser is None:
    # unix should either be a fully working module, or None.  I'm not sure
    # how this happens, but on win32 it does.  Try to cope.  --spiv.
    import warnings

    warnings.warn(
        (
            "twisted.conch.unix imported %r, "
            "but doesn't define SFTPServerForUnixConchUser'"
        )
        % (unix,)
    )
else:

    class FileTransferForTestAvatar(SFTPServerForUnixConchUser):  # type: ignore[misc,valid-type]
        def gotVersion(self, version, otherExt):
            return {b"conchTest": b"ext data"}

        def extendedRequest(self, extName, extData):
            if extName == b"testExtendedRequest":
                return b"bar"
            raise NotImplementedError

    components.registerAdapter(
        FileTransferForTestAvatar, TestAvatar, filetransfer.ISFTPServer
    )
>>>>>>> 1dd5e23f


class SFTPTestBase(TestCase):
    def setUp(self):
        self.testDir = FilePath(self.mktemp())
        # Give the testDir another level so we can safely "cd .." from it in
        # tests.
<<<<<<< HEAD
        self.testDir = self.testDir.child('extra')
        self.testDir.child('testDirectory').makedirs(True)

        with self.testDir.child('testfile1').open(mode='wb') as f:
            f.write(b'a'*10+b'b'*10)
            with open('/dev/urandom', 'rb') as f2:
                f.write(f2.read(1024*64)) # random data
        self.testDir.child('testfile1').chmod(0o644)
        with self.testDir.child('testRemoveFile').open(mode='wb') as f:
            f.write(b'a')
        with self.testDir.child('testRenameFile').open(mode='wb') as f:
            f.write(b'a')
        with self.testDir.child('.testHiddenFile').open(mode='wb') as f:
            f.write(b'a')

=======
        self.testDir = self.testDir.child("extra")
        self.testDir.child("testDirectory").makedirs(True)

        with self.testDir.child("testfile1").open(mode="wb") as f:
            f.write(b"a" * 10 + b"b" * 10)
            with open("/dev/urandom", "rb") as f2:
                f.write(f2.read(1024 * 64))  # random data
        self.testDir.child("testfile1").chmod(0o644)
        with self.testDir.child("testRemoveFile").open(mode="wb") as f:
            f.write(b"a")
        with self.testDir.child("testRenameFile").open(mode="wb") as f:
            f.write(b"a")
        with self.testDir.child(".testHiddenFile").open(mode="wb") as f:
            f.write(b"a")
>>>>>>> 1dd5e23f


@skipIf(not unix, "can't run on non-posix computers")
class OurServerOurClientTests(SFTPTestBase):
<<<<<<< HEAD

=======
>>>>>>> 1dd5e23f
    def setUp(self):
        SFTPTestBase.setUp(self)

        self.avatar = FileTransferTestAvatar(self.testDir)
        self.server = filetransfer.FileTransferServer(avatar=self.avatar)
        clientTransport = loopback.LoopbackRelay(self.server)

        self.client = filetransfer.FileTransferClient()
        self._serverVersion = None
        self._extData = None

        def _(serverVersion, extData):
            self._serverVersion = serverVersion
            self._extData = extData

        self.client.gotServerVersion = _
        serverTransport = loopback.LoopbackRelay(self.client)
        self.client.makeConnection(clientTransport)
        self.server.makeConnection(serverTransport)

        self.clientTransport = clientTransport
        self.serverTransport = serverTransport

        self._emptyBuffers()

    def _emptyBuffers(self):
        while self.serverTransport.buffer or self.clientTransport.buffer:
            self.serverTransport.clearBuffer()
            self.clientTransport.clearBuffer()

    def tearDown(self):
        self.serverTransport.loseConnection()
        self.clientTransport.loseConnection()
        self.serverTransport.clearBuffer()
        self.clientTransport.clearBuffer()

    def test_serverVersion(self):
        self.assertEqual(self._serverVersion, 3)
        self.assertEqual(self._extData, {b"conchTest": b"ext data"})

    def test_interface_implementation(self):
        """
        It implements the ISFTPServer interface.
        """
        self.assertTrue(
            filetransfer.ISFTPServer.providedBy(self.server.client),
            "ISFTPServer not provided by %r" % (self.server.client,),
        )

    def test_openedFileClosedWithConnection(self):
        """
        A file opened with C{openFile} is closed when the connection is lost.
        """
        d = self.client.openFile(
            b"testfile1", filetransfer.FXF_READ | filetransfer.FXF_WRITE, {}
        )
        self._emptyBuffers()

        oldClose = os.close
        closed = []

        def close(fd):
            closed.append(fd)
            oldClose(fd)

        self.patch(os, "close", close)

        def _fileOpened(openFile):
            fd = self.server.openFiles[openFile.handle[4:]].fd
            self.serverTransport.loseConnection()
            self.clientTransport.loseConnection()
            self.serverTransport.clearBuffer()
            self.clientTransport.clearBuffer()
            self.assertEqual(self.server.openFiles, {})
            self.assertIn(fd, closed)

        d.addCallback(_fileOpened)
        return d

    def test_openedDirectoryClosedWithConnection(self):
        """
        A directory opened with C{openDirectory} is close when the connection
        is lost.
        """
        d = self.client.openDirectory("")
        self._emptyBuffers()

        def _getFiles(openDir):
            self.serverTransport.loseConnection()
            self.clientTransport.loseConnection()
            self.serverTransport.clearBuffer()
            self.clientTransport.clearBuffer()
            self.assertEqual(self.server.openDirs, {})

        d.addCallback(_getFiles)
        return d

    def test_openFileIO(self):
        d = self.client.openFile(
            b"testfile1", filetransfer.FXF_READ | filetransfer.FXF_WRITE, {}
        )
        self._emptyBuffers()

        def _fileOpened(openFile):
            self.assertEqual(openFile, filetransfer.ISFTPFile(openFile))
            d = _readChunk(openFile)
            d.addCallback(_writeChunk, openFile)
            return d

        def _readChunk(openFile):
            d = openFile.readChunk(0, 20)
            self._emptyBuffers()
            d.addCallback(self.assertEqual, b"a" * 10 + b"b" * 10)
            return d

        def _writeChunk(_, openFile):
            d = openFile.writeChunk(20, b"c" * 10)
            self._emptyBuffers()
            d.addCallback(_readChunk2, openFile)
            return d

        def _readChunk2(_, openFile):
            d = openFile.readChunk(0, 30)
            self._emptyBuffers()
            d.addCallback(self.assertEqual, b"a" * 10 + b"b" * 10 + b"c" * 10)
            return d

        d.addCallback(_fileOpened)
        return d

    def test_closedFileGetAttrs(self):
        d = self.client.openFile(
            b"testfile1", filetransfer.FXF_READ | filetransfer.FXF_WRITE, {}
        )
        self._emptyBuffers()

        def _getAttrs(_, openFile):
            d = openFile.getAttrs()
            self._emptyBuffers()
            return d

        def _err(f):
            self.flushLoggedErrors()
            return f

        def _close(openFile):
            d = openFile.close()
            self._emptyBuffers()
            d.addCallback(_getAttrs, openFile)
            d.addErrback(_err)
            return self.assertFailure(d, filetransfer.SFTPError)

        d.addCallback(_close)
        return d

    def test_openFileAttributes(self):
        d = self.client.openFile(
            b"testfile1", filetransfer.FXF_READ | filetransfer.FXF_WRITE, {}
        )
        self._emptyBuffers()

        def _getAttrs(openFile):
            d = openFile.getAttrs()
            self._emptyBuffers()
            d.addCallback(_getAttrs2)
            return d

        def _getAttrs2(attrs1):
            d = self.client.getAttrs(b"testfile1")
            self._emptyBuffers()
            d.addCallback(self.assertEqual, attrs1)
            return d

        return d.addCallback(_getAttrs)

    def test_openFileSetAttrs(self):
        # XXX test setAttrs
        # Ok, how about this for a start?  It caught a bug :)  -- spiv.
        d = self.client.openFile(
            b"testfile1", filetransfer.FXF_READ | filetransfer.FXF_WRITE, {}
        )
        self._emptyBuffers()

        def _getAttrs(openFile):
            d = openFile.getAttrs()
            self._emptyBuffers()
            d.addCallback(_setAttrs)
            return d

        def _setAttrs(attrs):
            attrs["atime"] = 0
            d = self.client.setAttrs(b"testfile1", attrs)
            self._emptyBuffers()
            d.addCallback(_getAttrs2)
            d.addCallback(self.assertEqual, attrs)
            return d

        def _getAttrs2(_):
            d = self.client.getAttrs(b"testfile1")
            self._emptyBuffers()
            return d

        d.addCallback(_getAttrs)
        return d

    def test_openFileExtendedAttributes(self):
        """
        Check that L{filetransfer.FileTransferClient.openFile} can send
        extended attributes, that should be extracted server side. By default,
        they are ignored, so we just verify they are correctly parsed.
        """
        savedAttributes = {}
        oldOpenFile = self.server.client.openFile

        def openFile(filename, flags, attrs):
            savedAttributes.update(attrs)
            return oldOpenFile(filename, flags, attrs)

        self.server.client.openFile = openFile

        d = self.client.openFile(
            b"testfile1",
            filetransfer.FXF_READ | filetransfer.FXF_WRITE,
            {"ext_foo": b"bar"},
        )
        self._emptyBuffers()

        def check(ign):
            self.assertEqual(savedAttributes, {"ext_foo": b"bar"})

        return d.addCallback(check)

    def test_removeFile(self):
        d = self.client.getAttrs(b"testRemoveFile")
        self._emptyBuffers()

        def _removeFile(ignored):
            d = self.client.removeFile(b"testRemoveFile")
            self._emptyBuffers()
            return d

        d.addCallback(_removeFile)
        d.addCallback(_removeFile)
        return self.assertFailure(d, filetransfer.SFTPError)

    def test_renameFile(self):
        d = self.client.getAttrs(b"testRenameFile")
        self._emptyBuffers()

        def _rename(attrs):
            d = self.client.renameFile(b"testRenameFile", b"testRenamedFile")
            self._emptyBuffers()
            d.addCallback(_testRenamed, attrs)
            return d

        def _testRenamed(_, attrs):
            d = self.client.getAttrs(b"testRenamedFile")
            self._emptyBuffers()
            d.addCallback(self.assertEqual, attrs)

        return d.addCallback(_rename)

    def test_directoryBad(self):
        d = self.client.getAttrs(b"testMakeDirectory")
        self._emptyBuffers()
        return self.assertFailure(d, filetransfer.SFTPError)

    def test_directoryCreation(self):
        d = self.client.makeDirectory(b"testMakeDirectory", {})
        self._emptyBuffers()

        def _getAttrs(_):
            d = self.client.getAttrs(b"testMakeDirectory")
            self._emptyBuffers()
            return d

        # XXX not until version 4/5
        # self.assertEqual(filetransfer.FILEXFER_TYPE_DIRECTORY&attrs['type'],
        #                     filetransfer.FILEXFER_TYPE_DIRECTORY)

        def _removeDirectory(_):
            d = self.client.removeDirectory(b"testMakeDirectory")
            self._emptyBuffers()
            return d

        d.addCallback(_getAttrs)
        d.addCallback(_removeDirectory)
        d.addCallback(_getAttrs)
        return self.assertFailure(d, filetransfer.SFTPError)

    def test_openDirectory(self):
        d = self.client.openDirectory(b"")
        self._emptyBuffers()
        files = []

        def _getFiles(openDir):
            def append(f):
                files.append(f)
                return openDir

            d = defer.maybeDeferred(openDir.next)
            self._emptyBuffers()
            d.addCallback(append)
            d.addCallback(_getFiles)
            d.addErrback(_close, openDir)
            return d

        def _checkFiles(ignored):
            fs = list(list(zip(*files))[0])
            fs.sort()
            self.assertEqual(
                fs,
                [
                    b".testHiddenFile",
                    b"testDirectory",
                    b"testRemoveFile",
                    b"testRenameFile",
                    b"testfile1",
                ],
            )

        def _close(_, openDir):
            d = openDir.close()
            self._emptyBuffers()
            return d

        d.addCallback(_getFiles)
        d.addCallback(_checkFiles)
        return d

    def test_linkDoesntExist(self):
        d = self.client.getAttrs(b"testLink")
        self._emptyBuffers()
        return self.assertFailure(d, filetransfer.SFTPError)

    def test_linkSharesAttrs(self):
        d = self.client.makeLink(b"testLink", b"testfile1")
        self._emptyBuffers()

        def _getFirstAttrs(_):
            d = self.client.getAttrs(b"testLink", 1)
            self._emptyBuffers()
            return d

        def _getSecondAttrs(firstAttrs):
            d = self.client.getAttrs(b"testfile1")
            self._emptyBuffers()
            d.addCallback(self.assertEqual, firstAttrs)
            return d

        d.addCallback(_getFirstAttrs)
        return d.addCallback(_getSecondAttrs)

    def test_linkPath(self):
        d = self.client.makeLink(b"testLink", b"testfile1")
        self._emptyBuffers()

        def _readLink(_):
            d = self.client.readLink(b"testLink")
            self._emptyBuffers()
            testFile = FilePath(os.getcwd()).preauthChild(self.testDir.path)
            testFile = testFile.child("testfile1")
            d.addCallback(self.assertEqual, testFile.path)
            return d

        def _realPath(_):
            d = self.client.realPath(b"testLink")
            self._emptyBuffers()
            testLink = FilePath(os.getcwd()).preauthChild(self.testDir.path)
            testLink = testLink.child("testfile1")
            d.addCallback(self.assertEqual, testLink.path)
            return d

        d.addCallback(_readLink)
        d.addCallback(_realPath)
        return d

    def test_extendedRequest(self):
        d = self.client.extendedRequest(b"testExtendedRequest", b"foo")
        self._emptyBuffers()
        d.addCallback(self.assertEqual, b"bar")
        d.addCallback(self._cbTestExtendedRequest)
        return d

    def _cbTestExtendedRequest(self, ignored):
        d = self.client.extendedRequest(b"testBadRequest", b"")
        self._emptyBuffers()
        return self.assertFailure(d, NotImplementedError)

    @defer.inlineCallbacks
    @skipIf(_PY37PLUS, "Broken by PEP 479 and deprecated.")
    def test_openDirectoryIterator(self):
        """
        Check that the object returned by
        L{filetransfer.FileTransferClient.openDirectory} can be used
        as an iterator.
        """

        # This function is a little more complicated than it would be
        # normally, since we need to call _emptyBuffers() after
        # creating any SSH-related Deferreds, but before waiting on
        # them via yield.

        d = self.client.openDirectory(b"")
        self._emptyBuffers()
        openDir = yield d

        filenames = set()
        try:
            for f in openDir:
                self._emptyBuffers()
                (filename, _, fileattrs) = yield f
                filenames.add(filename)
        finally:
            d = openDir.close()
            self._emptyBuffers()
            yield d

        self._emptyBuffers()

<<<<<<< HEAD
        self.assertEqual(filenames,
                         set([b'.testHiddenFile', b'testDirectory',
                              b'testRemoveFile', b'testRenameFile',
                              b'testfile1']))

=======
        self.assertEqual(
            filenames,
            set(
                [
                    b".testHiddenFile",
                    b"testDirectory",
                    b"testRemoveFile",
                    b"testRenameFile",
                    b"testfile1",
                ]
            ),
        )
>>>>>>> 1dd5e23f

    @defer.inlineCallbacks
    def test_openDirectoryIteratorDeprecated(self):
        """
        Using client.openDirectory as an iterator is deprecated.
        """
        d = self.client.openDirectory(b"")
        self._emptyBuffers()
        openDir = yield d
        oneFile = openDir.next()
        self._emptyBuffers()
        yield oneFile

        warnings = self.flushWarnings()
        message = (
            "Using twisted.conch.ssh.filetransfer.ClientDirectory"
            " as an iterator was deprecated in Twisted 18.9.0."
        )
        self.assertEqual(1, len(warnings))
        self.assertEqual(DeprecationWarning, warnings[0]["category"])
        self.assertEqual(message, warnings[0]["message"])

    @defer.inlineCallbacks
    def test_closedConnectionCancelsRequests(self):
        """
        If there are requests outstanding when the connection
        is closed for any reason, they should fail.
        """

        d = self.client.openFile(b"testfile1", filetransfer.FXF_READ, {})
        self._emptyBuffers()
        fh = yield d

        # Intercept the handling of the read request on the server side
        gotReadRequest = []

        def _slowRead(offset, length):
            self.assertEqual(gotReadRequest, [])
            d = defer.Deferred()
            gotReadRequest.append(offset)
            return d

        [serverSideFh] = self.server.openFiles.values()
        serverSideFh.readChunk = _slowRead
        del serverSideFh

        # Make a read request, dropping the connection before the reply
        # is sent
        d = fh.readChunk(100, 200)
        self._emptyBuffers()
        self.assertEqual(len(gotReadRequest), 1)
        self.assertNoResult(d)

        # Lost connection should cause an errback
        self.serverTransport.loseConnection()
        self.serverTransport.clearBuffer()
        self.clientTransport.clearBuffer()
        self._emptyBuffers()

        self.assertFalse(self.client.connected)
        self.failureResultOf(d, ConnectionLost)

        # Further attempts to use the filetransfer session should fail
        # immediately
        d = fh.getAttrs()
        self.failureResultOf(d, ConnectionLost)


class FakeConn:
    def sendClose(self, channel):
        pass


<<<<<<< HEAD

@skipIf(not unix, "can't run on non-posix computers")
class FileTransferCloseTests(TestCase):

=======
@skipIf(not unix, "can't run on non-posix computers")
class FileTransferCloseTests(TestCase):
>>>>>>> 1dd5e23f
    def setUp(self):
        self.avatar = TestAvatar()

    def buildServerConnection(self):
        # make a server connection
        conn = connection.SSHConnection()
        # server connections have a 'self.transport.avatar'.
        class DummyTransport:
            def __init__(self):
                self.transport = self

            def sendPacket(self, kind, data):
                pass

            def logPrefix(self):
                return "dummy transport"

        conn.transport = DummyTransport()
        conn.transport.avatar = self.avatar
        return conn

    def interceptConnectionLost(self, sftpServer):
        self.connectionLostFired = False
        origConnectionLost = sftpServer.connectionLost

        def connectionLost(reason):
            self.connectionLostFired = True
            origConnectionLost(reason)

        sftpServer.connectionLost = connectionLost

    def assertSFTPConnectionLost(self):
        self.assertTrue(
            self.connectionLostFired, "sftpServer's connectionLost was not called"
        )

    def test_sessionClose(self):
        """
        Closing a session should notify an SFTP subsystem launched by that
        session.
        """
        # make a session
        testSession = session.SSHSession(conn=FakeConn(), avatar=self.avatar)

        # start an SFTP subsystem on the session
        testSession.request_subsystem(common.NS(b"sftp"))
        sftpServer = testSession.client.transport.proto

        # intercept connectionLost so we can check that it's called
        self.interceptConnectionLost(sftpServer)

        # close session
        testSession.closeReceived()

        self.assertSFTPConnectionLost()

    def test_clientClosesChannelOnConnnection(self):
        """
        A client sending CHANNEL_CLOSE should trigger closeReceived on the
        associated channel instance.
        """
        conn = self.buildServerConnection()

        # somehow get a session
        packet = common.NS(b"session") + struct.pack(">L", 0) * 3
        conn.ssh_CHANNEL_OPEN(packet)
        sessionChannel = conn.channels[0]

        sessionChannel.request_subsystem(common.NS(b"sftp"))
        sftpServer = sessionChannel.client.transport.proto
        self.interceptConnectionLost(sftpServer)

        # intercept closeReceived
        self.interceptConnectionLost(sftpServer)

        # close the connection
        conn.ssh_CHANNEL_CLOSE(struct.pack(">L", 0))

        self.assertSFTPConnectionLost()

    def test_stopConnectionServiceClosesChannel(self):
        """
        Closing an SSH connection should close all sessions within it.
        """
        conn = self.buildServerConnection()

        # somehow get a session
        packet = common.NS(b"session") + struct.pack(">L", 0) * 3
        conn.ssh_CHANNEL_OPEN(packet)
        sessionChannel = conn.channels[0]

        sessionChannel.request_subsystem(common.NS(b"sftp"))
        sftpServer = sessionChannel.client.transport.proto
        self.interceptConnectionLost(sftpServer)

        # close the connection
        conn.serviceStopped()

        self.assertSFTPConnectionLost()


<<<<<<< HEAD

=======
>>>>>>> 1dd5e23f
@skipIf(not cryptography, "Cannot run without cryptography")
class ConstantsTests(TestCase):
    """
    Tests for the constants used by the SFTP protocol implementation.

    @ivar filexferSpecExcerpts: Excerpts from the
        draft-ietf-secsh-filexfer-02.txt (draft) specification of the SFTP
        protocol.  There are more recent drafts of the specification, but this
        one describes version 3, which is what conch (and OpenSSH) implements.
    """
<<<<<<< HEAD
=======

>>>>>>> 1dd5e23f
    filexferSpecExcerpts = [
        """
           The following values are defined for packet types.

                #define SSH_FXP_INIT                1
                #define SSH_FXP_VERSION             2
                #define SSH_FXP_OPEN                3
                #define SSH_FXP_CLOSE               4
                #define SSH_FXP_READ                5
                #define SSH_FXP_WRITE               6
                #define SSH_FXP_LSTAT               7
                #define SSH_FXP_FSTAT               8
                #define SSH_FXP_SETSTAT             9
                #define SSH_FXP_FSETSTAT           10
                #define SSH_FXP_OPENDIR            11
                #define SSH_FXP_READDIR            12
                #define SSH_FXP_REMOVE             13
                #define SSH_FXP_MKDIR              14
                #define SSH_FXP_RMDIR              15
                #define SSH_FXP_REALPATH           16
                #define SSH_FXP_STAT               17
                #define SSH_FXP_RENAME             18
                #define SSH_FXP_READLINK           19
                #define SSH_FXP_SYMLINK            20
                #define SSH_FXP_STATUS            101
                #define SSH_FXP_HANDLE            102
                #define SSH_FXP_DATA              103
                #define SSH_FXP_NAME              104
                #define SSH_FXP_ATTRS             105
                #define SSH_FXP_EXTENDED          200
                #define SSH_FXP_EXTENDED_REPLY    201

           Additional packet types should only be defined if the protocol
           version number (see Section ``Protocol Initialization'') is
           incremented, and their use MUST be negotiated using the version
           number.  However, the SSH_FXP_EXTENDED and SSH_FXP_EXTENDED_REPLY
           packets can be used to implement vendor-specific extensions.  See
           Section ``Vendor-Specific-Extensions'' for more details.
        """,
        """
            The flags bits are defined to have the following values:

                #define SSH_FILEXFER_ATTR_SIZE          0x00000001
                #define SSH_FILEXFER_ATTR_UIDGID        0x00000002
                #define SSH_FILEXFER_ATTR_PERMISSIONS   0x00000004
                #define SSH_FILEXFER_ATTR_ACMODTIME     0x00000008
                #define SSH_FILEXFER_ATTR_EXTENDED      0x80000000

        """,
        """
            The `pflags' field is a bitmask.  The following bits have been
           defined.

                #define SSH_FXF_READ            0x00000001
                #define SSH_FXF_WRITE           0x00000002
                #define SSH_FXF_APPEND          0x00000004
                #define SSH_FXF_CREAT           0x00000008
                #define SSH_FXF_TRUNC           0x00000010
                #define SSH_FXF_EXCL            0x00000020
        """,
        """
            Currently, the following values are defined (other values may be
           defined by future versions of this protocol):

                #define SSH_FX_OK                            0
                #define SSH_FX_EOF                           1
                #define SSH_FX_NO_SUCH_FILE                  2
                #define SSH_FX_PERMISSION_DENIED             3
                #define SSH_FX_FAILURE                       4
                #define SSH_FX_BAD_MESSAGE                   5
                #define SSH_FX_NO_CONNECTION                 6
                #define SSH_FX_CONNECTION_LOST               7
                #define SSH_FX_OP_UNSUPPORTED                8
        """,
    ]

    def test_constantsAgainstSpec(self):
        """
        The constants used by the SFTP protocol implementation match those
        found by searching through the spec.
        """
        constants = {}
        for excerpt in self.filexferSpecExcerpts:
            for line in excerpt.splitlines():
                m = re.match(r"^\s*#define SSH_([A-Z_]+)\s+([0-9x]*)\s*$", line)
                if m:
                    constants[m.group(1)] = int(m.group(2), 0)
        self.assertTrue(
            len(constants) > 0, "No constants found (the test must be buggy)."
        )
        for k, v in constants.items():
            self.assertEqual(v, getattr(filetransfer, k))


<<<<<<< HEAD

=======
>>>>>>> 1dd5e23f
@skipIf(not cryptography, "Cannot run without cryptography")
class RawPacketDataTests(TestCase):
    """
    Tests for L{filetransfer.FileTransferClient} which explicitly craft certain
    less common protocol messages to exercise their handling.
    """
<<<<<<< HEAD
=======

>>>>>>> 1dd5e23f
    def setUp(self):
        self.ftc = filetransfer.FileTransferClient()

    def test_packetSTATUS(self):
        """
        A STATUS packet containing a result code, a message, and a language is
        parsed to produce the result of an outstanding request L{Deferred}.

        @see: U{section 9.1<http://tools.ietf.org/html/draft-ietf-secsh-filexfer-13#section-9.1>}
            of the SFTP Internet-Draft.
        """
        d = defer.Deferred()
        d.addCallback(self._cbTestPacketSTATUS)
        self.ftc.openRequests[1] = d
        data = (
            struct.pack("!LL", 1, filetransfer.FX_OK)
            + common.NS(b"msg")
            + common.NS(b"lang")
        )
        self.ftc.packet_STATUS(data)
        return d

    def _cbTestPacketSTATUS(self, result):
        """
        Assert that the result is a two-tuple containing the message and
        language from the STATUS packet.
        """
        self.assertEqual(result[0], b"msg")
        self.assertEqual(result[1], b"lang")

    def test_packetSTATUSShort(self):
        """
        A STATUS packet containing only a result code can also be parsed to
        produce the result of an outstanding request L{Deferred}.  Such packets
        are sent by some SFTP implementations, though not strictly legal.

        @see: U{section 9.1<http://tools.ietf.org/html/draft-ietf-secsh-filexfer-13#section-9.1>}
            of the SFTP Internet-Draft.
        """
        d = defer.Deferred()
        d.addCallback(self._cbTestPacketSTATUSShort)
        self.ftc.openRequests[1] = d
        data = struct.pack("!LL", 1, filetransfer.FX_OK)
        self.ftc.packet_STATUS(data)
        return d

    def _cbTestPacketSTATUSShort(self, result):
        """
        Assert that the result is a two-tuple containing empty strings, since
        the STATUS packet had neither a message nor a language.
        """
        self.assertEqual(result[0], b"")
        self.assertEqual(result[1], b"")

    def test_packetSTATUSWithoutLang(self):
        """
        A STATUS packet containing a result code and a message but no language
        can also be parsed to produce the result of an outstanding request
        L{Deferred}.  Such packets are sent by some SFTP implementations, though
        not strictly legal.

        @see: U{section 9.1<http://tools.ietf.org/html/draft-ietf-secsh-filexfer-13#section-9.1>}
            of the SFTP Internet-Draft.
        """
        d = defer.Deferred()
        d.addCallback(self._cbTestPacketSTATUSWithoutLang)
        self.ftc.openRequests[1] = d
        data = struct.pack("!LL", 1, filetransfer.FX_OK) + common.NS(b"msg")
        self.ftc.packet_STATUS(data)
        return d

    def _cbTestPacketSTATUSWithoutLang(self, result):
        """
        Assert that the result is a two-tuple containing the message from the
        STATUS packet and an empty string, since the language was missing.
        """
        self.assertEqual(result[0], b"msg")
        self.assertEqual(result[1], b"")<|MERGE_RESOLUTION|>--- conflicted
+++ resolved
@@ -21,31 +21,6 @@
 from twisted.trial.unittest import TestCase
 
 try:
-<<<<<<< HEAD
-    from twisted.conch import unix
-except ImportError:
-    unix = None  # type: ignore[assignment]
-
-try:
-    from twisted.conch.unix import SFTPServerForUnixConchUser
-except ImportError:
-    SFTPServerForUnixConchUser = None  # type: ignore[assignment,misc]
-
-try:
-    import cryptography
-except ImportError:
-    cryptography = None  # type: ignore[assignment]
-
-try:
-    from twisted.conch.avatar import ConchUser
-except ImportError:
-    ConchUser = object  # type: ignore[assignment,misc]
-
-try:
-    from twisted.conch.ssh import common, connection, filetransfer, session
-except ImportError:
-    pass
-=======
     from twisted.conch import unix as _unix
 except ImportError:
     unix = None
@@ -74,7 +49,6 @@
     ConchUser = object
 else:
     ConchUser = _ConchUser  # type: ignore[misc]
->>>>>>> 1dd5e23f
 
 try:
     from twisted.conch.ssh import common, connection, filetransfer, session
@@ -85,13 +59,8 @@
 class TestAvatar(ConchUser):
     def __init__(self):
         ConchUser.__init__(self)
-<<<<<<< HEAD
-        self.channelLookup[b'session'] = session.SSHSession
-        self.subsystemLookup[b'sftp'] = filetransfer.FileTransferServer
-=======
         self.channelLookup[b"session"] = session.SSHSession
         self.subsystemLookup[b"sftp"] = filetransfer.FileTransferServer
->>>>>>> 1dd5e23f
 
     def _runAsUser(self, f, *args, **kw):
         try:
@@ -120,34 +89,6 @@
         self.avatar = avatar
 
 
-<<<<<<< HEAD
-
-if not SFTPServerForUnixConchUser:
-    # unix should either be a fully working module, or None.  I'm not sure
-    # how this happens, but on win32 it does.  Try to cope.  --spiv.
-    import warnings
-    warnings.warn(("twisted.conch.unix imported %r, "
-                   "but doesn't define SFTPServerForUnixConchUser'")
-                  % (unix,))
-else:
-    class FileTransferForTestAvatar(SFTPServerForUnixConchUser):
-
-        def gotVersion(self, version, otherExt):
-            return {b'conchTest': b'ext data'}
-
-        def extendedRequest(self, extName, extData):
-            if extName == b'testExtendedRequest':
-                return b'bar'
-            raise NotImplementedError
-
-    components.registerAdapter(FileTransferForTestAvatar,
-                               TestAvatar,
-                               filetransfer.ISFTPServer)
-
-
-
-class SFTPTestBase(TestCase):
-=======
 if SFTPServerForUnixConchUser is None:
     # unix should either be a fully working module, or None.  I'm not sure
     # how this happens, but on win32 it does.  Try to cope.  --spiv.
@@ -174,7 +115,6 @@
     components.registerAdapter(
         FileTransferForTestAvatar, TestAvatar, filetransfer.ISFTPServer
     )
->>>>>>> 1dd5e23f
 
 
 class SFTPTestBase(TestCase):
@@ -182,23 +122,6 @@
         self.testDir = FilePath(self.mktemp())
         # Give the testDir another level so we can safely "cd .." from it in
         # tests.
-<<<<<<< HEAD
-        self.testDir = self.testDir.child('extra')
-        self.testDir.child('testDirectory').makedirs(True)
-
-        with self.testDir.child('testfile1').open(mode='wb') as f:
-            f.write(b'a'*10+b'b'*10)
-            with open('/dev/urandom', 'rb') as f2:
-                f.write(f2.read(1024*64)) # random data
-        self.testDir.child('testfile1').chmod(0o644)
-        with self.testDir.child('testRemoveFile').open(mode='wb') as f:
-            f.write(b'a')
-        with self.testDir.child('testRenameFile').open(mode='wb') as f:
-            f.write(b'a')
-        with self.testDir.child('.testHiddenFile').open(mode='wb') as f:
-            f.write(b'a')
-
-=======
         self.testDir = self.testDir.child("extra")
         self.testDir.child("testDirectory").makedirs(True)
 
@@ -213,15 +136,10 @@
             f.write(b"a")
         with self.testDir.child(".testHiddenFile").open(mode="wb") as f:
             f.write(b"a")
->>>>>>> 1dd5e23f
 
 
 @skipIf(not unix, "can't run on non-posix computers")
 class OurServerOurClientTests(SFTPTestBase):
-<<<<<<< HEAD
-
-=======
->>>>>>> 1dd5e23f
     def setUp(self):
         SFTPTestBase.setUp(self)
 
@@ -642,13 +560,6 @@
 
         self._emptyBuffers()
 
-<<<<<<< HEAD
-        self.assertEqual(filenames,
-                         set([b'.testHiddenFile', b'testDirectory',
-                              b'testRemoveFile', b'testRenameFile',
-                              b'testfile1']))
-
-=======
         self.assertEqual(
             filenames,
             set(
@@ -661,7 +572,6 @@
                 ]
             ),
         )
->>>>>>> 1dd5e23f
 
     @defer.inlineCallbacks
     def test_openDirectoryIteratorDeprecated(self):
@@ -735,15 +645,8 @@
         pass
 
 
-<<<<<<< HEAD
-
 @skipIf(not unix, "can't run on non-posix computers")
 class FileTransferCloseTests(TestCase):
-
-=======
-@skipIf(not unix, "can't run on non-posix computers")
-class FileTransferCloseTests(TestCase):
->>>>>>> 1dd5e23f
     def setUp(self):
         self.avatar = TestAvatar()
 
@@ -845,10 +748,6 @@
         self.assertSFTPConnectionLost()
 
 
-<<<<<<< HEAD
-
-=======
->>>>>>> 1dd5e23f
 @skipIf(not cryptography, "Cannot run without cryptography")
 class ConstantsTests(TestCase):
     """
@@ -859,10 +758,7 @@
         protocol.  There are more recent drafts of the specification, but this
         one describes version 3, which is what conch (and OpenSSH) implements.
     """
-<<<<<<< HEAD
-=======
-
->>>>>>> 1dd5e23f
+
     filexferSpecExcerpts = [
         """
            The following values are defined for packet types.
@@ -957,20 +853,13 @@
             self.assertEqual(v, getattr(filetransfer, k))
 
 
-<<<<<<< HEAD
-
-=======
->>>>>>> 1dd5e23f
 @skipIf(not cryptography, "Cannot run without cryptography")
 class RawPacketDataTests(TestCase):
     """
     Tests for L{filetransfer.FileTransferClient} which explicitly craft certain
     less common protocol messages to exercise their handling.
     """
-<<<<<<< HEAD
-=======
-
->>>>>>> 1dd5e23f
+
     def setUp(self):
         self.ftc = filetransfer.FileTransferClient()
 
