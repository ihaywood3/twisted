--- conflicted
+++ resolved
@@ -152,10 +152,6 @@
         return Deferred()
 
 
-<<<<<<< HEAD
-
-=======
->>>>>>> 1dd5e23f
 class TrivialRealm:
     def __init__(self):
         self.channelLookup = {}
@@ -174,10 +170,6 @@
         return Factory.buildProtocol(self, address)
 
 
-<<<<<<< HEAD
-
-=======
->>>>>>> 1dd5e23f
 class FixedResponseUI:
     def __init__(self, result):
         self.result = result
@@ -275,10 +267,6 @@
             return succeed(protocol)
 
 
-<<<<<<< HEAD
-
-=======
->>>>>>> 1dd5e23f
 class SSHCommandClientEndpointTestsMixin:
     """
     Tests for L{SSHCommandClientEndpoint}, an L{IStreamClientEndpoint}
@@ -1446,10 +1434,6 @@
         helper.cleanupConnection(object(), True)
 
 
-<<<<<<< HEAD
-
-=======
->>>>>>> 1dd5e23f
 class _PTYPath:
     """
     A L{FilePath}-like object which can be opened to create a L{_ReadFile} with
