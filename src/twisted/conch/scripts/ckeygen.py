# -*- test-case-name: twisted.conch.test.test_ckeygen -*-
# Copyright (c) Twisted Matrix Laboratories.
# See LICENSE for details.

"""
Implementation module for the `ckeygen` command.
"""


import getpass
import os
import socket
import sys
from functools import wraps
from imp import reload
from twisted.conch.ssh import keys
from twisted.python import failure, filepath, log, usage
<<<<<<< HEAD
from twisted.python.compat import raw_input

=======
>>>>>>> 1dd5e23f


if getpass.getpass == getpass.unix_getpass:  # type: ignore[attr-defined]
    try:
        import termios  # hack around broken termios
<<<<<<< HEAD
        termios.tcgetattr, termios.tcsetattr
    except (ImportError, AttributeError):
        sys.modules['termios'] = None  # type: ignore[assignment]
        reload(getpass)

supportedKeyTypes = dict()

=======

        termios.tcgetattr, termios.tcsetattr
    except (ImportError, AttributeError):
        sys.modules["termios"] = None  # type: ignore[assignment]
        reload(getpass)

supportedKeyTypes = dict()
>>>>>>> 1dd5e23f


def _keyGenerator(keyType):
    def assignkeygenerator(keygenerator):
        @wraps(keygenerator)
        def wrapper(*args, **kwargs):
            return keygenerator(*args, **kwargs)

        supportedKeyTypes[keyType] = wrapper
        return wrapper

    return assignkeygenerator


class GeneralOptions(usage.Options):
    synopsis = """Usage:    ckeygen [options]
 """

    longdesc = "ckeygen manipulates public/private keys in various ways."

    optParameters = [
        ["bits", "b", None, "Number of bits in the key to create."],
        ["filename", "f", None, "Filename of the key file."],
        ["type", "t", None, "Specify type of key to create."],
        ["comment", "C", None, "Provide new comment."],
        ["newpass", "N", None, "Provide new passphrase."],
        ["pass", "P", None, "Provide old passphrase."],
        ["format", "o", "sha256-base64", "Fingerprint format of key file."],
        [
            "private-key-subtype",
            None,
            None,
            'OpenSSH private key subtype to write ("PEM" or "v1").',
        ],
    ]

    optFlags = [
        ["fingerprint", "l", "Show fingerprint of key file."],
        ["changepass", "p", "Change passphrase of private key file."],
        ["quiet", "q", "Quiet."],
        ["no-passphrase", None, "Create the key with no passphrase."],
        ["showpub", "y", "Read private key file and print public key."],
    ]

    compData = usage.Completions(
        optActions={
            "type": usage.CompleteList(list(supportedKeyTypes.keys())),
            "private-key-subtype": usage.CompleteList(["PEM", "v1"]),
        }
    )


def run():
    options = GeneralOptions()
    try:
        options.parseOptions(sys.argv[1:])
    except usage.UsageError as u:
        print("ERROR: %s" % u)
        options.opt_help()
        sys.exit(1)
    log.discardLogs()
    log.deferr = handleError  # HACK
    if options["type"]:
        if options["type"].lower() in supportedKeyTypes:
            print("Generating public/private %s key pair." % (options["type"]))
            supportedKeyTypes[options["type"].lower()](options)
        else:
            sys.exit(
                "Key type was %s, must be one of %s"
                % (options["type"], ", ".join(supportedKeyTypes.keys()))
            )
    elif options["fingerprint"]:
        printFingerprint(options)
    elif options["changepass"]:
        changePassPhrase(options)
    elif options["showpub"]:
        displayPublicKey(options)
    else:
        options.opt_help()
        sys.exit(1)


def enumrepresentation(options):
    if options["format"] == "md5-hex":
        options["format"] = keys.FingerprintFormats.MD5_HEX
        return options
    elif options["format"] == "sha256-base64":
        options["format"] = keys.FingerprintFormats.SHA256_BASE64
        return options
    else:
        raise keys.BadFingerPrintFormat(
            "Unsupported fingerprint format: %s" % (options["format"],)
        )


def handleError():
    global exitStatus
    exitStatus = 2
    log.err(failure.Failure())
    raise


@_keyGenerator("rsa")
def generateRSAkey(options):
    from cryptography.hazmat.backends import default_backend
    from cryptography.hazmat.primitives.asymmetric import rsa

    if not options["bits"]:
        options["bits"] = 1024
    keyPrimitive = rsa.generate_private_key(
        key_size=int(options["bits"]),
        public_exponent=65537,
        backend=default_backend(),
    )
    key = keys.Key(keyPrimitive)
    _saveKey(key, options)


@_keyGenerator("dsa")
def generateDSAkey(options):
    from cryptography.hazmat.backends import default_backend
    from cryptography.hazmat.primitives.asymmetric import dsa

    if not options["bits"]:
        options["bits"] = 1024
    keyPrimitive = dsa.generate_private_key(
        key_size=int(options["bits"]),
        backend=default_backend(),
    )
    key = keys.Key(keyPrimitive)
    _saveKey(key, options)


@_keyGenerator("ecdsa")
def generateECDSAkey(options):
    from cryptography.hazmat.backends import default_backend
    from cryptography.hazmat.primitives.asymmetric import ec

    if not options["bits"]:
        options["bits"] = 256
    # OpenSSH supports only mandatory sections of RFC5656.
    # See https://www.openssh.com/txt/release-5.7
    curve = b"ecdsa-sha2-nistp" + str(options["bits"]).encode("ascii")
    keyPrimitive = ec.generate_private_key(
        curve=keys._curveTable[curve], backend=default_backend()
    )
    key = keys.Key(keyPrimitive)
    _saveKey(key, options)


@_keyGenerator("ed25519")
def generateEd25519key(options):
    from cryptography.hazmat.primitives.asymmetric import ed25519

    keyPrimitive = ed25519.Ed25519PrivateKey.generate()
    key = keys.Key(keyPrimitive)
    _saveKey(key, options)


def _defaultPrivateKeySubtype(keyType):
    """
    Return a reasonable default private key subtype for a given key type.

    @type keyType: L{str}
    @param keyType: A key type, as returned by
        L{twisted.conch.ssh.keys.Key.type}.

    @rtype: L{str}
    @return: A private OpenSSH key subtype (C{'PEM'} or C{'v1'}).
    """
    if keyType == "Ed25519":
        # No PEM format is defined for Ed25519 keys.
        return "v1"
    else:
        return "PEM"


def printFingerprint(options):
    if not options["filename"]:
        filename = os.path.expanduser("~/.ssh/id_rsa")
        options["filename"] = input("Enter file in which the key is (%s): " % filename)
    if os.path.exists(options["filename"] + ".pub"):
        options["filename"] += ".pub"
    options = enumrepresentation(options)
    try:
        key = keys.Key.fromFile(options["filename"])
        print(
            "%s %s %s"
            % (
                key.size(),
                key.fingerprint(options["format"]),
                os.path.basename(options["filename"]),
            )
        )
    except keys.BadKeyError:
        sys.exit("bad key")


def changePassPhrase(options):
    if not options["filename"]:
        filename = os.path.expanduser("~/.ssh/id_rsa")
        options["filename"] = input("Enter file in which the key is (%s): " % filename)
    try:
        key = keys.Key.fromFile(options["filename"])
    except keys.EncryptedKeyError:
        # Raised if password not supplied for an encrypted key
        if not options.get("pass"):
            options["pass"] = getpass.getpass("Enter old passphrase: ")
        try:
            key = keys.Key.fromFile(options["filename"], passphrase=options["pass"])
        except keys.BadKeyError:
            sys.exit("Could not change passphrase: old passphrase error")
        except keys.EncryptedKeyError as e:
            sys.exit("Could not change passphrase: %s" % (e,))
    except keys.BadKeyError as e:
        sys.exit("Could not change passphrase: %s" % (e,))

    if not options.get("newpass"):
        while 1:
            p1 = getpass.getpass("Enter new passphrase (empty for no passphrase): ")
            p2 = getpass.getpass("Enter same passphrase again: ")
            if p1 == p2:
                break
            print("Passphrases do not match.  Try again.")
        options["newpass"] = p1

    if options.get("private-key-subtype") is None:
        options["private-key-subtype"] = _defaultPrivateKeySubtype(key.type())

    try:
        newkeydata = key.toString(
            "openssh",
            subtype=options["private-key-subtype"],
            passphrase=options["newpass"],
        )
    except Exception as e:
        sys.exit("Could not change passphrase: %s" % (e,))

    try:
        keys.Key.fromString(newkeydata, passphrase=options["newpass"])
    except (keys.EncryptedKeyError, keys.BadKeyError) as e:
        sys.exit("Could not change passphrase: %s" % (e,))

    with open(options["filename"], "wb") as fd:
        fd.write(newkeydata)

    print("Your identification has been saved with the new passphrase.")


def displayPublicKey(options):
    if not options["filename"]:
        filename = os.path.expanduser("~/.ssh/id_rsa")
        options["filename"] = input("Enter file in which the key is (%s): " % filename)
    try:
        key = keys.Key.fromFile(options["filename"])
    except keys.EncryptedKeyError:
<<<<<<< HEAD
        if not options.get('pass'):
            options['pass'] = getpass.getpass('Enter passphrase: ')
        key = keys.Key.fromFile(
            options['filename'], passphrase=options['pass'])
    displayKey = key.public().toString('openssh').decode("ascii")
=======
        if not options.get("pass"):
            options["pass"] = getpass.getpass("Enter passphrase: ")
        key = keys.Key.fromFile(options["filename"], passphrase=options["pass"])
    displayKey = key.public().toString("openssh").decode("ascii")
>>>>>>> 1dd5e23f
    print(displayKey)


def _inputSaveFile(prompt: str) -> str:
    """
    Ask the user where to save the key.

    This needs to be a separate function so the unit test can patch it.
    """
    return input(prompt)


def _saveKey(key, options):
    """
    Persist a SSH key on local filesystem.

    @param key: Key which is persisted on local filesystem.
    @type key: C{keys.Key} implementation.

    @param options:
    @type options: L{dict}
    """
    KeyTypeMapping = {"EC": "ecdsa", "Ed25519": "ed25519", "RSA": "rsa", "DSA": "dsa"}
    keyTypeName = KeyTypeMapping[key.type()]
    if not options["filename"]:
        defaultPath = os.path.expanduser("~/.ssh/id_%s" % (keyTypeName,))
        newPath = _inputSaveFile(
            "Enter file in which to save the key (%s): " % (defaultPath,)
        )

        options["filename"] = newPath.strip() or defaultPath

    if os.path.exists(options["filename"]):
        print("%s already exists." % (options["filename"],))
        yn = input("Overwrite (y/n)? ")
        if yn[0].lower() != "y":
            sys.exit()

    if options.get("no-passphrase"):
        options["pass"] = b""
    elif not options["pass"]:
        while 1:
            p1 = getpass.getpass("Enter passphrase (empty for no passphrase): ")
            p2 = getpass.getpass("Enter same passphrase again: ")
            if p1 == p2:
                break
            print("Passphrases do not match.  Try again.")
        options["pass"] = p1

    if options.get("private-key-subtype") is None:
        options["private-key-subtype"] = _defaultPrivateKeySubtype(key.type())

    comment = "%s@%s" % (getpass.getuser(), socket.gethostname())

    filepath.FilePath(options["filename"]).setContent(
        key.toString(
            "openssh",
            subtype=options["private-key-subtype"],
            passphrase=options["pass"],
        )
    )
    os.chmod(options["filename"], 33152)

    filepath.FilePath(options["filename"] + ".pub").setContent(
        key.public().toString("openssh", comment=comment)
    )
    options = enumrepresentation(options)

    print("Your identification has been saved in %s" % (options["filename"],))
    print("Your public key has been saved in %s.pub" % (options["filename"],))
    print("The key fingerprint in %s is:" % (options["format"],))
    print(key.fingerprint(options["format"]))


if __name__ == "__main__":
    run()<|MERGE_RESOLUTION|>--- conflicted
+++ resolved
@@ -15,25 +15,11 @@
 from imp import reload
 from twisted.conch.ssh import keys
 from twisted.python import failure, filepath, log, usage
-<<<<<<< HEAD
-from twisted.python.compat import raw_input
-
-=======
->>>>>>> 1dd5e23f
 
 
 if getpass.getpass == getpass.unix_getpass:  # type: ignore[attr-defined]
     try:
         import termios  # hack around broken termios
-<<<<<<< HEAD
-        termios.tcgetattr, termios.tcsetattr
-    except (ImportError, AttributeError):
-        sys.modules['termios'] = None  # type: ignore[assignment]
-        reload(getpass)
-
-supportedKeyTypes = dict()
-
-=======
 
         termios.tcgetattr, termios.tcsetattr
     except (ImportError, AttributeError):
@@ -41,7 +27,6 @@
         reload(getpass)
 
 supportedKeyTypes = dict()
->>>>>>> 1dd5e23f
 
 
 def _keyGenerator(keyType):
@@ -298,18 +283,10 @@
     try:
         key = keys.Key.fromFile(options["filename"])
     except keys.EncryptedKeyError:
-<<<<<<< HEAD
-        if not options.get('pass'):
-            options['pass'] = getpass.getpass('Enter passphrase: ')
-        key = keys.Key.fromFile(
-            options['filename'], passphrase=options['pass'])
-    displayKey = key.public().toString('openssh').decode("ascii")
-=======
         if not options.get("pass"):
             options["pass"] = getpass.getpass("Enter passphrase: ")
         key = keys.Key.fromFile(options["filename"], passphrase=options["pass"])
     displayKey = key.public().toString("openssh").decode("ascii")
->>>>>>> 1dd5e23f
     print(displayKey)
 
 
