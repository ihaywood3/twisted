--- conflicted
+++ resolved
@@ -22,10 +22,6 @@
 _counters = {}  # type: Dict[str, int]
 
 
-<<<<<<< HEAD
-
-=======
->>>>>>> 1dd5e23f
 class Logging:
     """
     Wrapper which logs attribute lookups.
@@ -43,15 +39,7 @@
         self._logFile = open(key + "-" + str(count), "w")
 
     def __str__(self) -> str:
-<<<<<<< HEAD
-        return str(super(Logging, self).__getattribute__('original'))
-
-
-    def __repr__(self) -> str:
-        return repr(super(Logging, self).__getattribute__('original'))
-=======
         return str(super(Logging, self).__getattribute__("original"))
->>>>>>> 1dd5e23f
 
     def __repr__(self) -> str:
         return repr(super(Logging, self).__getattribute__("original"))
@@ -133,368 +121,96 @@
         # ITransport.loseConnection
         raise NotImplementedError("Unimplemented: TransportSequence.loseConnection")
 
-<<<<<<< HEAD
-    def getHost(self):
-        # ITransport.getHost
-        raise NotImplementedError("Unimplemented: TransportSequence.getHost")
-
-
-    def getPeer(self):
-        # ITransport.getPeer
-        raise NotImplementedError(
-            "Unimplemented: TransportSequence.getPeer")
-
-
-    def loseConnection(self):
-        # ITransport.loseConnection
-        raise NotImplementedError(
-            "Unimplemented: TransportSequence.loseConnection")
-
-
     def write(self, data):
         # ITransport.write
         raise NotImplementedError("Unimplemented: TransportSequence.write")
 
-
     def writeSequence(self, data):
         # ITransport.writeSequence
-        raise NotImplementedError(
-            "Unimplemented: TransportSequence.writeSequence")
-
+        raise NotImplementedError("Unimplemented: TransportSequence.writeSequence")
 
     def cursorUp(self, n=1):
         # ITerminalTransport.cursorUp
         raise NotImplementedError("Unimplemented: TransportSequence.cursorUp")
 
-
     def cursorDown(self, n=1):
         # ITerminalTransport.cursorDown
-        raise NotImplementedError(
-            "Unimplemented: TransportSequence.cursorDown")
-
+        raise NotImplementedError("Unimplemented: TransportSequence.cursorDown")
 
     def cursorForward(self, n=1):
         # ITerminalTransport.cursorForward
-        raise NotImplementedError(
-            "Unimplemented: TransportSequence.cursorForward")
-
+        raise NotImplementedError("Unimplemented: TransportSequence.cursorForward")
 
     def cursorBackward(self, n=1):
         # ITerminalTransport.cursorBackward
-        raise NotImplementedError(
-            "Unimplemented: TransportSequence.cursorBackward")
-
+        raise NotImplementedError("Unimplemented: TransportSequence.cursorBackward")
 
     def cursorPosition(self, column, line):
         # ITerminalTransport.cursorPosition
-        raise NotImplementedError(
-            "Unimplemented: TransportSequence.cursorPosition")
-
+        raise NotImplementedError("Unimplemented: TransportSequence.cursorPosition")
 
     def cursorHome(self):
         # ITerminalTransport.cursorHome
-        raise NotImplementedError(
-            "Unimplemented: TransportSequence.cursorHome")
-
+        raise NotImplementedError("Unimplemented: TransportSequence.cursorHome")
 
     def index(self):
         # ITerminalTransport.index
         raise NotImplementedError("Unimplemented: TransportSequence.index")
 
-
     def reverseIndex(self):
         # ITerminalTransport.reverseIndex
-        raise NotImplementedError(
-            "Unimplemented: TransportSequence.reverseIndex")
-
+        raise NotImplementedError("Unimplemented: TransportSequence.reverseIndex")
 
     def nextLine(self):
         # ITerminalTransport.nextLine
         raise NotImplementedError("Unimplemented: TransportSequence.nextLine")
 
-
     def saveCursor(self):
         # ITerminalTransport.saveCursor
-        raise NotImplementedError(
-            "Unimplemented: TransportSequence.saveCursor")
-
+        raise NotImplementedError("Unimplemented: TransportSequence.saveCursor")
 
     def restoreCursor(self):
         # ITerminalTransport.restoreCursor
-        raise NotImplementedError(
-            "Unimplemented: TransportSequence.restoreCursor")
-
+        raise NotImplementedError("Unimplemented: TransportSequence.restoreCursor")
 
     def setModes(self, modes):
         # ITerminalTransport.setModes
-        raise NotImplementedError(
-            "Unimplemented: TransportSequence.setModes")
-
+        raise NotImplementedError("Unimplemented: TransportSequence.setModes")
 
     def resetModes(self, mode):
         # ITerminalTransport.resetModes
-        raise NotImplementedError(
-            "Unimplemented: TransportSequence.resetModes")
-
+        raise NotImplementedError("Unimplemented: TransportSequence.resetModes")
 
     def setPrivateModes(self, modes):
         # ITerminalTransport.setPrivateModes
-        raise NotImplementedError(
-            "Unimplemented: TransportSequence.setPrivateModes")
-
+        raise NotImplementedError("Unimplemented: TransportSequence.setPrivateModes")
 
     def resetPrivateModes(self, modes):
         # ITerminalTransport.resetPrivateModes
-        raise NotImplementedError(
-            "Unimplemented: TransportSequence.resetPrivateModes")
-
+        raise NotImplementedError("Unimplemented: TransportSequence.resetPrivateModes")
 
     def applicationKeypadMode(self):
         # ITerminalTransport.applicationKeypadMode
         raise NotImplementedError(
-            "Unimplemented: TransportSequence.applicationKeypadMode")
-
+            "Unimplemented: TransportSequence.applicationKeypadMode"
+        )
 
     def numericKeypadMode(self):
         # ITerminalTransport.numericKeypadMode
-        raise NotImplementedError(
-            "Unimplemented: TransportSequence.numericKeypadMode")
-
+        raise NotImplementedError("Unimplemented: TransportSequence.numericKeypadMode")
 
     def selectCharacterSet(self, charSet, which):
         # ITerminalTransport.selectCharacterSet
-        raise NotImplementedError(
-            "Unimplemented: TransportSequence.selectCharacterSet")
-
+        raise NotImplementedError("Unimplemented: TransportSequence.selectCharacterSet")
 
     def shiftIn(self):
         # ITerminalTransport.shiftIn
         raise NotImplementedError("Unimplemented: TransportSequence.shiftIn")
 
-
     def shiftOut(self):
         # ITerminalTransport.shiftOut
         raise NotImplementedError("Unimplemented: TransportSequence.shiftOut")
 
-
-    def singleShift2(self):
-        # ITerminalTransport.singleShift2
-        raise NotImplementedError(
-            "Unimplemented: TransportSequence.singleShift2")
-
-
-    def singleShift3(self):
-        # ITerminalTransport.singleShift3
-        raise NotImplementedError(
-            "Unimplemented: TransportSequence.singleShift3")
-
-
-    def selectGraphicRendition(self, *attributes):
-        # ITerminalTransport.selectGraphicRendition
-        raise NotImplementedError(
-            "Unimplemented: TransportSequence.selectGraphicRendition")
-
-
-    def horizontalTabulationSet(self):
-        # ITerminalTransport.horizontalTabulationSet
-        raise NotImplementedError(
-            "Unimplemented: TransportSequence.horizontalTabulationSet")
-
-
-    def tabulationClear(self):
-        # ITerminalTransport.tabulationClear
-        raise NotImplementedError(
-            "Unimplemented: TransportSequence.tabulationClear")
-
-
-    def tabulationClearAll(self):
-        # ITerminalTransport.tabulationClearAll
-        raise NotImplementedError(
-            "Unimplemented: TransportSequence.tabulationClearAll")
-
-
-    def doubleHeightLine(self, top=True):
-        # ITerminalTransport.doubleHeightLine
-        raise NotImplementedError(
-            "Unimplemented: TransportSequence.doubleHeightLine")
-
-
-    def singleWidthLine(self):
-        # ITerminalTransport.singleWidthLine
-        raise NotImplementedError(
-            "Unimplemented: TransportSequence.singleWidthLine")
-
-
-    def doubleWidthLine(self):
-        # ITerminalTransport.doubleWidthLine
-        raise NotImplementedError(
-            "Unimplemented: TransportSequence.doubleWidthLine")
-
-
-    def eraseToLineEnd(self):
-        # ITerminalTransport.eraseToLineEnd
-        raise NotImplementedError(
-            "Unimplemented: TransportSequence.eraseToLineEnd")
-
-
-    def eraseToLineBeginning(self):
-        # ITerminalTransport.eraseToLineBeginning
-        raise NotImplementedError(
-            "Unimplemented: TransportSequence.eraseToLineBeginning")
-
-
-    def eraseLine(self):
-        # ITerminalTransport.eraseLine
-        raise NotImplementedError(
-            "Unimplemented: TransportSequence.eraseLine")
-
-
-    def eraseToDisplayEnd(self):
-        # ITerminalTransport.eraseToDisplayEnd
-        raise NotImplementedError(
-            "Unimplemented: TransportSequence.eraseToDisplayEnd")
-
-
-    def eraseToDisplayBeginning(self):
-        # ITerminalTransport.eraseToDisplayBeginning
-        raise NotImplementedError(
-            "Unimplemented: TransportSequence.eraseToDisplayBeginning")
-
-
-    def eraseDisplay(self):
-        # ITerminalTransport.eraseDisplay
-        raise NotImplementedError(
-            "Unimplemented: TransportSequence.eraseDisplay")
-
-
-    def deleteCharacter(self, n=1):
-        # ITerminalTransport.deleteCharacter
-        raise NotImplementedError(
-            "Unimplemented: TransportSequence.deleteCharacter")
-
-
-    def insertLine(self, n=1):
-        # ITerminalTransport.insertLine
-        raise NotImplementedError(
-            "Unimplemented: TransportSequence.insertLine")
-
-
-    def deleteLine(self, n=1):
-        # ITerminalTransport.deleteLine
-        raise NotImplementedError(
-            "Unimplemented: TransportSequence.deleteLine")
-
-
-    def reportCursorPosition(self):
-        # ITerminalTransport.reportCursorPosition
-        raise NotImplementedError(
-            "Unimplemented: TransportSequence.reportCursorPosition")
-
-
-    def reset(self):
-        # ITerminalTransport.reset
-        raise NotImplementedError(
-            "Unimplemented: TransportSequence.reset")
-
-
-    def unhandledControlSequence(self, seq):
-        # ITerminalTransport.unhandledControlSequence
-        raise NotImplementedError(
-            "Unimplemented: TransportSequence.unhandledControlSequence")
-
-
-
-=======
-    def write(self, data):
-        # ITransport.write
-        raise NotImplementedError("Unimplemented: TransportSequence.write")
-
-    def writeSequence(self, data):
-        # ITransport.writeSequence
-        raise NotImplementedError("Unimplemented: TransportSequence.writeSequence")
-
-    def cursorUp(self, n=1):
-        # ITerminalTransport.cursorUp
-        raise NotImplementedError("Unimplemented: TransportSequence.cursorUp")
-
-    def cursorDown(self, n=1):
-        # ITerminalTransport.cursorDown
-        raise NotImplementedError("Unimplemented: TransportSequence.cursorDown")
-
-    def cursorForward(self, n=1):
-        # ITerminalTransport.cursorForward
-        raise NotImplementedError("Unimplemented: TransportSequence.cursorForward")
-
-    def cursorBackward(self, n=1):
-        # ITerminalTransport.cursorBackward
-        raise NotImplementedError("Unimplemented: TransportSequence.cursorBackward")
-
-    def cursorPosition(self, column, line):
-        # ITerminalTransport.cursorPosition
-        raise NotImplementedError("Unimplemented: TransportSequence.cursorPosition")
-
-    def cursorHome(self):
-        # ITerminalTransport.cursorHome
-        raise NotImplementedError("Unimplemented: TransportSequence.cursorHome")
-
-    def index(self):
-        # ITerminalTransport.index
-        raise NotImplementedError("Unimplemented: TransportSequence.index")
-
-    def reverseIndex(self):
-        # ITerminalTransport.reverseIndex
-        raise NotImplementedError("Unimplemented: TransportSequence.reverseIndex")
-
-    def nextLine(self):
-        # ITerminalTransport.nextLine
-        raise NotImplementedError("Unimplemented: TransportSequence.nextLine")
-
-    def saveCursor(self):
-        # ITerminalTransport.saveCursor
-        raise NotImplementedError("Unimplemented: TransportSequence.saveCursor")
-
-    def restoreCursor(self):
-        # ITerminalTransport.restoreCursor
-        raise NotImplementedError("Unimplemented: TransportSequence.restoreCursor")
-
-    def setModes(self, modes):
-        # ITerminalTransport.setModes
-        raise NotImplementedError("Unimplemented: TransportSequence.setModes")
-
-    def resetModes(self, mode):
-        # ITerminalTransport.resetModes
-        raise NotImplementedError("Unimplemented: TransportSequence.resetModes")
-
-    def setPrivateModes(self, modes):
-        # ITerminalTransport.setPrivateModes
-        raise NotImplementedError("Unimplemented: TransportSequence.setPrivateModes")
-
-    def resetPrivateModes(self, modes):
-        # ITerminalTransport.resetPrivateModes
-        raise NotImplementedError("Unimplemented: TransportSequence.resetPrivateModes")
-
-    def applicationKeypadMode(self):
-        # ITerminalTransport.applicationKeypadMode
-        raise NotImplementedError(
-            "Unimplemented: TransportSequence.applicationKeypadMode"
-        )
-
-    def numericKeypadMode(self):
-        # ITerminalTransport.numericKeypadMode
-        raise NotImplementedError("Unimplemented: TransportSequence.numericKeypadMode")
-
-    def selectCharacterSet(self, charSet, which):
-        # ITerminalTransport.selectCharacterSet
-        raise NotImplementedError("Unimplemented: TransportSequence.selectCharacterSet")
-
-    def shiftIn(self):
-        # ITerminalTransport.shiftIn
-        raise NotImplementedError("Unimplemented: TransportSequence.shiftIn")
-
-    def shiftOut(self):
-        # ITerminalTransport.shiftOut
-        raise NotImplementedError("Unimplemented: TransportSequence.shiftOut")
-
     def singleShift2(self):
         # ITerminalTransport.singleShift2
         raise NotImplementedError("Unimplemented: TransportSequence.singleShift2")
@@ -592,7 +308,6 @@
         )
 
 
->>>>>>> 1dd5e23f
 class LocalTerminalBufferMixin:
     """
     A mixin for RecvLine subclasses which records the state of the terminal.
@@ -725,10 +440,6 @@
             self.characterReceived(keyID, False)
         else:
             self._log.warn("Received unhandled keyID: {keyID!r}", keyID=keyID)
-<<<<<<< HEAD
-
-=======
->>>>>>> 1dd5e23f
 
     def characterReceived(self, ch, moreCharactersComing):
         if self.mode == "insert":
