# -*- test-case-name: twisted.conch.test.test_endpoints -*-
# Copyright (c) Twisted Matrix Laboratories.
# See LICENSE for details.

"""
Endpoint implementations of various SSH interactions.
"""

__all__ = ["AuthenticationFailed", "SSHCommandAddress", "SSHCommandClientEndpoint"]

from struct import unpack
from os.path import expanduser

import signal

from zope.interface import Interface, implementer

from twisted.logger import Logger
from twisted.python.compat import nativeString, networkString
from twisted.python.filepath import FilePath
from twisted.python.failure import Failure
from twisted.internet.error import ConnectionDone, ProcessTerminated
from twisted.internet.interfaces import IStreamClientEndpoint
from twisted.internet.protocol import Factory
from twisted.internet.defer import Deferred, succeed, CancelledError
from twisted.internet.endpoints import TCP4ClientEndpoint, connectProtocol

from twisted.conch.ssh.keys import Key
from twisted.conch.ssh.common import getNS, NS
from twisted.conch.ssh.transport import SSHClientTransport
from twisted.conch.ssh.connection import SSHConnection
from twisted.conch.ssh.userauth import SSHUserAuthClient
from twisted.conch.ssh.channel import SSHChannel
from twisted.conch.client.knownhosts import ConsoleUI, KnownHostsFile
from twisted.conch.client.agent import SSHAgentClient
from twisted.conch.client.default import _KNOWN_HOSTS


class AuthenticationFailed(Exception):
    """
    An SSH session could not be established because authentication was not
    successful.
    """


# This should be public.  See #6541.
class _ISSHConnectionCreator(Interface):
    """
    An L{_ISSHConnectionCreator} knows how to create SSH connections somehow.
    """

    def secureConnection():
        """
        Return a new, connected, secured, but not yet authenticated instance of
        L{twisted.conch.ssh.transport.SSHServerTransport} or
        L{twisted.conch.ssh.transport.SSHClientTransport}.
        """

    def cleanupConnection(connection, immediate):
        """
        Perform cleanup necessary for a connection object previously returned
        from this creator's C{secureConnection} method.

        @param connection: An L{twisted.conch.ssh.transport.SSHServerTransport}
            or L{twisted.conch.ssh.transport.SSHClientTransport} returned by a
            previous call to C{secureConnection}.  It is no longer needed by
            the caller of that method and may be closed or otherwise cleaned up
            as necessary.

        @param immediate: If C{True} don't wait for any network communication,
            just close the connection immediately and as aggressively as
            necessary.
        """


<<<<<<< HEAD

=======
>>>>>>> 1dd5e23f
class SSHCommandAddress:
    """
    An L{SSHCommandAddress} instance represents the address of an SSH server, a
    username which was used to authenticate with that server, and a command
    which was run there.

    @ivar server: See L{__init__}
    @ivar username: See L{__init__}
    @ivar command: See L{__init__}
    """

    def __init__(self, server, username, command):
        """
        @param server: The address of the SSH server on which the command is
            running.
        @type server: L{IAddress} provider

        @param username: An authentication username which was used to
            authenticate against the server at the given address.
        @type username: L{bytes}

        @param command: A command which was run in a session channel on the
            server at the given address.
        @type command: L{bytes}
        """
        self.server = server
        self.username = username
        self.command = command


class _CommandChannel(SSHChannel):
    """
    A L{_CommandChannel} executes a command in a session channel and connects
    its input and output to an L{IProtocol} provider.

    @ivar _creator: See L{__init__}
    @ivar _command: See L{__init__}
    @ivar _protocolFactory:  See L{__init__}
    @ivar _commandConnected:  See L{__init__}
    @ivar _protocol: An L{IProtocol} provider created using C{_protocolFactory}
        which is hooked up to the running command's input and output streams.
    """

    name = b"session"
    _log = Logger()

    def __init__(self, creator, command, protocolFactory, commandConnected):
        """
        @param creator: The L{_ISSHConnectionCreator} provider which was used
            to get the connection which this channel exists on.
        @type creator: L{_ISSHConnectionCreator} provider

        @param command: The command to be executed.
        @type command: L{bytes}

        @param protocolFactory: A client factory to use to build a L{IProtocol}
            provider to use to associate with the running command.

        @param commandConnected: A L{Deferred} to use to signal that execution
            of the command has failed or that it has succeeded and the command
            is now running.
        @type commandConnected: L{Deferred}
        """
        SSHChannel.__init__(self)
        self._creator = creator
        self._command = command
        self._protocolFactory = protocolFactory
        self._commandConnected = commandConnected
        self._reason = None

    def openFailed(self, reason):
        """
        When the request to open a new channel to run this command in fails,
        fire the C{commandConnected} deferred with a failure indicating that.
        """
        self._commandConnected.errback(reason)

    def channelOpen(self, ignored):
        """
        When the request to open a new channel to run this command in succeeds,
        issue an C{"exec"} request to run the command.
        """
        command = self.conn.sendRequest(
            self, b"exec", NS(self._command), wantReply=True
        )
        command.addCallbacks(self._execSuccess, self._execFailure)

    def _execFailure(self, reason):
        """
        When the request to execute the command in this channel fails, fire the
        C{commandConnected} deferred with a failure indicating this.

        @param reason: The cause of the command execution failure.
        @type reason: L{Failure}
        """
        self._commandConnected.errback(reason)

    def _execSuccess(self, ignored):
        """
        When the request to execute the command in this channel succeeds, use
        C{protocolFactory} to build a protocol to handle the command's input
        and output and connect the protocol to a transport representing those
        streams.

        Also fire C{commandConnected} with the created protocol after it is
        connected to its transport.

        @param ignored: The (ignored) result of the execute request
        """
        self._protocol = self._protocolFactory.buildProtocol(
            SSHCommandAddress(
                self.conn.transport.transport.getPeer(),
                self.conn.transport.creator.username,
                self.conn.transport.creator.command,
            )
        )
        self._protocol.makeConnection(self)
        self._commandConnected.callback(self._protocol)

    def dataReceived(self, data):
        """
        When the command's stdout data arrives over the channel, deliver it to
        the protocol instance.

        @param data: The bytes from the command's stdout.
        @type data: L{bytes}
        """
        self._protocol.dataReceived(data)

    def request_exit_status(self, data):
        """
        When the server sends the command's exit status, record it for later
        delivery to the protocol.

        @param data: The network-order four byte representation of the exit
            status of the command.
        @type data: L{bytes}
        """
        (status,) = unpack(">L", data)
        if status != 0:
            self._reason = ProcessTerminated(status, None, None)

    def request_exit_signal(self, data):
        """
        When the server sends the command's exit status, record it for later
        delivery to the protocol.

        @param data: The network-order four byte representation of the exit
            signal of the command.
        @type data: L{bytes}
        """
        shortSignalName, data = getNS(data)
        coreDumped, data = bool(ord(data[0:1])), data[1:]
        errorMessage, data = getNS(data)
        languageTag, data = getNS(data)
        signalName = "SIG%s" % (nativeString(shortSignalName),)
        signalID = getattr(signal, signalName, -1)
        self._log.info(
            "Process exited with signal {shortSignalName!r};"
            " core dumped: {coreDumped};"
            " error message: {errorMessage};"
            " language: {languageTag!r}",
            shortSignalName=shortSignalName,
            coreDumped=coreDumped,
            errorMessage=errorMessage.decode("utf-8"),
            languageTag=languageTag,
        )
        self._reason = ProcessTerminated(None, signalID, None)

    def closed(self):
        """
        When the channel closes, deliver disconnection notification to the
        protocol.
        """
        self._creator.cleanupConnection(self.conn, False)
        if self._reason is None:
            reason = ConnectionDone("ssh channel closed")
        else:
            reason = self._reason
        self._protocol.connectionLost(Failure(reason))


class _ConnectionReady(SSHConnection):
    """
    L{_ConnectionReady} is an L{SSHConnection} (an SSH service) which only
    propagates the I{serviceStarted} event to a L{Deferred} to be handled
    elsewhere.
    """

    def __init__(self, ready):
        """
        @param ready: A L{Deferred} which should be fired when
            I{serviceStarted} happens.
        """
        SSHConnection.__init__(self)
        self._ready = ready

    def serviceStarted(self):
        """
        When the SSH I{connection} I{service} this object represents is ready
        to be used, fire the C{connectionReady} L{Deferred} to publish that
        event to some other interested party.

        """
        self._ready.callback(self)
        del self._ready


class _UserAuth(SSHUserAuthClient):
    """
    L{_UserAuth} implements the client part of SSH user authentication in the
    convenient way a user might expect if they are familiar with the
    interactive I{ssh} command line client.

    L{_UserAuth} supports key-based authentication, password-based
    authentication, and delegating authentication to an agent.
    """

    password = None
    keys = None
    agent = None

    def getPublicKey(self):
        """
        Retrieve the next public key object to offer to the server, possibly
        delegating to an authentication agent if there is one.

        @return: The public part of a key pair that could be used to
            authenticate with the server, or L{None} if there are no more
            public keys to try.
        @rtype: L{twisted.conch.ssh.keys.Key} or L{None}
        """
        if self.agent is not None:
            return self.agent.getPublicKey()

        if self.keys:
            self.key = self.keys.pop(0)
        else:
            self.key = None
        return self.key.public()

    def signData(self, publicKey, signData):
        """
        Extend the base signing behavior by using an SSH agent to sign the
        data, if one is available.

        @type publicKey: L{Key}
        @type signData: L{str}
        """
        if self.agent is not None:
            return self.agent.signData(publicKey.blob(), signData)
        else:
            return SSHUserAuthClient.signData(self, publicKey, signData)

    def getPrivateKey(self):
        """
        Get the private part of a key pair to use for authentication.  The key
        corresponds to the public part most recently returned from
        C{getPublicKey}.

        @return: A L{Deferred} which fires with the private key.
        @rtype: L{Deferred}
        """
        return succeed(self.key)

    def getPassword(self):
        """
        Get the password to use for authentication.

        @return: A L{Deferred} which fires with the password, or L{None} if the
            password was not specified.
        """
        if self.password is None:
            return
        return succeed(self.password)

    def ssh_USERAUTH_SUCCESS(self, packet):
        """
        Handle user authentication success in the normal way, but also make a
        note of the state change on the L{_CommandTransport}.
        """
        self.transport._state = b"CHANNELLING"
        return SSHUserAuthClient.ssh_USERAUTH_SUCCESS(self, packet)

    def connectToAgent(self, endpoint):
        """
        Set up a connection to the authentication agent and trigger its
        initialization.

        @param endpoint: An endpoint which can be used to connect to the
            authentication agent.
        @type endpoint: L{IStreamClientEndpoint} provider

        @return: A L{Deferred} which fires when the agent connection is ready
            for use.
        """
        factory = Factory()
        factory.protocol = SSHAgentClient
        d = endpoint.connect(factory)

        def connected(agent):
            self.agent = agent
            return agent.getPublicKeys()

        d.addCallback(connected)
        return d

    def loseAgentConnection(self):
        """
        Disconnect the agent.
        """
        if self.agent is None:
            return
        self.agent.transport.loseConnection()


class _CommandTransport(SSHClientTransport):
    """
    L{_CommandTransport} is an SSH client I{transport} which includes a host
    key verification step before it will proceed to secure the connection.

    L{_CommandTransport} also knows how to set up a connection to an
    authentication agent if it is told where it can connect to one.

    @ivar _userauth: The L{_UserAuth} instance which is in charge of the
        overall authentication process or L{None} if the SSH connection has not
        reach yet the C{user-auth} service.
    @type _userauth: L{_UserAuth}
    """

    # STARTING -> SECURING -> AUTHENTICATING -> CHANNELLING -> RUNNING
    _state = b"STARTING"

    _hostKeyFailure = None

    _userauth = None

    def __init__(self, creator):
        """
        @param creator: The L{_NewConnectionHelper} that created this
            connection.

        @type creator: L{_NewConnectionHelper}.
        """
        self.connectionReady = Deferred(lambda d: self.transport.abortConnection())
        # Clear the reference to that deferred to help the garbage collector
        # and to signal to other parts of this implementation (in particular
        # connectionLost) that it has already been fired and does not need to
        # be fired again.
        def readyFired(result):
            self.connectionReady = None
            return result

        self.connectionReady.addBoth(readyFired)
        self.creator = creator

    def verifyHostKey(self, hostKey, fingerprint):
        """
        Ask the L{KnownHostsFile} provider available on the factory which
        created this protocol this protocol to verify the given host key.

        @return: A L{Deferred} which fires with the result of
            L{KnownHostsFile.verifyHostKey}.
        """
        hostname = self.creator.hostname
        ip = networkString(self.transport.getPeer().host)

        self._state = b"SECURING"
        d = self.creator.knownHosts.verifyHostKey(
            self.creator.ui, hostname, ip, Key.fromString(hostKey)
        )
        d.addErrback(self._saveHostKeyFailure)
        return d

    def _saveHostKeyFailure(self, reason):
        """
        When host key verification fails, record the reason for the failure in
        order to fire a L{Deferred} with it later.

        @param reason: The cause of the host key verification failure.
        @type reason: L{Failure}

        @return: C{reason}
        @rtype: L{Failure}
        """
        self._hostKeyFailure = reason
        return reason

    def connectionSecure(self):
        """
        When the connection is secure, start the authentication process.
        """
        self._state = b"AUTHENTICATING"

        command = _ConnectionReady(self.connectionReady)

        self._userauth = _UserAuth(self.creator.username, command)
        self._userauth.password = self.creator.password
        if self.creator.keys:
            self._userauth.keys = list(self.creator.keys)

        if self.creator.agentEndpoint is not None:
            d = self._userauth.connectToAgent(self.creator.agentEndpoint)
        else:
            d = succeed(None)

        def maybeGotAgent(ignored):
            self.requestService(self._userauth)

        d.addBoth(maybeGotAgent)

    def connectionLost(self, reason):
        """
        When the underlying connection to the SSH server is lost, if there were
        any connection setup errors, propagate them. Also, clean up the
        connection to the ssh agent if one was created.
        """
        if self._userauth:
            self._userauth.loseAgentConnection()

        if self._state == b"RUNNING" or self.connectionReady is None:
            return
        if self._state == b"SECURING" and self._hostKeyFailure is not None:
            reason = self._hostKeyFailure
        elif self._state == b"AUTHENTICATING":
            reason = Failure(
                AuthenticationFailed("Connection lost while authenticating")
            )
        self.connectionReady.errback(reason)


@implementer(IStreamClientEndpoint)
class SSHCommandClientEndpoint:
    """
    L{SSHCommandClientEndpoint} exposes the command-executing functionality of
    SSH servers.

    L{SSHCommandClientEndpoint} can set up a new SSH connection, authenticate
    it in any one of a number of different ways (keys, passwords, agents),
    launch a command over that connection and then associate its input and
    output with a protocol.

    It can also re-use an existing, already-authenticated SSH connection
    (perhaps one which already has some SSH channels being used for other
    purposes).  In this case it creates a new SSH channel to use to execute the
    command.  Notably this means it supports multiplexing several different
    command invocations over a single SSH connection.
    """

    def __init__(self, creator, command):
        """
        @param creator: An L{_ISSHConnectionCreator} provider which will be
            used to set up the SSH connection which will be used to run a
            command.
        @type creator: L{_ISSHConnectionCreator} provider

        @param command: The command line to execute on the SSH server.  This
            byte string is interpreted by a shell on the SSH server, so it may
            have a value like C{"ls /"}.  Take care when trying to run a
            command like C{"/Volumes/My Stuff/a-program"} - spaces (and other
            special bytes) may require escaping.
        @type command: L{bytes}

        """
        self._creator = creator
        self._command = command

    @classmethod
    def newConnection(
        cls,
        reactor,
        command,
        username,
        hostname,
        port=None,
        keys=None,
        password=None,
        agentEndpoint=None,
        knownHosts=None,
        ui=None,
    ):
        """
        Create and return a new endpoint which will try to create a new
        connection to an SSH server and run a command over it.  It will also
        close the connection if there are problems leading up to the command
        being executed, after the command finishes, or if the connection
        L{Deferred} is cancelled.

        @param reactor: The reactor to use to establish the connection.
        @type reactor: L{IReactorTCP} provider

        @param command: See L{__init__}'s C{command} argument.

        @param username: The username with which to authenticate to the SSH
            server.
        @type username: L{bytes}

        @param hostname: The hostname of the SSH server.
        @type hostname: L{bytes}

        @param port: The port number of the SSH server.  By default, the
            standard SSH port number is used.
        @type port: L{int}

        @param keys: Private keys with which to authenticate to the SSH server,
            if key authentication is to be attempted (otherwise L{None}).
        @type keys: L{list} of L{Key}

        @param password: The password with which to authenticate to the SSH
            server, if password authentication is to be attempted (otherwise
            L{None}).
        @type password: L{bytes} or L{None}

        @param agentEndpoint: An L{IStreamClientEndpoint} provider which may be
            used to connect to an SSH agent, if one is to be used to help with
            authentication.
        @type agentEndpoint: L{IStreamClientEndpoint} provider

        @param knownHosts: The currently known host keys, used to check the
            host key presented by the server we actually connect to.
        @type knownHosts: L{KnownHostsFile}

        @param ui: An object for interacting with users to make decisions about
            whether to accept the server host keys.  If L{None}, a L{ConsoleUI}
            connected to /dev/tty will be used; if /dev/tty is unavailable, an
            object which answers C{b"no"} to all prompts will be used.
        @type ui: L{None} or L{ConsoleUI}

        @return: A new instance of C{cls} (probably
            L{SSHCommandClientEndpoint}).
        """
        helper = _NewConnectionHelper(
            reactor,
            hostname,
            port,
            command,
            username,
            keys,
            password,
            agentEndpoint,
            knownHosts,
            ui,
        )
        return cls(helper, command)

    @classmethod
    def existingConnection(cls, connection, command):
        """
        Create and return a new endpoint which will try to open a new channel
        on an existing SSH connection and run a command over it.  It will
        B{not} close the connection if there is a problem executing the command
        or after the command finishes.

        @param connection: An existing connection to an SSH server.
        @type connection: L{SSHConnection}

        @param command: See L{SSHCommandClientEndpoint.newConnection}'s
            C{command} parameter.
        @type command: L{bytes}

        @return: A new instance of C{cls} (probably
            L{SSHCommandClientEndpoint}).
        """
        helper = _ExistingConnectionHelper(connection)
        return cls(helper, command)

    def connect(self, protocolFactory):
        """
        Set up an SSH connection, use a channel from that connection to launch
        a command, and hook the stdin and stdout of that command up as a
        transport for a protocol created by the given factory.

        @param protocolFactory: A L{Factory} to use to create the protocol
            which will be connected to the stdin and stdout of the command on
            the SSH server.

        @return: A L{Deferred} which will fire with an error if the connection
            cannot be set up for any reason or with the protocol instance
            created by C{protocolFactory} once it has been connected to the
            command.
        """
        d = self._creator.secureConnection()
        d.addCallback(self._executeCommand, protocolFactory)
        return d

    def _executeCommand(self, connection, protocolFactory):
        """
        Given a secured SSH connection, try to execute a command in a new
        channel created on it and associate the result with a protocol from the
        given factory.

        @param connection: See L{SSHCommandClientEndpoint.existingConnection}'s
            C{connection} parameter.

        @param protocolFactory: See L{SSHCommandClientEndpoint.connect}'s
            C{protocolFactory} parameter.

        @return: See L{SSHCommandClientEndpoint.connect}'s return value.
        """
        commandConnected = Deferred()

        def disconnectOnFailure(passthrough):
            # Close the connection immediately in case of cancellation, since
            # that implies user wants it gone immediately (e.g. a timeout):
            immediate = passthrough.check(CancelledError)
            self._creator.cleanupConnection(connection, immediate)
            return passthrough

        commandConnected.addErrback(disconnectOnFailure)

        channel = _CommandChannel(
            self._creator, self._command, protocolFactory, commandConnected
        )
        connection.openChannel(channel)
        return commandConnected


<<<<<<< HEAD

=======
>>>>>>> 1dd5e23f
class _ReadFile:
    """
    A weakly file-like object which can be used with L{KnownHostsFile} to
    respond in the negative to all prompts for decisions.
    """

    def __init__(self, contents):
        """
        @param contents: L{bytes} which will be returned from every C{readline}
            call.
        """
        self._contents = contents

    def write(self, data):
        """
        No-op.

        @param data: ignored
        """

    def readline(self, count=-1):
        """
        Always give back the byte string that this L{_ReadFile} was initialized
        with.

        @param count: ignored

        @return: A fixed byte-string.
        @rtype: L{bytes}
        """
        return self._contents

    def close(self):
        """
        No-op.
        """


@implementer(_ISSHConnectionCreator)
class _NewConnectionHelper:
    """
    L{_NewConnectionHelper} implements L{_ISSHConnectionCreator} by
    establishing a brand new SSH connection, securing it, and authenticating.
    """

    _KNOWN_HOSTS = _KNOWN_HOSTS
    port = 22

    def __init__(
        self,
        reactor,
        hostname,
        port,
        command,
        username,
        keys,
        password,
        agentEndpoint,
        knownHosts,
        ui,
        tty=FilePath(b"/dev/tty"),
    ):
        """
        @param tty: The path of the tty device to use in case C{ui} is L{None}.
        @type tty: L{FilePath}

        @see: L{SSHCommandClientEndpoint.newConnection}
        """
        self.reactor = reactor
        self.hostname = hostname
        if port is not None:
            self.port = port
        self.command = command
        self.username = username
        self.keys = keys
        self.password = password
        self.agentEndpoint = agentEndpoint
        if knownHosts is None:
            knownHosts = self._knownHosts()
        self.knownHosts = knownHosts

        if ui is None:
            ui = ConsoleUI(self._opener)
        self.ui = ui
        self.tty = tty

    def _opener(self):
        """
        Open the tty if possible, otherwise give back a file-like object from
        which C{b"no"} can be read.

        For use as the opener argument to L{ConsoleUI}.
        """
        try:
            return self.tty.open("rb+")
        except:
            # Give back a file-like object from which can be read a byte string
            # that KnownHostsFile recognizes as rejecting some option (b"no").
            return _ReadFile(b"no")

    @classmethod
    def _knownHosts(cls):
        """

        @return: A L{KnownHostsFile} instance pointed at the user's personal
            I{known hosts} file.
        @type: L{KnownHostsFile}
        """
        return KnownHostsFile.fromPath(FilePath(expanduser(cls._KNOWN_HOSTS)))

    def secureConnection(self):
        """
        Create and return a new SSH connection which has been secured and on
        which authentication has already happened.

        @return: A L{Deferred} which fires with the ready-to-use connection or
            with a failure if something prevents the connection from being
            setup, secured, or authenticated.
        """
        protocol = _CommandTransport(self)
        ready = protocol.connectionReady

        sshClient = TCP4ClientEndpoint(
            self.reactor, nativeString(self.hostname), self.port
        )

        d = connectProtocol(sshClient, protocol)
        d.addCallback(lambda ignored: ready)
        return d

    def cleanupConnection(self, connection, immediate):
        """
        Clean up the connection by closing it.  The command running on the
        endpoint has ended so the connection is no longer needed.

        @param connection: The L{SSHConnection} to close.
        @type connection: L{SSHConnection}

        @param immediate: Whether to close connection immediately.
        @type immediate: L{bool}.
        """
        if immediate:
            # We're assuming the underlying connection is an ITCPTransport,
            # which is what the current implementation is restricted to:
            connection.transport.transport.abortConnection()
        else:
            connection.transport.loseConnection()


@implementer(_ISSHConnectionCreator)
class _ExistingConnectionHelper:
    """
    L{_ExistingConnectionHelper} implements L{_ISSHConnectionCreator} by
    handing out an existing SSH connection which is supplied to its
    initializer.
    """

    def __init__(self, connection):
        """
        @param connection: See L{SSHCommandClientEndpoint.existingConnection}'s
            C{connection} parameter.
        """
        self.connection = connection

    def secureConnection(self):
        """

        @return: A L{Deferred} that fires synchronously with the
            already-established connection object.
        """
        return succeed(self.connection)

    def cleanupConnection(self, connection, immediate):
        """
        Do not do any cleanup on the connection.  Leave that responsibility to
        whatever code created it in the first place.

        @param connection: The L{SSHConnection} which will not be modified in
            any way.
        @type connection: L{SSHConnection}

        @param immediate: An argument which will be ignored.
        @type immediate: L{bool}.
        """<|MERGE_RESOLUTION|>--- conflicted
+++ resolved
@@ -73,10 +73,6 @@
         """
 
 
-<<<<<<< HEAD
-
-=======
->>>>>>> 1dd5e23f
 class SSHCommandAddress:
     """
     An L{SSHCommandAddress} instance represents the address of an SSH server, a
@@ -694,10 +690,6 @@
         return commandConnected
 
 
-<<<<<<< HEAD
-
-=======
->>>>>>> 1dd5e23f
 class _ReadFile:
     """
     A weakly file-like object which can be used with L{KnownHostsFile} to
