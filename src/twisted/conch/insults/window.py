# -*- test-case-name: twisted.conch.test.test_window -*-

"""
Simple insults-based widget library

@author: Jp Calderone
"""

import array

from twisted.conch.insults import insults, helper
from twisted.python import text as tptext

<<<<<<< HEAD

=======
>>>>>>> 1dd5e23f

class YieldFocus(Exception):
    """
    Input focus manipulation exception
    """


<<<<<<< HEAD

=======
>>>>>>> 1dd5e23f
class BoundedTerminalWrapper:
    def __init__(self, terminal, width, height, xoff, yoff):
        self.width = width
        self.height = height
        self.xoff = xoff
        self.yoff = yoff
        self.terminal = terminal
        self.cursorForward = terminal.cursorForward
        self.selectCharacterSet = terminal.selectCharacterSet
        self.selectGraphicRendition = terminal.selectGraphicRendition
        self.saveCursor = terminal.saveCursor
        self.restoreCursor = terminal.restoreCursor

    def cursorPosition(self, x, y):
        return self.terminal.cursorPosition(
            self.xoff + min(self.width, x), self.yoff + min(self.height, y)
        )

    def cursorHome(self):
        return self.terminal.cursorPosition(self.xoff, self.yoff)

    def write(self, data):
        return self.terminal.write(data)


<<<<<<< HEAD

=======
>>>>>>> 1dd5e23f
class Widget:
    focused = False
    parent = None
    dirty = False
    width = height = None

    def repaint(self):
        if not self.dirty:
            self.dirty = True
        if self.parent is not None and not self.parent.dirty:
            self.parent.repaint()

    def filthy(self):
        self.dirty = True

    def redraw(self, width, height, terminal):
        self.filthy()
        self.draw(width, height, terminal)

    def draw(self, width, height, terminal):
        if width != self.width or height != self.height or self.dirty:
            self.width = width
            self.height = height
            self.dirty = False
            self.render(width, height, terminal)

    def render(self, width, height, terminal):
        pass

    def sizeHint(self):
        return None

    def keystrokeReceived(self, keyID, modifier):
        if keyID == b"\t":
            self.tabReceived(modifier)
        elif keyID == b"\x7f":
            self.backspaceReceived()
        elif keyID in insults.FUNCTION_KEYS:
            self.functionKeyReceived(keyID, modifier)
        else:
            self.characterReceived(keyID, modifier)

    def tabReceived(self, modifier):
        # XXX TODO - Handle shift+tab
        raise YieldFocus()

    def focusReceived(self):
        """
        Called when focus is being given to this widget.

        May raise YieldFocus is this widget does not want focus.
        """
        self.focused = True
        self.repaint()

    def focusLost(self):
        self.focused = False
        self.repaint()

    def backspaceReceived(self):
        pass

    def functionKeyReceived(self, keyID, modifier):
        name = keyID
        if not isinstance(keyID, str):
            name = name.decode("utf-8")
        func = getattr(self, "func_" + name, None)
        if func is not None:
            func(modifier)

    def characterReceived(self, keyID, modifier):
        pass


class ContainerWidget(Widget):
    """
    @ivar focusedChild: The contained widget which currently has
    focus, or None.
    """

    focusedChild = None
    focused = False

    def __init__(self):
        Widget.__init__(self)
        self.children = []

    def addChild(self, child):
        assert child.parent is None
        child.parent = self
        self.children.append(child)
        if self.focusedChild is None and self.focused:
            try:
                child.focusReceived()
            except YieldFocus:
                pass
            else:
                self.focusedChild = child
        self.repaint()

    def remChild(self, child):
        assert child.parent is self
        child.parent = None
        self.children.remove(child)
        self.repaint()

    def filthy(self):
        for ch in self.children:
            ch.filthy()
        Widget.filthy(self)

    def render(self, width, height, terminal):
        for ch in self.children:
            ch.draw(width, height, terminal)

    def changeFocus(self):
        self.repaint()

        if self.focusedChild is not None:
            self.focusedChild.focusLost()
            focusedChild = self.focusedChild
            self.focusedChild = None
            try:
                curFocus = self.children.index(focusedChild) + 1
            except ValueError:
                raise YieldFocus()
        else:
            curFocus = 0
        while curFocus < len(self.children):
            try:
                self.children[curFocus].focusReceived()
            except YieldFocus:
                curFocus += 1
            else:
                self.focusedChild = self.children[curFocus]
                return
        # None of our children wanted focus
        raise YieldFocus()

    def focusReceived(self):
        self.changeFocus()
        self.focused = True

    def keystrokeReceived(self, keyID, modifier):
        if self.focusedChild is not None:
            try:
                self.focusedChild.keystrokeReceived(keyID, modifier)
            except YieldFocus:
                self.changeFocus()
                self.repaint()
        else:
            Widget.keystrokeReceived(self, keyID, modifier)


class TopWindow(ContainerWidget):
    """
    A top-level container object which provides focus wrap-around and paint
    scheduling.

    @ivar painter: A no-argument callable which will be invoked when this
    widget needs to be redrawn.

    @ivar scheduler: A one-argument callable which will be invoked with a
    no-argument callable and should arrange for it to invoked at some point in
    the near future.  The no-argument callable will cause this widget and all
    its children to be redrawn.  It is typically beneficial for the no-argument
    callable to be invoked at the end of handling for whatever event is
    currently active; for example, it might make sense to call it at the end of
    L{twisted.conch.insults.insults.ITerminalProtocol.keystrokeReceived}.
    Note, however, that since calls to this may also be made in response to no
    apparent event, arrangements should be made for the function to be called
    even if an event handler such as C{keystrokeReceived} is not on the call
    stack (eg, using
    L{reactor.callLater<twisted.internet.interfaces.IReactorTime.callLater>}
    with a short timeout).
    """

    focused = True

    def __init__(self, painter, scheduler):
        ContainerWidget.__init__(self)
        self.painter = painter
        self.scheduler = scheduler

    _paintCall = None

    def repaint(self):
        if self._paintCall is None:
            self._paintCall = object()
            self.scheduler(self._paint)
        ContainerWidget.repaint(self)

    def _paint(self):
        self._paintCall = None
        self.painter()

    def changeFocus(self):
        try:
            ContainerWidget.changeFocus(self)
        except YieldFocus:
            try:
                ContainerWidget.changeFocus(self)
            except YieldFocus:
                pass

    def keystrokeReceived(self, keyID, modifier):
        try:
            ContainerWidget.keystrokeReceived(self, keyID, modifier)
        except YieldFocus:
            self.changeFocus()


class AbsoluteBox(ContainerWidget):
    def moveChild(self, child, x, y):
        for n in range(len(self.children)):
            if self.children[n][0] is child:
                self.children[n] = (child, x, y)
                break
        else:
            raise ValueError("No such child", child)

    def render(self, width, height, terminal):
        for (ch, x, y) in self.children:
            wrap = BoundedTerminalWrapper(terminal, width - x, height - y, x, y)
            ch.draw(width, height, wrap)


class _Box(ContainerWidget):
    TOP, CENTER, BOTTOM = range(3)

    def __init__(self, gravity=CENTER):
        ContainerWidget.__init__(self)
        self.gravity = gravity

    def sizeHint(self):
        height = 0
        width = 0
        for ch in self.children:
            hint = ch.sizeHint()
            if hint is None:
                hint = (None, None)

            if self.variableDimension == 0:
                if hint[0] is None:
                    width = None
                elif width is not None:
                    width += hint[0]
                if hint[1] is None:
                    height = None
                elif height is not None:
                    height = max(height, hint[1])
            else:
                if hint[0] is None:
                    width = None
                elif width is not None:
                    width = max(width, hint[0])
                if hint[1] is None:
                    height = None
                elif height is not None:
                    height += hint[1]

        return width, height

    def render(self, width, height, terminal):
        if not self.children:
            return

        greedy = 0
        wants = []
        for ch in self.children:
            hint = ch.sizeHint()
            if hint is None:
                hint = (None, None)
            if hint[self.variableDimension] is None:
                greedy += 1
            wants.append(hint[self.variableDimension])

        length = (width, height)[self.variableDimension]
        totalWant = sum([w for w in wants if w is not None])
        if greedy:
            leftForGreedy = int((length - totalWant) / greedy)

        widthOffset = heightOffset = 0

        for want, ch in zip(wants, self.children):
            if want is None:
                want = leftForGreedy

            subWidth, subHeight = width, height
            if self.variableDimension == 0:
                subWidth = want
            else:
                subHeight = want

            wrap = BoundedTerminalWrapper(
                terminal,
                subWidth,
                subHeight,
                widthOffset,
                heightOffset,
            )
            ch.draw(subWidth, subHeight, wrap)
            if self.variableDimension == 0:
                widthOffset += want
            else:
                heightOffset += want


class HBox(_Box):
    variableDimension = 0


class VBox(_Box):
    variableDimension = 1


class Packer(ContainerWidget):
    def render(self, width, height, terminal):
        if not self.children:
            return

        root = int(len(self.children) ** 0.5 + 0.5)
        boxes = [VBox() for n in range(root)]
        for n, ch in enumerate(self.children):
            boxes[n % len(boxes)].addChild(ch)
        h = HBox()
        map(h.addChild, boxes)
        h.render(width, height, terminal)


class Canvas(Widget):
    focused = False

    contents = None

    def __init__(self):
        Widget.__init__(self)
        self.resize(1, 1)

    def resize(self, width, height):
        contents = array.array("B", b" " * width * height)
        if self.contents is not None:
            for x in range(min(width, self._width)):
                for y in range(min(height, self._height)):
                    contents[width * y + x] = self[x, y]
        self.contents = contents
        self._width = width
        self._height = height
        if self.x >= width:
            self.x = width - 1
        if self.y >= height:
            self.y = height - 1

    def __getitem__(self, index):
        (x, y) = index
        return self.contents[(self._width * y) + x]

    def __setitem__(self, index, value):
        (x, y) = index
        self.contents[(self._width * y) + x] = value

    def clear(self):
        self.contents = array.array("B", b" " * len(self.contents))

    def render(self, width, height, terminal):
        if not width or not height:
            return

        if width != self._width or height != self._height:
            self.resize(width, height)
        for i in range(height):
            terminal.cursorPosition(0, i)
            text = self.contents[
<<<<<<< HEAD
                self._width * i:
                self._width * i + self._width].tobytes()
=======
                self._width * i : self._width * i + self._width
            ].tobytes()
>>>>>>> 1dd5e23f
            text = text[:width]
            terminal.write(text)


def horizontalLine(terminal, y, left, right):
    terminal.selectCharacterSet(insults.CS_DRAWING, insults.G0)
    terminal.cursorPosition(left, y)
<<<<<<< HEAD
    terminal.write(b'\161' * (right - left))
=======
    terminal.write(b"\161" * (right - left))
>>>>>>> 1dd5e23f
    terminal.selectCharacterSet(insults.CS_US, insults.G0)


def verticalLine(terminal, x, top, bottom):
    terminal.selectCharacterSet(insults.CS_DRAWING, insults.G0)
    for n in range(top, bottom):
        terminal.cursorPosition(x, n)
<<<<<<< HEAD
        terminal.write(b'\170')
=======
        terminal.write(b"\170")
>>>>>>> 1dd5e23f
    terminal.selectCharacterSet(insults.CS_US, insults.G0)


def rectangle(terminal, position, dimension):
    """
    Draw a rectangle

    @type position: L{tuple}
    @param position: A tuple of the (top, left) coordinates of the rectangle.
    @type dimension: L{tuple}
    @param dimension: A tuple of the (width, height) size of the rectangle.
    """
    (top, left) = position
    (width, height) = dimension
    terminal.selectCharacterSet(insults.CS_DRAWING, insults.G0)

    terminal.cursorPosition(top, left)
<<<<<<< HEAD
    terminal.write(b'\154')
    terminal.write(b'\161' * (width - 2))
    terminal.write(b'\153')
    for n in range(height - 2):
        terminal.cursorPosition(left, top + n + 1)
        terminal.write(b'\170')
        terminal.cursorForward(width - 2)
        terminal.write(b'\170')
    terminal.cursorPosition(0, top + height - 1)
    terminal.write(b'\155')
    terminal.write(b'\161' * (width - 2))
    terminal.write(b'\152')
=======
    terminal.write(b"\154")
    terminal.write(b"\161" * (width - 2))
    terminal.write(b"\153")
    for n in range(height - 2):
        terminal.cursorPosition(left, top + n + 1)
        terminal.write(b"\170")
        terminal.cursorForward(width - 2)
        terminal.write(b"\170")
    terminal.cursorPosition(0, top + height - 1)
    terminal.write(b"\155")
    terminal.write(b"\161" * (width - 2))
    terminal.write(b"\152")
>>>>>>> 1dd5e23f

    terminal.selectCharacterSet(insults.CS_US, insults.G0)


class Border(Widget):
    def __init__(self, containee):
        Widget.__init__(self)
        self.containee = containee
        self.containee.parent = self

    def focusReceived(self):
        return self.containee.focusReceived()

    def focusLost(self):
        return self.containee.focusLost()

    def keystrokeReceived(self, keyID, modifier):
        return self.containee.keystrokeReceived(keyID, modifier)

    def sizeHint(self):
        hint = self.containee.sizeHint()
        if hint is None:
            hint = (None, None)
        if hint[0] is None:
            x = None
        else:
            x = hint[0] + 2
        if hint[1] is None:
            y = None
        else:
            y = hint[1] + 2
        return x, y

    def filthy(self):
        self.containee.filthy()
        Widget.filthy(self)

    def render(self, width, height, terminal):
        if self.containee.focused:
            terminal.write(b"\x1b[31m")
        rectangle(terminal, (0, 0), (width, height))
        terminal.write(b"\x1b[0m")
        wrap = BoundedTerminalWrapper(terminal, width - 2, height - 2, 1, 1)
        self.containee.draw(width - 2, height - 2, wrap)


class Button(Widget):
    def __init__(self, label, onPress):
        Widget.__init__(self)
        self.label = label
        self.onPress = onPress

    def sizeHint(self):
        return len(self.label), 1

    def characterReceived(self, keyID, modifier):
        if keyID == b"\r":
            self.onPress()

    def render(self, width, height, terminal):
        terminal.cursorPosition(0, 0)
        if self.focused:
            terminal.write(b"\x1b[1m" + self.label + b"\x1b[0m")
        else:
            terminal.write(self.label)


class TextInput(Widget):
    def __init__(self, maxwidth, onSubmit):
        Widget.__init__(self)
        self.onSubmit = onSubmit
        self.maxwidth = maxwidth
        self.buffer = b""
        self.cursor = 0

    def setText(self, text):
        self.buffer = text[: self.maxwidth]
        self.cursor = len(self.buffer)
        self.repaint()

    def func_LEFT_ARROW(self, modifier):
        if self.cursor > 0:
            self.cursor -= 1
            self.repaint()

    def func_RIGHT_ARROW(self, modifier):
        if self.cursor < len(self.buffer):
            self.cursor += 1
            self.repaint()

    def backspaceReceived(self):
        if self.cursor > 0:
            self.buffer = self.buffer[: self.cursor - 1] + self.buffer[self.cursor :]
            self.cursor -= 1
            self.repaint()

    def characterReceived(self, keyID, modifier):
        if keyID == b"\r":
            self.onSubmit(self.buffer)
        else:
            if len(self.buffer) < self.maxwidth:
                self.buffer = (
                    self.buffer[: self.cursor] + keyID + self.buffer[self.cursor :]
                )
                self.cursor += 1
                self.repaint()

    def sizeHint(self):
        return self.maxwidth + 1, 1

    def render(self, width, height, terminal):
        currentText = self._renderText()
        terminal.cursorPosition(0, 0)
        if self.focused:
            terminal.write(currentText[: self.cursor])
            cursor(terminal, currentText[self.cursor : self.cursor + 1] or b" ")
            terminal.write(currentText[self.cursor + 1 :])
            terminal.write(b" " * (self.maxwidth - len(currentText) + 1))
        else:
            more = self.maxwidth - len(currentText)
            terminal.write(currentText + b"_" * more)

    def _renderText(self):
        return self.buffer


class PasswordInput(TextInput):
    def _renderText(self):
        return "*" * len(self.buffer)


class TextOutput(Widget):
    text = b""

    def __init__(self, size=None):
        Widget.__init__(self)
        self.size = size

    def sizeHint(self):
        return self.size

    def render(self, width, height, terminal):
        terminal.cursorPosition(0, 0)
        text = self.text[:width]
        terminal.write(text + b" " * (width - len(text)))

    def setText(self, text):
        self.text = text
        self.repaint()

    def focusReceived(self):
        raise YieldFocus()


class TextOutputArea(TextOutput):
    WRAP, TRUNCATE = range(2)

    def __init__(self, size=None, longLines=WRAP):
        TextOutput.__init__(self, size)
        self.longLines = longLines

    def render(self, width, height, terminal):
        n = 0
        inputLines = self.text.splitlines()
        outputLines = []
        while inputLines:
            if self.longLines == self.WRAP:
                line = inputLines.pop(0)
                if not isinstance(line, str):
                    line = line.decode("utf-8")
                wrappedLines = []
                for wrappedLine in tptext.greedyWrap(line, width):
                    if not isinstance(wrappedLine, bytes):
                        wrappedLine = wrappedLine.encode("utf-8")
                    wrappedLines.append(wrappedLine)
                outputLines.extend(wrappedLines or [b""])
            else:
                outputLines.append(inputLines.pop(0)[:width])
            if len(outputLines) >= height:
                break
        for n, L in enumerate(outputLines[:height]):
            terminal.cursorPosition(0, n)
            terminal.write(L)


class Viewport(Widget):
    _xOffset = 0
    _yOffset = 0

    @property
    def xOffset(self):
        return self._xOffset
<<<<<<< HEAD

    @xOffset.setter
    def xOffset(self, value):
        if self._xOffset != value:
            self._xOffset = value
            self.repaint()

    @property
    def yOffset(self):
        return self._yOffset

=======

    @xOffset.setter
    def xOffset(self, value):
        if self._xOffset != value:
            self._xOffset = value
            self.repaint()

    @property
    def yOffset(self):
        return self._yOffset

>>>>>>> 1dd5e23f
    @yOffset.setter
    def yOffset(self, value):
        if self._yOffset != value:
            self._yOffset = value
            self.repaint()

    _width = 160
    _height = 24

    def __init__(self, containee):
        Widget.__init__(self)
        self.containee = containee
        self.containee.parent = self

        self._buf = helper.TerminalBuffer()
        self._buf.width = self._width
        self._buf.height = self._height
        self._buf.connectionMade()

    def filthy(self):
        self.containee.filthy()
        Widget.filthy(self)

    def render(self, width, height, terminal):
        self.containee.draw(self._width, self._height, self._buf)

        # XXX /Lame/
        for y, line in enumerate(
            self._buf.lines[self._yOffset : self._yOffset + height]
        ):
            terminal.cursorPosition(0, y)
            n = 0
            for n, (ch, attr) in enumerate(line[self._xOffset : self._xOffset + width]):
                if ch is self._buf.void:
                    ch = b" "
                terminal.write(ch)
            if n < width:
                terminal.write(b" " * (width - n - 1))


class _Scrollbar(Widget):
    def __init__(self, onScroll):
        Widget.__init__(self)
        self.onScroll = onScroll
        self.percent = 0.0

    def smaller(self):
        self.percent = min(1.0, max(0.0, self.onScroll(-1)))
        self.repaint()

    def bigger(self):
        self.percent = min(1.0, max(0.0, self.onScroll(+1)))
        self.repaint()


class HorizontalScrollbar(_Scrollbar):
    def sizeHint(self):
        return (None, 1)

    def func_LEFT_ARROW(self, modifier):
        self.smaller()

    def func_RIGHT_ARROW(self, modifier):
        self.bigger()

    _left = "\N{BLACK LEFT-POINTING TRIANGLE}"
    _right = "\N{BLACK RIGHT-POINTING TRIANGLE}"
    _bar = "\N{LIGHT SHADE}"
    _slider = "\N{DARK SHADE}"

    def render(self, width, height, terminal):
        terminal.cursorPosition(0, 0)
        n = width - 3
        before = int(n * self.percent)
        after = n - before
        me = (
            self._left
            + (self._bar * before)
            + self._slider
            + (self._bar * after)
            + self._right
        )
        terminal.write(me.encode("utf-8"))


class VerticalScrollbar(_Scrollbar):
    def sizeHint(self):
        return (1, None)

    def func_UP_ARROW(self, modifier):
        self.smaller()

    def func_DOWN_ARROW(self, modifier):
        self.bigger()

    _up = "\N{BLACK UP-POINTING TRIANGLE}"
    _down = "\N{BLACK DOWN-POINTING TRIANGLE}"
    _bar = "\N{LIGHT SHADE}"
    _slider = "\N{DARK SHADE}"

    def render(self, width, height, terminal):
        terminal.cursorPosition(0, 0)
        knob = int(self.percent * (height - 2))
        terminal.write(self._up.encode("utf-8"))
        for i in range(1, height - 1):
            terminal.cursorPosition(0, i)
            if i != (knob + 1):
                terminal.write(self._bar.encode("utf-8"))
            else:
                terminal.write(self._slider.encode("utf-8"))
        terminal.cursorPosition(0, height - 1)
        terminal.write(self._down.encode("utf-8"))


class ScrolledArea(Widget):
    """
    A L{ScrolledArea} contains another widget wrapped in a viewport and
    vertical and horizontal scrollbars for moving the viewport around.
    """

    def __init__(self, containee):
        Widget.__init__(self)
        self._viewport = Viewport(containee)
        self._horiz = HorizontalScrollbar(self._horizScroll)
        self._vert = VerticalScrollbar(self._vertScroll)

        for w in self._viewport, self._horiz, self._vert:
            w.parent = self

    def _horizScroll(self, n):
        self._viewport.xOffset += n
        self._viewport.xOffset = max(0, self._viewport.xOffset)
        return self._viewport.xOffset / 25.0

    def _vertScroll(self, n):
        self._viewport.yOffset += n
        self._viewport.yOffset = max(0, self._viewport.yOffset)
        return self._viewport.yOffset / 25.0

    def func_UP_ARROW(self, modifier):
        self._vert.smaller()

    def func_DOWN_ARROW(self, modifier):
        self._vert.bigger()

    def func_LEFT_ARROW(self, modifier):
        self._horiz.smaller()

    def func_RIGHT_ARROW(self, modifier):
        self._horiz.bigger()

    def filthy(self):
        self._viewport.filthy()
        self._horiz.filthy()
        self._vert.filthy()
        Widget.filthy(self)

    def render(self, width, height, terminal):
        wrapper = BoundedTerminalWrapper(terminal, width - 2, height - 2, 1, 1)
        self._viewport.draw(width - 2, height - 2, wrapper)
        if self.focused:
            terminal.write(b"\x1b[31m")
        horizontalLine(terminal, 0, 1, width - 1)
        verticalLine(terminal, 0, 1, height - 1)
        self._vert.draw(
            1, height - 1, BoundedTerminalWrapper(terminal, 1, height - 1, width - 1, 0)
        )
        self._horiz.draw(
            width, 1, BoundedTerminalWrapper(terminal, width, 1, 0, height - 1)
        )
        terminal.write(b"\x1b[0m")


def cursor(terminal, ch):
    terminal.saveCursor()
    terminal.selectGraphicRendition(str(insults.REVERSE_VIDEO))
    terminal.write(ch)
    terminal.restoreCursor()
    terminal.cursorForward()


class Selection(Widget):
    # Index into the sequence
    focusedIndex = 0

    # Offset into the displayed subset of the sequence
    renderOffset = 0

    def __init__(self, sequence, onSelect, minVisible=None):
        Widget.__init__(self)
        self.sequence = sequence
        self.onSelect = onSelect
        self.minVisible = minVisible
        if minVisible is not None:
            self._width = max(map(len, self.sequence))

    def sizeHint(self):
        if self.minVisible is not None:
            return self._width, self.minVisible

    def func_UP_ARROW(self, modifier):
        if self.focusedIndex > 0:
            self.focusedIndex -= 1
            if self.renderOffset > 0:
                self.renderOffset -= 1
            self.repaint()

    def func_PGUP(self, modifier):
        if self.renderOffset != 0:
            self.focusedIndex -= self.renderOffset
            self.renderOffset = 0
        else:
            self.focusedIndex = max(0, self.focusedIndex - self.height)
        self.repaint()

    def func_DOWN_ARROW(self, modifier):
        if self.focusedIndex < len(self.sequence) - 1:
            self.focusedIndex += 1
            if self.renderOffset < self.height - 1:
                self.renderOffset += 1
            self.repaint()

    def func_PGDN(self, modifier):
        if self.renderOffset != self.height - 1:
            change = self.height - self.renderOffset - 1
            if change + self.focusedIndex >= len(self.sequence):
                change = len(self.sequence) - self.focusedIndex - 1
            self.focusedIndex += change
            self.renderOffset = self.height - 1
        else:
            self.focusedIndex = min(
                len(self.sequence) - 1, self.focusedIndex + self.height
            )
        self.repaint()

    def characterReceived(self, keyID, modifier):
        if keyID == b"\r":
            self.onSelect(self.sequence[self.focusedIndex])

    def render(self, width, height, terminal):
        self.height = height
        start = self.focusedIndex - self.renderOffset
        if start > len(self.sequence) - height:
            start = max(0, len(self.sequence) - height)

        elements = self.sequence[start : start + height]

        for n, ele in enumerate(elements):
            terminal.cursorPosition(0, n)
            if n == self.renderOffset:
                terminal.saveCursor()
                if self.focused:
                    modes = str(insults.REVERSE_VIDEO), str(insults.BOLD)
                else:
                    modes = (str(insults.REVERSE_VIDEO),)
                terminal.selectGraphicRendition(*modes)
            text = ele[:width]
            terminal.write(text + (b" " * (width - len(text))))
            if n == self.renderOffset:
                terminal.restoreCursor()<|MERGE_RESOLUTION|>--- conflicted
+++ resolved
@@ -11,10 +11,6 @@
 from twisted.conch.insults import insults, helper
 from twisted.python import text as tptext
 
-<<<<<<< HEAD
-
-=======
->>>>>>> 1dd5e23f
 
 class YieldFocus(Exception):
     """
@@ -22,10 +18,6 @@
     """
 
 
-<<<<<<< HEAD
-
-=======
->>>>>>> 1dd5e23f
 class BoundedTerminalWrapper:
     def __init__(self, terminal, width, height, xoff, yoff):
         self.width = width
@@ -51,10 +43,6 @@
         return self.terminal.write(data)
 
 
-<<<<<<< HEAD
-
-=======
->>>>>>> 1dd5e23f
 class Widget:
     focused = False
     parent = None
@@ -428,13 +416,8 @@
         for i in range(height):
             terminal.cursorPosition(0, i)
             text = self.contents[
-<<<<<<< HEAD
-                self._width * i:
-                self._width * i + self._width].tobytes()
-=======
                 self._width * i : self._width * i + self._width
             ].tobytes()
->>>>>>> 1dd5e23f
             text = text[:width]
             terminal.write(text)
 
@@ -442,11 +425,7 @@
 def horizontalLine(terminal, y, left, right):
     terminal.selectCharacterSet(insults.CS_DRAWING, insults.G0)
     terminal.cursorPosition(left, y)
-<<<<<<< HEAD
-    terminal.write(b'\161' * (right - left))
-=======
     terminal.write(b"\161" * (right - left))
->>>>>>> 1dd5e23f
     terminal.selectCharacterSet(insults.CS_US, insults.G0)
 
 
@@ -454,11 +433,7 @@
     terminal.selectCharacterSet(insults.CS_DRAWING, insults.G0)
     for n in range(top, bottom):
         terminal.cursorPosition(x, n)
-<<<<<<< HEAD
-        terminal.write(b'\170')
-=======
         terminal.write(b"\170")
->>>>>>> 1dd5e23f
     terminal.selectCharacterSet(insults.CS_US, insults.G0)
 
 
@@ -476,20 +451,6 @@
     terminal.selectCharacterSet(insults.CS_DRAWING, insults.G0)
 
     terminal.cursorPosition(top, left)
-<<<<<<< HEAD
-    terminal.write(b'\154')
-    terminal.write(b'\161' * (width - 2))
-    terminal.write(b'\153')
-    for n in range(height - 2):
-        terminal.cursorPosition(left, top + n + 1)
-        terminal.write(b'\170')
-        terminal.cursorForward(width - 2)
-        terminal.write(b'\170')
-    terminal.cursorPosition(0, top + height - 1)
-    terminal.write(b'\155')
-    terminal.write(b'\161' * (width - 2))
-    terminal.write(b'\152')
-=======
     terminal.write(b"\154")
     terminal.write(b"\161" * (width - 2))
     terminal.write(b"\153")
@@ -502,7 +463,6 @@
     terminal.write(b"\155")
     terminal.write(b"\161" * (width - 2))
     terminal.write(b"\152")
->>>>>>> 1dd5e23f
 
     terminal.selectCharacterSet(insults.CS_US, insults.G0)
 
@@ -695,7 +655,6 @@
     @property
     def xOffset(self):
         return self._xOffset
-<<<<<<< HEAD
 
     @xOffset.setter
     def xOffset(self, value):
@@ -707,19 +666,6 @@
     def yOffset(self):
         return self._yOffset
 
-=======
-
-    @xOffset.setter
-    def xOffset(self, value):
-        if self._xOffset != value:
-            self._xOffset = value
-            self.repaint()
-
-    @property
-    def yOffset(self):
-        return self._yOffset
-
->>>>>>> 1dd5e23f
     @yOffset.setter
     def yOffset(self, value):
         if self._yOffset != value:
