--- conflicted
+++ resolved
@@ -367,12 +367,7 @@
                     v = int(a)
                 except ValueError:
                     self._log.error(
-<<<<<<< HEAD
-                        "Unknown graphic rendition attribute: {attr!r}",
-                        attr=a
-=======
                         "Unknown graphic rendition attribute: {attr!r}", attr=a
->>>>>>> 1dd5e23f
                     )
                 else:
                     if FOREGROUND <= v <= FOREGROUND + N_COLORS:
@@ -381,15 +376,8 @@
                         self.graphicRendition["background"] = v - BACKGROUND
                     else:
                         self._log.error(
-<<<<<<< HEAD
-                            "Unknown graphic rendition attribute: {attr!r}",
-                            attr=a
-                        )
-
-=======
                             "Unknown graphic rendition attribute: {attr!r}", attr=a
                         )
->>>>>>> 1dd5e23f
 
     def eraseLine(self):
         self.lines[self.y] = self._emptyLine(self.width)
@@ -513,64 +501,6 @@
         # ITerminalTransport.doubleWidthLine
         raise NotImplementedError("Unimplemented: TerminalBuffer.doubleWidthLine")
 
-    def getHost(self):
-        # ITransport.getHost
-        raise NotImplementedError("Unimplemented: TerminalBuffer.getHost")
-
-
-    def getPeer(self):
-        # ITransport.getPeer
-        raise NotImplementedError("Unimplemented: TerminalBuffer.getPeer")
-
-
-    def loseConnection(self):
-        # ITransport.loseConnection
-        raise NotImplementedError(
-            "Unimplemented: TerminalBuffer.loseConnection")
-
-
-    def writeSequence(self, data):
-        # ITransport.writeSequence
-        raise NotImplementedError(
-            "Unimplemented: TerminalBuffer.writeSequence")
-
-
-    def horizontalTabulationSet(self):
-        # ITerminalTransport.horizontalTabulationSet
-        raise NotImplementedError(
-            "Unimplemented: TerminalBuffer.horizontalTabulationSet")
-
-
-    def tabulationClear(self):
-        # TerminalTransport.tabulationClear
-        raise NotImplementedError(
-            "Unimplemented: TerminalBuffer.tabulationClear")
-
-
-    def tabulationClearAll(self):
-        # TerminalTransport.tabulationClearAll
-        raise NotImplementedError(
-            "Unimplemented: TerminalBuffer.tabulationClearAll")
-
-
-    def doubleHeightLine(self, top=True):
-        # ITerminalTransport.doubleHeightLine
-        raise NotImplementedError(
-            "Unimplemented: TerminalBuffer.doubleHeightLine")
-
-
-    def singleWidthLine(self):
-        # ITerminalTransport.singleWidthLine
-        raise NotImplementedError(
-            "Unimplemented: TerminalBuffer.singleWidthLine")
-
-
-    def doubleWidthLine(self):
-        # ITerminalTransport.doubleWidthLine
-        raise NotImplementedError(
-            "Unimplemented: TerminalBuffer.doubleWidthLine")
-
-
 
 class ExpectationTimeout(Exception):
     pass
