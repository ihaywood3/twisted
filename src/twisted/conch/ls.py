--- conflicted
+++ resolved
@@ -27,55 +27,6 @@
     perms = array.array("B", b"-" * 10)
     ft = stat.S_IFMT(mode)
     if stat.S_ISDIR(ft):
-<<<<<<< HEAD
-        perms[0] = ord('d')
-    elif stat.S_ISCHR(ft):
-        perms[0] = ord('c')
-    elif stat.S_ISBLK(ft):
-        perms[0] = ord('b')
-    elif stat.S_ISREG(ft):
-        perms[0] = ord('-')
-    elif stat.S_ISFIFO(ft):
-        perms[0] = ord('f')
-    elif stat.S_ISLNK(ft):
-        perms[0] = ord('l')
-    elif stat.S_ISSOCK(ft):
-        perms[0] = ord('s')
-    else:
-        perms[0] = ord('!')
-    # User
-    if mode & stat.S_IRUSR:
-        perms[1] = ord('r')
-    if mode & stat.S_IWUSR:
-        perms[2] = ord('w')
-    if mode & stat.S_IXUSR:
-        perms[3] = ord('x')
-    # Group
-    if mode & stat.S_IRGRP:
-        perms[4] = ord('r')
-    if mode & stat.S_IWGRP:
-        perms[5] = ord('w')
-    if mode & stat.S_IXGRP:
-        perms[6] = ord('x')
-    # Other
-    if mode & stat.S_IROTH:
-        perms[7] = ord('r')
-    if mode & stat.S_IWOTH:
-        perms[8] = ord('w')
-    if mode & stat.S_IXOTH:
-        perms[9] = ord('x')
-    # Suid/sgid
-    if mode & stat.S_ISUID:
-        if perms[3] == ord('x'):
-            perms[3] = ord('s')
-        else:
-            perms[3] = ord('S')
-    if mode & stat.S_ISGID:
-        if perms[6] == ord('x'):
-            perms[6] = ord('s')
-        else:
-            perms[6] = ord('S')
-=======
         perms[0] = ord("d")
     elif stat.S_ISCHR(ft):
         perms[0] = ord("c")
@@ -123,7 +74,6 @@
             perms[6] = ord("s")
         else:
             perms[6] = ord("S")
->>>>>>> 1dd5e23f
 
     if isinstance(name, bytes):
         name = name.decode("utf-8")
