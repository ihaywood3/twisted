# -*- test-case-name: twisted.conch.test.test_telnet -*-
# Copyright (c) Twisted Matrix Laboratories.
# See LICENSE for details.

"""
Telnet protocol implementation.

@author: Jean-Paul Calderone
"""


import struct

from zope.interface import implementer

from twisted.internet import protocol, interfaces as iinternet, defer
from twisted.python.compat import iterbytes
from twisted.logger import Logger


<<<<<<< HEAD

=======
>>>>>>> 1dd5e23f
def _chr(i: int) -> bytes:
    """Create a byte sequence of length 1.

    U{RFC 854<https://tools.ietf.org/html/rfc854>} specifies codes in decimal,
    but Python can only handle L{bytes} literals in octal or hexadecimal.
    This helper function bridges that gap.

    @param i: The value of the only byte in the sequence.
    """
    return bytes((i,))


<<<<<<< HEAD

=======
>>>>>>> 1dd5e23f
MODE = _chr(1)
EDIT = 1
TRAPSIG = 2
MODE_ACK = 4
SOFT_TAB = 8
LIT_ECHO = 16

# Characters gleaned from the various (and conflicting) RFCs. Not all of these
# are correct.

NULL = _chr(0)  # No operation.
BEL = _chr(7)  # Produces an audible or visible signal (which does NOT move the
# print head).
BS = _chr(8)  # Moves the print head one character position towards the left
# margin.
HT = _chr(9)  # Moves the printer to the next horizontal tab stop. It remains
# unspecified how either party determines or establishes where such tab stops
# are located.
LF = _chr(10)  # Moves the printer to the next print line, keeping the same
# horizontal position.
VT = _chr(11)  # Moves the printer to the next vertical tab stop. It remains
# unspecified how either party determines or establishes where such tab stops
# are located.
FF = _chr(12)  # Moves the printer to the top of the next page, keeping the same
# horizontal position.
CR = _chr(13)  # Moves the printer to the left margin of the current line.

ECHO = _chr(1)  # User-to-Server:  Asks the server to send Echos of the
# transmitted data.
SGA = _chr(3)  # Suppress Go Ahead.  Go Ahead is silly and most modern servers
# should suppress it.
NAWS = _chr(31)  # Negotiate About Window Size.  Indicate that information about
# the size of the terminal can be communicated.
LINEMODE = _chr(34)  # Allow line buffering to be negotiated about.

EOR = _chr(239)  # End of Record (RFC 885)
SE = _chr(240)  # End of subnegotiation parameters.
NOP = _chr(241)  # No operation.
DM = _chr(242)  # "Data Mark": The data stream portion of a Synch. This should
# always be accompanied by a TCP Urgent notification.
BRK = _chr(243)  # NVT character Break.
IP = _chr(244)  # The function Interrupt Process.
AO = _chr(245)  # The function Abort Output
AYT = _chr(246)  # The function Are You There.
EC = _chr(247)  # The function Erase Character.
EL = _chr(248)  # The function Erase Line
GA = _chr(249)  # The Go Ahead signal.
SB = _chr(250)  # Indicates that what follows is subnegotiation of the indicated
# option.
WILL = _chr(251)  # Indicates the desire to begin performing, or confirmation
# that you are now performing, the indicated option.
WONT = _chr(252)  # Indicates the refusal to perform, or continue performing,
# the indicated option.
DO = _chr(253)  # Indicates the request that the other party perform, or
# confirmation that you are expecting the other party to perform, the indicated
# option.
DONT = _chr(254)  # Indicates the demand that the other party stop performing,
# or confirmation that you are no longer expecting the other party to perform,
# the indicated option.
IAC = _chr(255)  # Data Byte 255. Introduces a telnet command.

LINEMODE_MODE = _chr(1)
LINEMODE_EDIT = _chr(1)
LINEMODE_TRAPSIG = _chr(2)
LINEMODE_MODE_ACK = _chr(4)
LINEMODE_SOFT_TAB = _chr(8)
LINEMODE_LIT_ECHO = _chr(16)
LINEMODE_FORWARDMASK = _chr(2)
LINEMODE_SLC = _chr(3)
LINEMODE_SLC_SYNCH = _chr(1)
LINEMODE_SLC_BRK = _chr(2)
LINEMODE_SLC_IP = _chr(3)
LINEMODE_SLC_AO = _chr(4)
LINEMODE_SLC_AYT = _chr(5)
LINEMODE_SLC_EOR = _chr(6)
LINEMODE_SLC_ABORT = _chr(7)
LINEMODE_SLC_EOF = _chr(8)
LINEMODE_SLC_SUSP = _chr(9)
LINEMODE_SLC_EC = _chr(10)
LINEMODE_SLC_EL = _chr(11)

LINEMODE_SLC_EW = _chr(12)
LINEMODE_SLC_RP = _chr(13)
LINEMODE_SLC_LNEXT = _chr(14)
LINEMODE_SLC_XON = _chr(15)
LINEMODE_SLC_XOFF = _chr(16)
LINEMODE_SLC_FORW1 = _chr(17)
LINEMODE_SLC_FORW2 = _chr(18)
LINEMODE_SLC_MCL = _chr(19)
LINEMODE_SLC_MCR = _chr(20)
LINEMODE_SLC_MCWL = _chr(21)
LINEMODE_SLC_MCWR = _chr(22)
LINEMODE_SLC_MCBOL = _chr(23)
LINEMODE_SLC_MCEOL = _chr(24)
LINEMODE_SLC_INSRT = _chr(25)
LINEMODE_SLC_OVER = _chr(26)
LINEMODE_SLC_ECR = _chr(27)
LINEMODE_SLC_EWR = _chr(28)
LINEMODE_SLC_EBOL = _chr(29)
LINEMODE_SLC_EEOL = _chr(30)

LINEMODE_SLC_DEFAULT = _chr(3)
LINEMODE_SLC_VALUE = _chr(2)
LINEMODE_SLC_CANTCHANGE = _chr(1)
LINEMODE_SLC_NOSUPPORT = _chr(0)
LINEMODE_SLC_LEVELBITS = _chr(3)

LINEMODE_SLC_ACK = _chr(128)
LINEMODE_SLC_FLUSHIN = _chr(64)
LINEMODE_SLC_FLUSHOUT = _chr(32)
LINEMODE_EOF = _chr(236)
LINEMODE_SUSP = _chr(237)
LINEMODE_ABORT = _chr(238)
<<<<<<< HEAD
=======

>>>>>>> 1dd5e23f

class ITelnetProtocol(iinternet.IProtocol):
    def unhandledCommand(command, argument):
        """
        A command was received but not understood.

        @param command: the command received.
        @type command: L{str}, a single character.
        @param argument: the argument to the received command.
        @type argument: L{str}, a single character, or None if the command that
            was unhandled does not provide an argument.
        """

    def unhandledSubnegotiation(command, data):
        """
        A subnegotiation command was received but not understood.

        @param command: the command being subnegotiated. That is, the first
            byte after the SB command.
        @type command: L{str}, a single character.
        @param data: all other bytes of the subneogation. That is, all but the
            first bytes between SB and SE, with IAC un-escaping applied.
        @type data: L{bytes}, each a single character
        """

    def enableLocal(option):
        """
        Enable the given option locally.

        This should enable the given option on this side of the
        telnet connection and return True.  If False is returned,
        the option will be treated as still disabled and the peer
        will be notified.

        @param option: the option to be enabled.
        @type option: L{bytes}, a single character.
        """

    def enableRemote(option):
        """
        Indicate whether the peer should be allowed to enable this option.

        Returns True if the peer should be allowed to enable this option,
        False otherwise.

        @param option: the option to be enabled.
        @type option: L{bytes}, a single character.
        """

    def disableLocal(option):
        """
        Disable the given option locally.

        Unlike enableLocal, this method cannot fail.  The option must be
        disabled.

        @param option: the option to be disabled.
        @type option: L{bytes}, a single character.
        """

    def disableRemote(option):
        """
        Indicate that the peer has disabled this option.

        @param option: the option to be disabled.
        @type option: L{bytes}, a single character.
        """


class ITelnetTransport(iinternet.ITransport):
    def do(option):
        """
        Indicate a desire for the peer to begin performing the given option.

        Returns a Deferred that fires with True when the peer begins performing
        the option, or fails with L{OptionRefused} when the peer refuses to
        perform it.  If the peer is already performing the given option, the
        Deferred will fail with L{AlreadyEnabled}.  If a negotiation regarding
        this option is already in progress, the Deferred will fail with
        L{AlreadyNegotiating}.

        Note: It is currently possible that this Deferred will never fire,
        if the peer never responds, or if the peer believes the option to
        already be enabled.
        """

    def dont(option):
        """
        Indicate a desire for the peer to cease performing the given option.

        Returns a Deferred that fires with True when the peer ceases performing
        the option.  If the peer is not performing the given option, the
        Deferred will fail with L{AlreadyDisabled}.  If negotiation regarding
        this option is already in progress, the Deferred will fail with
        L{AlreadyNegotiating}.

        Note: It is currently possible that this Deferred will never fire,
        if the peer never responds, or if the peer believes the option to
        already be disabled.
        """

    def will(option):
        """
        Indicate our willingness to begin performing this option locally.

        Returns a Deferred that fires with True when the peer agrees to allow us
        to begin performing this option, or fails with L{OptionRefused} if the
        peer refuses to allow us to begin performing it.  If the option is
        already enabled locally, the Deferred will fail with L{AlreadyEnabled}.
        If negotiation regarding this option is already in progress, the
        Deferred will fail with L{AlreadyNegotiating}.

        Note: It is currently possible that this Deferred will never fire,
        if the peer never responds, or if the peer believes the option to
        already be enabled.
        """

    def wont(option):
        """
        Indicate that we will stop performing the given option.

        Returns a Deferred that fires with True when the peer acknowledges
        we have stopped performing this option.  If the option is already
        disabled locally, the Deferred will fail with L{AlreadyDisabled}.
        If negotiation regarding this option is already in progress,
        the Deferred will fail with L{AlreadyNegotiating}.

        Note: It is currently possible that this Deferred will never fire,
        if the peer never responds, or if the peer believes the option to
        already be disabled.
        """

    def requestNegotiation(about, data):
        """
        Send a subnegotiation request.

        @param about: A byte indicating the feature being negotiated.
        @param data: Any number of L{bytes} containing specific information
        about the negotiation being requested.  No values in this string
        need to be escaped, as this function will escape any value which
        requires it.
        """


class TelnetError(Exception):
    pass


class NegotiationError(TelnetError):
    def __str__(self) -> str:
<<<<<<< HEAD
        return (self.__class__.__module__ + '.' + self.__class__.__name__ + ':'
                + repr(self.args[0]))

=======
        return (
            self.__class__.__module__
            + "."
            + self.__class__.__name__
            + ":"
            + repr(self.args[0])
        )
>>>>>>> 1dd5e23f


class OptionRefused(NegotiationError):
    pass


class AlreadyEnabled(NegotiationError):
    pass


class AlreadyDisabled(NegotiationError):
    pass


class AlreadyNegotiating(NegotiationError):
    pass


@implementer(ITelnetProtocol)
class TelnetProtocol(protocol.Protocol):
    _log = Logger()

    def unhandledCommand(self, command, argument):
        pass

    def unhandledSubnegotiation(self, command, data):
        pass

    def enableLocal(self, option):
        pass

    def enableRemote(self, option):
        pass

    def disableLocal(self, option):
        pass

    def disableRemote(self, option):
        pass


class Telnet(protocol.Protocol):
    """
    @ivar commandMap: A mapping of bytes to callables.  When a
    telnet command is received, the command byte (the first byte
    after IAC) is looked up in this dictionary.  If a callable is
    found, it is invoked with the argument of the command, or None
    if the command takes no argument.  Values should be added to
    this dictionary if commands wish to be handled.  By default,
    only WILL, WONT, DO, and DONT are handled.  These should not
    be overridden, as this class handles them correctly and
    provides an API for interacting with them.

    @ivar negotiationMap: A mapping of bytes to callables.  When
    a subnegotiation command is received, the command byte (the
    first byte after SB) is looked up in this dictionary.  If
    a callable is found, it is invoked with the argument of the
    subnegotiation.  Values should be added to this dictionary if
    subnegotiations are to be handled.  By default, no values are
    handled.

    @ivar options: A mapping of option bytes to their current
    state.  This state is likely of little use to user code.
    Changes should not be made to it.

    @ivar state: A string indicating the current parse state.  It
    can take on the values "data", "escaped", "command", "newline",
    "subnegotiation", and "subnegotiation-escaped".  Changes
    should not be made to it.

    @ivar transport: This protocol's transport object.
    """

    # One of a lot of things
    state = "data"

    def __init__(self):
        self.options = {}
        self.negotiationMap = {}
        self.commandMap = {
            WILL: self.telnet_WILL,
            WONT: self.telnet_WONT,
            DO: self.telnet_DO,
            DONT: self.telnet_DONT,
        }

    def _write(self, data):
        self.transport.write(data)

    class _OptionState:
        """
        Represents the state of an option on both sides of a telnet
        connection.

        @ivar us: The state of the option on this side of the connection.

        @ivar him: The state of the option on the other side of the
            connection.
        """

        class _Perspective:
            """
            Represents the state of an option on side of the telnet
            connection.  Some options can be enabled on a particular side of
            the connection (RFC 1073 for example: only the client can have
            NAWS enabled).  Other options can be enabled on either or both
            sides (such as RFC 1372: each side can have its own flow control
            state).

            @ivar state: C{'yes'} or C{'no'} indicating whether or not this
                option is enabled on one side of the connection.

            @ivar negotiating: A boolean tracking whether negotiation about
                this option is in progress.

            @ivar onResult: When negotiation about this option has been
                initiated by this side of the connection, a L{Deferred}
                which will fire with the result of the negotiation.  L{None}
                at other times.
            """

            state = "no"
            negotiating = False
            onResult = None

            def __str__(self) -> str:
<<<<<<< HEAD
                return self.state + ('*' * self.negotiating)

=======
                return self.state + ("*" * self.negotiating)
>>>>>>> 1dd5e23f

        def __init__(self):
            self.us = self._Perspective()
            self.him = self._Perspective()

<<<<<<< HEAD

        def __repr__(self) -> str:
            return '<_OptionState us=%s him=%s>' % (self.us, self.him)

=======
        def __repr__(self) -> str:
            return "<_OptionState us=%s him=%s>" % (self.us, self.him)
>>>>>>> 1dd5e23f

    def getOptionState(self, opt):
        return self.options.setdefault(opt, self._OptionState())

    def _do(self, option):
        self._write(IAC + DO + option)

    def _dont(self, option):
        self._write(IAC + DONT + option)

    def _will(self, option):
        self._write(IAC + WILL + option)

    def _wont(self, option):
        self._write(IAC + WONT + option)

    def will(self, option):
        """
        Indicate our willingness to enable an option.
        """
        s = self.getOptionState(option)
        if s.us.negotiating or s.him.negotiating:
            return defer.fail(AlreadyNegotiating(option))
        elif s.us.state == "yes":
            return defer.fail(AlreadyEnabled(option))
        else:
            s.us.negotiating = True
            s.us.onResult = d = defer.Deferred()
            self._will(option)
            return d

    def wont(self, option):
        """
        Indicate we are not willing to enable an option.
        """
        s = self.getOptionState(option)
        if s.us.negotiating or s.him.negotiating:
            return defer.fail(AlreadyNegotiating(option))
        elif s.us.state == "no":
            return defer.fail(AlreadyDisabled(option))
        else:
            s.us.negotiating = True
            s.us.onResult = d = defer.Deferred()
            self._wont(option)
            return d

    def do(self, option):
        s = self.getOptionState(option)
        if s.us.negotiating or s.him.negotiating:
            return defer.fail(AlreadyNegotiating(option))
        elif s.him.state == "yes":
            return defer.fail(AlreadyEnabled(option))
        else:
            s.him.negotiating = True
            s.him.onResult = d = defer.Deferred()
            self._do(option)
            return d

    def dont(self, option):
        s = self.getOptionState(option)
        if s.us.negotiating or s.him.negotiating:
            return defer.fail(AlreadyNegotiating(option))
        elif s.him.state == "no":
            return defer.fail(AlreadyDisabled(option))
        else:
            s.him.negotiating = True
            s.him.onResult = d = defer.Deferred()
            self._dont(option)
            return d

    def requestNegotiation(self, about, data):
        """
        Send a negotiation message for the option C{about} with C{data} as the
        payload.

        @param data: the payload
        @type data: L{bytes}
        @see: L{ITelnetTransport.requestNegotiation}
        """
        data = data.replace(IAC, IAC * 2)
        self._write(IAC + SB + about + data + IAC + SE)

    def dataReceived(self, data):
        appDataBuffer = []

        for b in iterbytes(data):
            if self.state == "data":
                if b == IAC:
                    self.state = "escaped"
                elif b == b"\r":
                    self.state = "newline"
                else:
                    appDataBuffer.append(b)
            elif self.state == "escaped":
                if b == IAC:
                    appDataBuffer.append(b)
                    self.state = "data"
                elif b == SB:
                    self.state = "subnegotiation"
                    self.commands = []
                elif b in (EOR, NOP, DM, BRK, IP, AO, AYT, EC, EL, GA):
<<<<<<< HEAD
                    self.state = 'data'
=======
                    self.state = "data"
>>>>>>> 1dd5e23f
                    if appDataBuffer:
                        self.applicationDataReceived(b"".join(appDataBuffer))
                        del appDataBuffer[:]
                    self.commandReceived(b, None)
                elif b in (WILL, WONT, DO, DONT):
                    self.state = "command"
                    self.command = b
                else:
                    raise ValueError("Stumped", b)
            elif self.state == "command":
                self.state = "data"
                command = self.command
                del self.command
                if appDataBuffer:
                    self.applicationDataReceived(b"".join(appDataBuffer))
                    del appDataBuffer[:]
                self.commandReceived(command, b)
            elif self.state == "newline":
                self.state = "data"
                if b == b"\n":
                    appDataBuffer.append(b"\n")
                elif b == b"\0":
                    appDataBuffer.append(b"\r")
                elif b == IAC:
                    # IAC isn't really allowed after \r, according to the
                    # RFC, but handling it this way is less surprising than
                    # delivering the IAC to the app as application data.
                    # The purpose of the restriction is to allow terminals
                    # to unambiguously interpret the behavior of the CR
                    # after reading only one more byte.  CR LF is supposed
                    # to mean one thing (cursor to next line, first column),
                    # CR NUL another (cursor to first column).  Absent the
                    # NUL, it still makes sense to interpret this as CR and
                    # then apply all the usual interpretation to the IAC.
                    appDataBuffer.append(b"\r")
                    self.state = "escaped"
                else:
                    appDataBuffer.append(b"\r" + b)
            elif self.state == "subnegotiation":
                if b == IAC:
                    self.state = "subnegotiation-escaped"
                else:
                    self.commands.append(b)
            elif self.state == "subnegotiation-escaped":
                if b == SE:
                    self.state = "data"
                    commands = self.commands
                    del self.commands
                    if appDataBuffer:
                        self.applicationDataReceived(b"".join(appDataBuffer))
                        del appDataBuffer[:]
                    self.negotiate(commands)
                else:
                    self.state = "subnegotiation"
                    self.commands.append(b)
            else:
                raise ValueError("How'd you do this?")

        if appDataBuffer:
            self.applicationDataReceived(b"".join(appDataBuffer))

    def connectionLost(self, reason):
        for state in self.options.values():
            if state.us.onResult is not None:
                d = state.us.onResult
                state.us.onResult = None
                d.errback(reason)
            if state.him.onResult is not None:
                d = state.him.onResult
                state.him.onResult = None
                d.errback(reason)

    def applicationDataReceived(self, data):
        """
        Called with application-level data.
        """

    def unhandledCommand(self, command, argument):
        """
        Called for commands for which no handler is installed.
        """

    def commandReceived(self, command, argument):
        cmdFunc = self.commandMap.get(command)
        if cmdFunc is None:
            self.unhandledCommand(command, argument)
        else:
            cmdFunc(argument)

    def unhandledSubnegotiation(self, command, data):
        """
        Called for subnegotiations for which no handler is installed.
        """

    def negotiate(self, data):
        command, data = data[0], data[1:]
        cmdFunc = self.negotiationMap.get(command)
        if cmdFunc is None:
            self.unhandledSubnegotiation(command, data)
        else:
            cmdFunc(data)

    def telnet_WILL(self, option):
        s = self.getOptionState(option)
        self.willMap[s.him.state, s.him.negotiating](self, s, option)

    def will_no_false(self, state, option):
        # He is unilaterally offering to enable an option.
        if self.enableRemote(option):
            state.him.state = "yes"
            self._do(option)
        else:
            self._dont(option)

    def will_no_true(self, state, option):
        # Peer agreed to enable an option in response to our request.
        state.him.state = "yes"
        state.him.negotiating = False
        d = state.him.onResult
        state.him.onResult = None
        d.callback(True)
        assert self.enableRemote(
            option
        ), "enableRemote must return True in this context (for option %r)" % (option,)

    def will_yes_false(self, state, option):
        # He is unilaterally offering to enable an already-enabled option.
        # Ignore this.
        pass

    def will_yes_true(self, state, option):
        # This is a bogus state.  It is here for completeness.  It will
        # never be entered.
        assert (
            False
        ), "will_yes_true can never be entered, but was called with %r, %r" % (
            state,
            option,
        )

    willMap = {
        ("no", False): will_no_false,
        ("no", True): will_no_true,
        ("yes", False): will_yes_false,
        ("yes", True): will_yes_true,
    }

    def telnet_WONT(self, option):
        s = self.getOptionState(option)
        self.wontMap[s.him.state, s.him.negotiating](self, s, option)

    def wont_no_false(self, state, option):
        # He is unilaterally demanding that an already-disabled option be/remain disabled.
        # Ignore this (although we could record it and refuse subsequent enable attempts
        # from our side - he can always refuse them again though, so we won't)
        pass

    def wont_no_true(self, state, option):
        # Peer refused to enable an option in response to our request.
        state.him.negotiating = False
        d = state.him.onResult
        state.him.onResult = None
        d.errback(OptionRefused(option))

    def wont_yes_false(self, state, option):
        # Peer is unilaterally demanding that an option be disabled.
        state.him.state = "no"
        self.disableRemote(option)
        self._dont(option)

    def wont_yes_true(self, state, option):
        # Peer agreed to disable an option at our request.
        state.him.state = "no"
        state.him.negotiating = False
        d = state.him.onResult
        state.him.onResult = None
        d.callback(True)
        self.disableRemote(option)

    wontMap = {
        ("no", False): wont_no_false,
        ("no", True): wont_no_true,
        ("yes", False): wont_yes_false,
        ("yes", True): wont_yes_true,
    }

    def telnet_DO(self, option):
        s = self.getOptionState(option)
        self.doMap[s.us.state, s.us.negotiating](self, s, option)

    def do_no_false(self, state, option):
        # Peer is unilaterally requesting that we enable an option.
        if self.enableLocal(option):
            state.us.state = "yes"
            self._will(option)
        else:
            self._wont(option)

    def do_no_true(self, state, option):
        # Peer agreed to allow us to enable an option at our request.
        state.us.state = "yes"
        state.us.negotiating = False
        d = state.us.onResult
        state.us.onResult = None
        d.callback(True)
        self.enableLocal(option)

    def do_yes_false(self, state, option):
        # Peer is unilaterally requesting us to enable an already-enabled option.
        # Ignore this.
        pass

    def do_yes_true(self, state, option):
        # This is a bogus state.  It is here for completeness.  It will never be
        # entered.
        assert False, "do_yes_true can never be entered, but was called with %r, %r" % (
            state,
            option,
        )

    doMap = {
        ("no", False): do_no_false,
        ("no", True): do_no_true,
        ("yes", False): do_yes_false,
        ("yes", True): do_yes_true,
    }

    def telnet_DONT(self, option):
        s = self.getOptionState(option)
        self.dontMap[s.us.state, s.us.negotiating](self, s, option)

    def dont_no_false(self, state, option):
        # Peer is unilaterally demanding us to disable an already-disabled option.
        # Ignore this.
        pass

    def dont_no_true(self, state, option):
        # Offered option was refused.  Fail the Deferred returned by the
        # previous will() call.
        state.us.negotiating = False
        d = state.us.onResult
        state.us.onResult = None
        d.errback(OptionRefused(option))

    def dont_yes_false(self, state, option):
        # Peer is unilaterally demanding we disable an option.
        state.us.state = "no"
        self.disableLocal(option)
        self._wont(option)

    def dont_yes_true(self, state, option):
        # Peer acknowledged our notice that we will disable an option.
        state.us.state = "no"
        state.us.negotiating = False
        d = state.us.onResult
        state.us.onResult = None
        d.callback(True)
        self.disableLocal(option)

    dontMap = {
        ("no", False): dont_no_false,
        ("no", True): dont_no_true,
        ("yes", False): dont_yes_false,
        ("yes", True): dont_yes_true,
    }

    def enableLocal(self, option):
        """
        Reject all attempts to enable options.
        """
        return False

    def enableRemote(self, option):
        """
        Reject all attempts to enable options.
        """
        return False

    def disableLocal(self, option):
        """
        Signal a programming error by raising an exception.

        L{enableLocal} must return true for the given value of C{option} in
        order for this method to be called.  If a subclass of L{Telnet}
        overrides enableLocal to allow certain options to be enabled, it must
        also override disableLocal to disable those options.

        @raise NotImplementedError: Always raised.
        """
        raise NotImplementedError(
            "Don't know how to disable local telnet option %r" % (option,)
        )

    def disableRemote(self, option):
        """
        Signal a programming error by raising an exception.

        L{enableRemote} must return true for the given value of C{option} in
        order for this method to be called.  If a subclass of L{Telnet}
        overrides enableRemote to allow certain options to be enabled, it must
        also override disableRemote tto disable those options.

        @raise NotImplementedError: Always raised.
        """
        raise NotImplementedError(
            "Don't know how to disable remote telnet option %r" % (option,)
        )


class ProtocolTransportMixin:
    def write(self, data):
        self.transport.write(data.replace(b"\n", b"\r\n"))

    def writeSequence(self, seq):
        self.transport.writeSequence(seq)

    def loseConnection(self):
        self.transport.loseConnection()

    def getHost(self):
        return self.transport.getHost()

    def getPeer(self):
        return self.transport.getPeer()


class TelnetTransport(Telnet, ProtocolTransportMixin):
    """
    @ivar protocol: An instance of the protocol to which this
    transport is connected, or None before the connection is
    established and after it is lost.

    @ivar protocolFactory: A callable which returns protocol instances
    which provide L{ITelnetProtocol}.  This will be invoked when a
    connection is established.  It is passed *protocolArgs and
    **protocolKwArgs.

    @ivar protocolArgs: A tuple of additional arguments to
    pass to protocolFactory.

    @ivar protocolKwArgs: A dictionary of additional arguments
    to pass to protocolFactory.
    """

    disconnecting = False

    protocolFactory = None
    protocol = None

    def __init__(self, protocolFactory=None, *a, **kw):
        Telnet.__init__(self)
        if protocolFactory is not None:
            self.protocolFactory = protocolFactory
            self.protocolArgs = a
            self.protocolKwArgs = kw

    def connectionMade(self):
        if self.protocolFactory is not None:
            self.protocol = self.protocolFactory(
                *self.protocolArgs, **self.protocolKwArgs
            )
            assert ITelnetProtocol.providedBy(self.protocol)
            try:
                factory = self.factory
            except AttributeError:
                pass
            else:
                self.protocol.factory = factory
            self.protocol.makeConnection(self)

    def connectionLost(self, reason):
        Telnet.connectionLost(self, reason)
        if self.protocol is not None:
            try:
                self.protocol.connectionLost(reason)
            finally:
                del self.protocol

    def enableLocal(self, option):
        return self.protocol.enableLocal(option)

    def enableRemote(self, option):
        return self.protocol.enableRemote(option)

    def disableLocal(self, option):
        return self.protocol.disableLocal(option)

    def disableRemote(self, option):
        return self.protocol.disableRemote(option)

    def unhandledSubnegotiation(self, command, data):
        self.protocol.unhandledSubnegotiation(command, data)

    def unhandledCommand(self, command, argument):
        self.protocol.unhandledCommand(command, argument)

    def applicationDataReceived(self, data):
        self.protocol.dataReceived(data)

    def write(self, data):
        ProtocolTransportMixin.write(self, data.replace(b"\xff", b"\xff\xff"))


class TelnetBootstrapProtocol(TelnetProtocol, ProtocolTransportMixin):
    protocol = None

    def __init__(self, protocolFactory, *args, **kw):
        self.protocolFactory = protocolFactory
        self.protocolArgs = args
        self.protocolKwArgs = kw

    def connectionMade(self):
        self.transport.negotiationMap[NAWS] = self.telnet_NAWS
        self.transport.negotiationMap[LINEMODE] = self.telnet_LINEMODE

        for opt in (LINEMODE, NAWS, SGA):
            self.transport.do(opt).addErrback(
<<<<<<< HEAD
                lambda f: self._log.failure('Error do {opt!r}', f, opt=opt))
        for opt in (ECHO,):
            self.transport.will(opt).addErrback(
                lambda f: self._log.failure(
                    'Error setting will {opt!r}', f, opt=opt))
=======
                lambda f: self._log.failure("Error do {opt!r}", f, opt=opt)
            )
        for opt in (ECHO,):
            self.transport.will(opt).addErrback(
                lambda f: self._log.failure("Error setting will {opt!r}", f, opt=opt)
            )
>>>>>>> 1dd5e23f

        self.protocol = self.protocolFactory(*self.protocolArgs,
                                             **self.protocolKwArgs)

        try:
            factory = self.factory
        except AttributeError:
            pass
        else:
            self.protocol.factory = factory

        self.protocol.makeConnection(self)

    def connectionLost(self, reason):
        if self.protocol is not None:
            try:
                self.protocol.connectionLost(reason)
            finally:
                del self.protocol

    def dataReceived(self, data):
        self.protocol.dataReceived(data)

    def enableLocal(self, opt):
        if opt == ECHO:
            return True
        elif opt == SGA:
            return True
        else:
            return False

    def enableRemote(self, opt):
        if opt == LINEMODE:
            self.transport.requestNegotiation(LINEMODE, MODE + LINEMODE_TRAPSIG)
            return True
        elif opt == NAWS:
            return True
        elif opt == SGA:
            return True
        else:
            return False

    def telnet_NAWS(self, data):
        # NAWS is client -> server *only*.  self.protocol will
        # therefore be an ITerminalTransport, the `.protocol'
        # attribute of which will be an ITerminalProtocol.  Maybe.
        # You know what, XXX TODO clean this up.
        if len(data) == 4:
            width, height = struct.unpack("!HH", b"".join(data))
            self.protocol.terminalProtocol.terminalSize(width, height)
        else:
<<<<<<< HEAD
            self._log.error("Wrong number of NAWS bytes: {nbytes}",
                            nbytes=len(data))
=======
            self._log.error("Wrong number of NAWS bytes: {nbytes}", nbytes=len(data))

    linemodeSubcommands = {LINEMODE_SLC: "SLC"}
>>>>>>> 1dd5e23f

    def telnet_LINEMODE(self, data):
        linemodeSubcommand = data[0]
        if 0:
            # XXX TODO: This should be enabled to parse linemode subnegotiation.
            getattr(self, "linemode_" + self.linemodeSubcommands[linemodeSubcommand])(
                data[1:]
            )

    def linemode_SLC(self, data):
        chunks = zip(*[iter(data)] * 3)
        for slcFunction, slcValue, slcWhat in chunks:
            # Later, we should parse stuff.
            "SLC", ord(slcFunction), ord(slcValue), ord(slcWhat)


from twisted.protocols import basic


class StatefulTelnetProtocol(basic.LineReceiver, TelnetProtocol):
    delimiter = b"\n"

    state = "Discard"

    def connectionLost(self, reason):
        basic.LineReceiver.connectionLost(self, reason)
        TelnetProtocol.connectionLost(self, reason)

    def lineReceived(self, line):
        oldState = self.state
        newState = getattr(self, "telnet_" + oldState)(line)
        if newState is not None:
            if self.state == oldState:
                self.state = newState
            else:
                self._log.warn("state changed and new state returned")
<<<<<<< HEAD

=======
>>>>>>> 1dd5e23f

    def telnet_Discard(self, line):
        pass


from twisted.cred import credentials


class AuthenticatingTelnetProtocol(StatefulTelnetProtocol):
    """
    A protocol which prompts for credentials and attempts to authenticate them.

    Username and password prompts are given (the password is obscured).  When the
    information is collected, it is passed to a portal and an avatar implementing
    L{ITelnetProtocol} is requested.  If an avatar is returned, it connected to this
    protocol's transport, and this protocol's transport is connected to it.
    Otherwise, the user is re-prompted for credentials.
    """

    state = "User"
    protocol = None

    def __init__(self, portal):
        self.portal = portal

    def connectionMade(self):
        self.transport.write(b"Username: ")

    def connectionLost(self, reason):
        StatefulTelnetProtocol.connectionLost(self, reason)
        if self.protocol is not None:
            try:
                self.protocol.connectionLost(reason)
                self.logout()
            finally:
                del self.protocol, self.logout

    def telnet_User(self, line):
        self.username = line
        self.transport.will(ECHO)
        self.transport.write(b"Password: ")
        return "Password"

    def telnet_Password(self, line):
        username, password = self.username, line
        del self.username

        def login(ignored):
            creds = credentials.UsernamePassword(username, password)
            d = self.portal.login(creds, None, ITelnetProtocol)
            d.addCallback(self._cbLogin)
            d.addErrback(self._ebLogin)

        self.transport.wont(ECHO).addCallback(login)
        return "Discard"

    def _cbLogin(self, ial):
        interface, protocol, logout = ial
        assert interface is ITelnetProtocol
        self.protocol = protocol
        self.logout = logout
        self.state = "Command"

        protocol.makeConnection(self.transport)
        self.transport.protocol = protocol

    def _ebLogin(self, failure):
        self.transport.write(b"\nAuthentication failed\n")
        self.transport.write(b"Username: ")
        self.state = "User"


__all__ = [
    # Exceptions
    "TelnetError",
    "NegotiationError",
    "OptionRefused",
    "AlreadyNegotiating",
    "AlreadyEnabled",
    "AlreadyDisabled",
    # Interfaces
    "ITelnetProtocol",
    "ITelnetTransport",
    # Other stuff, protocols, etc.
    "Telnet",
    "TelnetProtocol",
    "TelnetTransport",
    "TelnetBootstrapProtocol",
]<|MERGE_RESOLUTION|>--- conflicted
+++ resolved
@@ -18,10 +18,6 @@
 from twisted.logger import Logger
 
 
-<<<<<<< HEAD
-
-=======
->>>>>>> 1dd5e23f
 def _chr(i: int) -> bytes:
     """Create a byte sequence of length 1.
 
@@ -34,10 +30,6 @@
     return bytes((i,))
 
 
-<<<<<<< HEAD
-
-=======
->>>>>>> 1dd5e23f
 MODE = _chr(1)
 EDIT = 1
 TRAPSIG = 2
@@ -151,10 +143,7 @@
 LINEMODE_EOF = _chr(236)
 LINEMODE_SUSP = _chr(237)
 LINEMODE_ABORT = _chr(238)
-<<<<<<< HEAD
-=======
-
->>>>>>> 1dd5e23f
+
 
 class ITelnetProtocol(iinternet.IProtocol):
     def unhandledCommand(command, argument):
@@ -305,11 +294,6 @@
 
 class NegotiationError(TelnetError):
     def __str__(self) -> str:
-<<<<<<< HEAD
-        return (self.__class__.__module__ + '.' + self.__class__.__name__ + ':'
-                + repr(self.args[0]))
-
-=======
         return (
             self.__class__.__module__
             + "."
@@ -317,7 +301,6 @@
             + ":"
             + repr(self.args[0])
         )
->>>>>>> 1dd5e23f
 
 
 class OptionRefused(NegotiationError):
@@ -444,26 +427,14 @@
             onResult = None
 
             def __str__(self) -> str:
-<<<<<<< HEAD
-                return self.state + ('*' * self.negotiating)
-
-=======
                 return self.state + ("*" * self.negotiating)
->>>>>>> 1dd5e23f
 
         def __init__(self):
             self.us = self._Perspective()
             self.him = self._Perspective()
 
-<<<<<<< HEAD
-
-        def __repr__(self) -> str:
-            return '<_OptionState us=%s him=%s>' % (self.us, self.him)
-
-=======
         def __repr__(self) -> str:
             return "<_OptionState us=%s him=%s>" % (self.us, self.him)
->>>>>>> 1dd5e23f
 
     def getOptionState(self, opt):
         return self.options.setdefault(opt, self._OptionState())
@@ -565,11 +536,7 @@
                     self.state = "subnegotiation"
                     self.commands = []
                 elif b in (EOR, NOP, DM, BRK, IP, AO, AYT, EC, EL, GA):
-<<<<<<< HEAD
-                    self.state = 'data'
-=======
                     self.state = "data"
->>>>>>> 1dd5e23f
                     if appDataBuffer:
                         self.applicationDataReceived(b"".join(appDataBuffer))
                         del appDataBuffer[:]
@@ -987,23 +954,14 @@
 
         for opt in (LINEMODE, NAWS, SGA):
             self.transport.do(opt).addErrback(
-<<<<<<< HEAD
-                lambda f: self._log.failure('Error do {opt!r}', f, opt=opt))
-        for opt in (ECHO,):
-            self.transport.will(opt).addErrback(
-                lambda f: self._log.failure(
-                    'Error setting will {opt!r}', f, opt=opt))
-=======
                 lambda f: self._log.failure("Error do {opt!r}", f, opt=opt)
             )
         for opt in (ECHO,):
             self.transport.will(opt).addErrback(
                 lambda f: self._log.failure("Error setting will {opt!r}", f, opt=opt)
             )
->>>>>>> 1dd5e23f
-
-        self.protocol = self.protocolFactory(*self.protocolArgs,
-                                             **self.protocolKwArgs)
+
+        self.protocol = self.protocolFactory(*self.protocolArgs, **self.protocolKwArgs)
 
         try:
             factory = self.factory
@@ -1052,14 +1010,9 @@
             width, height = struct.unpack("!HH", b"".join(data))
             self.protocol.terminalProtocol.terminalSize(width, height)
         else:
-<<<<<<< HEAD
-            self._log.error("Wrong number of NAWS bytes: {nbytes}",
-                            nbytes=len(data))
-=======
             self._log.error("Wrong number of NAWS bytes: {nbytes}", nbytes=len(data))
 
     linemodeSubcommands = {LINEMODE_SLC: "SLC"}
->>>>>>> 1dd5e23f
 
     def telnet_LINEMODE(self, data):
         linemodeSubcommand = data[0]
@@ -1096,10 +1049,6 @@
                 self.state = newState
             else:
                 self._log.warn("state changed and new state returned")
-<<<<<<< HEAD
-
-=======
->>>>>>> 1dd5e23f
 
     def telnet_Discard(self, line):
         pass
