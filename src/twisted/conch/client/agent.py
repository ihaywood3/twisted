# -*- test-case-name: twisted.conch.test.test_default -*-
# Copyright (c) Twisted Matrix Laboratories.
# See LICENSE for details.

"""
Accesses the key agent for user authentication.

Maintainer: Paul Swartz
"""

import os

from twisted.conch.ssh import agent, channel, keys
from twisted.internet import protocol, reactor
from twisted.logger import Logger
<<<<<<< HEAD

=======
>>>>>>> 1dd5e23f


class SSHAgentClient(agent.SSHAgentClient):
    _log = Logger()

    def __init__(self):
        agent.SSHAgentClient.__init__(self)
        self.blobs = []

    def getPublicKeys(self):
        return self.requestIdentities().addCallback(self._cbPublicKeys)

    def _cbPublicKeys(self, blobcomm):
<<<<<<< HEAD
        self._log.debug('got {num_keys} public keys', num_keys=len(blobcomm))
=======
        self._log.debug("got {num_keys} public keys", num_keys=len(blobcomm))
>>>>>>> 1dd5e23f
        self.blobs = [x[0] for x in blobcomm]

    def getPublicKey(self):
        """
        Return a L{Key} from the first blob in C{self.blobs}, if any, or
        return L{None}.
        """
        if self.blobs:
            return keys.Key.fromString(self.blobs.pop(0))
        return None


class SSHAgentForwardingChannel(channel.SSHChannel):
    def channelOpen(self, specificData):
        cc = protocol.ClientCreator(reactor, SSHAgentForwardingLocal)
        d = cc.connectUNIX(os.environ["SSH_AUTH_SOCK"])
        d.addCallback(self._cbGotLocal)
        d.addErrback(lambda x: self.loseConnection())
        self.buf = ""

    def _cbGotLocal(self, local):
        self.local = local
        self.dataReceived = self.local.transport.write
        self.local.dataReceived = self.write

    def dataReceived(self, data):
        self.buf += data

    def closed(self):
        if self.local:
            self.local.loseConnection()
            self.local = None


class SSHAgentForwardingLocal(protocol.Protocol):
    pass<|MERGE_RESOLUTION|>--- conflicted
+++ resolved
@@ -13,10 +13,6 @@
 from twisted.conch.ssh import agent, channel, keys
 from twisted.internet import protocol, reactor
 from twisted.logger import Logger
-<<<<<<< HEAD
-
-=======
->>>>>>> 1dd5e23f
 
 
 class SSHAgentClient(agent.SSHAgentClient):
@@ -30,11 +26,7 @@
         return self.requestIdentities().addCallback(self._cbPublicKeys)
 
     def _cbPublicKeys(self, blobcomm):
-<<<<<<< HEAD
-        self._log.debug('got {num_keys} public keys', num_keys=len(blobcomm))
-=======
         self._log.debug("got {num_keys} public keys", num_keys=len(blobcomm))
->>>>>>> 1dd5e23f
         self.blobs = [x[0] for x in blobcomm]
 
     def getPublicKey(self):
