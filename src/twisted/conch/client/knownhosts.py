--- conflicted
+++ resolved
@@ -21,18 +21,10 @@
 from twisted.conch.error import HostKeyChanged, UserRejectedKey, InvalidEntry
 from twisted.conch.ssh.keys import Key, BadKeyError, FingerprintFormats
 from twisted.internet import defer
-<<<<<<< HEAD
-from twisted.python.compat import nativeString, unicode
-=======
 from twisted.logger import Logger
 from twisted.python.compat import nativeString
->>>>>>> 1dd5e23f
 from twisted.python.randbytes import secureRandom
 from twisted.python.util import FancyEqMixin
-from twisted.logger import Logger
-
-log = Logger()
-
 
 log = Logger()
 
@@ -78,10 +70,6 @@
     return hostnames, keyType, key, comment
 
 
-<<<<<<< HEAD
-
-=======
->>>>>>> 1dd5e23f
 class _BaseEntry:
     """
     Abstract base of both hashed and non-hashed entry objects, since they
@@ -339,10 +327,6 @@
         return b" ".join(fields)
 
 
-<<<<<<< HEAD
-
-=======
->>>>>>> 1dd5e23f
 class KnownHostsFile:
     """
     A structured representation of an OpenSSH-format ~/.ssh/known_hosts file.
@@ -574,10 +558,6 @@
         return knownHosts
 
 
-<<<<<<< HEAD
-
-=======
->>>>>>> 1dd5e23f
 class ConsoleUI:
     """
     A UI object that can ask true/false questions and post notifications on the
@@ -635,8 +615,4 @@
             with closing(self.opener()) as f:
                 f.write(text)
         except Exception:
-<<<<<<< HEAD
-            log.failure('Failed to write to console')
-=======
-            log.failure("Failed to write to console")
->>>>>>> 1dd5e23f
+            log.failure("Failed to write to console")