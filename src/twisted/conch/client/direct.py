# Copyright (c) Twisted Matrix Laboratories.
# See LICENSE for details.


from twisted.internet import defer, protocol, reactor
from twisted.conch import error
from twisted.conch.ssh import transport
<<<<<<< HEAD

=======
>>>>>>> 1dd5e23f


class SSHClientFactory(protocol.ClientFactory):
    def __init__(self, d, options, verifyHostKey, userAuthObject):
        self.d = d
        self.options = options
        self.verifyHostKey = verifyHostKey
        self.userAuthObject = userAuthObject

    def clientConnectionLost(self, connector, reason):
        if self.options["reconnect"]:
            connector.connect()

    def clientConnectionFailed(self, connector, reason):
        if self.d is None:
            return
        d, self.d = self.d, None
        d.errback(reason)

    def buildProtocol(self, addr):
        trans = SSHClientTransport(self)
        if self.options["ciphers"]:
            trans.supportedCiphers = self.options["ciphers"]
        if self.options["macs"]:
            trans.supportedMACs = self.options["macs"]
        if self.options["compress"]:
            trans.supportedCompressions[0:1] = ["zlib"]
        if self.options["host-key-algorithms"]:
            trans.supportedPublicKeys = self.options["host-key-algorithms"]
        return trans


class SSHClientTransport(transport.SSHClientTransport):
    def __init__(self, factory):
        self.factory = factory
        self.unixServer = None

    def connectionLost(self, reason):
        if self.unixServer:
            d = self.unixServer.stopListening()
            self.unixServer = None
        else:
            d = defer.succeed(None)
        d.addCallback(
            lambda x: transport.SSHClientTransport.connectionLost(self, reason)
        )

    def receiveError(self, code, desc):
        if self.factory.d is None:
            return
        d, self.factory.d = self.factory.d, None
        d.errback(error.ConchError(desc, code))

    def sendDisconnect(self, code, reason):
        if self.factory.d is None:
            return
        d, self.factory.d = self.factory.d, None
        transport.SSHClientTransport.sendDisconnect(self, code, reason)
        d.errback(error.ConchError(reason, code))

    def receiveDebug(self, alwaysDisplay, message, lang):
<<<<<<< HEAD
        self._log.debug('Received Debug Message: {message}',
                        message=message, alwaysDisplay=alwaysDisplay,
                        lang=lang)
=======
        self._log.debug(
            "Received Debug Message: {message}",
            message=message,
            alwaysDisplay=alwaysDisplay,
            lang=lang,
        )
>>>>>>> 1dd5e23f
        if alwaysDisplay:  # XXX what should happen here?
            print(message)

    def verifyHostKey(self, pubKey, fingerprint):
        return self.factory.verifyHostKey(
            self, self.transport.getPeer().host, pubKey, fingerprint
        )

    def setService(self, service):
<<<<<<< HEAD
        self._log.info('setting client server to {service}', service=service)
=======
        self._log.info("setting client server to {service}", service=service)
>>>>>>> 1dd5e23f
        transport.SSHClientTransport.setService(self, service)
        if service.name != "ssh-userauth" and self.factory.d is not None:
            d, self.factory.d = self.factory.d, None
            d.callback(None)

    def connectionSecure(self):
        self.requestService(self.factory.userAuthObject)


def connect(host, port, options, verifyHostKey, userAuthObject):
    d = defer.Deferred()
    factory = SSHClientFactory(d, options, verifyHostKey, userAuthObject)
    reactor.connectTCP(host, port, factory)
    return d<|MERGE_RESOLUTION|>--- conflicted
+++ resolved
@@ -5,10 +5,6 @@
 from twisted.internet import defer, protocol, reactor
 from twisted.conch import error
 from twisted.conch.ssh import transport
-<<<<<<< HEAD
-
-=======
->>>>>>> 1dd5e23f
 
 
 class SSHClientFactory(protocol.ClientFactory):
@@ -70,18 +66,12 @@
         d.errback(error.ConchError(reason, code))
 
     def receiveDebug(self, alwaysDisplay, message, lang):
-<<<<<<< HEAD
-        self._log.debug('Received Debug Message: {message}',
-                        message=message, alwaysDisplay=alwaysDisplay,
-                        lang=lang)
-=======
         self._log.debug(
             "Received Debug Message: {message}",
             message=message,
             alwaysDisplay=alwaysDisplay,
             lang=lang,
         )
->>>>>>> 1dd5e23f
         if alwaysDisplay:  # XXX what should happen here?
             print(message)
 
@@ -91,11 +81,7 @@
         )
 
     def setService(self, service):
-<<<<<<< HEAD
-        self._log.info('setting client server to {service}', service=service)
-=======
         self._log.info("setting client server to {service}", service=service)
->>>>>>> 1dd5e23f
         transport.SSHClientTransport.setService(self, service)
         if service.name != "ssh-userauth" and self.factory.d is not None:
             d, self.factory.d = self.factory.d, None
