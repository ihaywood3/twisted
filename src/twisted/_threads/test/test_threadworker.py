# Copyright (c) Twisted Matrix Laboratories.
# See LICENSE for details.

"""
Tests for L{twisted._threads._threadworker}.
"""


import gc
import weakref

from twisted.trial.unittest import SynchronousTestCase
from threading import ThreadError, local

from .. import ThreadWorker, LockWorker, AlreadyQuit


class FakeQueueEmpty(Exception):
    """
    L{FakeQueue}'s C{get} has exhausted the queue.
    """


class WouldDeadlock(Exception):
    """
    If this were a real lock, you'd be deadlocked because the lock would be
    double-acquired.
    """


<<<<<<< HEAD

=======
>>>>>>> 1dd5e23f
class FakeThread:
    """
    A fake L{threading.Thread}.

    @ivar target: A target function to run.
    @type target: L{callable}

    @ivar started: Has this thread been started?
    @type started: L{bool}
    """

    def __init__(self, target):
        """
        Create a L{FakeThread} with a target.
        """
        self.target = target
        self.started = False

    def start(self):
        """
        Set the "started" flag.
        """
        self.started = True


<<<<<<< HEAD

=======
>>>>>>> 1dd5e23f
class FakeQueue:
    """
    A fake L{Queue} implementing C{put} and C{get}.

    @ivar items: A lit of items placed by C{put} but not yet retrieved by
        C{get}.
    @type items: L{list}
    """

    def __init__(self):
        """
        Create a L{FakeQueue}.
        """
        self.items = []

    def put(self, item):
        """
        Put an item into the queue for later retrieval by L{FakeQueue.get}.

        @param item: any object
        """
        self.items.append(item)

    def get(self):
        """
        Get an item.

        @return: an item previously put by C{put}.
        """
        if not self.items:
            raise FakeQueueEmpty()
        return self.items.pop(0)


<<<<<<< HEAD

=======
>>>>>>> 1dd5e23f
class FakeLock:
    """
    A stand-in for L{threading.Lock}.

    @ivar acquired: Whether this lock is presently acquired.
    """

    def __init__(self):
        """
        Create a lock in the un-acquired state.
        """
        self.acquired = False

    def acquire(self):
        """
        Acquire the lock.  Raise an exception if the lock is already acquired.
        """
        if self.acquired:
            raise WouldDeadlock()
        self.acquired = True

    def release(self):
        """
        Release the lock.  Raise an exception if the lock is not presently
        acquired.
        """
        if not self.acquired:
            raise ThreadError()
        self.acquired = False


class ThreadWorkerTests(SynchronousTestCase):
    """
    Tests for L{ThreadWorker}.
    """

    def setUp(self):
        """
        Create a worker with fake threads.
        """
        self.fakeThreads = []
        self.fakeQueue = FakeQueue()

        def startThread(target):
            newThread = FakeThread(target=target)
            newThread.start()
            self.fakeThreads.append(newThread)
            return newThread

        self.worker = ThreadWorker(startThread, self.fakeQueue)

    def test_startsThreadAndPerformsWork(self):
        """
        L{ThreadWorker} calls its C{createThread} callable to create a thread,
        its C{createQueue} callable to create a queue, and then the thread's
        target pulls work from that queue.
        """
        self.assertEqual(len(self.fakeThreads), 1)
        self.assertEqual(self.fakeThreads[0].started, True)

        def doIt():
            doIt.done = True

        doIt.done = False
        self.worker.do(doIt)
        self.assertEqual(doIt.done, False)
        self.assertRaises(FakeQueueEmpty, self.fakeThreads[0].target)
        self.assertEqual(doIt.done, True)

    def test_quitPreventsFutureCalls(self):
        """
        L{ThreadWorker.quit} causes future calls to L{ThreadWorker.do} and
        L{ThreadWorker.quit} to raise L{AlreadyQuit}.
        """
        self.worker.quit()
        self.assertRaises(AlreadyQuit, self.worker.quit)
        self.assertRaises(AlreadyQuit, self.worker.do, list)


class LockWorkerTests(SynchronousTestCase):
    """
    Tests for L{LockWorker}.
    """

    def test_fakeDeadlock(self):
        """
        The L{FakeLock} test fixture will alert us if there's a potential
        deadlock.
        """
        lock = FakeLock()
        lock.acquire()
        self.assertRaises(WouldDeadlock, lock.acquire)

    def test_fakeDoubleRelease(self):
        """
        The L{FakeLock} test fixture will alert us if there's a potential
        double-release.
        """
        lock = FakeLock()
        self.assertRaises(ThreadError, lock.release)
        lock.acquire()
        self.assertEqual(None, lock.release())
        self.assertRaises(ThreadError, lock.release)

    def test_doExecutesImmediatelyWithLock(self):
        """
        L{LockWorker.do} immediately performs the work it's given, while the
        lock is acquired.
        """
        storage = local()
        lock = FakeLock()
        worker = LockWorker(lock, storage)

        def work():
            work.done = True
            work.acquired = lock.acquired

        work.done = False
        worker.do(work)
        self.assertEqual(work.done, True)
        self.assertEqual(work.acquired, True)
        self.assertEqual(lock.acquired, False)

    def test_doUnwindsReentrancy(self):
        """
        If L{LockWorker.do} is called recursively, it postpones the inner call
        until the outer one is complete.
        """
        lock = FakeLock()
        worker = LockWorker(lock, local())
        levels = []
        acquired = []

        def work():
            work.level += 1
            levels.append(work.level)
            acquired.append(lock.acquired)
            if len(levels) < 2:
                worker.do(work)
            work.level -= 1

        work.level = 0
        worker.do(work)
        self.assertEqual(levels, [1, 1])
        self.assertEqual(acquired, [True, True])

    def test_quit(self):
        """
        L{LockWorker.quit} frees the resources associated with its lock and
        causes further calls to C{do} and C{quit} to fail.
        """
        lock = FakeLock()
        ref = weakref.ref(lock)
        worker = LockWorker(lock, local())
        lock = None
        self.assertIsNot(ref(), None)
        worker.quit()
        gc.collect()
        self.assertIs(ref(), None)
        self.assertRaises(AlreadyQuit, worker.quit)
        self.assertRaises(AlreadyQuit, worker.do, list)

    def test_quitWhileWorking(self):
        """
        If L{LockWorker.quit} is invoked during a call to L{LockWorker.do}, all
        recursive work scheduled with L{LockWorker.do} will be completed and
        the lock will be released.
        """
        lock = FakeLock()
        ref = weakref.ref(lock)
        worker = LockWorker(lock, local())

        def phase1():
            worker.do(phase2)
            worker.quit()
            self.assertRaises(AlreadyQuit, worker.do, list)
            phase1.complete = True

        phase1.complete = False

        def phase2():
            phase2.complete = True
            phase2.acquired = lock.acquired

        phase2.complete = False
        worker.do(phase1)
        self.assertEqual(phase1.complete, True)
        self.assertEqual(phase2.complete, True)
        self.assertEqual(lock.acquired, False)
        lock = None
        gc.collect()
        self.assertIs(ref(), None)

    def test_quitWhileGettingLock(self):
        """
        If L{LockWorker.do} is called concurrently with L{LockWorker.quit}, and
        C{quit} wins the race before C{do} gets the lock attribute, then
        L{AlreadyQuit} will be raised.
        """

        class RacyLockWorker(LockWorker):
            @property
            def _lock(self):
                self.quit()
<<<<<<< HEAD
                return self.__dict__['_lock']

            @_lock.setter
            def _lock(self, value):
                self.__dict__['_lock'] = value
=======
                return self.__dict__["_lock"]

            @_lock.setter
            def _lock(self, value):
                self.__dict__["_lock"] = value
>>>>>>> 1dd5e23f

        worker = RacyLockWorker(FakeLock(), local())
        self.assertRaises(AlreadyQuit, worker.do, list)<|MERGE_RESOLUTION|>--- conflicted
+++ resolved
@@ -28,10 +28,6 @@
     """
 
 
-<<<<<<< HEAD
-
-=======
->>>>>>> 1dd5e23f
 class FakeThread:
     """
     A fake L{threading.Thread}.
@@ -57,10 +53,6 @@
         self.started = True
 
 
-<<<<<<< HEAD
-
-=======
->>>>>>> 1dd5e23f
 class FakeQueue:
     """
     A fake L{Queue} implementing C{put} and C{get}.
@@ -95,10 +87,6 @@
         return self.items.pop(0)
 
 
-<<<<<<< HEAD
-
-=======
->>>>>>> 1dd5e23f
 class FakeLock:
     """
     A stand-in for L{threading.Lock}.
@@ -303,19 +291,11 @@
             @property
             def _lock(self):
                 self.quit()
-<<<<<<< HEAD
-                return self.__dict__['_lock']
-
-            @_lock.setter
-            def _lock(self, value):
-                self.__dict__['_lock'] = value
-=======
                 return self.__dict__["_lock"]
 
             @_lock.setter
             def _lock(self, value):
                 self.__dict__["_lock"] = value
->>>>>>> 1dd5e23f
 
         worker = RacyLockWorker(FakeLock(), local())
         self.assertRaises(AlreadyQuit, worker.do, list)