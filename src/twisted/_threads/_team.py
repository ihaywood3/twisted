# -*- test-case-name: twisted._threads.test.test_team -*-
# Copyright (c) Twisted Matrix Laboratories.
# See LICENSE for details.

"""
Implementation of a L{Team} of workers; a thread-pool that can allocate work to
workers.
"""


from collections import deque
from zope.interface import implementer

from . import IWorker
from ._convenience import Quit


<<<<<<< HEAD

=======
>>>>>>> 1dd5e23f
class Statistics:
    """
    Statistics about a L{Team}'s current activity.

    @ivar idleWorkerCount: The number of idle workers.
    @type idleWorkerCount: L{int}

    @ivar busyWorkerCount: The number of busy workers.
    @type busyWorkerCount: L{int}

    @ivar backloggedWorkCount: The number of work items passed to L{Team.do}
        which have not yet been sent to a worker to be performed because not
        enough workers are available.
    @type backloggedWorkCount: L{int}
    """

    def __init__(self, idleWorkerCount, busyWorkerCount, backloggedWorkCount):
        self.idleWorkerCount = idleWorkerCount
        self.busyWorkerCount = busyWorkerCount
        self.backloggedWorkCount = backloggedWorkCount


@implementer(IWorker)
class Team:
    """
    A composite L{IWorker} implementation.

    @ivar _quit: A L{Quit} flag indicating whether this L{Team} has been quit
        yet.  This may be set by an arbitrary thread since L{Team.quit} may be
        called from anywhere.

    @ivar _coordinator: the L{IExclusiveWorker} coordinating access to this
        L{Team}'s internal resources.

    @ivar _createWorker: a callable that will create new workers.

    @ivar _logException: a 0-argument callable called in an exception context
        when there is an unhandled error from a task passed to L{Team.do}

    @ivar _idle: a L{set} of idle workers.

    @ivar _busyCount: the number of workers currently busy.

    @ivar _pending: a C{deque} of tasks - that is, 0-argument callables passed
        to L{Team.do} - that are outstanding.

    @ivar _shouldQuitCoordinator: A flag indicating that the coordinator should
        be quit at the next available opportunity.  Unlike L{Team._quit}, this
        flag is only set by the coordinator.

    @ivar _toShrink: the number of workers to shrink this L{Team} by at the
        next available opportunity; set in the coordinator.
    """

    def __init__(self, coordinator, createWorker, logException):
        """
        @param coordinator: an L{IExclusiveWorker} which will coordinate access
            to resources on this L{Team}; that is to say, an
            L{IExclusiveWorker} whose C{do} method ensures that its given work
            will be executed in a mutually exclusive context, not in parallel
            with other work enqueued by C{do} (although possibly in parallel
            with the caller).

        @param createWorker: A 0-argument callable that will create an
            L{IWorker} to perform work.

        @param logException: A 0-argument callable called in an exception
            context when the work passed to C{do} raises an exception.
        """
        self._quit = Quit()
        self._coordinator = coordinator
        self._createWorker = createWorker
        self._logException = logException

        # Don't touch these except from the coordinator.
        self._idle = set()
        self._busyCount = 0
        self._pending = deque()
        self._shouldQuitCoordinator = False
        self._toShrink = 0

    def statistics(self):
        """
        Gather information on the current status of this L{Team}.

        @return: a L{Statistics} describing the current state of this L{Team}.
        """
        return Statistics(len(self._idle), self._busyCount, len(self._pending))

    def grow(self, n):
        """
        Increase the the number of idle workers by C{n}.

        @param n: The number of new idle workers to create.
        @type n: L{int}
        """
        self._quit.check()

        @self._coordinator.do
        def createOneWorker():
            for x in range(n):
                worker = self._createWorker()
                if worker is None:
                    return
                self._recycleWorker(worker)

    def shrink(self, n=None):
        """
        Decrease the number of idle workers by C{n}.

        @param n: The number of idle workers to shut down, or L{None} (or
            unspecified) to shut down all workers.
        @type n: L{int} or L{None}
        """
        self._quit.check()
        self._coordinator.do(lambda: self._quitIdlers(n))

    def _quitIdlers(self, n=None):
        """
        The implmentation of C{shrink}, performed by the coordinator worker.

        @param n: see L{Team.shrink}
        """
        if n is None:
            n = len(self._idle) + self._busyCount
        for x in range(n):
            if self._idle:
                self._idle.pop().quit()
            else:
                self._toShrink += 1
        if self._shouldQuitCoordinator and self._busyCount == 0:
            self._coordinator.quit()

    def do(self, task):
        """
        Perform some work in a worker created by C{createWorker}.

        @param task: the callable to run
        """
        self._quit.check()
        self._coordinator.do(lambda: self._coordinateThisTask(task))

    def _coordinateThisTask(self, task):
        """
        Select a worker to dispatch to, either an idle one or a new one, and
        perform it.

        This method should run on the coordinator worker.

        @param task: the task to dispatch
        @type task: 0-argument callable
        """
        worker = self._idle.pop() if self._idle else self._createWorker()
        if worker is None:
            # The createWorker method may return None if we're out of resources
            # to create workers.
            self._pending.append(task)
            return
        self._busyCount += 1

        @worker.do
        def doWork():
            try:
                task()
            except:
                self._logException()

            @self._coordinator.do
            def idleAndPending():
                self._busyCount -= 1
                self._recycleWorker(worker)

    def _recycleWorker(self, worker):
        """
        Called only from coordinator.

        Recycle the given worker into the idle pool.

        @param worker: a worker created by C{createWorker} and now idle.
        @type worker: L{IWorker}
        """
        self._idle.add(worker)
        if self._pending:
            # Re-try the first enqueued thing.
            # (Explicitly do _not_ honor _quit.)
            self._coordinateThisTask(self._pending.popleft())
        elif self._shouldQuitCoordinator:
            self._quitIdlers()
        elif self._toShrink > 0:
            self._toShrink -= 1
            self._idle.remove(worker)
            worker.quit()

    def quit(self):
        """
        Stop doing work and shut down all idle workers.
        """
        self._quit.set()
        # In case all the workers are idle when we do this.
        @self._coordinator.do
        def startFinishing():
            self._shouldQuitCoordinator = True
            self._quitIdlers()<|MERGE_RESOLUTION|>--- conflicted
+++ resolved
@@ -15,10 +15,6 @@
 from ._convenience import Quit
 
 
-<<<<<<< HEAD
-
-=======
->>>>>>> 1dd5e23f
 class Statistics:
     """
     Statistics about a L{Team}'s current activity.
