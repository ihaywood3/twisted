--- conflicted
+++ resolved
@@ -12,10 +12,6 @@
 
 from twisted.cred.test.test_cred import _uhpVersion
 
-<<<<<<< HEAD
-
-=======
->>>>>>> 1dd5e23f
 
 class UsernamePasswordTests(TestCase):
     """
@@ -65,12 +61,8 @@
         and C{hashed} on it.
         """
         UsernameHashedPassword = self.getDeprecatedModuleAttribute(
-<<<<<<< HEAD
-            'twisted.cred.credentials', 'UsernameHashedPassword', _uhpVersion)
-=======
             "twisted.cred.credentials", "UsernameHashedPassword", _uhpVersion
         )
->>>>>>> 1dd5e23f
         creds = UsernameHashedPassword(b"foo", b"bar")
         self.assertEqual(creds.username, b"foo")
         self.assertEqual(creds.hashed, b"bar")
@@ -81,12 +73,8 @@
         L{True} when the password given is the password on the object.
         """
         UsernameHashedPassword = self.getDeprecatedModuleAttribute(
-<<<<<<< HEAD
-            'twisted.cred.credentials', 'UsernameHashedPassword', _uhpVersion)
-=======
             "twisted.cred.credentials", "UsernameHashedPassword", _uhpVersion
         )
->>>>>>> 1dd5e23f
         creds = UsernameHashedPassword(b"user", b"pass")
         self.assertTrue(creds.checkPassword(b"pass"))
 
@@ -96,12 +84,8 @@
         L{False} when the password given is NOT the password on the object.
         """
         UsernameHashedPassword = self.getDeprecatedModuleAttribute(
-<<<<<<< HEAD
-            'twisted.cred.credentials', 'UsernameHashedPassword', _uhpVersion)
-=======
             "twisted.cred.credentials", "UsernameHashedPassword", _uhpVersion
         )
->>>>>>> 1dd5e23f
         creds = UsernameHashedPassword(b"user", b"pass")
         self.assertFalse(creds.checkPassword(b"someotherpass"))
 
@@ -110,12 +94,6 @@
         L{UsernameHashedPassword} implements L{IUsernameHashedPassword}.
         """
         UsernameHashedPassword = self.getDeprecatedModuleAttribute(
-<<<<<<< HEAD
-            'twisted.cred.credentials', 'UsernameHashedPassword', _uhpVersion)
-        self.assertTrue(
-            IUsernameHashedPassword.implementedBy(UsernameHashedPassword))
-=======
             "twisted.cred.credentials", "UsernameHashedPassword", _uhpVersion
         )
-        self.assertTrue(IUsernameHashedPassword.implementedBy(UsernameHashedPassword))
->>>>>>> 1dd5e23f
+        self.assertTrue(IUsernameHashedPassword.implementedBy(UsernameHashedPassword))