--- conflicted
+++ resolved
@@ -23,10 +23,6 @@
 from twisted.python.deprecate import deprecatedModuleAttribute
 from twisted.python.randbytes import secureRandom
 from twisted.python.compat import networkString, nativeString
-<<<<<<< HEAD
-from twisted.python.compat import intToBytes, unicode
-=======
->>>>>>> 1dd5e23f
 from twisted.python.versions import Version
 from twisted.cred._digest import calcResponse, calcHA1, calcHA2
 from twisted.cred import error
@@ -194,10 +190,6 @@
         return expected == response
 
 
-<<<<<<< HEAD
-
-=======
->>>>>>> 1dd5e23f
 class DigestCredentialFactory:
     """
     Support for RFC2617 HTTP Digest Authentication
@@ -456,13 +448,9 @@
     deprecatedModuleAttribute(
         Version("Twisted", "NEXT", 0, 0),
         "Use twisted.cred.credentials.UsernamePassword instead.",
-<<<<<<< HEAD
-        "twisted.cred.credentials", "UsernameHashedPassword")
-=======
         "twisted.cred.credentials",
         "UsernameHashedPassword",
     )
->>>>>>> 1dd5e23f
 
     def __init__(self, username, hashed):
         self.username = username
