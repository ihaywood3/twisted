--- conflicted
+++ resolved
@@ -20,10 +20,6 @@
     """
 
 
-<<<<<<< HEAD
-
-=======
->>>>>>> 1dd5e23f
 class Connection:
     """
     A wrapper for a DB-API connection instance.
