# Copyright (c) Twisted Matrix Laboratories.
# See LICENSE for details.

"""
Tests for L{twisted.runner.procmon}.
"""
import pickle

from twisted.trial import unittest
from twisted.runner.procmon import LoggingProtocol, ProcessMonitor
from twisted.internet.error import ProcessDone, ProcessTerminated, ProcessExitedAlready
from twisted.internet.task import Clock
from twisted.python.failure import Failure
from twisted.logger import globalLogPublisher
from twisted.test.proto_helpers import MemoryReactor


<<<<<<< HEAD

=======
>>>>>>> 1dd5e23f
class DummyProcess:
    """
    An incomplete and fake L{IProcessTransport} implementation for testing how
    L{ProcessMonitor} behaves when its monitored processes exit.

    @ivar _terminationDelay: the delay in seconds after which the DummyProcess
        will appear to exit when it receives a TERM signal
    """

    pid = 1
    proto = None

    _terminationDelay = 1

    def __init__(
        self,
        reactor,
        executable,
        args,
        environment,
        path,
        proto,
        uid=None,
        gid=None,
        usePTY=0,
        childFDs=None,
    ):

        self.proto = proto

        self._reactor = reactor
        self._executable = executable
        self._args = args
        self._environment = environment
        self._path = path
        self._uid = uid
        self._gid = gid
        self._usePTY = usePTY
        self._childFDs = childFDs

    def signalProcess(self, signalID):
        """
        A partial implementation of signalProcess which can only handle TERM and
        KILL signals.
         - When a TERM signal is given, the dummy process will appear to exit
           after L{DummyProcess._terminationDelay} seconds with exit code 0
         - When a KILL signal is given, the dummy process will appear to exit
           immediately with exit code 1.

        @param signalID: The signal name or number to be issued to the process.
        @type signalID: C{str}
        """
        params = {"TERM": (self._terminationDelay, 0), "KILL": (0, 1)}

        if self.pid is None:
            raise ProcessExitedAlready()

        if signalID in params:
            delay, status = params[signalID]
            self._signalHandler = self._reactor.callLater(
                delay, self.processEnded, status
            )

    def processEnded(self, status):
        """
        Deliver the process ended event to C{self.proto}.
        """
        self.pid = None
        statusMap = {
            0: ProcessDone,
            1: ProcessTerminated,
        }
        self.proto.processEnded(Failure(statusMap[status](status)))


class DummyProcessReactor(MemoryReactor, Clock):
    """
    @ivar spawnedProcesses: a list that keeps track of the fake process
        instances built by C{spawnProcess}.
    @type spawnedProcesses: C{list}
    """

    def __init__(self):
        MemoryReactor.__init__(self)
        Clock.__init__(self)

        self.spawnedProcesses = []

    def spawnProcess(
        self,
        processProtocol,
        executable,
        args=(),
        env={},
        path=None,
        uid=None,
        gid=None,
        usePTY=0,
        childFDs=None,
    ):
        """
        Fake L{reactor.spawnProcess}, that logs all the process
        arguments and returns a L{DummyProcess}.
        """

        proc = DummyProcess(
            self,
            executable,
            args,
            env,
            path,
            processProtocol,
            uid,
            gid,
            usePTY,
            childFDs,
        )
        processProtocol.makeConnection(proc)
        self.spawnedProcesses.append(proc)
        return proc


class ProcmonTests(unittest.TestCase):
    """
    Tests for L{ProcessMonitor}.
    """

    def setUp(self):
        """
        Create an L{ProcessMonitor} wrapped around a fake reactor.
        """
        self.reactor = DummyProcessReactor()
        self.pm = ProcessMonitor(reactor=self.reactor)
        self.pm.minRestartDelay = 2
        self.pm.maxRestartDelay = 10
        self.pm.threshold = 10

    def test_reprLooksGood(self):
        """
        Repr includes all details
        """
        self.pm.addProcess("foo", ["arg1", "arg2"], uid=1, gid=2, env={})
        representation = repr(self.pm)
        self.assertIn("foo", representation)
        self.assertIn("1", representation)
        self.assertIn("2", representation)

    def test_simpleReprLooksGood(self):
        """
        Repr does not include unneeded details.

        Values of attributes that just mean "inherit from launching
        process" do not appear in the repr of a process.
        """
        self.pm.addProcess("foo", ["arg1", "arg2"], env={})
        representation = repr(self.pm)
        self.assertNotIn("(", representation)
        self.assertNotIn(")", representation)

    def test_getStateIncludesProcesses(self):
        """
        The list of monitored processes must be included in the pickle state.
        """
        self.pm.addProcess("foo", ["arg1", "arg2"], uid=1, gid=2, env={})
        self.assertEqual(
            self.pm.__getstate__()["processes"], {"foo": (["arg1", "arg2"], 1, 2, {})}
        )

    def test_getStateExcludesReactor(self):
        """
        The private L{ProcessMonitor._reactor} instance variable should not be
        included in the pickle state.
        """
        self.assertNotIn("_reactor", self.pm.__getstate__())

    def test_addProcess(self):
        """
        L{ProcessMonitor.addProcess} only starts the named program if
        L{ProcessMonitor.startService} has been called.
        """
        self.pm.addProcess("foo", ["arg1", "arg2"], uid=1, gid=2, env={})
        self.assertEqual(self.pm.protocols, {})
        self.assertEqual(self.pm.processes, {"foo": (["arg1", "arg2"], 1, 2, {})})
        self.pm.startService()
        self.reactor.advance(0)
        self.assertEqual(list(self.pm.protocols.keys()), ["foo"])

    def test_addProcessDuplicateKeyError(self):
        """
        L{ProcessMonitor.addProcess} raises a C{KeyError} if a process with the
        given name already exists.
        """
        self.pm.addProcess("foo", ["arg1", "arg2"], uid=1, gid=2, env={})
        self.assertRaises(
            KeyError, self.pm.addProcess, "foo", ["arg1", "arg2"], uid=1, gid=2, env={}
        )

    def test_addProcessEnv(self):
        """
        L{ProcessMonitor.addProcess} takes an C{env} parameter that is passed to
        L{IReactorProcess.spawnProcess}.
        """
        fakeEnv = {"KEY": "value"}
        self.pm.startService()
        self.pm.addProcess("foo", ["foo"], uid=1, gid=2, env=fakeEnv)
        self.reactor.advance(0)
        self.assertEqual(self.reactor.spawnedProcesses[0]._environment, fakeEnv)

    def test_addProcessCwd(self):
        """
        L{ProcessMonitor.addProcess} takes an C{cwd} parameter that is passed
        to L{IReactorProcess.spawnProcess}.
        """
        self.pm.startService()
        self.pm.addProcess("foo", ["foo"], cwd="/mnt/lala")
        self.reactor.advance(0)
        self.assertEqual(self.reactor.spawnedProcesses[0]._path, "/mnt/lala")

    def test_removeProcess(self):
        """
        L{ProcessMonitor.removeProcess} removes the process from the public
        processes list.
        """
        self.pm.startService()
        self.pm.addProcess("foo", ["foo"])
        self.assertEqual(len(self.pm.processes), 1)
        self.pm.removeProcess("foo")
        self.assertEqual(len(self.pm.processes), 0)

    def test_removeProcessUnknownKeyError(self):
        """
        L{ProcessMonitor.removeProcess} raises a C{KeyError} if the given
        process name isn't recognised.
        """
        self.pm.startService()
        self.assertRaises(KeyError, self.pm.removeProcess, "foo")

    def test_startProcess(self):
        """
        When a process has been started, an instance of L{LoggingProtocol} will
        be added to the L{ProcessMonitor.protocols} dict and the start time of
        the process will be recorded in the L{ProcessMonitor.timeStarted}
        dictionary.
        """
        self.pm.addProcess("foo", ["foo"])
        self.pm.startProcess("foo")
        self.assertIsInstance(self.pm.protocols["foo"], LoggingProtocol)
        self.assertIn("foo", self.pm.timeStarted.keys())

    def test_startProcessAlreadyStarted(self):
        """
        L{ProcessMonitor.startProcess} silently returns if the named process is
        already started.
        """
        self.pm.addProcess("foo", ["foo"])
        self.pm.startProcess("foo")
        self.assertIsNone(self.pm.startProcess("foo"))

    def test_startProcessUnknownKeyError(self):
        """
        L{ProcessMonitor.startProcess} raises a C{KeyError} if the given
        process name isn't recognised.
        """
        self.assertRaises(KeyError, self.pm.startProcess, "foo")

    def test_stopProcessNaturalTermination(self):
        """
        L{ProcessMonitor.stopProcess} immediately sends a TERM signal to the
        named process.
        """
        self.pm.startService()
        self.pm.addProcess("foo", ["foo"])
        self.assertIn("foo", self.pm.protocols)

        # Configure fake process to die 1 second after receiving term signal
        timeToDie = self.pm.protocols["foo"].transport._terminationDelay = 1

        # Advance the reactor to just before the short lived process threshold
        # and leave enough time for the process to die
        self.reactor.advance(self.pm.threshold)
        # Then signal the process to stop
        self.pm.stopProcess("foo")

        # Advance the reactor just enough to give the process time to die and
        # verify that the process restarts
        self.reactor.advance(timeToDie)

        # We expect it to be restarted immediately
        self.assertEqual(self.reactor.seconds(), self.pm.timeStarted["foo"])

    def test_stopProcessForcedKill(self):
        """
        L{ProcessMonitor.stopProcess} kills a process which fails to terminate
        naturally within L{ProcessMonitor.killTime} seconds.
        """
        self.pm.startService()
        self.pm.addProcess("foo", ["foo"])
        self.assertIn("foo", self.pm.protocols)
        self.reactor.advance(self.pm.threshold)
        proc = self.pm.protocols["foo"].transport
        # Arrange for the fake process to live longer than the killTime
        proc._terminationDelay = self.pm.killTime + 1
        self.pm.stopProcess("foo")
        # If process doesn't die before the killTime, procmon should
        # terminate it
        self.reactor.advance(self.pm.killTime - 1)
        self.assertEqual(0.0, self.pm.timeStarted["foo"])

        self.reactor.advance(1)
        # We expect it to be immediately restarted
        self.assertEqual(self.reactor.seconds(), self.pm.timeStarted["foo"])

    def test_stopProcessUnknownKeyError(self):
        """
        L{ProcessMonitor.stopProcess} raises a C{KeyError} if the given process
        name isn't recognised.
        """
        self.assertRaises(KeyError, self.pm.stopProcess, "foo")

    def test_stopProcessAlreadyStopped(self):
        """
        L{ProcessMonitor.stopProcess} silently returns if the named process
        is already stopped. eg Process has crashed and a restart has been
        rescheduled, but in the meantime, the service is stopped.
        """
        self.pm.addProcess("foo", ["foo"])
        self.assertIsNone(self.pm.stopProcess("foo"))

    def test_outputReceivedCompleteLine(self):
        """
        Getting a complete output line on stdout generates a log message.
        """
        events = []
        self.addCleanup(globalLogPublisher.removeObserver, events.append)
        globalLogPublisher.addObserver(events.append)
        self.pm.addProcess("foo", ["foo"])
        # Schedule the process to start
        self.pm.startService()
        # Advance the reactor to start the process
        self.reactor.advance(0)
        self.assertIn("foo", self.pm.protocols)
        # Long time passes
        self.reactor.advance(self.pm.threshold)
        # Process greets
        self.pm.protocols["foo"].outReceived(b"hello world!\n")
        self.assertEquals(len(events), 1)
        namespace = events[0]["log_namespace"]
        stream = events[0]["stream"]
        tag = events[0]["tag"]
        line = events[0]["line"]
        self.assertEquals(namespace, "twisted.runner.procmon.ProcessMonitor")
        self.assertEquals(stream, "stdout")
        self.assertEquals(tag, "foo")
        self.assertEquals(line, "hello world!")

    def test_ouputReceivedCompleteErrLine(self):
        """
        Getting a complete output line on stderr generates a log message.
        """
        events = []
        self.addCleanup(globalLogPublisher.removeObserver, events.append)
        globalLogPublisher.addObserver(events.append)
        self.pm.addProcess("foo", ["foo"])
        # Schedule the process to start
        self.pm.startService()
        # Advance the reactor to start the process
        self.reactor.advance(0)
        self.assertIn("foo", self.pm.protocols)
        # Long time passes
        self.reactor.advance(self.pm.threshold)
        # Process greets
        self.pm.protocols["foo"].errReceived(b"hello world!\n")
        self.assertEquals(len(events), 1)
        namespace = events[0]["log_namespace"]
        stream = events[0]["stream"]
        tag = events[0]["tag"]
        line = events[0]["line"]
        self.assertEquals(namespace, "twisted.runner.procmon.ProcessMonitor")
        self.assertEquals(stream, "stderr")
        self.assertEquals(tag, "foo")
        self.assertEquals(line, "hello world!")

    def test_outputReceivedCompleteLineInvalidUTF8(self):
        """
        Getting invalid UTF-8 results in the repr of the raw message
        """
        events = []
        self.addCleanup(globalLogPublisher.removeObserver, events.append)
        globalLogPublisher.addObserver(events.append)
        self.pm.addProcess("foo", ["foo"])
        # Schedule the process to start
        self.pm.startService()
        # Advance the reactor to start the process
        self.reactor.advance(0)
        self.assertIn("foo", self.pm.protocols)
        # Long time passes
        self.reactor.advance(self.pm.threshold)
        # Process greets
        self.pm.protocols["foo"].outReceived(b"\xffhello world!\n")
        self.assertEquals(len(events), 1)
        message = events[0]
        namespace = message["log_namespace"]
        stream = message["stream"]
        tag = message["tag"]
        output = message["line"]
        self.assertEquals(namespace, "twisted.runner.procmon.ProcessMonitor")
        self.assertEquals(stream, "stdout")
        self.assertEquals(tag, "foo")
        self.assertEquals(output, repr(b"\xffhello world!"))

    def test_outputReceivedPartialLine(self):
        """
        Getting partial line results in no events until process end
        """
        events = []
        self.addCleanup(globalLogPublisher.removeObserver, events.append)
        globalLogPublisher.addObserver(events.append)
        self.pm.addProcess("foo", ["foo"])
        # Schedule the process to start
        self.pm.startService()
        # Advance the reactor to start the process
        self.reactor.advance(0)
        self.assertIn("foo", self.pm.protocols)
        # Long time passes
        self.reactor.advance(self.pm.threshold)
        # Process greets
        self.pm.protocols["foo"].outReceived(b"hello world!")
        self.assertEquals(len(events), 0)
        self.pm.protocols["foo"].processEnded(Failure(ProcessDone(0)))
        self.assertEquals(len(events), 1)
        namespace = events[0]["log_namespace"]
        stream = events[0]["stream"]
        tag = events[0]["tag"]
        line = events[0]["line"]
        self.assertEquals(namespace, "twisted.runner.procmon.ProcessMonitor")
        self.assertEquals(stream, "stdout")
        self.assertEquals(tag, "foo")
        self.assertEquals(line, "hello world!")

    def test_connectionLostLongLivedProcess(self):
        """
        L{ProcessMonitor.connectionLost} should immediately restart a process
        if it has been running longer than L{ProcessMonitor.threshold} seconds.
        """
        self.pm.addProcess("foo", ["foo"])
        # Schedule the process to start
        self.pm.startService()
        # advance the reactor to start the process
        self.reactor.advance(0)
        self.assertIn("foo", self.pm.protocols)
        # Long time passes
        self.reactor.advance(self.pm.threshold)
        # Process dies after threshold
        self.pm.protocols["foo"].processEnded(Failure(ProcessDone(0)))
        self.assertNotIn("foo", self.pm.protocols)
        # Process should be restarted immediately
        self.reactor.advance(0)
        self.assertIn("foo", self.pm.protocols)

    def test_connectionLostMurderCancel(self):
        """
        L{ProcessMonitor.connectionLost} cancels a scheduled process killer and
        deletes the DelayedCall from the L{ProcessMonitor.murder} list.
        """
        self.pm.addProcess("foo", ["foo"])
        # Schedule the process to start
        self.pm.startService()
        # Advance 1s to start the process then ask ProcMon to stop it
        self.reactor.advance(1)
        self.pm.stopProcess("foo")
        # A process killer has been scheduled, delayedCall is active
        self.assertIn("foo", self.pm.murder)
        delayedCall = self.pm.murder["foo"]
        self.assertTrue(delayedCall.active())
        # Advance to the point at which the dummy process exits
        self.reactor.advance(self.pm.protocols["foo"].transport._terminationDelay)
        # Now the delayedCall has been cancelled and deleted
        self.assertFalse(delayedCall.active())
        self.assertNotIn("foo", self.pm.murder)

    def test_connectionLostProtocolDeletion(self):
        """
        L{ProcessMonitor.connectionLost} removes the corresponding
        ProcessProtocol instance from the L{ProcessMonitor.protocols} list.
        """
        self.pm.startService()
        self.pm.addProcess("foo", ["foo"])
        self.assertIn("foo", self.pm.protocols)
        self.pm.protocols["foo"].transport.signalProcess("KILL")
        self.reactor.advance(self.pm.protocols["foo"].transport._terminationDelay)
        self.assertNotIn("foo", self.pm.protocols)

    def test_connectionLostMinMaxRestartDelay(self):
        """
        L{ProcessMonitor.connectionLost} will wait at least minRestartDelay s
        and at most maxRestartDelay s
        """
        self.pm.minRestartDelay = 2
        self.pm.maxRestartDelay = 3

        self.pm.startService()
        self.pm.addProcess("foo", ["foo"])

        self.assertEqual(self.pm.delay["foo"], self.pm.minRestartDelay)
        self.reactor.advance(self.pm.threshold - 1)
        self.pm.protocols["foo"].processEnded(Failure(ProcessDone(0)))
        self.assertEqual(self.pm.delay["foo"], self.pm.maxRestartDelay)

    def test_connectionLostBackoffDelayDoubles(self):
        """
        L{ProcessMonitor.connectionLost} doubles the restart delay each time
        the process dies too quickly.
        """
        self.pm.startService()
        self.pm.addProcess("foo", ["foo"])
        self.reactor.advance(self.pm.threshold - 1)  # 9s
        self.assertIn("foo", self.pm.protocols)
        self.assertEqual(self.pm.delay["foo"], self.pm.minRestartDelay)
        # process dies within the threshold and should not restart immediately
        self.pm.protocols["foo"].processEnded(Failure(ProcessDone(0)))
        self.assertEqual(self.pm.delay["foo"], self.pm.minRestartDelay * 2)

    def test_startService(self):
        """
        L{ProcessMonitor.startService} starts all monitored processes.
        """
        self.pm.addProcess("foo", ["foo"])
        # Schedule the process to start
        self.pm.startService()
        # advance the reactor to start the process
        self.reactor.advance(0)
        self.assertIn("foo", self.pm.protocols)

    def test_stopService(self):
        """
        L{ProcessMonitor.stopService} should stop all monitored processes.
        """
        self.pm.addProcess("foo", ["foo"])
        self.pm.addProcess("bar", ["bar"])
        # Schedule the process to start
        self.pm.startService()
        # advance the reactor to start the processes
        self.reactor.advance(self.pm.threshold)
        self.assertIn("foo", self.pm.protocols)
        self.assertIn("bar", self.pm.protocols)

        self.reactor.advance(1)

        self.pm.stopService()
        # Advance to beyond the killTime - all monitored processes
        # should have exited
        self.reactor.advance(self.pm.killTime + 1)
        # The processes shouldn't be restarted
        self.assertEqual({}, self.pm.protocols)

    def test_restartAllRestartsOneProcess(self):
        """
        L{ProcessMonitor.restartAll} succeeds when there is one process.
        """
        self.pm.addProcess("foo", ["foo"])
        self.pm.startService()
        self.reactor.advance(1)
        self.pm.restartAll()
        # Just enough time for the process to die,
        # not enough time to start a new one.
        self.reactor.advance(1)
        processes = list(self.reactor.spawnedProcesses)
        myProcess = processes.pop()
        self.assertEquals(processes, [])
        self.assertIsNone(myProcess.pid)

    def test_stopServiceCancelRestarts(self):
        """
        L{ProcessMonitor.stopService} should cancel any scheduled process
        restarts.
        """
        self.pm.addProcess("foo", ["foo"])
        # Schedule the process to start
        self.pm.startService()
        # advance the reactor to start the processes
        self.reactor.advance(self.pm.threshold)
        self.assertIn("foo", self.pm.protocols)

        self.reactor.advance(1)
        # Kill the process early
        self.pm.protocols["foo"].processEnded(Failure(ProcessDone(0)))
        self.assertTrue(self.pm.restart["foo"].active())
        self.pm.stopService()
        # Scheduled restart should have been cancelled
        self.assertFalse(self.pm.restart["foo"].active())

    def test_stopServiceCleanupScheduledRestarts(self):
        """
        L{ProcessMonitor.stopService} should cancel all scheduled process
        restarts.
        """
        self.pm.threshold = 5
        self.pm.minRestartDelay = 5
        # Start service and add a process (started immediately)
        self.pm.startService()
        self.pm.addProcess("foo", ["foo"])
        # Stop the process after 1s
        self.reactor.advance(1)
        self.pm.stopProcess("foo")
        # Wait 1s for it to exit it will be scheduled to restart 5s later
        self.reactor.advance(1)
        # Meanwhile stop the service
        self.pm.stopService()
        # Advance to beyond the process restart time
        self.reactor.advance(6)
        # The process shouldn't have restarted because stopService has cancelled
        # all pending process restarts.
        self.assertEqual(self.pm.protocols, {})


class DeprecationTests(unittest.SynchronousTestCase):

    """
    Tests that check functionality that should be deprecated is deprecated.
    """

    def setUp(self):
        """
        Create reactor and process monitor.
        """
        self.reactor = DummyProcessReactor()
        self.pm = ProcessMonitor(reactor=self.reactor)

    def test_toTuple(self):
        """
        _Process.toTuple is deprecated.

        When getting the deprecated processes property, the actual
        data (kept in the class _Process) is converted to a tuple --
        which produces a DeprecationWarning per process so converted.
        """
        self.pm.addProcess("foo", ["foo"])
        myprocesses = self.pm.processes
        self.assertEquals(len(myprocesses), 1)
        warnings = self.flushWarnings()
        foundToTuple = False
        for warning in warnings:
            self.assertIs(warning["category"], DeprecationWarning)
            if "toTuple" in warning["message"]:
                foundToTuple = True
        self.assertTrue(
            foundToTuple, "no tuple deprecation found:{}".format(repr(warnings))
        )

    def test_processes(self):
        """
        Accessing L{ProcessMonitor.processes} results in deprecation warning

        Even when there are no processes, and thus no process is converted
        to a tuple, accessing the L{ProcessMonitor.processes} property
        should generate its own DeprecationWarning.
        """
        myProcesses = self.pm.processes
        self.assertEquals(myProcesses, {})
        warnings = self.flushWarnings()
        first = warnings.pop(0)
        self.assertIs(first["category"], DeprecationWarning)
        self.assertEquals(warnings, [])

    def test_getstate(self):
        """
        Pickling an L{ProcessMonitor} results in deprecation warnings
        """
        pickle.dumps(self.pm)
        warnings = self.flushWarnings()
        for warning in warnings:
            self.assertIs(warning["category"], DeprecationWarning)<|MERGE_RESOLUTION|>--- conflicted
+++ resolved
@@ -15,10 +15,6 @@
 from twisted.test.proto_helpers import MemoryReactor
 
 
-<<<<<<< HEAD
-
-=======
->>>>>>> 1dd5e23f
 class DummyProcess:
     """
     An incomplete and fake L{IProcessTransport} implementation for testing how
