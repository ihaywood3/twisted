--- conflicted
+++ resolved
@@ -394,10 +394,6 @@
         for name in self._processes:
             self.stopProcess(name)
 
-<<<<<<< HEAD
-
-=======
->>>>>>> 1dd5e23f
     def __repr__(self) -> str:
         lst = []
         for name, proc in self._processes.items():
@@ -408,14 +404,6 @@
                 uidgid += ":" + str(proc.gid)
 
             if uidgid:
-<<<<<<< HEAD
-                uidgid = '(' + uidgid + ')'
-            lst.append('%r%s: %r' % (name, uidgid, proc.args))
-        return ('<' + self.__class__.__name__ + ' '
-                + ' '.join(lst)
-                + '>')
-=======
                 uidgid = "(" + uidgid + ")"
             lst.append("%r%s: %r" % (name, uidgid, proc.args))
-        return "<" + self.__class__.__name__ + " " + " ".join(lst) + ">"
->>>>>>> 1dd5e23f
+        return "<" + self.__class__.__name__ + " " + " ".join(lst) + ">"