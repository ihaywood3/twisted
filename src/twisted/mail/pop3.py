# -*- test-case-name: twisted.mail.test.test_pop3 -*-
#
# Copyright (c) Twisted Matrix Laboratories.
# See LICENSE for details.


"""
Post-office Protocol version 3.

@author: Glyph Lefkowitz
@author: Jp Calderone
"""

import base64
import binascii
import warnings
from hashlib import md5
from typing import Optional

from zope.interface import implementer

from twisted import cred
from twisted.internet import task
from twisted.internet import defer
from twisted.internet import interfaces
from twisted.mail import smtp
from twisted.mail.interfaces import (
    IServerFactoryPOP3 as IServerFactory,
    IMailboxPOP3 as IMailbox,
)
from twisted.mail._except import POP3Error, _POP3MessageDeleted, POP3ClientError
from twisted.protocols import basic
from twisted.protocols import policies
from twisted.python import log
<<<<<<< HEAD
from twisted.python.compat import intToBytes

=======
>>>>>>> 1dd5e23f


# Authentication
@implementer(cred.credentials.IUsernamePassword)
class APOPCredentials:
    """
    Credentials for use in APOP authentication.

    @ivar magic: See L{__init__}
    @ivar username: See L{__init__}
    @ivar digest: See L{__init__}
    """

    def __init__(self, magic, username, digest):
        """
        @type magic: L{bytes}
        @param magic: The challenge string used to encrypt the password.

        @type username: L{bytes}
        @param username: The username associated with these credentials.

        @type digest: L{bytes}
        @param digest: An encrypted version of the user's password.  Should be
            generated as an MD5 hash of the challenge string concatenated with
            the plaintext password.
        """
        self.magic = magic
        self.username = username
        self.digest = digest

    def checkPassword(self, password):
        """
        Validate a plaintext password against the credentials.

        @type password: L{bytes}
        @param password: A plaintext password.

        @rtype: L{bool}
        @return: C{True} if the credentials represented by this object match
        the given password, C{False} if they do not.
        """
        seed = self.magic + password
        myDigest = md5(seed).hexdigest()
        return myDigest == self.digest


class _HeadersPlusNLines:
    """
    A utility class to retrieve the header and some lines of the body of a mail
    message.

    @ivar _file: See L{__init__}
    @ivar _extraLines: See L{__init__}

    @type linecount: L{int}
    @ivar linecount: The number of full lines of the message body scanned.

    @type headers: L{bool}
    @ivar headers: An indication of which part of the message is being scanned.
        C{True} for the header and C{False} for the body.

    @type done: L{bool}
    @ivar done: A flag indicating when the desired part of the message has been
        scanned.

    @type buf: L{bytes}
    @ivar buf: The portion of the message body that has been scanned, up to
        C{n} lines.
    """

    def __init__(self, file, extraLines):
        """
        @type file: file-like object
        @param file: A file containing a mail message.

        @type extraLines: L{int}
        @param extraLines: The number of lines of the message body to retrieve.
        """
        self._file = file
        self._extraLines = extraLines
        self.linecount = 0
        self.headers = 1
        self.done = 0
        self.buf = b""

    def read(self, bytes):
        """
        Scan bytes from the file.

        @type bytes: L{int}
        @param bytes: The number of bytes to read from the file.

        @rtype: L{bytes}
        @return: Each portion of the header as it is scanned.  Then, full lines
            of the message body as they are scanned.  When more than one line
            of the header and/or body has been scanned, the result is the
            concatenation of the lines.  When the scan results in no full
            lines, the empty string is returned.
        """
        if self.done:
            return b""
        data = self._file.read(bytes)
        if not data:
            return data
        if self.headers:
            df, sz = data.find(b"\r\n\r\n"), 4
            if df == -1:
                df, sz = data.find(b"\n\n"), 2
            if df != -1:
                df += sz
                val = data[:df]
                data = data[df:]
                self.linecount = 1
                self.headers = 0
        else:
            val = b""
        if self.linecount > 0:
            dsplit = (self.buf + data).split(b"\n")
            self.buf = dsplit[-1]
            for ln in dsplit[:-1]:
                if self.linecount > self._extraLines:
                    self.done = 1
                    return val
                val += ln + b"\n"
                self.linecount += 1
            return val
        else:
            return data


<<<<<<< HEAD

=======
>>>>>>> 1dd5e23f
class _IteratorBuffer:
    """
    An iterator which buffers the elements of a container and periodically
    passes them as input to a writer.

    @ivar write: See L{__init__}.
    @ivar memoryBufferSize: See L{__init__}.

    @type bufSize: L{int}
    @ivar bufSize: The number of bytes currently in the buffer.

    @type lines: L{list} of L{bytes}
    @ivar lines: The buffer, which is a list of strings.

    @type iterator: iterator which yields L{bytes}
    @ivar iterator: An iterator over a container of strings.
    """

    bufSize = 0

    def __init__(self, write, iterable, memoryBufferSize=None):
        """
        @type write: callable that takes L{list} of L{bytes}
        @param write: A writer which is a callable that takes a list of
            strings.

        @type iterable: iterable which yields L{bytes}
        @param iterable: An iterable container of strings.

        @type memoryBufferSize: L{int} or L{None}
        @param memoryBufferSize: The number of bytes to buffer before flushing
            the buffer to the writer.
        """
        self.lines = []
        self.write = write
        self.iterator = iter(iterable)
        if memoryBufferSize is None:
            memoryBufferSize = 2 ** 16
        self.memoryBufferSize = memoryBufferSize

    def __iter__(self):
        """
        Return an iterator.

        @rtype: iterator which yields L{bytes}
        @return: An iterator over strings.
        """
        return self

    def __next__(self):
        """
        Get the next string from the container, buffer it, and possibly send
        the buffer to the writer.

        The contents of the buffer are written when it is full or when no
        further values are available from the container.

        @raise StopIteration: When no further values are available from the
        container.
        """
        try:
            v = next(self.iterator)
        except StopIteration:
            if self.lines:
                self.write(self.lines)
            # Drop some references, in case they're edges in a cycle.
            del self.iterator, self.lines, self.write
            raise
        else:
            if v is not None:
                self.lines.append(v)
                self.bufSize += len(v)
                if self.bufSize > self.memoryBufferSize:
                    self.write(self.lines)
                    self.lines = []
                    self.bufSize = 0

    next = __next__
<<<<<<< HEAD

=======
>>>>>>> 1dd5e23f


def iterateLineGenerator(proto, gen):
    """
    Direct the output of an iterator to the transport of a protocol and arrange
    for iteration to take place.

    @type proto: L{POP3}
    @param proto: A POP3 server protocol.

    @type gen: iterator which yields L{bytes}
    @param gen: An iterator over strings.

    @rtype: L{Deferred <defer.Deferred>}
    @return: A deferred which fires when the iterator finishes.
    """
    coll = _IteratorBuffer(proto.transport.writeSequence, gen)
    return proto.schedule(coll)


def successResponse(response):
    """
    Format an object as a positive response.

    @type response: stringifyable L{object}
    @param response: An object with a string representation.

    @rtype: L{bytes}
    @return: A positive POP3 response string.
    """
    if not isinstance(response, bytes):
        response = str(response).encode("utf-8")
    return b"+OK " + response + b"\r\n"


def formatStatResponse(msgs):
    """
    Format a list of message sizes into a STAT response.

    This generator function is intended to be used with
    L{Cooperator <twisted.internet.task.Cooperator>}.

    @type msgs: L{list} of L{int}
    @param msgs: A list of message sizes.

    @rtype: L{None} or L{bytes}
    @return: Yields none until a result is available, then a string that is
        suitable for use in a STAT response. The string consists of the number
        of messages and the total size of the messages in octets.
    """
    i = 0
    bytes = 0
    for size in msgs:
        i += 1
        bytes += size
        yield None
    yield successResponse(b"%d %d" % (i, bytes))


def formatListLines(msgs):
    """
    Format a list of message sizes for use in a LIST response.

    @type msgs: L{list} of L{int}
    @param msgs: A list of message sizes.

    @rtype: L{bytes}
    @return: Yields a series of strings that are suitable for use as scan
        listings in a LIST response. Each string consists of a message number
        and its size in octets.
    """
    i = 0
    for size in msgs:
        i += 1
        yield b"%d %d\r\n" % (i, size)


def formatListResponse(msgs):
    """
    Format a list of message sizes into a complete LIST response.

    This generator function is intended to be used with
    L{Cooperator <twisted.internet.task.Cooperator>}.

    @type msgs: L{list} of L{int}
    @param msgs: A list of message sizes.

    @rtype: L{bytes}
    @return: Yields a series of strings which make up a complete LIST response.
    """
    yield successResponse(b"%d" % (len(msgs),))
    for ele in formatListLines(msgs):
        yield ele
    yield b".\r\n"


def formatUIDListLines(msgs, getUidl):
    """
    Format a list of message sizes for use in a UIDL response.

    @param msgs: See L{formatUIDListResponse}
    @param getUidl: See L{formatUIDListResponse}

    @rtype: L{bytes}
    @return: Yields a series of strings that are suitable for use as unique-id
        listings in a UIDL response. Each string consists of a message number
        and its unique id.
    """
    for i, m in enumerate(msgs):
        if m is not None:
            uid = getUidl(i)
            if not isinstance(uid, bytes):
                uid = str(uid).encode("utf-8")
            yield b"%d %b\r\n" % (i + 1, uid)


def formatUIDListResponse(msgs, getUidl):
    """
    Format a list of message sizes into a complete UIDL response.

    This generator function is intended to be used with
    L{Cooperator <twisted.internet.task.Cooperator>}.

    @type msgs: L{list} of L{int}
    @param msgs: A list of message sizes.

    @type getUidl: one-argument callable returning bytes
    @param getUidl: A callable which takes a message index number and returns
        the UID of the corresponding message in the mailbox.

    @rtype: L{bytes}
    @return: Yields a series of strings which make up a complete UIDL response.
    """
    yield successResponse("")
    for ele in formatUIDListLines(msgs, getUidl):
        yield ele
    yield b".\r\n"


@implementer(interfaces.IProducer)
class POP3(basic.LineOnlyReceiver, policies.TimeoutMixin):
    """
    A POP3 server protocol.

    @type portal: L{Portal}
    @ivar portal: A portal for authentication.

    @type factory: L{IServerFactory} provider
    @ivar factory: A server factory which provides an interface for querying
        capabilities of the server.

    @type timeOut: L{int}
    @ivar timeOut: The number of seconds to wait for a command from the client
        before disconnecting.

    @type schedule: callable that takes interator and returns
        L{Deferred <defer.Deferred>}
    @ivar schedule: A callable that arranges for an iterator to be
        cooperatively iterated over along with all other iterators which have
        been passed to it such that runtime is divided between all of them.  It
        returns a deferred which fires when the iterator finishes.

    @type magic: L{bytes} or L{None}
    @ivar magic: An APOP challenge.  If not set, an APOP challenge string
        will be generated when a connection is made.

    @type _userIs: L{bytes} or L{None}
    @ivar _userIs: The username sent with the USER command.

    @type _onLogout: no-argument callable or L{None}
    @ivar _onLogout: The function to be executed when the connection is
        lost.

    @type mbox: L{IMailbox} provider
    @ivar mbox: The mailbox for the authenticated user.

    @type state: L{bytes}
    @ivar state: The state which indicates what type of messages are expected
        from the client.  Valid states are 'COMMAND' and 'AUTH'

    @type blocked: L{None} or L{list} of 2-L{tuple} of
        (E{1}) L{bytes} (E{2}) L{tuple} of L{bytes}
    @ivar blocked: A list of blocked commands.  While a response to a command
        is being generated by the server, other commands are blocked.  When
        no command is outstanding, C{blocked} is set to none.  Otherwise, it
        contains a list of information about blocked commands.  Each list
        entry consists of the command and the arguments to the command.

    @type _highest: L{int}
    @ivar _highest: The 1-based index of the highest message retrieved.

    @type _auth: L{IUsernameHashedPassword
        <cred.credentials.IUsernameHashedPassword>} provider
    @ivar _auth: Authorization credentials.
    """
<<<<<<< HEAD
=======

>>>>>>> 1dd5e23f
    magic = None  # type: Optional[bytes]
    _userIs = None
    _onLogout = None

    AUTH_CMDS = [b"CAPA", b"USER", b"PASS", b"APOP", b"AUTH", b"RPOP", b"QUIT"]

    portal = None
    factory = None

    # The mailbox we're serving
    mbox = None

    # Set this pretty low -- POP3 clients are expected to log in, download
    # everything, and log out.
    timeOut = 300

    state = "COMMAND"

    # PIPELINE
    blocked = None

    # Cooperate and suchlike.
    schedule = staticmethod(task.coiterate)

    _highest = 0

    def connectionMade(self):
        """
        Send a greeting to the client after the connection has been made.
        """
        if self.magic is None:
            self.magic = self.generateMagic()
        self.successResponse(self.magic)
        self.setTimeout(self.timeOut)
        if getattr(self.factory, "noisy", True):
            log.msg("New connection from " + str(self.transport.getPeer()))

    def connectionLost(self, reason):
        """
        Clean up when the connection has been lost.

        @type reason: L{Failure}
        @param reason: The reason the connection was terminated.
        """
        if self._onLogout is not None:
            self._onLogout()
            self._onLogout = None
        self.setTimeout(None)

    def generateMagic(self):
        """
        Generate an APOP challenge.

        @rtype: L{bytes}
        @return: An RFC 822 message id format string.
        """
        return smtp.messageid()

    def successResponse(self, message=""):
        """
        Send a response indicating success.

        @type message: stringifyable L{object}
        @param message: An object whose string representation should be
            included in the response.
        """
        self.transport.write(successResponse(message))

    def failResponse(self, message=b""):
        """
        Send a response indicating failure.

        @type message: stringifyable L{object}
        @param message: An object whose string representation should be
            included in the response.
        """
        if not isinstance(message, bytes):
            message = str(message).encode("utf-8")
        self.sendLine(b"-ERR " + message)

    def lineReceived(self, line):
        """
        Pass a received line to a state machine function.

        @type line: L{bytes}
        @param line: A received line.
        """
        self.resetTimeout()
        getattr(self, "state_" + self.state)(line)

    def _unblock(self, _):
        """
        Process as many blocked commands as possible.

        If there are no more blocked commands, set up for the next command to
        be sent immediately.

        @type _: L{object}
        @param _: Ignored.
        """
        commands = self.blocked
        self.blocked = None
        while commands and self.blocked is None:
            cmd, args = commands.pop(0)
            self.processCommand(cmd, *args)
        if self.blocked is not None:
            self.blocked.extend(commands)

    def state_COMMAND(self, line):
        """
        Handle received lines for the COMMAND state in which commands from the
        client are expected.

        @type line: L{bytes}
        @param line: A received command.
        """
        try:
            return self.processCommand(*line.split(b" "))
        except (ValueError, AttributeError, POP3Error, TypeError) as e:
            log.err()
            self.failResponse(
                b": ".join(
                    [
                        b"bad protocol or server",
                        e.__class__.__name__.encode("utf-8"),
                        b"".join(e.args),
                    ]
                )
            )

    def processCommand(self, command, *args):
        """
        Dispatch a command from the client for handling.

        @type command: L{bytes}
        @param command: A POP3 command.

        @type args: L{tuple} of L{bytes}
        @param args: Arguments to the command.

        @raise POP3Error: When the command is invalid or the command requires
            prior authentication which hasn't been performed.
        """
        if self.blocked is not None:
            self.blocked.append((command, args))
            return

        command = command.upper()
        authCmd = command in self.AUTH_CMDS
        if not self.mbox and not authCmd:
            raise POP3Error(b"not authenticated yet: cannot do " + command)
        f = getattr(self, "do_" + command.decode("utf-8"), None)
        if f:
            return f(*args)
        raise POP3Error(b"Unknown protocol command: " + command)

    def listCapabilities(self):
        """
        Return a list of server capabilities suitable for use in a CAPA
        response.

        @rtype: L{list} of L{bytes}
        @return: A list of server capabilities.
        """
        baseCaps = [
            b"TOP",
            b"USER",
            b"UIDL",
            b"PIPELINE",
            b"CELERITY",
            b"AUSPEX",
            b"POTENCE",
        ]

        if IServerFactory.providedBy(self.factory):
            # Oh my god.  We can't just loop over a list of these because
            # each has spectacularly different return value semantics!
            try:
                v = self.factory.cap_IMPLEMENTATION()
                if v and not isinstance(v, bytes):
                    v = str(v).encode("utf-8")
            except NotImplementedError:
                pass
            except:
                log.err()
            else:
                baseCaps.append(b"IMPLEMENTATION " + v)

            try:
                v = self.factory.cap_EXPIRE()
                if v and not isinstance(v, bytes):
                    v = str(v).encode("utf-8")
            except NotImplementedError:
                pass
            except:
                log.err()
            else:
                if v is None:
                    v = b"NEVER"
                if self.factory.perUserExpiration():
                    if self.mbox:
                        v = str(self.mbox.messageExpiration).encode("utf-8")
                    else:
                        v = v + b" USER"
                baseCaps.append(b"EXPIRE " + v)

            try:
                v = self.factory.cap_LOGIN_DELAY()
                if v and not isinstance(v, bytes):
                    v = str(v).encode("utf-8")
            except NotImplementedError:
                pass
            except:
                log.err()
            else:
                if self.factory.perUserLoginDelay():
                    if self.mbox:
                        v = str(self.mbox.loginDelay).encode("utf-8")
                    else:
                        v = v + b" USER"
                baseCaps.append(b"LOGIN-DELAY " + v)

            try:
                v = self.factory.challengers
            except AttributeError:
                pass
            except:
                log.err()
            else:
                baseCaps.append(b"SASL " + b" ".join(v.keys()))
        return baseCaps

    def do_CAPA(self):
        """
        Handle a CAPA command.

        Respond with the server capabilities.
        """
        self.successResponse(b"I can do the following:")
        for cap in self.listCapabilities():
            self.sendLine(cap)
        self.sendLine(b".")

    def do_AUTH(self, args=None):
        """
        Handle an AUTH command.

        If the AUTH extension is not supported, send an error response.  If an
        authentication mechanism was not specified in the command, send a list
        of all supported authentication methods.  Otherwise, send an
        authentication challenge to the client and transition to the
        AUTH state.

        @type args: L{bytes} or L{None}
        @param args: The name of an authentication mechanism.
        """
        if not getattr(self.factory, "challengers", None):
            self.failResponse(b"AUTH extension unsupported")
            return

        if args is None:
            self.successResponse("Supported authentication methods:")
            for a in self.factory.challengers:
                self.sendLine(a.upper())
            self.sendLine(b".")
            return

        auth = self.factory.challengers.get(args.strip().upper())
        if not self.portal or not auth:
            self.failResponse(b"Unsupported SASL selected")
            return

        self._auth = auth()
        chal = self._auth.getChallenge()

<<<<<<< HEAD
        self.sendLine(b'+ ' + base64.b64encode(chal))
        self.state = 'AUTH'

=======
        self.sendLine(b"+ " + base64.b64encode(chal))
        self.state = "AUTH"
>>>>>>> 1dd5e23f

    def state_AUTH(self, line):
        """
        Handle received lines for the AUTH state in which an authentication
        challenge response from the client is expected.

        Transition back to the COMMAND state.  Check the credentials and
        complete the authorization process with the L{_cbMailbox}
        callback function on success or the L{_ebMailbox} and L{_ebUnexpected}
        errback functions on failure.

        @type line: L{bytes}
        @param line: The challenge response.
        """
        self.state = "COMMAND"
        try:
            parts = base64.b64decode(line).split(None, 1)
        except binascii.Error:
            self.failResponse(b"Invalid BASE64 encoding")
        else:
            if len(parts) != 2:
                self.failResponse(b"Invalid AUTH response")
                return
            self._auth.username = parts[0]
            self._auth.response = parts[1]
            d = self.portal.login(self._auth, None, IMailbox)
            d.addCallback(self._cbMailbox, parts[0])
            d.addErrback(self._ebMailbox)
            d.addErrback(self._ebUnexpected)

    def do_APOP(self, user, digest):
        """
        Handle an APOP command.

        Perform APOP authentication and complete the authorization process with
        the L{_cbMailbox} callback function on success or the L{_ebMailbox}
        and L{_ebUnexpected} errback functions on failure.

        @type user: L{bytes}
        @param user: A username.

        @type digest: L{bytes}
        @param digest: An MD5 digest string.
        """
        d = defer.maybeDeferred(self.authenticateUserAPOP, user, digest)
        d.addCallbacks(
            self._cbMailbox, self._ebMailbox, callbackArgs=(user,)
        ).addErrback(self._ebUnexpected)

    def _cbMailbox(self, result, user):
        """
        Complete successful authentication.

        Save the mailbox and logout function for the authenticated user and
        send a successful response to the client.

        @type result: C{tuple}
        @param interface_avatar_logout: The first item of the tuple is a
            C{zope.interface.Interface} which is the interface
            supported by the avatar.  The second item of the tuple is a
            L{IMailbox} provider which is the mailbox for the
            authenticated user.  The third item of the tuple is a no-argument
            callable which is a function to be invoked when the session is
            terminated.

        @type user: L{bytes}
        @param user: The user being authenticated.
        """
        (interface, avatar, logout) = result
        if interface is not IMailbox:
            self.failResponse(b"Authentication failed")
            log.err("_cbMailbox() called with an interface other than IMailbox")
            return

        self.mbox = avatar
        self._onLogout = logout
        self.successResponse("Authentication succeeded")
        if getattr(self.factory, "noisy", True):
            log.msg(b"Authenticated login for " + user)

    def _ebMailbox(self, failure):
        """
        Handle an expected authentication failure.

        Send an appropriate error response for a L{LoginDenied} or
        L{LoginFailed} authentication failure.

        @type failure: L{Failure}
        @param failure: The authentication error.
        """
        failure = failure.trap(cred.error.LoginDenied, cred.error.LoginFailed)
        if issubclass(failure, cred.error.LoginDenied):
            self.failResponse("Access denied: " + str(failure))
        elif issubclass(failure, cred.error.LoginFailed):
            self.failResponse(b"Authentication failed")
        if getattr(self.factory, "noisy", True):
            log.msg("Denied login attempt from " + str(self.transport.getPeer()))

    def _ebUnexpected(self, failure):
        """
        Handle an unexpected authentication failure.

        Send an error response for an unexpected authentication failure.

        @type failure: L{Failure}
        @param failure: The authentication error.
        """
        self.failResponse("Server error: " + failure.getErrorMessage())
        log.err(failure)

    def do_USER(self, user):
        """
        Handle a USER command.

        Save the username and send a successful response prompting the client
        for the password.

        @type user: L{bytes}
        @param user: A username.
        """
        self._userIs = user
        self.successResponse(b"USER accepted, send PASS")

    def do_PASS(self, password, *words):
        """
        Handle a PASS command.

        If a USER command was previously received, authenticate the user and
        complete the authorization process with the L{_cbMailbox} callback
        function on success or the L{_ebMailbox} and L{_ebUnexpected} errback
        functions on failure.  If a USER command was not previously received,
        send an error response.

        @type password: L{bytes}
        @param password: A password.

        @type words: L{tuple} of L{bytes}
        @param words: Other parts of the password split by spaces.
        """
        if self._userIs is None:
            self.failResponse(b"USER required before PASS")
            return
        user = self._userIs
        self._userIs = None
        password = b" ".join((password,) + words)
        d = defer.maybeDeferred(self.authenticateUserPASS, user, password)
        d.addCallbacks(
            self._cbMailbox, self._ebMailbox, callbackArgs=(user,)
        ).addErrback(self._ebUnexpected)

    def _longOperation(self, d):
        """
        Stop timeouts and block further command processing while a long
        operation completes.

        @type d: L{Deferred <defer.Deferred>}
        @param d: A deferred which triggers at the completion of a long
            operation.

        @rtype: L{Deferred <defer.Deferred>}
        @return: A deferred which triggers after command processing resumes and
            timeouts restart after the completion of a long operation.
        """
        timeOut = self.timeOut
        self.setTimeout(None)
        self.blocked = []
        d.addCallback(self._unblock)
        d.addCallback(lambda ign: self.setTimeout(timeOut))
        return d

    def _coiterate(self, gen):
        """
        Direct the output of an iterator to the transport and arrange for
        iteration to take place.

        @type gen: iterable which yields L{bytes}
        @param gen: An iterator over strings.

        @rtype: L{Deferred <defer.Deferred>}
        @return: A deferred which fires when the iterator finishes.
        """
        return self.schedule(_IteratorBuffer(self.transport.writeSequence, gen))

    def do_STAT(self):
        """
        Handle a STAT command.

        @rtype: L{Deferred <defer.Deferred>}
        @return: A deferred which triggers after the response to the STAT
            command has been issued.
        """
        d = defer.maybeDeferred(self.mbox.listMessages)

        def cbMessages(msgs):
            return self._coiterate(formatStatResponse(msgs))

        def ebMessages(err):
            self.failResponse(err.getErrorMessage())
            log.msg("Unexpected do_STAT failure:")
            log.err(err)

        return self._longOperation(d.addCallbacks(cbMessages, ebMessages))

    def do_LIST(self, i=None):
        """
        Handle a LIST command.

        @type i: L{bytes} or L{None}
        @param i: A 1-based message index.

        @rtype: L{Deferred <defer.Deferred>}
        @return: A deferred which triggers after the response to the LIST
            command has been issued.
        """
        if i is None:
            d = defer.maybeDeferred(self.mbox.listMessages)

            def cbMessages(msgs):
                return self._coiterate(formatListResponse(msgs))

            def ebMessages(err):
                self.failResponse(err.getErrorMessage())
                log.msg("Unexpected do_LIST failure:")
                log.err(err)

            return self._longOperation(d.addCallbacks(cbMessages, ebMessages))
        else:
            try:
                i = int(i)
                if i < 1:
                    raise ValueError()
            except ValueError:
                if not isinstance(i, bytes):
                    i = str(i).encode("utf-8")
                self.failResponse(b"Invalid message-number: " + i)
            else:
                d = defer.maybeDeferred(self.mbox.listMessages, i - 1)

                def cbMessage(msg):
                    self.successResponse(b"%d %d" % (i, msg))

                def ebMessage(err):
                    errcls = err.check(ValueError, IndexError)
                    if errcls is not None:
                        if errcls is IndexError:
                            # IndexError was supported for a while, but really
                            # shouldn't be.  One error condition, one exception
                            # type.  See ticket #6669.
                            warnings.warn(
                                "twisted.mail.pop3.IMailbox.listMessages may "
                                "not raise IndexError for out-of-bounds "
                                "message numbers: raise ValueError instead.",
                                PendingDeprecationWarning,
                            )
                        invalidNum = i
                        if invalidNum and not isinstance(invalidNum, bytes):
                            invalidNum = str(invalidNum).encode("utf-8")
                        self.failResponse(b"Invalid message-number: " + invalidNum)
                    else:
                        self.failResponse(err.getErrorMessage())
                        log.msg("Unexpected do_LIST failure:")
                        log.err(err)

                d.addCallbacks(cbMessage, ebMessage)
                return self._longOperation(d)

    def do_UIDL(self, i=None):
        """
        Handle a UIDL command.

        @type i: L{bytes} or L{None}
        @param i: A 1-based message index.

        @rtype: L{Deferred <defer.Deferred>}
        @return: A deferred which triggers after the response to the UIDL
            command has been issued.
        """
        if i is None:
            d = defer.maybeDeferred(self.mbox.listMessages)

            def cbMessages(msgs):
                return self._coiterate(
                    formatUIDListResponse(msgs, self.mbox.getUidl),
                )

            def ebMessages(err):
                self.failResponse(err.getErrorMessage())
                log.msg("Unexpected do_UIDL failure:")
                log.err(err)

            return self._longOperation(d.addCallbacks(cbMessages, ebMessages))
        else:
            try:
                i = int(i)
                if i < 1:
                    raise ValueError()
            except ValueError:
                self.failResponse("Bad message number argument")
            else:
                try:
                    msg = self.mbox.getUidl(i - 1)
                except IndexError:
                    # XXX TODO See above comment regarding IndexError.
                    warnings.warn(
                        "twisted.mail.pop3.IMailbox.getUidl may not "
                        "raise IndexError for out-of-bounds message numbers: "
                        "raise ValueError instead.",
                        PendingDeprecationWarning,
                    )
                    self.failResponse("Bad message number argument")
                except ValueError:
                    self.failResponse("Bad message number argument")
                else:
                    if not isinstance(msg, bytes):
                        msg = str(msg).encode("utf-8")
                    self.successResponse(msg)

    def _getMessageFile(self, i):
        """
        Retrieve the size and contents of a message.

        @type i: L{bytes}
        @param i: A 1-based message index.

        @rtype: L{Deferred <defer.Deferred>} which successfully fires with
            2-L{tuple} of (E{1}) L{int}, (E{2}) file-like object
        @return: A deferred which successfully fires with the size of the
            message and a file containing the contents of the message.
        """
        try:
            msg = int(i) - 1
            if msg < 0:
                raise ValueError()
        except ValueError:
            self.failResponse("Bad message number argument")
            return defer.succeed(None)

        sizeDeferred = defer.maybeDeferred(self.mbox.listMessages, msg)

        def cbMessageSize(size):
            if not size:
                return defer.fail(_POP3MessageDeleted())
            fileDeferred = defer.maybeDeferred(self.mbox.getMessage, msg)
            fileDeferred.addCallback(lambda fObj: (size, fObj))
            return fileDeferred

        def ebMessageSomething(err):
            errcls = err.check(_POP3MessageDeleted, ValueError, IndexError)
            if errcls is _POP3MessageDeleted:
                self.failResponse("message deleted")
            elif errcls in (ValueError, IndexError):
                if errcls is IndexError:
                    # XXX TODO See above comment regarding IndexError.
                    warnings.warn(
                        "twisted.mail.pop3.IMailbox.listMessages may not "
                        "raise IndexError for out-of-bounds message numbers: "
                        "raise ValueError instead.",
                        PendingDeprecationWarning,
                    )
                self.failResponse("Bad message number argument")
            else:
                log.msg("Unexpected _getMessageFile failure:")
                log.err(err)
            return None

        sizeDeferred.addCallback(cbMessageSize)
        sizeDeferred.addErrback(ebMessageSomething)
        return sizeDeferred

    def _sendMessageContent(self, i, fpWrapper, successResponse):
        """
        Send the contents of a message.

        @type i: L{bytes}
        @param i: A 1-based message index.

        @type fpWrapper: callable that takes a file-like object and returns
            a file-like object
        @param fpWrapper:

        @type successResponse: callable that takes L{int} and returns
            L{bytes}
        @param successResponse:

        @rtype: L{Deferred}
        @return: A deferred which triggers after the message has been sent.
        """
        d = self._getMessageFile(i)

        def cbMessageFile(info):
            if info is None:
                # Some error occurred - a failure response has been sent
                # already, just give up.
                return

            self._highest = max(self._highest, int(i))
            resp, fp = info
            fp = fpWrapper(fp)
            self.successResponse(successResponse(resp))
            s = basic.FileSender()
            d = s.beginFileTransfer(fp, self.transport, self.transformChunk)

            def cbFileTransfer(lastsent):
                if lastsent != b"\n":
                    line = b"\r\n."
                else:
                    line = b"."
                self.sendLine(line)

            def ebFileTransfer(err):
                self.transport.loseConnection()
                log.msg("Unexpected error in _sendMessageContent:")
                log.err(err)

            d.addCallback(cbFileTransfer)
            d.addErrback(ebFileTransfer)
            return d

        return self._longOperation(d.addCallback(cbMessageFile))

    def do_TOP(self, i, size):
        """
        Handle a TOP command.

        @type i: L{bytes}
        @param i: A 1-based message index.

        @type size: L{bytes}
        @param size: The number of lines of the message to retrieve.

        @rtype: L{Deferred}
        @return: A deferred which triggers after the response to the TOP
            command has been issued.
        """
        try:
            size = int(size)
            if size < 0:
                raise ValueError
        except ValueError:
            self.failResponse("Bad line count argument")
        else:
            return self._sendMessageContent(
                i,
                lambda fp: _HeadersPlusNLines(fp, size),
                lambda size: "Top of message follows",
            )

    def do_RETR(self, i):
        """
        Handle a RETR command.

        @type i: L{bytes}
        @param i: A 1-based message index.

        @rtype: L{Deferred}
        @return: A deferred which triggers after the response to the RETR
            command has been issued.
        """
        return self._sendMessageContent(i, lambda fp: fp, lambda size: "%d" % (size,))

    def transformChunk(self, chunk):
        """
        Transform a chunk of a message to POP3 message format.

        Make sure each line ends with C{'\\r\\n'} and byte-stuff the
        termination character (C{'.'}) by adding an extra one when one appears
        at the beginning of a line.

        @type chunk: L{bytes}
        @param chunk: A string to transform.

        @rtype: L{bytes}
        @return: The transformed string.
        """
        return chunk.replace(b"\n", b"\r\n").replace(b"\r\n.", b"\r\n..")

    def finishedFileTransfer(self, lastsent):
        """
        Send the termination sequence.

        @type lastsent: L{bytes}
        @param lastsent: The last character of the file.
        """
        if lastsent != b"\n":
            line = b"\r\n."
        else:
            line = b"."
        self.sendLine(line)

    def do_DELE(self, i):
        """
        Handle a DELE command.

        Mark a message for deletion and issue a successful response.

        @type i: L{int}
        @param i: A 1-based message index.
        """
        i = int(i) - 1
        self.mbox.deleteMessage(i)
        self.successResponse()

    def do_NOOP(self):
        """
        Handle a NOOP command.

        Do nothing but issue a successful response.
        """
        self.successResponse()

    def do_RSET(self):
        """
        Handle a RSET command.

        Unmark any messages that have been flagged for deletion.
        """
        try:
            self.mbox.undeleteMessages()
        except:
            log.err()
            self.failResponse()
        else:
            self._highest = 0
            self.successResponse()

    def do_LAST(self):
        """
        Handle a LAST command.

        Respond with the 1-based index of the highest retrieved message.
        """
        self.successResponse(self._highest)

    def do_RPOP(self, user):
        """
        Handle an RPOP command.

        RPOP is not supported.  Send an error response.

        @type user: L{bytes}
        @param user: A username.

        """
        self.failResponse("permission denied, sucker")

    def do_QUIT(self):
        """
        Handle a QUIT command.

        Remove any messages marked for deletion, issue a successful response,
        and drop the connection.
        """
        if self.mbox:
            self.mbox.sync()
        self.successResponse()
        self.transport.loseConnection()

    def authenticateUserAPOP(self, user, digest):
        """
        Perform APOP authentication.

        @type user: L{bytes}
        @param user: The name of the user attempting to log in.

        @type digest: L{bytes}
        @param digest: The challenge response.

        @rtype: L{Deferred <defer.Deferred>} which successfully results in
            3-L{tuple} of (E{1}) L{IMailbox <pop3.IMailbox>}, (E{2})
            L{IMailbox <pop3.IMailbox>} provider, (E{3}) no-argument callable
        @return: A deferred which fires when authentication is complete.  If
            successful, it returns an L{IMailbox <pop3.IMailbox>} interface, a
            mailbox, and a function to be invoked with the session is
            terminated.  If authentication fails, the deferred fails with an
            L{UnathorizedLogin <cred.error.UnauthorizedLogin>} error.

        @raise cred.error.UnauthorizedLogin: When authentication fails.
        """
        if self.portal is not None:
            return self.portal.login(
                APOPCredentials(self.magic, user, digest), None, IMailbox
            )
        raise cred.error.UnauthorizedLogin()

    def authenticateUserPASS(self, user, password):
        """
        Perform authentication for a username/password login.

        @type user: L{bytes}
        @param user: The name of the user attempting to log in.

        @type password: L{bytes}
        @param password: The password to authenticate with.

        @rtype: L{Deferred <defer.Deferred>} which successfully results in
            3-L{tuple} of (E{1}) L{IMailbox <pop3.IMailbox>}, (E{2}) L{IMailbox
            <pop3.IMailbox>} provider, (E{3}) no-argument callable
        @return: A deferred which fires when authentication is complete.  If
            successful, it returns a L{pop3.IMailbox} interface, a mailbox,
            and a function to be invoked with the session is terminated.
            If authentication fails, the deferred fails with an
            L{UnathorizedLogin <cred.error.UnauthorizedLogin>} error.

        @raise cred.error.UnauthorizedLogin: When authentication fails.
        """
        if self.portal is not None:
            return self.portal.login(
                cred.credentials.UsernamePassword(user, password), None, IMailbox
            )
        raise cred.error.UnauthorizedLogin()

    def stopProducing(self):
        # IProducer.stopProducing
        raise NotImplementedError()

    def stopProducing(self):
        # IProducer.stopProducing
        raise NotImplementedError()



@implementer(IMailbox)
class Mailbox:
    """
    A base class for mailboxes.
    """

    def listMessages(self, i=None):
        """
        Retrieve the size of a message, or, if none is specified, the size of
        each message in the mailbox.

        @type i: L{int} or L{None}
        @param i: The 0-based index of the message.

        @rtype: L{int}, sequence of L{int}, or L{Deferred <defer.Deferred>}
        @return: The number of octets in the specified message, or, if an
            index is not specified, a sequence of the number of octets for
            all messages in the mailbox or a deferred which fires with
            one of those. Any value which corresponds to a deleted message
            is set to 0.

        @raise ValueError or IndexError: When the index does not correspond to
            a message in the mailbox.  The use of ValueError is preferred.
        """
        return []

    def getMessage(self, i):
        """
        Retrieve a file containing the contents of a message.

        @type i: L{int}
        @param i: The 0-based index of a message.

        @rtype: file-like object
        @return: A file containing the message.

        @raise ValueError or IndexError: When the index does not correspond to
            a message in the mailbox.  The use of ValueError is preferred.
        """
        raise ValueError

    def getUidl(self, i):
        """
        Get a unique identifier for a message.

        @type i: L{int}
        @param i: The 0-based index of a message.

        @rtype: L{bytes}
        @return: A string of printable characters uniquely identifying the
            message for all time.

        @raise ValueError or IndexError: When the index does not correspond to
            a message in the mailbox.  The use of ValueError is preferred.
        """
        raise ValueError

    def deleteMessage(self, i):
        """
        Mark a message for deletion.

        This must not change the number of messages in this mailbox.  Further
        requests for the size of the deleted message should return 0.  Further
        requests for the message itself may raise an exception.

        @type i: L{int}
        @param i: The 0-based index of a message.

        @raise ValueError or IndexError: When the index does not correspond to
            a message in the mailbox.  The use of ValueError is preferred.
        """
        raise ValueError

    def undeleteMessages(self):
        """
        Undelete all messages marked for deletion.

        Any message which can be undeleted should be returned to its original
        position in the message sequence and retain its original UID.
        """
        pass

    def sync(self):
        """
        Discard the contents of any message marked for deletion.
        """
        pass


NONE, SHORT, FIRST_LONG, LONG = range(4)

NEXT = {}
NEXT[NONE] = NONE
NEXT[SHORT] = NONE
NEXT[FIRST_LONG] = LONG
NEXT[LONG] = NONE


class POP3Client(basic.LineOnlyReceiver):
    """
    A POP3 client protocol.

    @type mode: L{int}
    @ivar mode: The type of response expected from the server.  Choices include
    none (0), a one line response (1), the first line of a multi-line
    response (2), and subsequent lines of a multi-line response (3).

    @type command: L{bytes}
    @ivar command: The command most recently sent to the server.

    @type welcomeRe: L{RegexObject <re.RegexObject>}
    @ivar welcomeRe: A regular expression which matches the APOP challenge in
        the server greeting.

    @type welcomeCode: L{bytes}
    @ivar welcomeCode: The APOP challenge passed in the server greeting.
    """

    mode = SHORT
    command = b"WELCOME"
    import re

    welcomeRe = re.compile(b"<(.*)>")

    def __init__(self):
        """
        Issue deprecation warning.
        """
        import warnings

        warnings.warn(
            "twisted.mail.pop3.POP3Client is deprecated, "
            "please use twisted.mail.pop3.AdvancedPOP3Client "
            "instead.",
            DeprecationWarning,
            stacklevel=3,
        )

    def sendShort(self, command, params=None):
        """
        Send a POP3 command to which a short response is expected.

        @type command: L{bytes}
        @param command: A POP3 command.

        @type params: stringifyable L{object} or L{None}
        @param params: Command arguments.
        """
        if params is not None:
            if not isinstance(params, bytes):
                params = str(params).encode("utf-8")
            self.sendLine(command + b" " + params)
        else:
            self.sendLine(command)
        self.command = command
        self.mode = SHORT

    def sendLong(self, command, params):
        """
        Send a POP3 command to which a long response is expected.

        @type command: L{bytes}
        @param command: A POP3 command.

        @type params: stringifyable L{object}
        @param params: Command arguments.
        """
        if params:
            if not isinstance(params, bytes):
                params = str(params).encode("utf-8")
            self.sendLine(command + b" " + params)
        else:
            self.sendLine(command)
        self.command = command
        self.mode = FIRST_LONG

    def handle_default(self, line):
        """
        Handle responses from the server for which no other handler exists.

        @type line: L{bytes}
        @param line: A received line.
        """
        if line[:-4] == b"-ERR":
            self.mode = NONE

    def handle_WELCOME(self, line):
        """
        Handle a server response which is expected to be a server greeting.

        @type line: L{bytes}
        @param line: A received line.
        """
        code, data = line.split(b" ", 1)
        if code != b"+OK":
            self.transport.loseConnection()
        else:
            m = self.welcomeRe.match(line)
            if m:
                self.welcomeCode = m.group(1)

    def _dispatch(self, command, default, *args):
        """
        Dispatch a response from the server for handling.

        Command X is dispatched to handle_X() if it exists.  If not, it is
        dispatched to the default handler.

        @type command: L{bytes}
        @param command: The command.

        @type default: callable that takes L{bytes} or
            L{None}
        @param default: The default handler.

        @type args: L{tuple} or L{None}
        @param args: Arguments to the handler function.
        """
        try:
            method = getattr(self, "handle_" + command.decode("utf-8"), default)
            if method is not None:
                method(*args)
        except:
            log.err()

    def lineReceived(self, line):
        """
        Dispatch a received line for processing.

        The choice of function to handle the received line is based on the
        type of response expected to the command sent to the server and how
        much of that response has been received.

        An expected one line response to command X is handled by handle_X().
        The first line of a multi-line response to command X is also handled by
        handle_X().  Subsequent lines of the multi-line response are handled by
        handle_X_continue() except for the last line which is handled by
        handle_X_end().

        @type line: L{bytes}
        @param line: A received line.
        """
        if self.mode == SHORT or self.mode == FIRST_LONG:
            self.mode = NEXT[self.mode]
            self._dispatch(self.command, self.handle_default, line)
        elif self.mode == LONG:
            if line == b".":
                self.mode = NEXT[self.mode]
                self._dispatch(self.command + b"_end", None)
                return
            if line[:1] == b".":
                line = line[1:]
            self._dispatch(self.command + b"_continue", None, line)

    def apopAuthenticate(self, user, password, magic):
        """
        Perform an authenticated login.

        @type user: L{bytes}
        @param user: The username with which to log in.

        @type password: L{bytes}
        @param password: The password with which to log in.

        @type magic: L{bytes}
        @param magic: The challenge provided by the server.
        """
        digest = md5(magic + password).hexdigest().encode("ascii")
        self.apop(user, digest)

    def apop(self, user, digest):
        """
        Send an APOP command to perform authenticated login.

        @type user: L{bytes}
        @param user: The username with which to log in.

        @type digest: L{bytes}
        @param digest: The challenge response with which to authenticate.
        """
        self.sendLong(b"APOP", b" ".join((user, digest)))

    def retr(self, i):
        """
        Send a RETR command to retrieve a message from the server.

        @type i: L{int} or L{bytes}
        @param i: A 0-based message index.
        """
        self.sendLong(b"RETR", i)

    def dele(self, i):
        """
        Send a DELE command to delete a message from the server.

        @type i: L{int} or L{bytes}
        @param i: A 0-based message index.
        """
        self.sendShort(b"DELE", i)

    def list(self, i=""):
        """
        Send a LIST command to retrieve the size of a message or, if no message
        is specified, the sizes of all messages.

        @type i: L{int} or L{bytes}
        @param i: A 0-based message index or the empty string to specify all
            messages.
        """
        self.sendLong(b"LIST", i)

    def uidl(self, i=""):
        """
        Send a UIDL command to retrieve the unique identifier of a message or,
        if no message is specified, the unique identifiers of all messages.

        @type i: L{int} or L{bytes}
        @param i: A 0-based message index or the empty string to specify all
            messages.
        """
        self.sendLong(b"UIDL", i)

    def user(self, name):
        """
        Send a USER command to perform the first half of a plaintext login.

        @type name: L{bytes}
        @param name: The username with which to log in.
        """
        self.sendShort(b"USER", name)

    def password(self, password):
        """
        Perform the second half of a plaintext login.

        @type password: L{bytes}
        @param password: The plaintext password with which to authenticate.
        """
        self.sendShort(b"PASS", password)

    pass_ = password

    def quit(self):
        """
        Send a QUIT command to disconnect from the server.
        """
        self.sendShort(b"QUIT")


from twisted.mail.pop3client import POP3Client as AdvancedPOP3Client
from twisted.mail.pop3client import InsecureAuthenticationDisallowed
from twisted.mail.pop3client import ServerErrorResponse
from twisted.mail.pop3client import LineTooLong
from twisted.mail.pop3client import TLSError
from twisted.mail.pop3client import TLSNotSupportedError

__all__ = [
    # Interfaces
    "IMailbox",
    "IServerFactory",
    # Exceptions
    "POP3Error",
    "POP3ClientError",
    "InsecureAuthenticationDisallowed",
    "ServerErrorResponse",
    "LineTooLong",
    "TLSError",
    "TLSNotSupportedError",
    # Protocol classes
    "POP3",
    "POP3Client",
    "AdvancedPOP3Client",
    # Misc
    "APOPCredentials",
    "Mailbox",
]<|MERGE_RESOLUTION|>--- conflicted
+++ resolved
@@ -32,11 +32,6 @@
 from twisted.protocols import basic
 from twisted.protocols import policies
 from twisted.python import log
-<<<<<<< HEAD
-from twisted.python.compat import intToBytes
-
-=======
->>>>>>> 1dd5e23f
 
 
 # Authentication
@@ -167,10 +162,6 @@
             return data
 
 
-<<<<<<< HEAD
-
-=======
->>>>>>> 1dd5e23f
 class _IteratorBuffer:
     """
     An iterator which buffers the elements of a container and periodically
@@ -249,10 +240,6 @@
                     self.bufSize = 0
 
     next = __next__
-<<<<<<< HEAD
-
-=======
->>>>>>> 1dd5e23f
 
 
 def iterateLineGenerator(proto, gen):
@@ -448,10 +435,7 @@
         <cred.credentials.IUsernameHashedPassword>} provider
     @ivar _auth: Authorization credentials.
     """
-<<<<<<< HEAD
-=======
-
->>>>>>> 1dd5e23f
+
     magic = None  # type: Optional[bytes]
     _userIs = None
     _onLogout = None
@@ -727,14 +711,8 @@
         self._auth = auth()
         chal = self._auth.getChallenge()
 
-<<<<<<< HEAD
-        self.sendLine(b'+ ' + base64.b64encode(chal))
-        self.state = 'AUTH'
-
-=======
         self.sendLine(b"+ " + base64.b64encode(chal))
         self.state = "AUTH"
->>>>>>> 1dd5e23f
 
     def state_AUTH(self, line):
         """
@@ -1350,11 +1328,6 @@
         # IProducer.stopProducing
         raise NotImplementedError()
 
-    def stopProducing(self):
-        # IProducer.stopProducing
-        raise NotImplementedError()
-
-
 
 @implementer(IMailbox)
 class Mailbox:
