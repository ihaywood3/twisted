# -*- test-case-name: twisted.mail.test.test_smtp -*-
# Copyright (c) Twisted Matrix Laboratories.
# See LICENSE for details.
#
# pylint: disable=I0011,C0103,C9302

"""
Simple Mail Transfer Protocol implementation.
"""


import time
import re
import base64
import socket
import os
import random
import binascii
import warnings
from typing import Type

from email.utils import parseaddr

from zope.interface import implementer

from twisted import cred
from twisted.copyright import longversion
from twisted.protocols import basic
from twisted.protocols import policies
from twisted.internet import protocol
from twisted.internet import defer
from twisted.internet import error
from twisted.internet import reactor
from twisted.internet.interfaces import ITLSTransport, ISSLTransport
from twisted.internet._idna import _idnaText
from twisted.python import log
from twisted.python import util
<<<<<<< HEAD
from twisted.python.compat import (long, unicode, networkString,
                                   nativeString, iteritems, iterbytes)
=======
from twisted.python.compat import networkString, nativeString, iterbytes
>>>>>>> 1dd5e23f
from twisted.python.runtime import platform

from twisted.mail.interfaces import (
    IClientAuthentication,
    IMessageSMTP as IMessage,
    IMessageDeliveryFactory,
    IMessageDelivery,
)
from twisted.mail._cred import (
    CramMD5ClientAuthenticator,
    LOGINAuthenticator,
    LOGINCredentials as _lcredentials,
)
from twisted.mail._except import (
    AUTHDeclinedError,
    AUTHRequiredError,
    AddressError,
    AuthenticationError,
    EHLORequiredError,
    ESMTPClientError,
    SMTPAddressError,
    SMTPBadRcpt,
    SMTPBadSender,
    SMTPClientError,
    SMTPConnectError,
    SMTPDeliveryError,
    SMTPError,
    SMTPServerError,
    SMTPTimeoutError,
    SMTPTLSError as TLSError,
    TLSRequiredError,
    SMTPProtocolError,
)


from io import BytesIO


__all__ = [
    "AUTHDeclinedError",
    "AUTHRequiredError",
    "AddressError",
    "AuthenticationError",
    "EHLORequiredError",
    "ESMTPClientError",
    "SMTPAddressError",
    "SMTPBadRcpt",
    "SMTPBadSender",
    "SMTPClientError",
    "SMTPConnectError",
    "SMTPDeliveryError",
    "SMTPError",
    "SMTPServerError",
    "SMTPTimeoutError",
    "TLSError",
    "TLSRequiredError",
    "SMTPProtocolError",
    "IClientAuthentication",
    "IMessage",
    "IMessageDelivery",
    "IMessageDeliveryFactory",
    "CramMD5ClientAuthenticator",
    "LOGINAuthenticator",
    "LOGINCredentials",
    "PLAINAuthenticator",
    "Address",
    "User",
    "sendmail",
    "SenderMixin",
    "ESMTP",
    "ESMTPClient",
    "ESMTPSender",
    "ESMTPSenderFactory",
    "SMTP",
    "SMTPClient",
    "SMTPFactory",
    "SMTPSender",
    "SMTPSenderFactory",
    "idGenerator",
    "messageid",
    "quoteaddr",
    "rfc822date",
    "xtextStreamReader",
    "xtextStreamWriter",
    "xtext_codec",
    "xtext_decode",
    "xtext_encode",
]


# Cache the hostname (XXX Yes - this is broken)
# Encode the DNS name into something we can send over the wire
if platform.isMacOSX():
    # On macOS, getfqdn() is ridiculously slow - use the
    # probably-identical-but-sometimes-not gethostname() there.
<<<<<<< HEAD
    DNSNAME = socket.gethostname().encode('ascii')
else:
    DNSNAME = socket.getfqdn().encode('ascii')
=======
    DNSNAME = socket.gethostname().encode("ascii")
else:
    DNSNAME = socket.getfqdn().encode("ascii")
>>>>>>> 1dd5e23f

# Used for fast success code lookup
SUCCESS = dict.fromkeys(range(200, 300))


def rfc822date(timeinfo=None, local=1):
    """
    Format an RFC-2822 compliant date string.

    @param timeinfo: (optional) A sequence as returned by C{time.localtime()}
        or C{time.gmtime()}. Default is now.
    @param local: (optional) Indicates if the supplied time is local or
        universal time, or if no time is given, whether now should be local or
        universal time. Default is local, as suggested (SHOULD) by rfc-2822.

    @returns: A L{bytes} representing the time and date in RFC-2822 format.
    """
    if not timeinfo:
        if local:
            timeinfo = time.localtime()
        else:
            timeinfo = time.gmtime()
    if local:
        if timeinfo[8]:
            # DST
            tz = -time.altzone
        else:
            tz = -time.timezone

        (tzhr, tzmin) = divmod(abs(tz), 3600)
        if tz:
            tzhr *= int(abs(tz) // tz)
        (tzmin, tzsec) = divmod(tzmin, 60)
    else:
        (tzhr, tzmin) = (0, 0)

    return networkString(
        "%s, %02d %s %04d %02d:%02d:%02d %+03d%02d"
        % (
            ["Mon", "Tue", "Wed", "Thu", "Fri", "Sat", "Sun"][timeinfo[6]],
            timeinfo[2],
            [
                "Jan",
                "Feb",
                "Mar",
                "Apr",
                "May",
                "Jun",
                "Jul",
                "Aug",
                "Sep",
                "Oct",
                "Nov",
                "Dec",
            ][timeinfo[1] - 1],
            timeinfo[0],
            timeinfo[3],
            timeinfo[4],
            timeinfo[5],
            tzhr,
            tzmin,
        )
    )


def idGenerator():
    i = 0
    while True:
        yield i
        i += 1


_gen = idGenerator()


def messageid(uniq=None, N=lambda: next(_gen)):
    """
    Return a globally unique random string in RFC 2822 Message-ID format

    <datetime.pid.random@host.dom.ain>

    Optional uniq string will be added to strengthen uniqueness if given.
    """
    datetime = time.strftime("%Y%m%d%H%M%S", time.gmtime())
    pid = os.getpid()
    rand = random.randrange(2 ** 31 - 1)
    if uniq is None:
        uniq = ""
    else:
        uniq = "." + uniq

    return "<%s.%s.%s%s.%s@%s>" % (datetime, pid, rand, uniq, N(), DNSNAME)


def quoteaddr(addr):
    """
    Turn an email address, possibly with realname part etc, into
    a form suitable for and SMTP envelope.
    """

    if isinstance(addr, Address):
        return b"<" + bytes(addr) + b">"

    if isinstance(addr, bytes):
        addr = addr.decode("ascii")

    res = parseaddr(addr)

    if res == (None, None):
        # It didn't parse, use it as-is
        return b"<" + bytes(addr) + b">"
    else:
        return b"<" + res[1].encode("ascii") + b">"


COMMAND, DATA, AUTH = "COMMAND", "DATA", "AUTH"


# Character classes for parsing addresses
atom = br"[-A-Za-z0-9!\#$%&'*+/=?^_`{|}~]"


class Address:
    """Parse and hold an RFC 2821 address.

    Source routes are stipped and ignored, UUCP-style bang-paths
    and %-style routing are not parsed.

    @type domain: C{bytes}
    @ivar domain: The domain within which this address resides.

    @type local: C{bytes}
    @ivar local: The local (\"user\") portion of this address.
    """

    tstring = re.compile(
        br"""( # A string of
                           (?:"[^"]*" # quoted string
                           |\\. # backslash-escaped characted
                           |"""
        + atom
        + br""" # atom character
                           )+|.) # or any single character""",
        re.X,
    )
    atomre = re.compile(atom)  # match any one atom character

    def __init__(self, addr, defaultDomain=None):
        if isinstance(addr, User):
            addr = addr.dest
        if isinstance(addr, Address):
            self.__dict__ = addr.__dict__.copy()
            return
        elif not isinstance(addr, bytes):
            addr = str(addr).encode("ascii")

        self.addrstr = addr

        # Tokenize
        atl = list(filter(None, self.tstring.split(addr)))
        local = []
        domain = []

        while atl:
            if atl[0] == b"<":
                if atl[-1] != b">":
                    raise AddressError("Unbalanced <>")
                atl = atl[1:-1]
            elif atl[0] == b"@":
                atl = atl[1:]
                if not local:
                    # Source route
                    while atl and atl[0] != b":":
                        # remove it
                        atl = atl[1:]
                    if not atl:
                        raise AddressError("Malformed source route")
                    atl = atl[1:]  # remove :
                elif domain:
                    raise AddressError("Too many @")
                else:
                    # Now in domain
                    domain = [b""]
            elif len(atl[0]) == 1 and not self.atomre.match(atl[0]) and atl[0] != b".":
                raise AddressError("Parse error at %r of %r" % (atl[0], (addr, atl)))
            else:
                if not domain:
                    local.append(atl[0])
                else:
                    domain.append(atl[0])
                atl = atl[1:]

        self.local = b"".join(local)
        self.domain = b"".join(domain)
        if self.local != b"" and self.domain == b"":
            if defaultDomain is None:
                defaultDomain = DNSNAME
            self.domain = defaultDomain

    dequotebs = re.compile(br"\\(.)")

    def dequote(self, addr):
        """
        Remove RFC-2821 quotes from address.
        """
        res = []

        if not isinstance(addr, bytes):
            addr = str(addr).encode("ascii")

        atl = filter(None, self.tstring.split(addr))

        for t in atl:
            if t[0] == b'"' and t[-1] == b'"':
                res.append(t[1:-1])
            elif "\\" in t:
                res.append(self.dequotebs.sub(br"\1", t))
            else:
                res.append(t)

<<<<<<< HEAD
        return b''.join(res)

    def __str__(self) -> str:
        return nativeString(bytes(self))
=======
        return b"".join(res)
>>>>>>> 1dd5e23f

    def __str__(self) -> str:
        return nativeString(bytes(self))

    def __bytes__(self):
        if self.local or self.domain:
            return b"@".join((self.local, self.domain))
        else:
<<<<<<< HEAD
            return b''


    def __repr__(self) -> str:
        return "%s.%s(%s)" % (self.__module__, self.__class__.__name__,
                              repr(str(self)))
=======
            return b""
>>>>>>> 1dd5e23f

    def __repr__(self) -> str:
        return "%s.%s(%s)" % (self.__module__, self.__class__.__name__, repr(str(self)))


class User:
    """
    Hold information about and SMTP message recipient,
    including information on where the message came from
    """

    def __init__(self, destination, helo, protocol, orig):
        try:
            host = protocol.host
        except AttributeError:
            host = None
        self.dest = Address(destination, host)
        self.helo = helo
        self.protocol = protocol
        if isinstance(orig, Address):
            self.orig = orig
        else:
            self.orig = Address(orig, host)

    def __getstate__(self):
        """
        Helper for pickle.

        protocol isn't picklabe, but we want User to be, so skip it in
        the pickle.
        """
<<<<<<< HEAD
        return {'dest': self.dest,
                'helo': self.helo,
                'protocol': None,
                'orig': self.orig}


=======
        return {
            "dest": self.dest,
            "helo": self.helo,
            "protocol": None,
            "orig": self.orig,
        }

>>>>>>> 1dd5e23f
    def __str__(self) -> str:
        return nativeString(bytes(self.dest))

    def __bytes__(self):
        return bytes(self.dest)


class SMTP(basic.LineOnlyReceiver, policies.TimeoutMixin):
    """
    SMTP server-side protocol.

    @ivar host: The hostname of this mail server.
    @type host: L{bytes}
    """

    timeout = 600
    portal = None

    # Control whether we log SMTP events
    noisy = True

    # A factory for IMessageDelivery objects.  If an
    # avatar implementing IMessageDeliveryFactory can
    # be acquired from the portal, it will be used to
    # create a new IMessageDelivery object for each
    # message which is received.
    deliveryFactory = None

    # An IMessageDelivery object.  A new instance is
    # used for each message received if we can get an
    # IMessageDeliveryFactory from the portal.  Otherwise,
    # a single instance is used throughout the lifetime
    # of the connection.
    delivery = None

    # Cred cleanup function.
    _onLogout = None

    def __init__(self, delivery=None, deliveryFactory=None):
        self.mode = COMMAND
        self._from = None
        self._helo = None
        self._to = []
        self.delivery = delivery
        self.deliveryFactory = deliveryFactory
        self.host = DNSNAME

    @property
    def host(self):
        return self._host

    @host.setter
    def host(self, toSet):
        if not isinstance(toSet, bytes):
            toSet = str(toSet).encode("ascii")
        self._host = toSet

    def timeoutConnection(self):
        msg = self.host + b" Timeout. Try talking faster next time!"
        self.sendCode(421, msg)
        self.transport.loseConnection()

    def greeting(self):
        return self.host + b" NO UCE NO UBE NO RELAY PROBES"

    def connectionMade(self):
        # Ensure user-code always gets something sane for _helo
        peer = self.transport.getPeer()
        try:
            host = peer.host
        except AttributeError:  # not an IPv4Address
            host = str(peer)
        self._helo = (None, host)
        self.sendCode(220, self.greeting())
        self.setTimeout(self.timeout)

    def sendCode(self, code, message=b""):
        """
        Send an SMTP code with a message.
        """
        lines = message.splitlines()
        lastline = lines[-1:]
        for line in lines[:-1]:
            self.sendLine(networkString("%3.3d-" % (code,)) + line)
        self.sendLine(
            networkString("%3.3d " % (code,)) + (lastline and lastline[0] or b"")
        )

    def lineReceived(self, line):
        self.resetTimeout()
        return getattr(self, "state_" + self.mode)(line)

    def state_COMMAND(self, line):
        # Ignore leading and trailing whitespace, as well as an arbitrary
        # amount of whitespace between the command and its argument, though
        # it is not required by the protocol, for it is a nice thing to do.
        line = line.strip()

        parts = line.split(None, 1)
        if parts:
            method = self.lookupMethod(parts[0]) or self.do_UNKNOWN
            if len(parts) == 2:
                method(parts[1])
            else:
                method(b"")
        else:
            self.sendSyntaxError()

    def sendSyntaxError(self):
        self.sendCode(500, b"Error: bad syntax")

    def lookupMethod(self, command):
        """

        @param command: The command to get from this class.
        @type command: L{str}
        @return: The function which executes this command.
        """
        if not isinstance(command, str):
            command = nativeString(command)

        return getattr(self, "do_" + command.upper(), None)

    def lineLengthExceeded(self, line):
        if self.mode is DATA:
            for message in self.__messages:
                message.connectionLost()
            self.mode = COMMAND
            del self.__messages
        self.sendCode(500, b"Line too long")

    def do_UNKNOWN(self, rest):
        self.sendCode(500, b"Command not implemented")

    def do_HELO(self, rest):
        peer = self.transport.getPeer()
        try:
            host = peer.host
        except AttributeError:
            host = str(peer)

        if not isinstance(host, bytes):
            host = host.encode("idna")

        self._helo = (rest, host)
        self._from = None
        self._to = []
        self.sendCode(250, self.host + b" Hello " + host + b", nice to meet you")

    def do_QUIT(self, rest):
        self.sendCode(221, b"See you later")
        self.transport.loseConnection()

    # A string of quoted strings, backslash-escaped character or
    # atom characters + '@.,:'
    qstring = br'("[^"]*"|\\.|' + atom + br"|[@.,:])+"

    mail_re = re.compile(
        br"""\s*FROM:\s*(?P<path><> # Empty <>
                          |<"""
        + qstring
        + br"""> # <addr>
                          |"""
        + qstring
        + br""" # addr
                          )\s*(\s(?P<opts>.*))? # Optional WS + ESMTP options
                          $""",
        re.I | re.X,
    )
    rcpt_re = re.compile(
        br"\s*TO:\s*(?P<path><"
        + qstring
        + br"""> # <addr>
                          |"""
        + qstring
        + br""" # addr
                          )\s*(\s(?P<opts>.*))? # Optional WS + ESMTP options
                          $""",
        re.I | re.X,
    )

    def do_MAIL(self, rest):
        if self._from:
            self.sendCode(503, b"Only one sender per message, please")
            return
        # Clear old recipient list
        self._to = []
        m = self.mail_re.match(rest)
        if not m:
            self.sendCode(501, b"Syntax error")
            return

        try:
            addr = Address(m.group("path"), self.host)
        except AddressError as e:
            self.sendCode(553, networkString(str(e)))
            return

        validated = defer.maybeDeferred(self.validateFrom, self._helo, addr)
        validated.addCallbacks(self._cbFromValidate, self._ebFromValidate)

    def _cbFromValidate(self, fromEmail, code=250, msg=b"Sender address accepted"):
        self._from = fromEmail
        self.sendCode(code, msg)

    def _ebFromValidate(self, failure):
        if failure.check(SMTPBadSender):
            self.sendCode(
                failure.value.code,
                (
                    b"Cannot receive from specified address "
                    + quoteaddr(failure.value.addr)
                    + b": "
                    + networkString(failure.value.resp)
                ),
            )
        elif failure.check(SMTPServerError):
            self.sendCode(failure.value.code, networkString(failure.value.resp))
        else:
            log.err(failure, "SMTP sender validation failure")
            self.sendCode(451, b"Requested action aborted: local error in processing")

    def do_RCPT(self, rest):
        if not self._from:
            self.sendCode(503, b"Must have sender before recipient")
            return
        m = self.rcpt_re.match(rest)
        if not m:
            self.sendCode(501, b"Syntax error")
            return

        try:
            user = User(m.group("path"), self._helo, self, self._from)
        except AddressError as e:
            self.sendCode(553, networkString(str(e)))
            return

        d = defer.maybeDeferred(self.validateTo, user)
        d.addCallbacks(self._cbToValidate, self._ebToValidate, callbackArgs=(user,))

    def _cbToValidate(self, to, user=None, code=250, msg=b"Recipient address accepted"):
        if user is None:
            user = to
        self._to.append((user, to))
        self.sendCode(code, msg)

    def _ebToValidate(self, failure):
        if failure.check(SMTPBadRcpt, SMTPServerError):
            self.sendCode(failure.value.code, networkString(failure.value.resp))
        else:
            log.err(failure)
            self.sendCode(451, b"Requested action aborted: local error in processing")

    def _disconnect(self, msgs):
        for msg in msgs:
            try:
                msg.connectionLost()
            except:
                log.msg("msg raised exception from connectionLost")
                log.err()

    def do_DATA(self, rest):
        if self._from is None or (not self._to):
            self.sendCode(503, b"Must have valid receiver and originator")
            return
        self.mode = DATA
        helo, origin = self._helo, self._from
        recipients = self._to

        self._from = None
        self._to = []
        self.datafailed = None

        msgs = []
        for (user, msgFunc) in recipients:
            try:
                msg = msgFunc()
                rcvdhdr = self.receivedHeader(helo, origin, [user])
                if rcvdhdr:
                    msg.lineReceived(rcvdhdr)
                msgs.append(msg)
            except SMTPServerError as e:
                self.sendCode(e.code, e.resp)
                self.mode = COMMAND
                self._disconnect(msgs)
                return
            except:
                log.err()
                self.sendCode(550, b"Internal server error")
                self.mode = COMMAND
                self._disconnect(msgs)
                return
        self.__messages = msgs

        self.__inheader = self.__inbody = 0
        self.sendCode(354, b"Continue")

        if self.noisy:
            fmt = "Receiving message for delivery: from=%s to=%s"
            log.msg(fmt % (origin, [str(u) for (u, f) in recipients]))

    def connectionLost(self, reason):
        # self.sendCode(421, 'Dropping connection.') # This does nothing...
        # Ideally, if we (rather than the other side) lose the connection,
        # we should be able to tell the other side that we are going away.
        # RFC-2821 requires that we try.
        if self.mode is DATA:
            try:
                for message in self.__messages:
                    try:
                        message.connectionLost()
                    except:
                        log.err()
                del self.__messages
            except AttributeError:
                pass
        if self._onLogout:
            self._onLogout()
            self._onLogout = None
        self.setTimeout(None)

    def do_RSET(self, rest):
        self._from = None
        self._to = []
        self.sendCode(250, b"I remember nothing.")

    def dataLineReceived(self, line):
        if line[:1] == b".":
            if line == b".":
                self.mode = COMMAND
                if self.datafailed:
                    self.sendCode(self.datafailed.code, self.datafailed.resp)
                    return
                if not self.__messages:
                    self._messageHandled("thrown away")
                    return
                defer.DeferredList(
                    [m.eomReceived() for m in self.__messages], consumeErrors=True
                ).addCallback(self._messageHandled)
                del self.__messages
                return
            line = line[1:]

        if self.datafailed:
            return

        try:
            # Add a blank line between the generated Received:-header
            # and the message body if the message comes in without any
            # headers
            if not self.__inheader and not self.__inbody:
                if b":" in line:
                    self.__inheader = 1
                elif line:
                    for message in self.__messages:
                        message.lineReceived(b"")
                    self.__inbody = 1

            if not line:
                self.__inbody = 1

            for message in self.__messages:
                message.lineReceived(line)
        except SMTPServerError as e:
            self.datafailed = e
            for message in self.__messages:
                message.connectionLost()

    state_DATA = dataLineReceived

    def _messageHandled(self, resultList):
        failures = 0
        for (success, result) in resultList:
            if not success:
                failures += 1
                log.err(result)
        if failures:
            msg = "Could not send e-mail"
            resultLen = len(resultList)
            if resultLen > 1:
                msg += " ({} failures out of {} recipients)".format(failures, resultLen)
            self.sendCode(550, networkString(msg))
        else:
            self.sendCode(250, b"Delivery in progress")

    def _cbAnonymousAuthentication(self, result):
        """
        Save the state resulting from a successful anonymous cred login.
        """
        (iface, avatar, logout) = result
        if issubclass(iface, IMessageDeliveryFactory):
            self.deliveryFactory = avatar
            self.delivery = None
        elif issubclass(iface, IMessageDelivery):
            self.deliveryFactory = None
            self.delivery = avatar
        else:
            raise RuntimeError("%s is not a supported interface" % (iface.__name__,))
        self._onLogout = logout
        self.challenger = None

    # overridable methods:
    def validateFrom(self, helo, origin):
        """
        Validate the address from which the message originates.

        @type helo: C{(bytes, bytes)}
        @param helo: The argument to the HELO command and the client's IP
        address.

        @type origin: C{Address}
        @param origin: The address the message is from

        @rtype: C{Deferred} or C{Address}
        @return: C{origin} or a C{Deferred} whose callback will be
        passed C{origin}.

        @raise SMTPBadSender: Raised of messages from this address are
        not to be accepted.
        """
        if self.deliveryFactory is not None:
            self.delivery = self.deliveryFactory.getMessageDelivery()

        if self.delivery is not None:
            return defer.maybeDeferred(self.delivery.validateFrom, helo, origin)

        # No login has been performed, no default delivery object has been
        # provided: try to perform an anonymous login and then invoke this
        # method again.
        if self.portal:

            result = self.portal.login(
                cred.credentials.Anonymous(),
                None,
                IMessageDeliveryFactory,
                IMessageDelivery,
            )

            def ebAuthentication(err):
                """
                Translate cred exceptions into SMTP exceptions so that the
                protocol code which invokes C{validateFrom} can properly report
                the failure.
                """
                if err.check(cred.error.UnauthorizedLogin):
                    exc = SMTPBadSender(origin)
                elif err.check(cred.error.UnhandledCredentials):
                    exc = SMTPBadSender(
                        origin, resp="Unauthenticated senders not allowed"
                    )
                else:
                    return err
                return defer.fail(exc)

            result.addCallbacks(self._cbAnonymousAuthentication, ebAuthentication)

            def continueValidation(ignored):
                """
                Re-attempt from address validation.
                """
                return self.validateFrom(helo, origin)

            result.addCallback(continueValidation)
            return result

        raise SMTPBadSender(origin)

    def validateTo(self, user):
        """
        Validate the address for which the message is destined.

        @type user: L{User}
        @param user: The address to validate.

        @rtype: no-argument callable
        @return: A C{Deferred} which becomes, or a callable which
        takes no arguments and returns an object implementing C{IMessage}.
        This will be called and the returned object used to deliver the
        message when it arrives.

        @raise SMTPBadRcpt: Raised if messages to the address are
        not to be accepted.
        """
        if self.delivery is not None:
            return self.delivery.validateTo(user)
        raise SMTPBadRcpt(user)

    def receivedHeader(self, helo, origin, recipients):
        if self.delivery is not None:
            return self.delivery.receivedHeader(helo, origin, recipients)

        heloStr = b""
        if helo[0]:
            heloStr = b" helo=" + helo[0]
        domain = networkString(self.transport.getHost().host)

        from_ = b"from " + helo[0] + b" ([" + helo[1] + b"]" + heloStr + b")"
        by = b"by %s with %s (%s)" % (domain, self.__class__.__name__, longversion)
        for_ = b"for %s; %s" % (" ".join(map(str, recipients)), rfc822date())
        return b"Received: " + from_ + b"\n\t" + by + b"\n\t" + for_


class SMTPFactory(protocol.ServerFactory):
    """
    Factory for SMTP.
    """

    # override in instances or subclasses
    domain = DNSNAME
    timeout = 600
    protocol = SMTP

    portal = None

    def __init__(self, portal=None):
        self.portal = portal

    def buildProtocol(self, addr):
        p = protocol.ServerFactory.buildProtocol(self, addr)
        p.portal = self.portal
        p.host = self.domain
        return p


class SMTPClient(basic.LineReceiver, policies.TimeoutMixin):
    """
    SMTP client for sending emails.

    After the client has connected to the SMTP server, it repeatedly calls
    L{SMTPClient.getMailFrom}, L{SMTPClient.getMailTo} and
    L{SMTPClient.getMailData} and uses this information to send an email.
    It then calls L{SMTPClient.getMailFrom} again; if it returns L{None}, the
    client will disconnect, otherwise it will continue as normal i.e. call
    L{SMTPClient.getMailTo} and L{SMTPClient.getMailData} and send a new email.
    """

    # If enabled then log SMTP client server communication
    debug = True

    # Number of seconds to wait before timing out a connection.  If
    # None, perform no timeout checking.
    timeout = None

    def __init__(self, identity, logsize=10):
        if isinstance(identity, str):
            identity = identity.encode("ascii")

        self.identity = identity or b""
        self.toAddressesResult = []
        self.successAddresses = []
        self._from = None
        self.resp = []
        self.code = -1
        self.log = util.LineLog(logsize)

    def sendLine(self, line):
        # Log sendLine only if you are in debug mode for performance
        if self.debug:
            self.log.append(b">>> " + line)

        basic.LineReceiver.sendLine(self, line)

    def connectionMade(self):
        self.setTimeout(self.timeout)

        self._expected = [220]
        self._okresponse = self.smtpState_helo
        self._failresponse = self.smtpConnectionFailed

    def connectionLost(self, reason=protocol.connectionDone):
        """
        We are no longer connected
        """
        self.setTimeout(None)
        self.mailFile = None

    def timeoutConnection(self):
        self.sendError(
            SMTPTimeoutError(
                -1, b"Timeout waiting for SMTP server response", self.log.str()
            )
        )

    def lineReceived(self, line):
        self.resetTimeout()

        # Log lineReceived only if you are in debug mode for performance
        if self.debug:
            self.log.append(b"<<< " + line)

        why = None

        try:
            self.code = int(line[:3])
        except ValueError:
            # This is a fatal error and will disconnect the transport
            # lineReceived will not be called again.
            self.sendError(
                SMTPProtocolError(
                    -1,
                    "Invalid response from SMTP server: {}".format(line),
                    self.log.str(),
                )
            )
            return

        if line[0:1] == b"0":
            # Verbose informational message, ignore it
            return

        self.resp.append(line[4:])

        if line[3:4] == b"-":
            # Continuation
            return

        if self.code in self._expected:
            why = self._okresponse(self.code, b"\n".join(self.resp))
        else:
            why = self._failresponse(self.code, b"\n".join(self.resp))

        self.code = -1
        self.resp = []
        return why

    def smtpConnectionFailed(self, code, resp):
        self.sendError(SMTPConnectError(code, resp, self.log.str()))

    def smtpTransferFailed(self, code, resp):
        if code < 0:
            self.sendError(SMTPProtocolError(code, resp, self.log.str()))
        else:
            self.smtpState_msgSent(code, resp)

    def smtpState_helo(self, code, resp):
        self.sendLine(b"HELO " + self.identity)
        self._expected = SUCCESS
        self._okresponse = self.smtpState_from

    def smtpState_from(self, code, resp):
        self._from = self.getMailFrom()
        self._failresponse = self.smtpTransferFailed
        if self._from is not None:
            self.sendLine(b"MAIL FROM:" + quoteaddr(self._from))
            self._expected = [250]
            self._okresponse = self.smtpState_to
        else:
            # All messages have been sent, disconnect
            self._disconnectFromServer()

    def smtpState_disconnect(self, code, resp):
        self.transport.loseConnection()

    def smtpState_to(self, code, resp):
        self.toAddresses = iter(self.getMailTo())
        self.toAddressesResult = []
        self.successAddresses = []
        self._okresponse = self.smtpState_toOrData
        self._expected = range(0, 1000)
        self.lastAddress = None
        return self.smtpState_toOrData(0, b"")

    def smtpState_toOrData(self, code, resp):
        if self.lastAddress is not None:
            self.toAddressesResult.append((self.lastAddress, code, resp))
            if code in SUCCESS:
                self.successAddresses.append(self.lastAddress)
        try:
            self.lastAddress = next(self.toAddresses)
        except StopIteration:
            if self.successAddresses:
                self.sendLine(b"DATA")
                self._expected = [354]
                self._okresponse = self.smtpState_data
            else:
                return self.smtpState_msgSent(code, "No recipients accepted")
        else:
            self.sendLine(b"RCPT TO:" + quoteaddr(self.lastAddress))

    def smtpState_data(self, code, resp):
        s = basic.FileSender()
        d = s.beginFileTransfer(self.getMailData(), self.transport, self.transformChunk)

        def ebTransfer(err):
            self.sendError(err.value)

        d.addCallbacks(self.finishedFileTransfer, ebTransfer)
        self._expected = SUCCESS
        self._okresponse = self.smtpState_msgSent

    def smtpState_msgSent(self, code, resp):
        if self._from is not None:
            self.sentMail(
                code, resp, len(self.successAddresses), self.toAddressesResult, self.log
            )

        self.toAddressesResult = []
        self._from = None
        self.sendLine(b"RSET")
        self._expected = SUCCESS
        self._okresponse = self.smtpState_from

    ##
    ## Helpers for FileSender
    ##
    def transformChunk(self, chunk):
        """
        Perform the necessary local to network newline conversion and escape
        leading periods.

        This method also resets the idle timeout so that as long as process is
        being made sending the message body, the client will not time out.
        """
        self.resetTimeout()
        return chunk.replace(b"\n", b"\r\n").replace(b"\r\n.", b"\r\n..")

    def finishedFileTransfer(self, lastsent):
        if lastsent != b"\n":
            line = b"\r\n."
        else:
            line = b"."
        self.sendLine(line)

    ##
    # these methods should be overridden in subclasses
    def getMailFrom(self):
        """
        Return the email address the mail is from.
        """
        raise NotImplementedError

    def getMailTo(self):
        """
        Return a list of emails to send to.
        """
        raise NotImplementedError

    def getMailData(self):
        """
        Return file-like object containing data of message to be sent.

        Lines in the file should be delimited by '\\n'.
        """
        raise NotImplementedError

    def sendError(self, exc):
        """
        If an error occurs before a mail message is sent sendError will be
        called.  This base class method sends a QUIT if the error is
        non-fatal and disconnects the connection.

        @param exc: The SMTPClientError (or child class) raised
        @type exc: C{SMTPClientError}
        """
        if isinstance(exc, SMTPClientError) and not exc.isFatal:
            self._disconnectFromServer()
        else:
            # If the error was fatal then the communication channel with the
            # SMTP Server is broken so just close the transport connection
            self.smtpState_disconnect(-1, None)

    def sentMail(self, code, resp, numOk, addresses, log):
        """
        Called when an attempt to send an email is completed.

        If some addresses were accepted, code and resp are the response
        to the DATA command. If no addresses were accepted, code is -1
        and resp is an informative message.

        @param code: the code returned by the SMTP Server
        @param resp: The string response returned from the SMTP Server
        @param numOK: the number of addresses accepted by the remote host.
        @param addresses: is a list of tuples (address, code, resp) listing
                          the response to each RCPT command.
        @param log: is the SMTP session log
        """
        raise NotImplementedError

    def _disconnectFromServer(self):
        self._expected = range(0, 1000)
        self._okresponse = self.smtpState_disconnect
        self.sendLine(b"QUIT")


class ESMTPClient(SMTPClient):
    """
    A client for sending emails over ESMTP.

    @ivar heloFallback: Whether or not to fall back to plain SMTP if the C{EHLO}
        command is not recognised by the server. If L{requireAuthentication} is
        C{True}, or L{requireTransportSecurity} is C{True} and the connection is
        not over TLS, this fallback flag will not be honored.
    @type heloFallback: L{bool}

    @ivar requireAuthentication: If C{True}, refuse to proceed if authentication
        cannot be performed. Overrides L{heloFallback}.
    @type requireAuthentication: L{bool}

    @ivar requireTransportSecurity: If C{True}, refuse to proceed if the
        transport cannot be secured. If the transport layer is not already
        secured via TLS, this will override L{heloFallback}.
    @type requireAuthentication: L{bool}

    @ivar context: The context factory to use for STARTTLS, if desired.
    @type context: L{IOpenSSLClientConnectionCreator}

    @ivar _tlsMode: Whether or not the connection is over TLS.
    @type _tlsMode: L{bool}
    """

    heloFallback = True
    requireAuthentication = False
    requireTransportSecurity = False
    context = None
    _tlsMode = False

    def __init__(self, secret, contextFactory=None, *args, **kw):
        SMTPClient.__init__(self, *args, **kw)
        self.authenticators = []
        self.secret = secret
        self.context = contextFactory

    def __getattr__(self, name):
        if name == "tlsMode":
            warnings.warn(
                "tlsMode attribute of twisted.mail.smtp.ESMTPClient "
                "is deprecated since Twisted 13.0",
                category=DeprecationWarning,
                stacklevel=2,
            )
            return self._tlsMode
        else:
            raise AttributeError(
                "%s instance has no attribute %r"
                % (
                    self.__class__.__name__,
                    name,
                )
            )

    def __setattr__(self, name, value):
        if name == "tlsMode":
            warnings.warn(
                "tlsMode attribute of twisted.mail.smtp.ESMTPClient "
                "is deprecated since Twisted 13.0",
                category=DeprecationWarning,
                stacklevel=2,
            )
            self._tlsMode = value
        else:
            self.__dict__[name] = value

    def esmtpEHLORequired(self, code=-1, resp=None):
        """
        Fail because authentication is required, but the server does not support
        ESMTP, which is required for authentication.

        @param code: The server status code from the most recently received
            server message.
        @type code: L{int}

        @param resp: The server status response from the most recently received
            server message.
        @type resp: L{bytes}
        """
        self.sendError(
            EHLORequiredError(
                502, b"Server does not support ESMTP " b"Authentication", self.log.str()
            )
        )

    def esmtpAUTHRequired(self, code=-1, resp=None):
        """
        Fail because authentication is required, but the server does not support
        any schemes we support.

        @param code: The server status code from the most recently received
            server message.
        @type code: L{int}

        @param resp: The server status response from the most recently received
            server message.
        @type resp: L{bytes}
        """
        tmp = []

        for a in self.authenticators:
            tmp.append(a.getName().upper())

        auth = b"[%s]" % b", ".join(tmp)

        self.sendError(
            AUTHRequiredError(
                502,
                b"Server does not support Client " b"Authentication schemes %s" % auth,
                self.log.str(),
            )
        )

    def esmtpTLSRequired(self, code=-1, resp=None):
        """
        Fail because TLS is required and the server does not support it.

        @param code: The server status code from the most recently received
            server message.
        @type code: L{int}

        @param resp: The server status response from the most recently received
            server message.
        @type resp: L{bytes}
        """
        self.sendError(
            TLSRequiredError(
                502,
                b"Server does not support secure " b"communication via TLS / SSL",
                self.log.str(),
            )
        )

    def esmtpTLSFailed(self, code=-1, resp=None):
        """
        Fail because the TLS handshake wasn't able to be completed.

        @param code: The server status code from the most recently received
            server message.
        @type code: L{int}

        @param resp: The server status response from the most recently received
            server message.
        @type resp: L{bytes}
        """
        self.sendError(
            TLSError(
                code, b"Could not complete the SSL/TLS " b"handshake", self.log.str()
            )
        )

    def esmtpAUTHDeclined(self, code=-1, resp=None):
        """
        Fail because the authentication was rejected.

        @param code: The server status code from the most recently received
            server message.
        @type code: L{int}

        @param resp: The server status response from the most recently received
            server message.
        @type resp: L{bytes}
        """
        self.sendError(AUTHDeclinedError(code, resp, self.log.str()))

    def esmtpAUTHMalformedChallenge(self, code=-1, resp=None):
        """
        Fail because the server sent a malformed authentication challenge.

        @param code: The server status code from the most recently received
            server message.
        @type code: L{int}

        @param resp: The server status response from the most recently received
            server message.
        @type resp: L{bytes}
        """
        self.sendError(
            AuthenticationError(
                501,
                b"Login failed because the "
                b"SMTP Server returned a malformed Authentication Challenge",
                self.log.str(),
            )
        )

    def esmtpAUTHServerError(self, code=-1, resp=None):
        """
        Fail because of some other authentication error.

        @param code: The server status code from the most recently received
            server message.
        @type code: L{int}

        @param resp: The server status response from the most recently received
            server message.
        @type resp: L{bytes}
        """
        self.sendError(AuthenticationError(code, resp, self.log.str()))

    def registerAuthenticator(self, auth):
        """
        Registers an Authenticator with the ESMTPClient. The ESMTPClient will
        attempt to login to the SMTP Server in the order the Authenticators are
        registered. The most secure Authentication mechanism should be
        registered first.

        @param auth: The Authentication mechanism to register
        @type auth: L{IClientAuthentication} implementor

        @return: L{None}
        """
        self.authenticators.append(auth)

    def connectionMade(self):
        """
        Called when a connection has been made, and triggers sending an C{EHLO}
        to the server.
        """
        self._tlsMode = ISSLTransport.providedBy(self.transport)
        SMTPClient.connectionMade(self)
        self._okresponse = self.esmtpState_ehlo

    def esmtpState_ehlo(self, code, resp):
        """
        Send an C{EHLO} to the server.

        If L{heloFallback} is C{True}, and there is no requirement for TLS or
        authentication, the client will fall back to basic SMTP.

        @param code: The server status code from the most recently received
            server message.
        @type code: L{int}

        @param resp: The server status response from the most recently received
            server message.
        @type resp: L{bytes}

        @return: L{None}
        """
        self._expected = SUCCESS

        self._okresponse = self.esmtpState_serverConfig
        self._failresponse = self.esmtpEHLORequired

        if self._tlsMode:
            needTLS = False
        else:
            needTLS = self.requireTransportSecurity

        if self.heloFallback and not self.requireAuthentication and not needTLS:
            self._failresponse = self.smtpState_helo

        self.sendLine(b"EHLO " + self.identity)

    def esmtpState_serverConfig(self, code, resp):
        """
        Handle a positive response to the I{EHLO} command by parsing the
        capabilities in the server's response and then taking the most
        appropriate next step towards entering a mail transaction.
        """
        items = {}
        for line in resp.splitlines():
            e = line.split(None, 1)
            if len(e) > 1:
                items[e[0]] = e[1]
            else:
                items[e[0]] = None

        self.tryTLS(code, resp, items)

    def tryTLS(self, code, resp, items):
        """
        Take a necessary step towards being able to begin a mail transaction.

        The step may be to ask the server to being a TLS session.  If TLS is
        already in use or not necessary and not available then the step may be
        to authenticate with the server.  If TLS is necessary and not available,
        fail the mail transmission attempt.

        This is an internal helper method.

        @param code: The server status code from the most recently received
            server message.
        @type code: L{int}

        @param resp: The server status response from the most recently received
            server message.
        @type resp: L{bytes}

        @param items: A mapping of ESMTP extensions offered by the server.  Keys
            are extension identifiers and values are the associated values.
        @type items: L{dict} mapping L{bytes} to L{bytes}

        @return: L{None}
        """

        # has tls        can tls         must tls       result
        #   t               t               t           authenticate
        #   t               t               f           authenticate
        #   t               f               t           authenticate
        #   t               f               f           authenticate

        #   f               t               t           STARTTLS
        #   f               t               f           STARTTLS
        #   f               f               t           esmtpTLSRequired
        #   f               f               f           authenticate

        hasTLS = self._tlsMode
        canTLS = self.context and b"STARTTLS" in items
        mustTLS = self.requireTransportSecurity

        if hasTLS or not (canTLS or mustTLS):
            self.authenticate(code, resp, items)
        elif canTLS:
            self._expected = [220]
            self._okresponse = self.esmtpState_starttls
            self._failresponse = self.esmtpTLSFailed
            self.sendLine(b"STARTTLS")
        else:
            self.esmtpTLSRequired()

    def esmtpState_starttls(self, code, resp):
        """
        Handle a positive response to the I{STARTTLS} command by starting a new
        TLS session on C{self.transport}.

        Upon success, re-handshake with the server to discover what capabilities
        it has when TLS is in use.
        """
        try:
            self.transport.startTLS(self.context)
            self._tlsMode = True
        except:
            log.err()
            self.esmtpTLSFailed(451)

        # Send another EHLO once TLS has been started to
        # get the TLS / AUTH schemes. Some servers only allow AUTH in TLS mode.
        self.esmtpState_ehlo(code, resp)

    def authenticate(self, code, resp, items):
        if self.secret and items.get(b"AUTH"):
            schemes = items[b"AUTH"].split()
            tmpSchemes = {}

            # XXX: May want to come up with a more efficient way to do this
            for s in schemes:
                tmpSchemes[s.upper()] = 1

            for a in self.authenticators:
                auth = a.getName().upper()

                if auth in tmpSchemes:
                    self._authinfo = a

                    # Special condition handled
                    if auth == b"PLAIN":
                        self._okresponse = self.smtpState_from
                        self._failresponse = self._esmtpState_plainAuth
                        self._expected = [235]
                        challenge = base64.b64encode(
                            self._authinfo.challengeResponse(self.secret, 1)
                        )
                        self.sendLine(b"AUTH %s %s" % (auth, challenge))
                    else:
                        self._expected = [334]
                        self._okresponse = self.esmtpState_challenge
                        # If some error occurs here, the server declined the
                        # AUTH before the user / password phase. This would be
                        # a very rare case
                        self._failresponse = self.esmtpAUTHServerError
                        self.sendLine(b"AUTH " + auth)
                    return

        if self.requireAuthentication:
            self.esmtpAUTHRequired()
        else:
            self.smtpState_from(code, resp)

    def _esmtpState_plainAuth(self, code, resp):
        self._okresponse = self.smtpState_from
        self._failresponse = self.esmtpAUTHDeclined
        self._expected = [235]
        challenge = base64.b64encode(self._authinfo.challengeResponse(self.secret, 2))
        self.sendLine(b"AUTH PLAIN " + challenge)

    def esmtpState_challenge(self, code, resp):
        self._authResponse(self._authinfo, resp)

    def _authResponse(self, auth, challenge):
        self._failresponse = self.esmtpAUTHDeclined
        try:
            challenge = base64.b64decode(challenge)
        except binascii.Error:
            # Illegal challenge, give up, then quit
            self.sendLine(b"*")
            self._okresponse = self.esmtpAUTHMalformedChallenge
            self._failresponse = self.esmtpAUTHMalformedChallenge
        else:
            resp = auth.challengeResponse(self.secret, challenge)
            self._expected = [235, 334]
            self._okresponse = self.smtpState_maybeAuthenticated
            self.sendLine(base64.b64encode(resp))

    def smtpState_maybeAuthenticated(self, code, resp):
        """
        Called to handle the next message from the server after sending a
        response to a SASL challenge.  The server response might be another
        challenge or it might indicate authentication has succeeded.
        """
        if code == 235:
            # Yes, authenticated!
            del self._authinfo
            self.smtpState_from(code, resp)
        else:
            # No, not authenticated yet.  Keep trying.
            self._authResponse(self._authinfo, resp)


class ESMTP(SMTP):
    ctx = None
    canStartTLS = False
    startedTLS = False

    authenticated = False

    def __init__(self, chal=None, contextFactory=None):
        SMTP.__init__(self)
        if chal is None:
            chal = {}
        self.challengers = chal
        self.authenticated = False
        self.ctx = contextFactory

    def connectionMade(self):
        SMTP.connectionMade(self)
        self.canStartTLS = ITLSTransport.providedBy(self.transport)
        self.canStartTLS = self.canStartTLS and (self.ctx is not None)

    def greeting(self):
        return SMTP.greeting(self) + b" ESMTP"

    def extensions(self):
        """
        SMTP service extensions

        @return: the SMTP service extensions that are supported.
        @rtype: L{dict} with L{bytes} keys and a value of either L{None} or a
            L{list} of L{bytes}.
        """
<<<<<<< HEAD
        ext = {b'AUTH': list(self.challengers.keys())}
=======
        ext = {b"AUTH": list(self.challengers.keys())}
>>>>>>> 1dd5e23f
        if self.canStartTLS and not self.startedTLS:
            ext[b"STARTTLS"] = None
        return ext

    def lookupMethod(self, command):
        command = nativeString(command)

        m = SMTP.lookupMethod(self, command)
        if m is None:
            m = getattr(self, "ext_" + command.upper(), None)
        return m

    def listExtensions(self):
        r = []
        for c, v in self.extensions().items():
            if v is not None:
                if v:
                    # Intentionally omit extensions with empty argument lists
                    r.append(c + b" " + b" ".join(v))
            else:
                r.append(c)

        return b"\n".join(r)

    def do_EHLO(self, rest):
        peer = self.transport.getPeer().host

        if not isinstance(peer, bytes):
            peer = peer.encode("idna")

        self._helo = (rest, peer)
        self._from = None
        self._to = []
        self.sendCode(
            250,
            (
                self.host
                + b" Hello "
                + peer
                + b", nice to meet you\n"
                + self.listExtensions()
            ),
        )

    def ext_STARTTLS(self, rest):
        if self.startedTLS:
            self.sendCode(503, b"TLS already negotiated")
        elif self.ctx and self.canStartTLS:
            self.sendCode(220, b"Begin TLS negotiation now")
            self.transport.startTLS(self.ctx)
            self.startedTLS = True
        else:
            self.sendCode(454, b"TLS not available")

    def ext_AUTH(self, rest):
        if self.authenticated:
            self.sendCode(503, b"Already authenticated")
            return
        parts = rest.split(None, 1)
        chal = self.challengers.get(parts[0].upper(), lambda: None)()
        if not chal:
            self.sendCode(504, b"Unrecognized authentication type")
            return

        self.mode = AUTH
        self.challenger = chal

        if len(parts) > 1:
            chal.getChallenge()  # Discard it, apparently the client does not
            # care about it.
            rest = parts[1]
        else:
            rest = None
        self.state_AUTH(rest)

    def _cbAuthenticated(self, loginInfo):
        """
        Save the state resulting from a successful cred login and mark this
        connection as authenticated.
        """
        result = SMTP._cbAnonymousAuthentication(self, loginInfo)
        self.authenticated = True
        return result

    def _ebAuthenticated(self, reason):
        """
        Handle cred login errors by translating them to the SMTP authenticate
        failed.  Translate all other errors into a generic SMTP error code and
        log the failure for inspection.  Stop all errors from propagating.

        @param reason: Reason for failure.
        """
        self.challenge = None
        if reason.check(cred.error.UnauthorizedLogin):
            self.sendCode(535, b"Authentication failed")
        else:
            log.err(reason, "SMTP authentication failure")
            self.sendCode(451, b"Requested action aborted: local error in processing")

    def state_AUTH(self, response):
        """
        Handle one step of challenge/response authentication.

        @param response: The text of a response. If None, this
        function has been called as a result of an AUTH command with
        no initial response. A response of '*' aborts authentication,
        as per RFC 2554.
        """
        if self.portal is None:
            self.sendCode(454, b"Temporary authentication failure")
            self.mode = COMMAND
            return

        if response is None:
            challenge = self.challenger.getChallenge()
            encoded = base64.b64encode(challenge)
            self.sendCode(334, encoded)
            return

        if response == b"*":
            self.sendCode(501, b"Authentication aborted")
            self.challenger = None
            self.mode = COMMAND
            return

        try:
            uncoded = base64.b64decode(response)
        except (TypeError, binascii.Error):
            self.sendCode(501, b"Syntax error in parameters or arguments")
            self.challenger = None
            self.mode = COMMAND
            return

        self.challenger.setResponse(uncoded)
        if self.challenger.moreChallenges():
            challenge = self.challenger.getChallenge()
            coded = base64.b64encode(challenge)
            self.sendCode(334, coded)
            return

        self.mode = COMMAND
        result = self.portal.login(
            self.challenger, None, IMessageDeliveryFactory, IMessageDelivery
        )
        result.addCallback(self._cbAuthenticated)
        result.addCallback(
            lambda ign: self.sendCode(235, b"Authentication successful.")
        )
        result.addErrback(self._ebAuthenticated)


class SenderMixin:
    """
    Utility class for sending emails easily.

    Use with SMTPSenderFactory or ESMTPSenderFactory.
    """

    done = 0

    def getMailFrom(self):
        if not self.done:
            self.done = 1
            return str(self.factory.fromEmail)
        else:
            return None

    def getMailTo(self):
        return self.factory.toEmail

    def getMailData(self):
        return self.factory.file

    def sendError(self, exc):
        # Call the base class to close the connection with the SMTP server
        SMTPClient.sendError(self, exc)

        #  Do not retry to connect to SMTP Server if:
        #   1. No more retries left (This allows the correct error to be returned to the errorback)
        #   2. retry is false
        #   3. The error code is not in the 4xx range (Communication Errors)

        if self.factory.retries >= 0 or (
            not exc.retry and not (exc.code >= 400 and exc.code < 500)
        ):
            self.factory.sendFinished = True
            self.factory.result.errback(exc)

    def sentMail(self, code, resp, numOk, addresses, log):
        # Do not retry, the SMTP server acknowledged the request
        self.factory.sendFinished = True
        if code not in SUCCESS:
            errlog = []
            for addr, acode, aresp in addresses:
                if acode not in SUCCESS:
                    errlog.append(
                        (addr + b": " + networkString("%03d" % (acode,)) + b" " + aresp)
                    )

            errlog.append(log.str())

            exc = SMTPDeliveryError(code, resp, b"\n".join(errlog), addresses)
            self.factory.result.errback(exc)
        else:
            self.factory.result.callback((numOk, addresses))


class SMTPSender(SenderMixin, SMTPClient):
    """
    SMTP protocol that sends a single email based on information it
    gets from its factory, a L{SMTPSenderFactory}.
    """


class SMTPSenderFactory(protocol.ClientFactory):
    """
    Utility factory for sending emails easily.

    @type currentProtocol: L{SMTPSender}
    @ivar currentProtocol: The current running protocol returned by
        L{buildProtocol}.

    @type sendFinished: C{bool}
    @ivar sendFinished: When the value is set to True, it means the message has
        been sent or there has been an unrecoverable error or the sending has
        been cancelled. The default value is False.
    """

    domain = DNSNAME
    protocol = SMTPSender  # type: Type[SMTPClient]

    def __init__(self, fromEmail, toEmail, file, deferred, retries=5, timeout=None):
        """
        @param fromEmail: The RFC 2821 address from which to send this
        message.

        @param toEmail: A sequence of RFC 2821 addresses to which to
        send this message.

        @param file: A file-like object containing the message to send.

        @param deferred: A Deferred to callback or errback when sending
        of this message completes.
        @type deferred: L{defer.Deferred}

        @param retries: The number of times to retry delivery of this
        message.

        @param timeout: Period, in seconds, for which to wait for
        server responses, or None to wait forever.
        """
        assert isinstance(retries, int)

        if isinstance(toEmail, str):
            toEmail = [toEmail.encode("ascii")]
        elif isinstance(toEmail, bytes):
            toEmail = [toEmail]
        else:
            toEmailFinal = []
            for _email in toEmail:
                if not isinstance(_email, bytes):
                    _email = _email.encode("ascii")

                toEmailFinal.append(_email)
            toEmail = toEmailFinal

        self.fromEmail = Address(fromEmail)
        self.nEmails = len(toEmail)
        self.toEmail = toEmail
        self.file = file
        self.result = deferred
        self.result.addBoth(self._removeDeferred)
        self.sendFinished = False
        self.currentProtocol = None

        self.retries = -retries
        self.timeout = timeout

    def _removeDeferred(self, result):
        del self.result
        return result

    def clientConnectionFailed(self, connector, err):
        self._processConnectionError(connector, err)

    def clientConnectionLost(self, connector, err):
        self._processConnectionError(connector, err)

    def _processConnectionError(self, connector, err):
        self.currentProtocol = None
        if (self.retries < 0) and (not self.sendFinished):
            log.msg("SMTP Client retrying server. Retry: %s" % -self.retries)

            # Rewind the file in case part of it was read while attempting to
            # send the message.
            self.file.seek(0, 0)
            connector.connect()
            self.retries += 1
        elif not self.sendFinished:
            # If we were unable to communicate with the SMTP server a ConnectionDone will be
            # returned. We want a more clear error message for debugging
            if err.check(error.ConnectionDone):
                err.value = SMTPConnectError(-1, "Unable to connect to server.")
            self.result.errback(err.value)

    def buildProtocol(self, addr):
        p = self.protocol(self.domain, self.nEmails * 2 + 2)
        p.factory = self
        p.timeout = self.timeout
        self.currentProtocol = p
        self.result.addBoth(self._removeProtocol)
        return p

    def _removeProtocol(self, result):
        """
        Remove the protocol created in C{buildProtocol}.

        @param result: The result/error passed to the callback/errback of
            L{defer.Deferred}.

        @return: The C{result} untouched.
        """
        if self.currentProtocol:
            self.currentProtocol = None
        return result


class LOGINCredentials(_lcredentials):
    """
    L{LOGINCredentials} generates challenges for I{LOGIN} authentication.

    For interoperability with Outlook, the challenge generated does not exactly
    match the one defined in the
    U{draft specification<http://sepp.oetiker.ch/sasl-2.1.19-ds/draft-murchison-sasl-login-00.txt>}.
    """

    def __init__(self):
        _lcredentials.__init__(self)
        self.challenges = [b"Password:", b"Username:"]


@implementer(IClientAuthentication)
class PLAINAuthenticator:
    def __init__(self, user):
        self.user = user

    def getName(self):
        return b"PLAIN"

    def challengeResponse(self, secret, chal=1):
        if chal == 1:
            return self.user + b"\0" + self.user + b"\0" + secret
        else:
            return b"\0" + self.user + b"\0" + secret


class ESMTPSender(SenderMixin, ESMTPClient):

    requireAuthentication = True
    requireTransportSecurity = True

    def __init__(self, username, secret, contextFactory=None, *args, **kw):
        self.heloFallback = 0
        self.username = username

        self._hostname = kw.pop("hostname", None)

        if contextFactory is None:
            contextFactory = self._getContextFactory()

        ESMTPClient.__init__(self, secret, contextFactory, *args, **kw)

        self._registerAuthenticators()

    def _registerAuthenticators(self):
        # Register Authenticator in order from most secure to least secure
        self.registerAuthenticator(CramMD5ClientAuthenticator(self.username))
        self.registerAuthenticator(LOGINAuthenticator(self.username))
        self.registerAuthenticator(PLAINAuthenticator(self.username))

    def _getContextFactory(self):
        if self.context is not None:
            return self.context
        if self._hostname is None:
            return None
        try:
            from twisted.internet.ssl import optionsForClientTLS
        except ImportError:
            return None
        else:
            context = optionsForClientTLS(self._hostname)
            return context


class ESMTPSenderFactory(SMTPSenderFactory):
    """
    Utility factory for sending emails easily.

    @type currentProtocol: L{ESMTPSender}
    @ivar currentProtocol: The current running protocol as made by
        L{buildProtocol}.
    """

    protocol = ESMTPSender

    def __init__(
        self,
        username,
        password,
        fromEmail,
        toEmail,
        file,
        deferred,
        retries=5,
        timeout=None,
        contextFactory=None,
        heloFallback=False,
        requireAuthentication=True,
        requireTransportSecurity=True,
        hostname=None,
    ):

        SMTPSenderFactory.__init__(
            self, fromEmail, toEmail, file, deferred, retries, timeout
        )
        self.username = username
        self.password = password
        self._contextFactory = contextFactory
        self._heloFallback = heloFallback
        self._requireAuthentication = requireAuthentication
        self._requireTransportSecurity = requireTransportSecurity
        self._hostname = hostname

    def buildProtocol(self, addr):
        """
        Build an L{ESMTPSender} protocol configured with C{heloFallback},
        C{requireAuthentication}, and C{requireTransportSecurity} as specified
        in L{__init__}.

        This sets L{currentProtocol} on the factory, as well as returning it.

        @rtype: L{ESMTPSender}
        """
        p = self.protocol(
            self.username,
            self.password,
            self._contextFactory,
            self.domain,
            self.nEmails * 2 + 2,
            hostname=self._hostname,
        )
        p.heloFallback = self._heloFallback
        p.requireAuthentication = self._requireAuthentication
        p.requireTransportSecurity = self._requireTransportSecurity
        p.factory = self
        p.timeout = self.timeout
        self.currentProtocol = p
        self.result.addBoth(self._removeProtocol)
        return p


def sendmail(
    smtphost,
    from_addr,
    to_addrs,
    msg,
    senderDomainName=None,
    port=25,
    reactor=reactor,
    username=None,
    password=None,
    requireAuthentication=False,
    requireTransportSecurity=False,
):
    """
    Send an email.

    This interface is intended to be a replacement for L{smtplib.SMTP.sendmail}
    and related methods. To maintain backwards compatibility, it will fall back
    to plain SMTP, if ESMTP support is not available. If ESMTP support is
    available, it will attempt to provide encryption via STARTTLS and
    authentication if a secret is provided.

    @param smtphost: The host the message should be sent to.
    @type smtphost: L{bytes}

    @param from_addr: The (envelope) address sending this mail.
    @type from_addr: L{bytes}

    @param to_addrs: A list of addresses to send this mail to.  A string will
        be treated as a list of one address.
    @type to_addr: L{list} of L{bytes} or L{bytes}

    @param msg: The message, including headers, either as a file or a string.
        File-like objects need to support read() and close(). Lines must be
        delimited by '\\n'. If you pass something that doesn't look like a file,
        we try to convert it to a string (so you should be able to pass an
        L{email.message} directly, but doing the conversion with
        L{email.generator} manually will give you more control over the process).

    @param senderDomainName: Name by which to identify. If None, try to pick
        something sane (but this depends on external configuration and may not
        succeed).
    @type senderDomainName: L{bytes}

    @param port: Remote port to which to connect.
    @type port: L{int}

    @param username: The username to use, if wanting to authenticate.
    @type username: L{bytes} or L{unicode}

    @param password: The secret to use, if wanting to authenticate. If you do
        not specify this, SMTP authentication will not occur.
    @type password: L{bytes} or L{unicode}

    @param requireTransportSecurity: Whether or not STARTTLS is required.
    @type requireTransportSecurity: L{bool}

    @param requireAuthentication: Whether or not authentication is required.
    @type requireAuthentication: L{bool}

    @param reactor: The L{reactor} used to make the TCP connection.

    @rtype: L{Deferred}
    @returns: A cancellable L{Deferred}, its callback will be called if a
        message is sent to ANY address, the errback if no message is sent. When
        the C{cancel} method is called, it will stop retrying and disconnect
        the connection immediately.

        The callback will be called with a tuple (numOk, addresses) where numOk
        is the number of successful recipient addresses and addresses is a list
        of tuples (address, code, resp) giving the response to the RCPT command
        for each address.
    """
    if not hasattr(msg, "read"):
        # It's not a file
        msg = BytesIO(bytes(msg))

    def cancel(d):
        """
        Cancel the L{twisted.mail.smtp.sendmail} call, tell the factory not to
        retry and disconnect the connection.

        @param d: The L{defer.Deferred} to be cancelled.
        """
        factory.sendFinished = True
        if factory.currentProtocol:
            factory.currentProtocol.transport.abortConnection()
        else:
            # Connection hasn't been made yet
            connector.disconnect()

    d = defer.Deferred(cancel)

    if isinstance(username, str):
        username = username.encode("utf-8")
    if isinstance(password, str):
        password = password.encode("utf-8")

    tlsHostname = smtphost
    if not isinstance(tlsHostname, str):
        tlsHostname = _idnaText(tlsHostname)

    factory = ESMTPSenderFactory(
        username,
        password,
        from_addr,
        to_addrs,
        msg,
        d,
        heloFallback=True,
        requireAuthentication=requireAuthentication,
        requireTransportSecurity=requireTransportSecurity,
        hostname=tlsHostname,
    )

    if senderDomainName is not None:
        factory.domain = networkString(senderDomainName)

    connector = reactor.connectTCP(smtphost, port, factory)

    return d


import codecs


def xtext_encode(s, errors=None):
    r = []
    for ch in iterbytes(s):
        o = ord(ch)
        if ch == "+" or ch == "=" or o < 33 or o > 126:
            r.append(networkString("+%02X" % (o,)))
        else:
            r.append(bytes((o,)))
<<<<<<< HEAD
    return (b''.join(r), len(s))

=======
    return (b"".join(r), len(s))
>>>>>>> 1dd5e23f


def xtext_decode(s, errors=None):
    """
    Decode the xtext-encoded string C{s}.

    @param s: String to decode.
    @param errors: codec error handling scheme.
    @return: The decoded string.
    """
    r = []
    i = 0
    while i < len(s):
        if s[i : i + 1] == b"+":
            try:
                r.append(chr(int(bytes(s[i + 1 : i + 3]), 16)))
            except ValueError:
                r.append(ord(s[i : i + 3]))
            i += 3
        else:
            r.append(bytes(s[i : i + 1]).decode("ascii"))
            i += 1
    return ("".join(r), len(s))


class xtextStreamReader(codecs.StreamReader):
    def decode(self, s, errors="strict"):
        return xtext_decode(s)


class xtextStreamWriter(codecs.StreamWriter):
    def decode(self, s, errors="strict"):
        return xtext_encode(s)


def xtext_codec(name):
    if name == "xtext":
        return (xtext_encode, xtext_decode, xtextStreamReader, xtextStreamWriter)


codecs.register(xtext_codec)<|MERGE_RESOLUTION|>--- conflicted
+++ resolved
@@ -35,12 +35,7 @@
 from twisted.internet._idna import _idnaText
 from twisted.python import log
 from twisted.python import util
-<<<<<<< HEAD
-from twisted.python.compat import (long, unicode, networkString,
-                                   nativeString, iteritems, iterbytes)
-=======
 from twisted.python.compat import networkString, nativeString, iterbytes
->>>>>>> 1dd5e23f
 from twisted.python.runtime import platform
 
 from twisted.mail.interfaces import (
@@ -136,15 +131,9 @@
 if platform.isMacOSX():
     # On macOS, getfqdn() is ridiculously slow - use the
     # probably-identical-but-sometimes-not gethostname() there.
-<<<<<<< HEAD
-    DNSNAME = socket.gethostname().encode('ascii')
-else:
-    DNSNAME = socket.getfqdn().encode('ascii')
-=======
     DNSNAME = socket.gethostname().encode("ascii")
 else:
     DNSNAME = socket.getfqdn().encode("ascii")
->>>>>>> 1dd5e23f
 
 # Used for fast success code lookup
 SUCCESS = dict.fromkeys(range(200, 300))
@@ -365,14 +354,7 @@
             else:
                 res.append(t)
 
-<<<<<<< HEAD
-        return b''.join(res)
-
-    def __str__(self) -> str:
-        return nativeString(bytes(self))
-=======
         return b"".join(res)
->>>>>>> 1dd5e23f
 
     def __str__(self) -> str:
         return nativeString(bytes(self))
@@ -381,16 +363,7 @@
         if self.local or self.domain:
             return b"@".join((self.local, self.domain))
         else:
-<<<<<<< HEAD
-            return b''
-
-
-    def __repr__(self) -> str:
-        return "%s.%s(%s)" % (self.__module__, self.__class__.__name__,
-                              repr(str(self)))
-=======
             return b""
->>>>>>> 1dd5e23f
 
     def __repr__(self) -> str:
         return "%s.%s(%s)" % (self.__module__, self.__class__.__name__, repr(str(self)))
@@ -422,14 +395,6 @@
         protocol isn't picklabe, but we want User to be, so skip it in
         the pickle.
         """
-<<<<<<< HEAD
-        return {'dest': self.dest,
-                'helo': self.helo,
-                'protocol': None,
-                'orig': self.orig}
-
-
-=======
         return {
             "dest": self.dest,
             "helo": self.helo,
@@ -437,7 +402,6 @@
             "orig": self.orig,
         }
 
->>>>>>> 1dd5e23f
     def __str__(self) -> str:
         return nativeString(bytes(self.dest))
 
@@ -1675,11 +1639,7 @@
         @rtype: L{dict} with L{bytes} keys and a value of either L{None} or a
             L{list} of L{bytes}.
         """
-<<<<<<< HEAD
-        ext = {b'AUTH': list(self.challengers.keys())}
-=======
         ext = {b"AUTH": list(self.challengers.keys())}
->>>>>>> 1dd5e23f
         if self.canStartTLS and not self.startedTLS:
             ext[b"STARTTLS"] = None
         return ext
@@ -2275,12 +2235,7 @@
             r.append(networkString("+%02X" % (o,)))
         else:
             r.append(bytes((o,)))
-<<<<<<< HEAD
-    return (b''.join(r), len(s))
-
-=======
     return (b"".join(r), len(s))
->>>>>>> 1dd5e23f
 
 
 def xtext_decode(s, errors=None):
