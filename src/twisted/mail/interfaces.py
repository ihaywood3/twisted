# Copyright (c) Twisted Matrix Laboratories.
# See LICENSE for details.

"""
Interfaces for L{twisted.mail}.

@since: 16.5
"""


from zope.interface import Interface


class IChallengeResponse(Interface):
    """
    An C{IMAPrev4} authorization challenge mechanism.
    """

    def getChallenge():
        """
        Return a client challenge.

        @return: A challenge.
        @rtype: L{bytes}
        """

    def setResponse(response):
        """
        Extract a username and possibly a password from a response and
        assign them to C{username} and C{password} instance variables.

        @param response: A decoded response.
        @type response: L{bytes}

        @see: L{credentials.IUsernamePassword} or
            L{credentials.IUsernameHashedPassword}
        """

    def moreChallenges():
        """
        Are there more challenges than just the first?  If so, callers
        should challenge clients with the result of L{getChallenge},
        and check their response with L{setResponse} in a loop until
        this returns L{False}

        @return: Are there more challenges?
        @rtype: L{bool}
        """


class IClientAuthentication(Interface):
    def getName():
        """
        Return an identifier associated with this authentication scheme.

        @rtype: L{bytes}
        """

    def challengeResponse(secret, challenge):
        """
        Generate a challenge response string.
        """


class IServerFactoryPOP3(Interface):
    """
    An interface for querying capabilities of a POP3 server.

    Any cap_* method may raise L{NotImplementedError} if the particular
    capability is not supported. If L{cap_EXPIRE()} does not raise
    L{NotImplementedError}, L{perUserExpiration()} must be implemented,
    otherwise they are optional. If L{cap_LOGIN_DELAY()} is implemented,
    L{perUserLoginDelay()} must be implemented, otherwise they are optional.

    @type challengers: L{dict} of L{bytes} -> L{IUsernameHashedPassword
        <cred.credentials.IUsernameHashedPassword>}
    @ivar challengers: A mapping of challenger names to
        L{IUsernameHashedPassword <cred.credentials.IUsernameHashedPassword>}
        provider.
    """

    def cap_IMPLEMENTATION():
        """
        Return a string describing the POP3 server implementation.

        @rtype: L{bytes}
        @return: Server implementation information.
        """

    def cap_EXPIRE():
        """
        Return the minimum number of days messages are retained.

        @rtype: L{int} or L{None}
        @return: The minimum number of days messages are retained or none, if
            the server never deletes messages.
        """

    def perUserExpiration():
        """
        Indicate whether the message expiration policy differs per user.

        @rtype: L{bool}
        @return: C{True} when the message expiration policy differs per user,
            C{False} otherwise.
        """

    def cap_LOGIN_DELAY():
        """
        Return the minimum number of seconds between client logins.

        @rtype: L{int}
        @return: The minimum number of seconds between client logins.
        """

    def perUserLoginDelay():
        """
        Indicate whether the login delay period differs per user.

        @rtype: L{bool}
        @return: C{True} when the login delay differs per user, C{False}
            otherwise.
        """


class IMailboxPOP3(Interface):
    """
    An interface for mailbox access.

    Message indices are 0-based.

    @type loginDelay: L{int}
    @ivar loginDelay: The number of seconds between allowed logins for the
        user associated with this mailbox.

    @type messageExpiration: L{int}
    @ivar messageExpiration: The number of days messages in this mailbox will
        remain on the server before being deleted.
    """

    def listMessages(index=None):
        """
        Retrieve the size of a message, or, if none is specified, the size of
        each message in the mailbox.

        @type index: L{int} or L{None}
        @param index: The 0-based index of the message.

        @rtype: L{int}, sequence of L{int}, or L{Deferred <defer.Deferred>}
        @return: The number of octets in the specified message, or, if an
            index is not specified, a sequence of the number of octets for
            all messages in the mailbox or a deferred which fires with
            one of those. Any value which corresponds to a deleted message
            is set to 0.

        @raise ValueError or IndexError: When the index does not correspond to
            a message in the mailbox.  The use of ValueError is preferred.
        """

    def getMessage(index):
        """
        Retrieve a file containing the contents of a message.

        @type index: L{int}
        @param index: The 0-based index of a message.

        @rtype: file-like object
        @return: A file containing the message.

        @raise ValueError or IndexError: When the index does not correspond to
            a message in the mailbox.  The use of ValueError is preferred.
        """

    def getUidl(index):
        """
        Get a unique identifier for a message.

        @type index: L{int}
        @param index: The 0-based index of a message.

        @rtype: L{bytes}
        @return: A string of printable characters uniquely identifying the
            message for all time.

        @raise ValueError or IndexError: When the index does not correspond to
            a message in the mailbox.  The use of ValueError is preferred.
        """

    def deleteMessage(index):
        """
        Mark a message for deletion.

        This must not change the number of messages in this mailbox.  Further
        requests for the size of the deleted message should return 0.  Further
        requests for the message itself may raise an exception.

        @type index: L{int}
        @param index: The 0-based index of a message.

        @raise ValueError or IndexError: When the index does not correspond to
            a message in the mailbox.  The use of ValueError is preferred.
        """

    def undeleteMessages():
        """
        Undelete all messages marked for deletion.

        Any message which can be undeleted should be returned to its original
        position in the message sequence and retain its original UID.
        """

    def sync():
        """
        Discard the contents of any message marked for deletion.
        """


class IDomain(Interface):
    """
    An interface for email domains.
    """

    def exists(user):
        """
        Check whether a user exists in this domain.

        @type user: L{User}
        @param user: A user.

        @rtype: no-argument callable which returns L{IMessageSMTP} provider
        @return: A function which takes no arguments and returns a message
            receiver for the user.

        @raise SMTPBadRcpt: When the given user does not exist in this domain.
        """

    def addUser(user, password):
        """
        Add a user to this domain.

        @type user: L{bytes}
        @param user: A username.

        @type password: L{bytes}
        @param password: A password.
        """

    def getCredentialsCheckers():
        """
        Return credentials checkers for this domain.

        @rtype: L{list} of L{ICredentialsChecker
            <twisted.cred.checkers.ICredentialsChecker>} provider
        @return: Credentials checkers for this domain.
        """


class IAlias(Interface):
    """
    An interface for aliases.
    """

    def createMessageReceiver():
        """
        Create a message receiver.

        @rtype: L{IMessageSMTP} provider
        @return: A message receiver.
        """


class IAliasableDomain(IDomain):
    """
    An interface for email domains which can be aliased to other domains.
    """

    def setAliasGroup(aliases):
        """
        Set the group of defined aliases for this domain.

        @type aliases: L{dict} of L{bytes} -> L{IAlias} provider
        @param aliases: A mapping of domain name to alias.
        """

    def exists(user, memo=None):
        """
        Check whether a user exists in this domain or an alias of it.

        @type user: L{User}
        @param user: A user.

        @type memo: L{None} or L{dict} of
            L{AliasBase <twisted.mail.alias.AliasBase>}
        @param memo: A record of the addresses already considered while
            resolving aliases. The default value should be used by all external
            code.

        @rtype: no-argument callable which returns L{IMessageSMTP} provider
        @return: A function which takes no arguments and returns a message
            receiver for the user.

        @raise SMTPBadRcpt: When the given user does not exist in this domain
            or an alias of it.
        """


class IMessageDelivery(Interface):
    def receivedHeader(helo, origin, recipients):
        """
        Generate the Received header for a message.

        @type helo: 2-L{tuple} of L{bytes} and L{bytes}.
        @param helo: The argument to the HELO command and the client's IP
        address.

        @type origin: L{Address}
        @param origin: The address the message is from

        @type recipients: L{list} of L{User}
        @param recipients: A list of the addresses for which this message
        is bound.

        @rtype: L{bytes}
        @return: The full C{"Received"} header string.
        """

    def validateTo(user):
        """
        Validate the address for which the message is destined.

        @type user: L{User}
        @param user: The address to validate.

        @rtype: no-argument callable
        @return: A L{Deferred} which becomes, or a callable which takes no
            arguments and returns an object implementing L{IMessageSMTP}. This
            will be called and the returned object used to deliver the message
            when it arrives.

        @raise SMTPBadRcpt: Raised if messages to the address are not to be
            accepted.
        """

    def validateFrom(helo, origin):
        """
        Validate the address from which the message originates.

        @type helo: 2-L{tuple} of L{bytes} and L{bytes}.
        @param helo: The argument to the HELO command and the client's IP
        address.

        @type origin: L{Address}
        @param origin: The address the message is from

        @rtype: L{Deferred} or L{Address}
        @return: C{origin} or a L{Deferred} whose callback will be
        passed C{origin}.

        @raise SMTPBadSender: Raised of messages from this address are
        not to be accepted.
        """


class IMessageDeliveryFactory(Interface):
    """
    An alternate interface to implement for handling message delivery.

    It is useful to implement this interface instead of L{IMessageDelivery}
    directly because it allows the implementor to distinguish between different
    messages delivery over the same connection. This can be used to optimize
    delivery of a single message to multiple recipients, something which cannot
    be done by L{IMessageDelivery} implementors due to their lack of
    information.
    """

    def getMessageDelivery():
        """
        Return an L{IMessageDelivery} object.

        This will be called once per message.
        """


class IMessageSMTP(Interface):
    """
    Interface definition for messages that can be sent via SMTP.
    """

    def lineReceived(line):
        """
        Handle another line.
        """

    def eomReceived():
        """
        Handle end of message.

        return a deferred. The deferred should be called with either:
        callback(string) or errback(error)

        @rtype: L{Deferred}
        """

    def connectionLost():
        """
        Handle message truncated.

        semantics should be to discard the message
        """


class IMessageIMAPPart(Interface):
    def getHeaders(negate, *names):
        """
        Retrieve a group of message headers.

        @type names: L{tuple} of L{str}
        @param names: The names of the headers to retrieve or omit.

        @type negate: L{bool}
        @param negate: If True, indicates that the headers listed in C{names}
            should be omitted from the return value, rather than included.

        @rtype: L{dict}
        @return: A mapping of header field names to header field values
        """

    def getBodyFile():
        """
        Retrieve a file object containing only the body of this message.
        """

    def getSize():
        """
        Retrieve the total size, in octets, of this message.

        @rtype: L{int}
        """

    def isMultipart():
        """
        Indicate whether this message has subparts.

        @rtype: L{bool}
        """

    def getSubPart(part):
        """
        Retrieve a MIME sub-message

        @type part: L{int}
        @param part: The number of the part to retrieve, indexed from 0.

        @raise IndexError: Raised if the specified part does not exist.
        @raise TypeError: Raised if this message is not multipart.

        @rtype: Any object implementing L{IMessageIMAPPart}.
        @return: The specified sub-part.
        """


class IMessageIMAP(IMessageIMAPPart):
    def getUID():
        """
        Retrieve the unique identifier associated with this message.
        """

    def getFlags():
        """
        Retrieve the flags associated with this message.

        @rtype: C{iterable}
        @return: The flags, represented as strings.
        """

    def getInternalDate():
        """
        Retrieve the date internally associated with this message.

        @rtype: L{bytes}
        @return: An RFC822-formatted date string.
        """


class IMessageIMAPFile(Interface):
    """
    Optional message interface for representing messages as files.

    If provided by message objects, this interface will be used instead the
    more complex MIME-based interface.
    """

    def open():
        """
        Return a file-like object opened for reading.

        Reading from the returned file will return all the bytes of which this
        message consists.
        """


class ISearchableIMAPMailbox(Interface):
    def search(query, uid):
        """
        Search for messages that meet the given query criteria.

        If this interface is not implemented by the mailbox,
        L{IMailboxIMAP.fetch} and various methods of L{IMessageIMAP} will be
        used instead.

        Implementations which wish to offer better performance than the default
        implementation should implement this interface.

        @type query: L{list}
        @param query: The search criteria

        @type uid: L{bool}
        @param uid: If true, the IDs specified in the query are UIDs; otherwise
            they are message sequence IDs.

        @rtype: L{list} or L{Deferred}
        @return: A list of message sequence numbers or message UIDs which match
            the search criteria or a L{Deferred} whose callback will be invoked
            with such a list.

        @raise IllegalQueryError: Raised when query is not valid.
        """


class IMailboxIMAPListener(Interface):
    """
    Interface for objects interested in mailbox events
    """

    def modeChanged(writeable):
        """
        Indicates that the write status of a mailbox has changed.

        @type writeable: L{bool}
        @param writeable: A true value if write is now allowed, false
            otherwise.
        """

    def flagsChanged(newFlags):
        """
        Indicates that the flags of one or more messages have changed.

        @type newFlags: L{dict}
        @param newFlags: A mapping of message identifiers to tuples of flags
            now set on that message.
        """

    def newMessages(exists, recent):
        """
        Indicates that the number of messages in a mailbox has changed.

        @type exists: L{int} or L{None}
        @param exists: The total number of messages now in this mailbox. If the
            total number of messages has not changed, this should be L{None}.

        @type recent: L{int}
        @param recent: The number of messages now flagged C{\\Recent}. If the
            number of recent messages has not changed, this should be L{None}.
        """


class IMessageIMAPCopier(Interface):
    def copy(messageObject):
        """
        Copy the given message object into this mailbox.

        The message object will be one which was previously returned by
        L{IMailboxIMAP.fetch}.

        Implementations which wish to offer better performance than the default
        implementation should implement this interface.

        If this interface is not implemented by the mailbox,
        L{IMailboxIMAP.addMessage} will be used instead.

        @rtype: L{Deferred} or L{int}
        @return: Either the UID of the message or a Deferred which fires with
            the UID when the copy finishes.
        """


class IMailboxIMAPInfo(Interface):
    """
    Interface specifying only the methods required for C{listMailboxes}.

    Implementations can return objects implementing only these methods for
    return to C{listMailboxes} if it can allow them to operate more
    efficiently.
    """

    def getFlags():
        """
        Return the flags defined in this mailbox

        Flags with the \\ prefix are reserved for use as system flags.

        @rtype: L{list} of L{str}
        @return: A list of the flags that can be set on messages in this
            mailbox.
        """

    def getHierarchicalDelimiter():
        """
        Get the character which delimits namespaces for in this mailbox.

        @rtype: L{bytes}
        """


class IMailboxIMAP(IMailboxIMAPInfo):
    def getUIDValidity():
        """
        Return the unique validity identifier for this mailbox.

        @rtype: L{int}
        """

    def getUIDNext():
        """
        Return the likely UID for the next message added to this mailbox.

        @rtype: L{int}
        """

    def getUID(message):
        """
        Return the UID of a message in the mailbox

        @type message: L{int}
        @param message: The message sequence number

        @rtype: L{int}
        @return: The UID of the message.
        """

    def getMessageCount():
        """
        Return the number of messages in this mailbox.

        @rtype: L{int}
        """

    def getRecentCount():
        """
        Return the number of messages with the 'Recent' flag.

        @rtype: L{int}
        """

    def getUnseenCount():
        """
        Return the number of messages with the 'Unseen' flag.

        @rtype: L{int}
        """

    def isWriteable():
        """
        Get the read/write status of the mailbox.

        @rtype: L{int}
        @return: A true value if write permission is allowed, a false value
            otherwise.
        """

    def destroy():
        """
        Called before this mailbox is deleted, permanently.

        If necessary, all resources held by this mailbox should be cleaned up
        here. This function _must_ set the \\Noselect flag on this mailbox.
        """

    def requestStatus(names):
        """
        Return status information about this mailbox.

        Mailboxes which do not intend to do any special processing to generate
        the return value, C{statusRequestHelper} can be used to build the
        dictionary by calling the other interface methods which return the data
        for each name.

        @type names: Any iterable
        @param names: The status names to return information regarding. The
            possible values for each name are: MESSAGES, RECENT, UIDNEXT,
            UIDVALIDITY, UNSEEN.

        @rtype: L{dict} or L{Deferred}
        @return: A dictionary containing status information about the requested
            names is returned. If the process of looking this information up
            would be costly, a deferred whose callback will eventually be
            passed this dictionary is returned instead.
        """

    def addListener(listener):
        """
        Add a mailbox change listener

        @type listener: Any object which implements C{IMailboxIMAPListener}
        @param listener: An object to add to the set of those which will be
            notified when the contents of this mailbox change.
        """

    def removeListener(listener):
        """
        Remove a mailbox change listener

        @type listener: Any object previously added to and not removed from
            this mailbox as a listener.
        @param listener: The object to remove from the set of listeners.

        @raise ValueError: Raised when the given object is not a listener for
            this mailbox.
        """

<<<<<<< HEAD

=======
>>>>>>> 1dd5e23f
    def addMessage(message, flags, date):
        """
        Add the given message to this mailbox.

        @type message: A file-like object
        @param message: The RFC822 formatted message

        @type flags: Any iterable of L{bytes}
        @param flags: The flags to associate with this message

        @type date: L{bytes}
        @param date: If specified, the date to associate with this message.

        @rtype: L{Deferred}
        @return: A deferred whose callback is invoked with the message id if
            the message is added successfully and whose errback is invoked
            otherwise.

        @raise ReadOnlyMailbox: Raised if this Mailbox is not open for
            read-write.
        """

    def expunge():
        """
        Remove all messages flagged \\Deleted.

        @rtype: L{list} or L{Deferred}
        @return: The list of message sequence numbers which were deleted, or a
            L{Deferred} whose callback will be invoked with such a list.

        @raise ReadOnlyMailbox: Raised if this Mailbox is not open for
            read-write.
        """

    def fetch(messages, uid):
        """
        Retrieve one or more messages.

        @type messages: C{MessageSet}
        @param messages: The identifiers of messages to retrieve information
            about

        @type uid: L{bool}
        @param uid: If true, the IDs specified in the query are UIDs; otherwise
            they are message sequence IDs.

        @rtype: Any iterable of two-tuples of message sequence numbers and
            implementors of C{IMessageIMAP}.
        """

    def store(messages, flags, mode, uid):
        """
        Set the flags of one or more messages.

        @type messages: A MessageSet object with the list of messages requested
        @param messages: The identifiers of the messages to set the flags of.

        @type flags: sequence of L{str}
        @param flags: The flags to set, unset, or add.

        @type mode: -1, 0, or 1
        @param mode: If mode is -1, these flags should be removed from the
            specified messages. If mode is 1, these flags should be added to
            the specified messages. If mode is 0, all existing flags should be
            cleared and these flags should be added.

        @type uid: L{bool}
        @param uid: If true, the IDs specified in the query are UIDs; otherwise
            they are message sequence IDs.

        @rtype: L{dict} or L{Deferred}
        @return: A L{dict} mapping message sequence numbers to sequences of
            L{str} representing the flags set on the message after this
            operation has been performed, or a L{Deferred} whose callback will
            be invoked with such a L{dict}.

        @raise ReadOnlyMailbox: Raised if this mailbox is not open for
            read-write.
        """


class ICloseableMailboxIMAP(Interface):
    """
    A supplementary interface for mailboxes which require cleanup on close.

    Implementing this interface is optional. If it is implemented, the protocol
    code will call the close method defined whenever a mailbox is closed.
    """

    def close():
        """
        Close this mailbox.

        @return: A L{Deferred} which fires when this mailbox has been closed,
            or None if the mailbox can be closed immediately.
        """


class IAccountIMAP(Interface):
    """
    Interface for Account classes

    Implementors of this interface should consider implementing
    C{INamespacePresenter}.
    """

    def addMailbox(name, mbox=None):
        """
        Add a new mailbox to this account

        @type name: L{bytes}
        @param name: The name associated with this mailbox. It may not contain
            multiple hierarchical parts.

        @type mbox: An object implementing C{IMailboxIMAP}
        @param mbox: The mailbox to associate with this name. If L{None}, a
            suitable default is created and used.

        @rtype: L{Deferred} or L{bool}
        @return: A true value if the creation succeeds, or a deferred whose
            callback will be invoked when the creation succeeds.

        @raise MailboxException: Raised if this mailbox cannot be added for
            some reason. This may also be raised asynchronously, if a
            L{Deferred} is returned.
        """

    def create(pathspec):
        """
        Create a new mailbox from the given hierarchical name.

        @type pathspec: L{bytes}
        @param pathspec: The full hierarchical name of a new mailbox to create.
            If any of the inferior hierarchical names to this one do not exist,
            they are created as well.

        @rtype: L{Deferred} or L{bool}
        @return: A true value if the creation succeeds, or a deferred whose
            callback will be invoked when the creation succeeds.

        @raise MailboxException: Raised if this mailbox cannot be added. This
            may also be raised asynchronously, if a L{Deferred} is returned.
        """

    def select(name, rw=True):
        """
        Acquire a mailbox, given its name.

        @type name: L{bytes}
        @param name: The mailbox to acquire

        @type rw: L{bool}
        @param rw: If a true value, request a read-write version of this
            mailbox. If a false value, request a read-only version.

        @rtype: Any object implementing C{IMailboxIMAP} or L{Deferred}
        @return: The mailbox object, or a L{Deferred} whose callback will be
            invoked with the mailbox object. None may be returned if the
            specified mailbox may not be selected for any reason.
        """

    def delete(name):
        """
        Delete the mailbox with the specified name.

        @type name: L{bytes}
        @param name: The mailbox to delete.

        @rtype: L{Deferred} or L{bool}
        @return: A true value if the mailbox is successfully deleted, or a
            L{Deferred} whose callback will be invoked when the deletion
            completes.

        @raise MailboxException: Raised if this mailbox cannot be deleted. This
            may also be raised asynchronously, if a L{Deferred} is returned.
        """

    def rename(oldname, newname):
        """
        Rename a mailbox

        @type oldname: L{bytes}
        @param oldname: The current name of the mailbox to rename.

        @type newname: L{bytes}
        @param newname: The new name to associate with the mailbox.

        @rtype: L{Deferred} or L{bool}
        @return: A true value if the mailbox is successfully renamed, or a
            L{Deferred} whose callback will be invoked when the rename
            operation is completed.

        @raise MailboxException: Raised if this mailbox cannot be renamed. This
            may also be raised asynchronously, if a L{Deferred} is returned.
        """

    def isSubscribed(name):
        """
        Check the subscription status of a mailbox

        @type name: L{bytes}
        @param name: The name of the mailbox to check

        @rtype: L{Deferred} or L{bool}
        @return: A true value if the given mailbox is currently subscribed to,
            a false value otherwise. A L{Deferred} may also be returned whose
            callback will be invoked with one of these values.
        """

    def subscribe(name):
        """
        Subscribe to a mailbox

        @type name: L{bytes}
        @param name: The name of the mailbox to subscribe to

        @rtype: L{Deferred} or L{bool}
        @return: A true value if the mailbox is subscribed to successfully, or
            a Deferred whose callback will be invoked with this value when the
            subscription is successful.

        @raise MailboxException: Raised if this mailbox cannot be subscribed
            to. This may also be raised asynchronously, if a L{Deferred} is
            returned.
        """

    def unsubscribe(name):
        """
        Unsubscribe from a mailbox

        @type name: L{bytes}
        @param name: The name of the mailbox to unsubscribe from

        @rtype: L{Deferred} or L{bool}
        @return: A true value if the mailbox is unsubscribed from successfully,
            or a Deferred whose callback will be invoked with this value when
            the unsubscription is successful.

        @raise MailboxException: Raised if this mailbox cannot be unsubscribed
            from. This may also be raised asynchronously, if a L{Deferred} is
            returned.
        """

    def listMailboxes(ref, wildcard):
        """
        List all the mailboxes that meet a certain criteria

        @type ref: L{bytes}
        @param ref: The context in which to apply the wildcard

        @type wildcard: L{bytes}
        @param wildcard: An expression against which to match mailbox names.
            '*' matches any number of characters in a mailbox name, and '%'
            matches similarly, but will not match across hierarchical
            boundaries.

        @rtype: L{list} of L{tuple}
        @return: A list of C{(mailboxName, mailboxObject)} which meet the given
            criteria. C{mailboxObject} should implement either
            C{IMailboxIMAPInfo} or C{IMailboxIMAP}. A Deferred may also be
            returned.
        """


class INamespacePresenter(Interface):
    def getPersonalNamespaces():
        """
        Report the available personal namespaces.

        Typically there should be only one personal namespace. A common name
        for it is C{\"\"}, and its hierarchical delimiter is usually C{\"/\"}.

        @rtype: iterable of two-tuples of strings
        @return: The personal namespaces and their hierarchical delimiters. If
            no namespaces of this type exist, None should be returned.
        """

    def getSharedNamespaces():
        """
        Report the available shared namespaces.

        Shared namespaces do not belong to any individual user but are usually
        to one or more of them. Examples of shared namespaces might be
        C{\"#news\"} for a usenet gateway.

        @rtype: iterable of two-tuples of strings
        @return: The shared namespaces and their hierarchical delimiters. If no
            namespaces of this type exist, None should be returned.
        """

    def getUserNamespaces():
        """
        Report the available user namespaces.

        These are namespaces that contain folders belonging to other users
        access to which this account has been granted.

        @rtype: iterable of two-tuples of strings
        @return: The user namespaces and their hierarchical delimiters. If no
            namespaces of this type exist, None should be returned.
        """


__all__ = [
    # IMAP
    "IAccountIMAP",
    "ICloseableMailboxIMAP",
    "IMailboxIMAP",
    "IMailboxIMAPInfo",
    "IMailboxIMAPListener",
    "IMessageIMAP",
    "IMessageIMAPCopier",
    "IMessageIMAPFile",
    "IMessageIMAPPart",
    "ISearchableIMAPMailbox",
    "INamespacePresenter",
    # SMTP
    "IMessageDelivery",
    "IMessageDeliveryFactory",
    "IMessageSMTP",
    # Domains and aliases
    "IDomain",
    "IAlias",
    "IAliasableDomain",
    # POP3
    "IMailboxPOP3",
    "IServerFactoryPOP3",
    # Authentication
    "IClientAuthentication",
]<|MERGE_RESOLUTION|>--- conflicted
+++ resolved
@@ -718,10 +718,6 @@
             this mailbox.
         """
 
-<<<<<<< HEAD
-
-=======
->>>>>>> 1dd5e23f
     def addMessage(message, flags, date):
         """
         Add the given message to this mailbox.
