--- conflicted
+++ resolved
@@ -6,13 +6,6 @@
 """
 
 
-<<<<<<< HEAD
-from twisted.python.compat import unicode
-
-
-
-=======
->>>>>>> 1dd5e23f
 class IMAP4Exception(Exception):
     pass
 
@@ -35,31 +28,17 @@
 
 class MailboxCollision(MailboxException):
     def __str__(self) -> str:
-<<<<<<< HEAD
-        return 'Mailbox named %s already exists' % self.args
-
-=======
         return "Mailbox named %s already exists" % self.args
->>>>>>> 1dd5e23f
 
 
 class NoSuchMailbox(MailboxException):
     def __str__(self) -> str:
-<<<<<<< HEAD
-        return 'No mailbox named %s exists' % self.args
-
-=======
         return "No mailbox named %s exists" % self.args
->>>>>>> 1dd5e23f
 
 
 class ReadOnlyMailbox(MailboxException):
     def __str__(self) -> str:
-<<<<<<< HEAD
-        return 'Mailbox open in read-only state'
-=======
         return "Mailbox open in read-only state"
->>>>>>> 1dd5e23f
 
 
 class UnhandledResponse(IMAP4Exception):
@@ -77,19 +56,12 @@
         self.clientSupports = clientSupports
 
     def __str__(self) -> str:
-<<<<<<< HEAD
-        return (IMAP4Exception.__str__(self)
-                + ': Server supports %r, client supports %r'
-                % (self.serverSupports, self.clientSupports))
-
-=======
         return IMAP4Exception.__str__(
             self
         ) + ": Server supports %r, client supports %r" % (
             self.serverSupports,
             self.clientSupports,
         )
->>>>>>> 1dd5e23f
 
 
 class IllegalServerResponse(IMAP4Exception):
@@ -148,15 +120,8 @@
         self.isFatal = isFatal
         self.retry = retry
 
-<<<<<<< HEAD
-
     def __str__(self) -> str:
         return self.__bytes__().decode("utf-8")
-
-=======
-    def __str__(self) -> str:
-        return self.__bytes__().decode("utf-8")
->>>>>>> 1dd5e23f
 
     def __bytes__(self):
         if self.code > 0:
@@ -278,10 +243,6 @@
         self.code = code
         self.resp = resp
 
-<<<<<<< HEAD
-
-=======
->>>>>>> 1dd5e23f
     def __str__(self) -> str:
         return "%.3d %s" % (self.code, self.resp)
 
@@ -293,10 +254,6 @@
         SMTPServerError.__init__(self, code, resp)
         self.addr = Address(addr)
 
-<<<<<<< HEAD
-
-=======
->>>>>>> 1dd5e23f
     def __str__(self) -> str:
         return "%.3d <%s>... %s" % (self.code, self.addr, self.resp)
 
