# -*- test-case-name: twisted.mail.test.test_imap -*-
# Copyright (c) Twisted Matrix Laboratories.
# See LICENSE for details.


"""
Test case for twisted.mail.imap4
"""

import base64
import codecs
import functools
import locale
import os
from io import BytesIO
from typing import List, Optional, Tuple, Type
import uuid

from itertools import chain
from collections import OrderedDict
from unittest import skipIf

from zope.interface import implementer
from zope.interface.verify import verifyClass, verifyObject

from twisted.internet import defer
from twisted.internet import error
from twisted.internet import interfaces
from twisted.internet import reactor
from twisted.internet.task import Clock
from twisted.mail import imap4
from twisted.mail.interfaces import (
    IChallengeResponse,
    IClientAuthentication,
    ICloseableMailboxIMAP,
)
from twisted.mail.imap4 import MessageSet
from twisted.protocols import loopback
from twisted.python import failure
from twisted.python import util, log
<<<<<<< HEAD
from twisted.python.compat import (intToBytes, range, nativeString,
                                   networkString, iterbytes)
=======
from twisted.python.compat import nativeString, networkString, iterbytes
>>>>>>> 1dd5e23f
from twisted.trial.unittest import SynchronousTestCase, TestCase

from twisted.cred.portal import Portal, IRealm
from twisted.cred.checkers import InMemoryUsernamePasswordDatabaseDontUse
from twisted.cred.error import UnauthorizedLogin
from twisted.cred.credentials import (
    IUsernameHashedPassword,
    IUsernamePassword,
    CramMD5Credentials,
)

from twisted.test.proto_helpers import StringTransport, StringTransportWithDisconnection

try:
    from twisted.test.ssl_helpers import ClientTLSContext, ServerTLSContext
except ImportError:
    ClientTLSContext = None  # type: ignore[assignment,misc]
    ServerTLSContext = None  # type: ignore[assignment,misc]


def strip(f):
    return lambda result, f=f: f()


<<<<<<< HEAD

=======
>>>>>>> 1dd5e23f
class IMAP4UTF7Tests(TestCase):
    tests = [
        ["Hello world", b"Hello world"],
        ["Hello & world", b"Hello &- world"],
        ["Hello\xffworld", b"Hello&AP8-world"],
        ["\xff\xfe\xfd\xfc", b"&AP8A,gD9APw-"],
        [
            "~peter/mail/\u65e5\u672c\u8a9e/\u53f0\u5317",
            b"~peter/mail/&ZeVnLIqe-/&U,BTFw-",
        ],  # example from RFC 2060
    ]

    def test_encodeWithErrors(self):
        """
        Specifying an error policy to C{unicode.encode} with the
        I{imap4-utf-7} codec should produce the same result as not
        specifying the error policy.
        """
        text = "Hello world"
        self.assertEqual(
            text.encode("imap4-utf-7", "strict"), text.encode("imap4-utf-7")
        )

    def test_decodeWithErrors(self):
        """
        Similar to L{test_encodeWithErrors}, but for C{bytes.decode}.
        """
        bytes = b"Hello world"
        self.assertEqual(
            bytes.decode("imap4-utf-7", "strict"), bytes.decode("imap4-utf-7")
        )

    def test_encodeAmpersand(self):
        """
        Unicode strings that contain an ampersand (C{&}) can be
        encoded to bytes with the I{imap4-utf-7} codec.
        """
        text = "&Hello&\N{VULGAR FRACTION ONE HALF}&"
        self.assertEqual(
            text.encode("imap4-utf-7"),
            b"&-Hello&-&AL0-&-",
        )

    def test_decodeWithoutFinalASCIIShift(self):
        """
        An I{imap4-utf-7} encoded string that does not shift back to
        ASCII (i.e., it lacks a final C{-}) can be decoded.
        """
        self.assertEqual(
            b"&AL0".decode("imap4-utf-7"),
            "\N{VULGAR FRACTION ONE HALF}",
        )

    def test_getreader(self):
        """
        C{codecs.getreader('imap4-utf-7')} returns the I{imap4-utf-7} stream
        reader class.
        """
        reader = codecs.getreader("imap4-utf-7")(BytesIO(b"Hello&AP8-world"))
        self.assertEqual(reader.read(), "Hello\xffworld")

    def test_getwriter(self):
        """
        C{codecs.getwriter('imap4-utf-7')} returns the I{imap4-utf-7} stream
        writer class.
        """
        output = BytesIO()
        writer = codecs.getwriter("imap4-utf-7")(output)
        writer.write("Hello\xffworld")
        self.assertEqual(output.getvalue(), b"Hello&AP8-world")

    def test_encode(self):
        """
        The I{imap4-utf-7} can be used to encode a unicode string into a byte
        string according to the IMAP4 modified UTF-7 encoding rules.
        """
        for (input, output) in self.tests:
            self.assertEqual(input.encode("imap4-utf-7"), output)

    def test_decode(self):
        """
        The I{imap4-utf-7} can be used to decode a byte string into a unicode
        string according to the IMAP4 modified UTF-7 encoding rules.
        """
        for (input, output) in self.tests:
            self.assertEqual(input, output.decode("imap4-utf-7"))

    def test_printableSingletons(self):
        """
        The IMAP4 modified UTF-7 implementation encodes all printable
        characters which are in ASCII using the corresponding ASCII byte.
        """
        # All printables represent themselves
        for o in chain(range(0x20, 0x26), range(0x27, 0x7F)):
            charbyte = chr(o).encode()
            self.assertEqual(charbyte, chr(o).encode("imap4-utf-7"))
            self.assertEqual(chr(o), charbyte.decode("imap4-utf-7"))
        self.assertEqual("&".encode("imap4-utf-7"), b"&-")
        self.assertEqual(b"&-".decode("imap4-utf-7"), "&")


class BufferingConsumer:
    def __init__(self):
        self.buffer = []

    def write(self, bytes):
        self.buffer.append(bytes)
        if self.consumer:
            self.consumer.resumeProducing()

    def registerProducer(self, consumer, streaming):
        self.consumer = consumer
        self.consumer.resumeProducing()

    def unregisterProducer(self):
        self.consumer = None


<<<<<<< HEAD

class MessageProducerTests(SynchronousTestCase):

=======
class MessageProducerTests(SynchronousTestCase):
>>>>>>> 1dd5e23f
    def testSinglePart(self):
        body = b"This is body text.  Rar."
        headers = OrderedDict()
        headers["from"] = "sender@host"
        headers["to"] = "recipient@domain"
        headers["subject"] = "booga booga boo"
        headers["content-type"] = "text/plain"

        msg = FakeyMessage(headers, (), None, body, 123, None)

        c = BufferingConsumer()
        p = imap4.MessageProducer(msg)
        d = p.beginProducing(c)

        def cbProduced(result):
            self.assertIdentical(result, p)
            self.assertEqual(
                b"".join(c.buffer),
                b"{119}\r\n"
                b"From: sender@host\r\n"
                b"To: recipient@domain\r\n"
                b"Subject: booga booga boo\r\n"
                b"Content-Type: text/plain\r\n"
                b"\r\n" + body,
            )

        return d.addCallback(cbProduced)

    def testSingleMultiPart(self):
        outerBody = b""
        innerBody = b"Contained body message text.  Squarge."
        headers = OrderedDict()
        headers["from"] = "sender@host"
        headers["to"] = "recipient@domain"
        headers["subject"] = "booga booga boo"
        headers["content-type"] = 'multipart/alternative; boundary="xyz"'

        innerHeaders = OrderedDict()
        innerHeaders["subject"] = "this is subject text"
        innerHeaders["content-type"] = "text/plain"
        msg = FakeyMessage(
            headers,
            (),
            None,
            outerBody,
            123,
            [FakeyMessage(innerHeaders, (), None, innerBody, None, None)],
        )

        c = BufferingConsumer()
        p = imap4.MessageProducer(msg)
        d = p.beginProducing(c)

        def cbProduced(result):
            self.failUnlessIdentical(result, p)

            self.assertEqual(
                b"".join(c.buffer),
                b"{239}\r\n"
                b"From: sender@host\r\n"
                b"To: recipient@domain\r\n"
                b"Subject: booga booga boo\r\n"
                b'Content-Type: multipart/alternative; boundary="xyz"\r\n'
                b"\r\n"
                b"\r\n"
                b"--xyz\r\n"
                b"Subject: this is subject text\r\n"
                b"Content-Type: text/plain\r\n"
                b"\r\n" + innerBody + b"\r\n--xyz--\r\n",
            )

        return d.addCallback(cbProduced)

    def testMultipleMultiPart(self):
        outerBody = b""
        innerBody1 = b"Contained body message text.  Squarge."
        innerBody2 = b"Secondary <i>message</i> text of squarge body."
        headers = OrderedDict()
        headers["from"] = "sender@host"
        headers["to"] = "recipient@domain"
        headers["subject"] = "booga booga boo"
        headers["content-type"] = 'multipart/alternative; boundary="xyz"'
        innerHeaders = OrderedDict()
        innerHeaders["subject"] = "this is subject text"
        innerHeaders["content-type"] = "text/plain"
        innerHeaders2 = OrderedDict()
        innerHeaders2["subject"] = "<b>this is subject</b>"
        innerHeaders2["content-type"] = "text/html"
        msg = FakeyMessage(
            headers,
            (),
            None,
            outerBody,
            123,
            [
                FakeyMessage(innerHeaders, (), None, innerBody1, None, None),
                FakeyMessage(innerHeaders2, (), None, innerBody2, None, None),
            ],
        )

        c = BufferingConsumer()
        p = imap4.MessageProducer(msg)
        d = p.beginProducing(c)

        def cbProduced(result):
            self.failUnlessIdentical(result, p)

            self.assertEqual(
                b"".join(c.buffer),
                b"{354}\r\n"
                b"From: sender@host\r\n"
                b"To: recipient@domain\r\n"
                b"Subject: booga booga boo\r\n"
                b'Content-Type: multipart/alternative; boundary="xyz"\r\n'
                b"\r\n"
                b"\r\n"
                b"--xyz\r\n"
                b"Subject: this is subject text\r\n"
                b"Content-Type: text/plain\r\n"
                b"\r\n" + innerBody1 + b"\r\n--xyz\r\n"
                b"Subject: <b>this is subject</b>\r\n"
                b"Content-Type: text/html\r\n"
                b"\r\n" + innerBody2 + b"\r\n--xyz--\r\n",
            )

        return d.addCallback(cbProduced)

    def test_multiPartNoBoundary(self):
        """
        A boundary is generated if none is provided.
        """
        outerBody = b""
        innerBody = b"Contained body message text.  Squarge."
        headers = OrderedDict()
        headers["from"] = "sender@host"
        headers["to"] = "recipient@domain"
        headers["subject"] = "booga booga boo"
        headers["content-type"] = "multipart/alternative"

        innerHeaders = OrderedDict()
        innerHeaders["subject"] = "this is subject text"
        innerHeaders["content-type"] = "text/plain"
        msg = FakeyMessage(
            headers,
            (),
            None,
            outerBody,
            123,
            [FakeyMessage(innerHeaders, (), None, innerBody, None, None)],
        )

        c = BufferingConsumer()
        p = imap4.MessageProducer(msg)
        p._uuid4 = lambda: uuid.UUID("aaaaaaaa-aaaa-aaaa-aaaa-aaaaaaaaaaaa")

        d = p.beginProducing(c)

        def cbProduced(result):
            self.failUnlessIdentical(result, p)
            self.assertEqual(
                b"".join(c.buffer),
                b"{341}\r\n"
                b"From: sender@host\r\n"
                b"To: recipient@domain\r\n"
                b"Subject: booga booga boo\r\n"
                b"Content-Type: multipart/alternative; boundary="
                b'"----=aaaaaaaaaaaaaaaaaaaaaaaaaaaaaaaa"'
                b"\r\n"
                b"\r\n"
                b"\r\n"
                b"------=aaaaaaaaaaaaaaaaaaaaaaaaaaaaaaaa\r\n"
                b"Subject: this is subject text\r\n"
                b"Content-Type: text/plain\r\n"
                b"\r\n"
                + innerBody
                + b"\r\n------=aaaaaaaaaaaaaaaaaaaaaaaaaaaaaaaa--\r\n",
            )

        return d.addCallback(cbProduced)

    def test_multiPartNoQuotes(self):
        """
        A boundary without does not have them added.
        """
        outerBody = b""
        innerBody = b"Contained body message text.  Squarge."
        headers = OrderedDict()
        headers["from"] = "sender@host"
        headers["to"] = "recipient@domain"
        headers["subject"] = "booga booga boo"
        headers["content-type"] = "multipart/alternative; boundary=xyz"

        innerHeaders = OrderedDict()
        innerHeaders["subject"] = "this is subject text"
        innerHeaders["content-type"] = "text/plain"
        msg = FakeyMessage(
            headers,
            (),
            None,
            outerBody,
            123,
            [FakeyMessage(innerHeaders, (), None, innerBody, None, None)],
        )

        c = BufferingConsumer()
        p = imap4.MessageProducer(msg)
        d = p.beginProducing(c)

        def cbProduced(result):
            self.failUnlessIdentical(result, p)
            self.assertEqual(
                b"".join(c.buffer),
                b"{237}\r\n"
                b"From: sender@host\r\n"
                b"To: recipient@domain\r\n"
                b"Subject: booga booga boo\r\n"
                b"Content-Type: multipart/alternative; boundary="
                b"xyz"
                b"\r\n"
                b"\r\n"
                b"\r\n"
                b"--xyz\r\n"
                b"Subject: this is subject text\r\n"
                b"Content-Type: text/plain\r\n"
                b"\r\n" + innerBody + b"\r\n--xyz--\r\n",
            )

        return d.addCallback(cbProduced)


<<<<<<< HEAD

=======
>>>>>>> 1dd5e23f
class MessageSetTests(SynchronousTestCase):
    """
    Tests for L{MessageSet}.
    """

    def test_equalityIterationAndAddition(self):
        """
        Test the following properties of L{MessageSet} addition and
        equality:

            1. Two empty L{MessageSet}s are equal to each other;

            2. A L{MessageSet} is not equal to any other object;

            2. Adding a L{MessageSet} and another L{MessageSet} or an
               L{int} representing a single message or a sequence of
               L{int}s representing a sequence of message numbers
               produces a new L{MessageSet} that:

            3. Has a length equal to the number of messages within
               each sequence of message numbers;

            4. Yields each message number in ascending order when
               iterated over;

            6. L{MessageSet.add} with a single message or a start and
               end message satisfies 3 and 4 above.
        """
        m1 = MessageSet()
        m2 = MessageSet()

        self.assertEqual(m1, m2)
        self.assertNotEqual(m1, ())

        m1 = m1 + 1
        self.assertEqual(len(m1), 1)
        self.assertEqual(list(m1), [1])

        m1 = m1 + (1, 3)
        self.assertEqual(len(m1), 3)
        self.assertEqual(list(m1), [1, 2, 3])

        m2 = m2 + (1, 3)
        self.assertEqual(m1, m2)
        self.assertEqual(list(m1 + m2), [1, 2, 3])

        m1.add(5)
        self.assertEqual(len(m1), 4)
        self.assertEqual(list(m1), [1, 2, 3, 5])

        self.assertNotEqual(m1, m2)

        m1.add(6, 8)
        self.assertEqual(len(m1), 7)
        self.assertEqual(list(m1), [1, 2, 3, 5, 6, 7, 8])

    def test_lengthWithWildcardRange(self):
        """
        A L{MessageSet} that has a range that ends with L{None} raises
        a L{TypeError} when its length is requested.
        """
        self.assertRaises(TypeError, len, MessageSet(1, None))

    def test_reprSanity(self):
        """
        L{MessageSet.__repr__} does not raise an exception
        """
        repr(MessageSet(1, 2))

    def test_stringRepresentationWithWildcards(self):
        """
        In a L{MessageSet}, in the presence of wildcards, if the
        highest message id is known, the wildcard should get replaced
        by that high value.
        """
        inputs = [
            imap4.parseIdList(b"*"),
            imap4.parseIdList(b"1:*"),
            imap4.parseIdList(b"3:*", 6),
            imap4.parseIdList(b"*:2", 6),
        ]

        outputs = [
            "*",
            "1:*",
            "3:6",
            "2:6",
        ]

        for i, o in zip(inputs, outputs):
            self.assertEqual(str(i), o)

    def test_stringRepresentationWithInversion(self):
        """
        In a L{MessageSet}, inverting the high and low numbers in a
        range doesn't affect the meaning of the range.  For example,
        3:2 displays just like 2:3, because according to the RFC they
        have the same meaning.
        """
        inputs = [
            imap4.parseIdList(b"2:3"),
            imap4.parseIdList(b"3:2"),
        ]

        outputs = [
            "2:3",
            "2:3",
        ]

        for i, o in zip(inputs, outputs):
            self.assertEqual(str(i), o)

    def test_createWithSingleMessageNumber(self):
        """
        Creating a L{MessageSet} with a single message number adds
        only that message to the L{MessageSet}; its serialized form
        includes only that message number, its length is one, and it
        yields only that message number.
        """
        m = MessageSet(1)
        self.assertEqual(str(m), "1")
        self.assertEqual(len(m), 1)
        self.assertEqual(list(m), [1])

    def test_createWithSequence(self):
        """
        Creating a L{MessageSet} with both a start and end message
        number adds the sequence between to the L{MessageSet}; its
        serialized form consists that range, its length is the length
        of the sequence, and it yields the message numbers inclusively
        between the start and end.
        """
        m = MessageSet(1, 10)
        self.assertEqual(str(m), "1:10")
        self.assertEqual(len(m), 10)
        self.assertEqual(list(m), [1, 2, 3, 4, 5, 6, 7, 8, 9, 10])

    def test_createWithSingleWildcard(self):
        """
        Creating a L{MessageSet} with a single L{None}, representing
        C{*}, adds C{*} to the range; its serialized form includes
        only C{*}, its length is one, but it cannot be iterated over
        because its endpoint is unknown.
        """
        m = MessageSet(None)
        self.assertEqual(str(m), "*")
        self.assertEqual(len(m), 1)
        self.assertRaises(TypeError, list, m)

    def test_setLastSingleWildcard(self):
        """
        Setting L{MessageSet.last} replaces L{None}, representing
        C{*}, with that number, making that L{MessageSet} iterable.
        """
        singleMessageReplaced = MessageSet(None)
        singleMessageReplaced.last = 10
        self.assertEqual(list(singleMessageReplaced), [10])

        rangeReplaced = MessageSet(3, None)
        rangeReplaced.last = 1
        self.assertEqual(list(rangeReplaced), [1, 2, 3])

    def test_setLastWithWildcardRange(self):
        """
        Setting L{MessageSet.last} replaces L{None} in all ranges.
        """
        m = MessageSet(1, None)
        m.add(2, None)
        m.last = 5
        self.assertEqual(list(m), [1, 2, 3, 4, 5])

    def test_setLastTwiceFails(self):
        """
        L{MessageSet.last} cannot be set twice.
        """
        m = MessageSet(1, None)
        m.last = 2
        with self.assertRaises(ValueError):
            m.last = 3

    def test_lastOverridesNoneInAdd(self):
        """
        Adding a L{None}, representing C{*}, or a sequence that
        includes L{None} to a L{MessageSet} whose
        L{last<MessageSet.last>} property has been set replaces all
        occurrences of L{None} with the value of
        L{last<MessageSet.last>}.
        """
        hasLast = MessageSet(1)
        hasLast.last = 4

        hasLast.add(None)
        self.assertEqual(list(hasLast), [1, 4])

        self.assertEqual(list(hasLast + (None, 5)), [1, 4, 5])

        hasLast.add(3, None)
        self.assertEqual(list(hasLast), [1, 3, 4])

    def test_getLast(self):
        """
        Accessing L{MessageSet.last} returns the last value.
        """
        m = MessageSet(1, None)
        m.last = 2
        self.assertEqual(m.last, 2)

    def test_extend(self):
        """
        L{MessageSet.extend} accepts as its arugment an L{int} or
        L{None}, or a sequence L{int}s or L{None}s of length two, or
        another L{MessageSet}, combining its argument with its
        instance's existing ranges.
        """
        extendWithInt = MessageSet()
        extendWithInt.extend(1)
        self.assertEqual(list(extendWithInt), [1])

        extendWithNone = MessageSet()
        extendWithNone.extend(None)
        self.assertEqual(str(extendWithNone), "*")

        extendWithSequenceOfInts = MessageSet()
        extendWithSequenceOfInts.extend((1, 3))
        self.assertEqual(list(extendWithSequenceOfInts), [1, 2, 3])

        extendWithSequenceOfNones = MessageSet()
        extendWithSequenceOfNones.extend((None, None))
        self.assertEqual(str(extendWithSequenceOfNones), "*")

        extendWithMessageSet = MessageSet()
        extendWithMessageSet.extend(MessageSet(1, 3))
        self.assertEqual(list(extendWithMessageSet), [1, 2, 3])

    def test_contains(self):
        """
        A L{MessageSet} contains a number if the number falls within
        one of its ranges, and raises L{TypeError} if any range
        contains L{None}.
        """
        hasFive = MessageSet(1, 7)
        doesNotHaveFive = MessageSet(1, 4) + MessageSet(6, 7)

        self.assertIn(5, hasFive)
        self.assertNotIn(5, doesNotHaveFive)

        hasFiveButHasNone = hasFive + None
        with self.assertRaises(TypeError):
            5 in hasFiveButHasNone

        hasFiveButHasNoneInSequence = hasFive + (10, 12)
        hasFiveButHasNoneInSequence.add(8, None)
        with self.assertRaises(TypeError):
            5 in hasFiveButHasNoneInSequence

    def test_rangesMerged(self):
        """
        Adding a sequence of message numbers to a L{MessageSet} that
        begins or ends immediately before or after an existing
        sequence in that L{MessageSet}, or overlaps one, merges the two.
        """

        mergeAfter = MessageSet(1, 3)
        mergeBefore = MessageSet(6, 8)

        mergeBetweenSequence = mergeAfter + mergeBefore
        mergeBetweenNumber = mergeAfter + MessageSet(5, 7)

        self.assertEqual(list(mergeAfter + (2, 4)), [1, 2, 3, 4])
        self.assertEqual(list(mergeAfter + (3, 5)), [1, 2, 3, 4, 5])

        self.assertEqual(list(mergeBefore + (5, 7)), [5, 6, 7, 8])
        self.assertEqual(list(mergeBefore + (4, 6)), [4, 5, 6, 7, 8])

        self.assertEqual(list(mergeBetweenSequence + (3, 5)), [1, 2, 3, 4, 5, 6, 7, 8])
        self.assertEqual(
            list(mergeBetweenNumber + MessageSet(4)), [1, 2, 3, 4, 5, 6, 7]
        )

    def test_seq_rangeExamples(self):
        """
        Test the C{seq-range} examples from Section 9, "Formal Syntax"
        of RFC 3501::

            Example: 2:4 and 4:2 are equivalent and indicate values
                     2, 3, and 4.

            Example: a unique identifier sequence range of
                     3291:* includes the UID of the last message in
                     the mailbox, even if that value is less than 3291.

        @see: U{http://tools.ietf.org/html/rfc3501#section-9}
        """

        self.assertEqual(MessageSet(2, 4), MessageSet(4, 2))
        self.assertEqual(list(MessageSet(2, 4)), [2, 3, 4])

        m = MessageSet(3291, None)
        m.last = 3290
        self.assertEqual(list(m), [3290, 3291])

    def test_sequence_setExamples(self):
        """
        Test the C{sequence-set} examples from Section 9, "Formal
        Syntax" of RFC 3501.  In particular, L{MessageSet} reorders
        and coalesces overlaps::

            Example: a message sequence number set of
                     2,4:7,9,12:* for a mailbox with 15 messages is
                     equivalent to 2,4,5,6,7,9,12,13,14,15

            Example: a message sequence number set of *:4,5:7
                     for a mailbox with 10 messages is equivalent to
                     10,9,8,7,6,5,4,5,6,7 and MAY be reordered and
                     overlap coalesced to be 4,5,6,7,8,9,10.

        @see: U{http://tools.ietf.org/html/rfc3501#section-9}
        """
        fromFifteenMessages = (
            MessageSet(2) + MessageSet(4, 7) + MessageSet(9) + MessageSet(12, None)
        )
        fromFifteenMessages.last = 15
        self.assertEqual(
            ",".join(str(i) for i in fromFifteenMessages), "2,4,5,6,7,9,12,13,14,15"
        )

        fromTenMessages = MessageSet(None, 4) + MessageSet(5, 7)
        fromTenMessages.last = 10
        self.assertEqual(",".join(str(i) for i in fromTenMessages), "4,5,6,7,8,9,10")


class IMAP4HelperTests(TestCase):
    """
    Tests for various helper utilities in the IMAP4 module.
    """

    def test_commandRepr(self):
        """
        L{imap4.Command}'s C{repr} does not raise an exception.
        """
        repr(imap4.Command(b"COMMAND", [b"arg"], (b"extra")))

    def test_fileProducer(self):
        b = ((b"x" * 1) + (b"y" * 1) + (b"z" * 1)) * 10
        c = BufferingConsumer()
        f = BytesIO(b)
        p = imap4.FileProducer(f)
        d = p.beginProducing(c)

        def cbProduced(result):
            self.failUnlessIdentical(result, p)
            self.assertEqual(b"{%d}\r\n%b" % (len(b), b), b"".join(c.buffer))
            return result

        def cbResume(result):
            # Calling resumeProducing after completion does not raise
            # an exception
            p.resumeProducing()
            return result

        d.addCallback(cbProduced)
        d.addCallback(cbResume)
        # The second cbProduced ensures calling resumeProducing after
        # completion does not change the result.
        return d.addCallback(cbProduced)

    def test_wildcard(self):
        cases = [
            [
                "foo/%gum/bar",
                ["foo/bar", "oo/lalagum/bar", "foo/gumx/bar", "foo/gum/baz"],
                ["foo/xgum/bar", "foo/gum/bar"],
            ],
            [
                "foo/x%x/bar",
                ["foo", "bar", "fuz fuz fuz", "foo/*/bar", "foo/xyz/bar", "foo/xx/baz"],
                ["foo/xyx/bar", "foo/xx/bar", "foo/xxxxxxxxxxxxxx/bar"],
            ],
            [
                "foo/xyz*abc/bar",
                ["foo/xyz/bar", "foo/abc/bar", "foo/xyzab/cbar", "foo/xyza/bcbar"],
                ["foo/xyzabc/bar", "foo/xyz/abc/bar", "foo/xyz/123/abc/bar"],
            ],
        ]

        for (wildcard, fail, succeed) in cases:
            wildcard = imap4.wildcardToRegexp(wildcard, "/")
            for x in fail:
                self.assertFalse(wildcard.match(x))
            for x in succeed:
                self.assertTrue(wildcard.match(x))

    def test_wildcardNoDelim(self):
        cases = [
            [
                "foo/%gum/bar",
                ["foo/bar", "oo/lalagum/bar", "foo/gumx/bar", "foo/gum/baz"],
                ["foo/xgum/bar", "foo/gum/bar", "foo/x/gum/bar"],
            ],
            [
                "foo/x%x/bar",
                ["foo", "bar", "fuz fuz fuz", "foo/*/bar", "foo/xyz/bar", "foo/xx/baz"],
                ["foo/xyx/bar", "foo/xx/bar", "foo/xxxxxxxxxxxxxx/bar", "foo/x/x/bar"],
            ],
            [
                "foo/xyz*abc/bar",
                ["foo/xyz/bar", "foo/abc/bar", "foo/xyzab/cbar", "foo/xyza/bcbar"],
                ["foo/xyzabc/bar", "foo/xyz/abc/bar", "foo/xyz/123/abc/bar"],
            ],
        ]

        for (wildcard, fail, succeed) in cases:
            wildcard = imap4.wildcardToRegexp(wildcard, None)
            for x in fail:
                self.assertFalse(wildcard.match(x), x)
            for x in succeed:
                self.assertTrue(wildcard.match(x), x)

    def test_headerFormatter(self):
        """
        L{imap4._formatHeaders} accepts a C{dict} of header name/value pairs and
        returns a string representing those headers in the standard multiline,
        C{":"}-separated format.
        """
        cases = [
            (
                {"Header1": "Value1", "Header2": "Value2"},
                b"Header2: Value2\r\nHeader1: Value1\r\n",
            ),
        ]

        for (input, expected) in cases:
            output = imap4._formatHeaders(input)
            self.assertEqual(
                sorted(output.splitlines(True)), sorted(expected.splitlines(True))
            )

    def test_quotedSplitter(self):
        cases = [
            b"""Hello World""",
            b'''Hello "World!"''',
            b'''World "Hello" "How are you?"''',
            b'''"Hello world" How "are you?"''',
            b"""foo bar "baz buz" NIL""",
            b'''foo bar "baz buz" "NIL"''',
            b"""foo NIL "baz buz" bar""",
            b"""foo "NIL" "baz buz" bar""",
            b""""NIL" bar "baz buz" foo""",
            b'oo \\"oo\\" oo',
            b'"oo \\"oo\\" oo"',
            b"oo \t oo",
            b'"oo \t oo"',
            b"oo \\t oo",
            b'"oo \\t oo"',
            b"oo \o oo",
            b'"oo \o oo"',
            b"oo \\o oo",
            b'"oo \\o oo"',
        ]

        answers = [
            [b"Hello", b"World"],
            [b"Hello", b"World!"],
            [b"World", b"Hello", b"How are you?"],
            [b"Hello world", b"How", b"are you?"],
            [b"foo", b"bar", b"baz buz", None],
            [b"foo", b"bar", b"baz buz", b"NIL"],
            [b"foo", None, b"baz buz", b"bar"],
            [b"foo", b"NIL", b"baz buz", b"bar"],
            [b"NIL", b"bar", b"baz buz", b"foo"],
            [b"oo", b'"oo"', b"oo"],
            [b'oo "oo" oo'],
            [b"oo", b"oo"],
            [b"oo \t oo"],
            [b"oo", b"\\t", b"oo"],
            [b"oo \\t oo"],
            [b"oo", b"\o", b"oo"],
            [b"oo \o oo"],
            [b"oo", b"\\o", b"oo"],
            [b"oo \\o oo"],
        ]

        errors = [
            b'"mismatched quote',
            b'mismatched quote"',
            b'mismatched"quote',
            b'"oops here is" another"',
        ]

        for s in errors:
            self.assertRaises(imap4.MismatchedQuoting, imap4.splitQuoted, s)

        for (case, expected) in zip(cases, answers):
            self.assertEqual(imap4.splitQuoted(case), expected)

    def test_stringCollapser(self):
        cases = [
            [b"a", b"b", b"c", b"d", b"e"],
            [b"a", b" ", b'"', b"b", b"c", b" ", b'"', b" ", b"d", b"e"],
            [[b"a", b"b", b"c"], b"d", b"e"],
            [b"a", [b"b", b"c", b"d"], b"e"],
            [b"a", b"b", [b"c", b"d", b"e"]],
            [b'"', b"a", b" ", b'"', [b"b", b"c", b"d"], b'"', b" ", b"e", b'"'],
            [b"a", [b'"', b" ", b"b", b"c", b" ", b" ", b'"'], b"d", b"e"],
        ]

        answers = [
            [b"abcde"],
            [b"a", b"bc ", b"de"],
            [[b"abc"], b"de"],
            [b"a", [b"bcd"], b"e"],
            [b"ab", [b"cde"]],
            [b"a ", [b"bcd"], b" e"],
            [b"a", [b" bc  "], b"de"],
        ]

        for (case, expected) in zip(cases, answers):
            self.assertEqual(imap4.collapseStrings(case), expected)

    def test_parenParser(self):
        s = b"\r\n".join([b"xx"] * 4)

        def check(case, expected):
            parsed = imap4.parseNestedParens(case)
            self.assertEqual(parsed, [expected])
            # XXX This code used to work, but changes occurred within the
            # imap4.py module which made it no longer necessary for *all* of it
            # to work.  In particular, only the part that makes
            # 'BODY.PEEK[HEADER.FIELDS.NOT (Subject Bcc Cc)]' come out
            # correctly no longer needs to work.  So, I am loathe to delete the
            # entire section of the test. --exarkun

            # self.assertEqual(b'(' + imap4.collapseNestedLists(parsed) + b')',
            #                  expected)

        check(
            b"(BODY.PEEK[HEADER.FIELDS.NOT (subject bcc cc)] {%d}\r\n%b)" % (len(s), s),
            [b"BODY.PEEK", [b"HEADER.FIELDS.NOT", [b"subject", b"bcc", b"cc"]], s],
        )
        check(
            b'(FLAGS (\\Seen) INTERNALDATE "17-Jul-1996 02:44:25 -0700" '
            b"RFC822.SIZE 4286 ENVELOPE "
            b'("Wed, 17 Jul 1996 02:23:25 -0700 (PDT)" '
            b'"IMAP4rev1 WG mtg summary and minutes" '
            b'(("Terry Gray" NIL gray cac.washington.edu)) '
            b'(("Terry Gray" NIL gray cac.washington.edu)) '
            b'(("Terry Gray" NIL gray cac.washington.edu)) '
            b"((NIL NIL imap cac.washington.edu)) "
            b"((NIL NIL minutes CNRI.Reston.VA.US) "
            b'("John Klensin" NIL KLENSIN INFOODS.MIT.EDU)) NIL NIL '
            b"<B27397-0100000@cac.washington.edu>) "
            b"BODY (TEXT PLAIN (CHARSET US-ASCII) NIL NIL 7BIT 3028 92))",
            [
                b"FLAGS",
                [br"\Seen"],
                b"INTERNALDATE",
                b"17-Jul-1996 02:44:25 -0700",
                b"RFC822.SIZE",
                b"4286",
                b"ENVELOPE",
                [
                    b"Wed, 17 Jul 1996 02:23:25 -0700 (PDT)",
                    b"IMAP4rev1 WG mtg summary and minutes",
                    [[b"Terry Gray", None, b"gray", b"cac.washington.edu"]],
                    [[b"Terry Gray", None, b"gray", b"cac.washington.edu"]],
                    [[b"Terry Gray", None, b"gray", b"cac.washington.edu"]],
                    [[None, None, b"imap", b"cac.washington.edu"]],
                    [
                        [None, None, b"minutes", b"CNRI.Reston.VA.US"],
                        [b"John Klensin", None, b"KLENSIN", b"INFOODS.MIT.EDU"],
                    ],
                    None,
                    None,
                    b"<B27397-0100000@cac.washington.edu>",
                ],
                b"BODY",
                [
                    b"TEXT",
                    b"PLAIN",
                    [b"CHARSET", b"US-ASCII"],
                    None,
                    None,
                    b"7BIT",
                    b"3028",
                    b"92",
                ],
            ],
        )

        check(b'("oo \\"oo\\" oo")', [b'oo "oo" oo'])
        check(b'("oo \\\\ oo")', [b"oo \\\\ oo"])
        check(b'("oo \\ oo")', [b"oo \\ oo"])

        check(b'("oo \\o")', [b"oo \\o"])
        check(b'("oo \o")', [b"oo \o"])
        check(b"(oo \o)", [b"oo", b"\o"])
        check(b"(oo \\o)", [b"oo", b"\\o"])

    def test_fetchParserSimple(self):
        cases = [
            ["ENVELOPE", "Envelope", "envelope"],
            ["FLAGS", "Flags", "flags"],
            ["INTERNALDATE", "InternalDate", "internaldate"],
            ["RFC822.HEADER", "RFC822Header", "rfc822.header"],
            ["RFC822.SIZE", "RFC822Size", "rfc822.size"],
            ["RFC822.TEXT", "RFC822Text", "rfc822.text"],
            ["RFC822", "RFC822", "rfc822"],
            ["UID", "UID", "uid"],
            ["BODYSTRUCTURE", "BodyStructure", "bodystructure"],
        ]

        for (inp, outp, asString) in cases:
            inp = inp.encode("ascii")
            p = imap4._FetchParser()
            p.parseString(inp)
            self.assertEqual(len(p.result), 1)
            self.assertTrue(isinstance(p.result[0], getattr(p, outp)))
            self.assertEqual(str(p.result[0]), asString)

    def test_fetchParserMacros(self):
        cases = [
            [b"ALL", (4, [b"flags", b"internaldate", b"rfc822.size", b"envelope"])],
            [
                b"FULL",
                (5, [b"flags", b"internaldate", b"rfc822.size", b"envelope", b"body"]),
            ],
            [b"FAST", (3, [b"flags", b"internaldate", b"rfc822.size"])],
        ]

        for (inp, outp) in cases:
            p = imap4._FetchParser()
            p.parseString(inp)
            self.assertEqual(len(p.result), outp[0])
            expectedResult = [str(token).lower().encode("ascii") for token in p.result]
            expectedResult.sort()
            outp[1].sort()
            self.assertEqual(expectedResult, outp[1])

    def test_fetchParserBody(self):
        P = imap4._FetchParser

        p = P()
        p.parseString(b"BODY")
        self.assertEqual(len(p.result), 1)
        self.assertTrue(isinstance(p.result[0], p.Body))
        self.assertEqual(p.result[0].peek, False)
        self.assertEqual(p.result[0].header, None)
        self.assertEqual(str(p.result[0]), "BODY")

        p = P()
        p.parseString(b"BODY.PEEK")
        self.assertEqual(len(p.result), 1)
        self.assertTrue(isinstance(p.result[0], p.Body))
        self.assertEqual(p.result[0].peek, True)
        self.assertEqual(str(p.result[0]), "BODY")

        p = P()
        p.parseString(b"BODY[]")
        self.assertEqual(len(p.result), 1)
        self.assertTrue(isinstance(p.result[0], p.Body))
        self.assertEqual(p.result[0].empty, True)
        self.assertEqual(str(p.result[0]), "BODY[]")

        p = P()
        p.parseString(b"BODY[HEADER]")
        self.assertEqual(len(p.result), 1)
        self.assertTrue(isinstance(p.result[0], p.Body))
        self.assertEqual(p.result[0].peek, False)
        self.assertTrue(isinstance(p.result[0].header, p.Header))
        self.assertEqual(p.result[0].header.negate, True)
        self.assertEqual(p.result[0].header.fields, ())
        self.assertEqual(p.result[0].empty, False)
        self.assertEqual(str(p.result[0]), "BODY[HEADER]")

        p = P()
        p.parseString(b"BODY.PEEK[HEADER]")
        self.assertEqual(len(p.result), 1)
        self.assertTrue(isinstance(p.result[0], p.Body))
        self.assertEqual(p.result[0].peek, True)
        self.assertTrue(isinstance(p.result[0].header, p.Header))
        self.assertEqual(p.result[0].header.negate, True)
        self.assertEqual(p.result[0].header.fields, ())
        self.assertEqual(p.result[0].empty, False)
        self.assertEqual(str(p.result[0]), "BODY[HEADER]")

        p = P()
        p.parseString(b"BODY[HEADER.FIELDS (Subject Cc Message-Id)]")
        self.assertEqual(len(p.result), 1)
        self.assertTrue(isinstance(p.result[0], p.Body))
        self.assertEqual(p.result[0].peek, False)
        self.assertTrue(isinstance(p.result[0].header, p.Header))
        self.assertEqual(p.result[0].header.negate, False)
        self.assertEqual(p.result[0].header.fields, [b"SUBJECT", b"CC", b"MESSAGE-ID"])
        self.assertEqual(p.result[0].empty, False)
        self.assertEqual(
            bytes(p.result[0]), b"BODY[HEADER.FIELDS (Subject Cc Message-Id)]"
        )

        p = P()
        p.parseString(b"BODY.PEEK[HEADER.FIELDS (Subject Cc Message-Id)]")
        self.assertEqual(len(p.result), 1)
        self.assertTrue(isinstance(p.result[0], p.Body))
        self.assertEqual(p.result[0].peek, True)
        self.assertTrue(isinstance(p.result[0].header, p.Header))
        self.assertEqual(p.result[0].header.negate, False)
        self.assertEqual(p.result[0].header.fields, [b"SUBJECT", b"CC", b"MESSAGE-ID"])
        self.assertEqual(p.result[0].empty, False)
        self.assertEqual(
            bytes(p.result[0]), b"BODY[HEADER.FIELDS (Subject Cc Message-Id)]"
        )

        p = P()
        p.parseString(b"BODY.PEEK[HEADER.FIELDS.NOT (Subject Cc Message-Id)]")
        self.assertEqual(len(p.result), 1)
        self.assertTrue(isinstance(p.result[0], p.Body))
        self.assertEqual(p.result[0].peek, True)
        self.assertTrue(isinstance(p.result[0].header, p.Header))
        self.assertEqual(p.result[0].header.negate, True)
        self.assertEqual(p.result[0].header.fields, [b"SUBJECT", b"CC", b"MESSAGE-ID"])
        self.assertEqual(p.result[0].empty, False)
        self.assertEqual(
            bytes(p.result[0]), b"BODY[HEADER.FIELDS.NOT (Subject Cc Message-Id)]"
        )

        p = P()
        p.parseString(b"BODY[1.MIME]<10.50>")
        self.assertEqual(len(p.result), 1)
        self.assertTrue(isinstance(p.result[0], p.Body))
        self.assertEqual(p.result[0].peek, False)
        self.assertTrue(isinstance(p.result[0].mime, p.MIME))
        self.assertEqual(p.result[0].part, (0,))
        self.assertEqual(p.result[0].partialBegin, 10)
        self.assertEqual(p.result[0].partialLength, 50)
        self.assertEqual(p.result[0].empty, False)
        self.assertEqual(bytes(p.result[0]), b"BODY[1.MIME]<10.50>")

        p = P()
        p.parseString(
            b"BODY.PEEK[1.3.9.11.HEADER.FIELDS.NOT (Message-Id Date)]<103.69>"
        )
        self.assertEqual(len(p.result), 1)
        self.assertTrue(isinstance(p.result[0], p.Body))
        self.assertEqual(p.result[0].peek, True)
        self.assertTrue(isinstance(p.result[0].header, p.Header))
        self.assertEqual(p.result[0].part, (0, 2, 8, 10))
        self.assertEqual(p.result[0].header.fields, [b"MESSAGE-ID", b"DATE"])
        self.assertEqual(p.result[0].partialBegin, 103)
        self.assertEqual(p.result[0].partialLength, 69)
        self.assertEqual(p.result[0].empty, False)
        self.assertEqual(
            bytes(p.result[0]),
            b"BODY[1.3.9.11.HEADER.FIELDS.NOT (Message-Id Date)]<103.69>",
        )

    def test_fetchParserQuotedHeader(self):
        """
        Parsing a C{BODY} whose C{HEADER} values require quoting
        results in a object that perserves that quoting when
        serialized.
        """
        p = imap4._FetchParser()
        p.parseString(b"BODY[HEADER.FIELDS ((Quoted)]")
        self.assertEqual(len(p.result), 1)
        self.assertEqual(p.result[0].peek, False)
        self.assertIsInstance(p.result[0], p.Body)
        self.assertIsInstance(p.result[0].header, p.Header)
        self.assertEqual(bytes(p.result[0]), b'BODY[HEADER.FIELDS ("(Quoted")]')

    def test_fetchParserEmptyString(self):
        """
        Parsing an empty string results in no data.
        """
        p = imap4._FetchParser()
        p.parseString(b"")
        self.assertFalse(len(p.result))

    def test_fetchParserUnknownAttribute(self):
        """
        Parsing a string with an unknown attribute raises an
        L{Exception}.
        """
        p = imap4._FetchParser()
        self.assertRaises(Exception, p.parseString, b"UNKNOWN")

    def test_fetchParserIncompleteStringEndsInWhitespace(self):
        """
        Parsing a string that prematurely ends in whitespace raises an
        L{Exception}.
        """
        p = imap4._FetchParser()
        self.assertRaises(Exception, p.parseString, b"BODY[HEADER.FIELDS  ")

    def test_fetchParserExpectedWhitespace(self):
        """
        Parsing a string that contains an unexpected character rather
        than whitespace raises an L{Exception}.
        """
        p = imap4._FetchParser()
        self.assertRaises(Exception, p.parseString, b"BODY[HEADER.FIELDS!]")

    def test_fetchParserTextSection(self):
        """
        A C{BODY} can contain a C{TEXT} section.
        """
        p = imap4._FetchParser()
        p.parseString(b"BODY[TEXT]")
        self.assertEqual(len(p.result), 1)
        self.assertIsInstance(p.result[0], p.Body)
        self.assertEqual(p.result[0].peek, False)
        self.assertIsInstance(p.result[0].text, p.Text)
        self.assertEqual(bytes(p.result[0]), b"BODY[TEXT]")

    def test_fetchParserUnknownSection(self):
        """
        Parsing a C{BODY} with an unknown section raises an
        L{Exception}.
        """
        p = imap4._FetchParser()
        self.assertRaises(Exception, p.parseString, b"BODY[UNKNOWN]")

    def test_fetchParserMissingSectionClose(self):
        """
        Parsing a C{BODY} with an unterminated section list raises an
        L{Exception}.
        """
        p = imap4._FetchParser()
        self.assertRaises(Exception, p.parseString, b"BODY[HEADER")
        p = imap4._FetchParser()
        self.assertRaises(Exception, p.parseString, b"BODY[HEADER.FIELDS (SUBJECT)")

    def test_fetchParserHeaderMissingParentheses(self):
        """
        Parsing a C{BODY} whose C{HEADER.FIELDS} list does not begin
        with an open parenthesis (C{(}) or end with a close
        parenthesis (C{)}) raises an L{Exception}.
        """
        p = imap4._FetchParser()
        self.assertRaises(Exception, p.parseString, b"BODY[HEADER.FIELDS Missing)]")
        p = imap4._FetchParser()
        self.assertRaises(Exception, p.parseString, b"BODY[HEADER.FIELDS (Missing]")

    def test_fetchParserDotlessPartial(self):
        """
        Parsing a C{BODY} with a range that lacks a period (C{.})
        raises an L{Exception}.
        """
        p = imap4._FetchParser()
        self.assertRaises(Exception, p.parseString, b"BODY<01>")

    def test_fetchParserUnclosedPartial(self):
        """
        Parsing a C{BODY} with a partial range that's missing its
        closing greater than sign (C{>}) raises an L{EXCEPTION}.
        """
        p = imap4._FetchParser()
        self.assertRaises(Exception, p.parseString, b"BODY<0")

    def test_files(self):
        inputStructure = [
            "foo",
            "bar",
            "baz",
            BytesIO(b"this is a file\r\n"),
            "buz",
            "biz",
        ]

        output = b'"foo" "bar" "baz" {16}\r\nthis is a file\r\n "buz" "biz"'

        self.assertEqual(imap4.collapseNestedLists(inputStructure), output)

    def test_quoteAvoider(self):
        input = [
            b"foo",
            imap4.DontQuoteMe(b"bar"),
            b"baz",
            BytesIO(b"this is a file\r\n"),
            b"this is\r\nquoted",
            imap4.DontQuoteMe(b"buz"),
            b"",
        ]

        output = (
            b'"foo" bar "baz"'
            b" {16}\r\nthis is a file\r\n "
            b"{15}\r\nthis is\r\nquoted"
            b' buz ""'
        )

        self.assertEqual(imap4.collapseNestedLists(input), output)

    def test_literals(self):
        cases = [
            (b"({10}\r\n0123456789)", [[b"0123456789"]]),
        ]

        for (case, expected) in cases:
            self.assertEqual(imap4.parseNestedParens(case), expected)

    def test_queryBuilder(self):
        inputs = [
            imap4.Query(flagged=1),
            imap4.Query(sorted=1, unflagged=1, deleted=1),
            imap4.Or(imap4.Query(flagged=1), imap4.Query(deleted=1)),
            imap4.Query(before="today"),
            imap4.Or(imap4.Query(deleted=1), imap4.Query(unseen=1), imap4.Query(new=1)),
            imap4.Or(
                imap4.Not(
                    imap4.Or(
                        imap4.Query(sorted=1, since="yesterday", smaller=1000),
                        imap4.Query(sorted=1, before="tuesday", larger=10000),
                        imap4.Query(sorted=1, unseen=1, deleted=1, before="today"),
                        imap4.Not(imap4.Query(subject="spam")),
                    ),
                ),
                imap4.Not(imap4.Query(uid="1:5")),
            ),
        ]

        outputs = [
            "FLAGGED",
            "(DELETED UNFLAGGED)",
            "(OR FLAGGED DELETED)",
            '(BEFORE "today")',
            "(OR DELETED (OR UNSEEN NEW))",
            '(OR (NOT (OR (SINCE "yesterday" SMALLER 1000) '  # Continuing
            '(OR (BEFORE "tuesday" LARGER 10000) (OR (BEFORE '  # Some more
            '"today" DELETED UNSEEN) (NOT (SUBJECT "spam")))))) '  # And more
            "(NOT (UID 1:5)))",
        ]

        for (query, expected) in zip(inputs, outputs):
            self.assertEqual(query, expected)

    def test_queryKeywordFlagWithQuotes(self):
        """
        When passed the C{keyword} argument, L{imap4.Query} returns an unquoted
        string.

        @see: U{http://tools.ietf.org/html/rfc3501#section-9}
        @see: U{http://tools.ietf.org/html/rfc3501#section-6.4.4}
        """
        query = imap4.Query(keyword="twisted")
        self.assertEqual("(KEYWORD twisted)", query)

    def test_queryUnkeywordFlagWithQuotes(self):
        """
        When passed the C{unkeyword} argument, L{imap4.Query} returns an
        unquoted string.

        @see: U{http://tools.ietf.org/html/rfc3501#section-9}
        @see: U{http://tools.ietf.org/html/rfc3501#section-6.4.4}
        """
        query = imap4.Query(unkeyword="twisted")
        self.assertEqual("(UNKEYWORD twisted)", query)

    def test_queryWithMesssageSet(self):
        """
        When passed a L{MessageSet}, L{imap4.Query} returns a query
        containing a quoted string representing the ID sequence.
        """
        query = imap4.Query(messages=imap4.MessageSet(1, None))
        self.assertEqual(query, '(MESSAGES "1:*")')

    def test_queryWithInteger(self):
        """
        When passed an L{int}, L{imap4.Query} returns a query
        containing a quoted integer.
        """
        query = imap4.Query(messages=1)
        self.assertEqual(query, '(MESSAGES "1")')

    def test_queryOrIllegalQuery(self):
        """
        An L{imap4.Or} query with less than two arguments raises an
        L{imap4.IllegalQueryError}.
        """
        self.assertRaises(imap4.IllegalQueryError, imap4.Or, imap4.Query(messages=1))

    def _keywordFilteringTest(self, keyword):
        """
        Helper to implement tests for value filtering of KEYWORD and UNKEYWORD
        queries.

        @param keyword: A native string giving the name of the L{imap4.Query}
            keyword argument to test.
        """
        # Check all the printable exclusions
        self.assertEqual(
            "(%s twistedrocks)" % (keyword.upper(),),
            imap4.Query(**{keyword: r'twisted (){%*"\] rocks'}),
        )

        # Check all the non-printable exclusions
        self.assertEqual(
            "(%s twistedrocks)" % (keyword.upper(),),
            imap4.Query(
                **{
                    keyword: "twisted %s rocks"
                    % ("".join(chr(ch) for ch in range(33)),)
                }
            ),
        )

    def test_queryKeywordFlag(self):
        """
        When passed the C{keyword} argument, L{imap4.Query} returns an
        C{atom} that consists of one or more non-special characters.

        List of the invalid characters:

            ( ) { % * " \ ] CTL SP

        @see: U{ABNF definition of CTL and SP<https://tools.ietf.org/html/rfc2234>}
        @see: U{IMAP4 grammar<http://tools.ietf.org/html/rfc3501#section-9>}
        @see: U{IMAP4 SEARCH specification<http://tools.ietf.org/html/rfc3501#section-6.4.4>}
        """
        self._keywordFilteringTest("keyword")

    def test_queryUnkeywordFlag(self):
        """
        When passed the C{unkeyword} argument, L{imap4.Query} returns an
        C{atom} that consists of one or more non-special characters.

        List of the invalid characters:

            ( ) { % * " \ ] CTL SP

        @see: U{ABNF definition of CTL and SP<https://tools.ietf.org/html/rfc2234>}
        @see: U{IMAP4 grammar<http://tools.ietf.org/html/rfc3501#section-9>}
        @see: U{IMAP4 SEARCH specification<http://tools.ietf.org/html/rfc3501#section-6.4.4>}
        """
        self._keywordFilteringTest("unkeyword")

    def test_invalidIdListParser(self):
        """
        Trying to parse an invalid representation of a sequence range raises an
        L{IllegalIdentifierError}.
        """
        inputs = [b"*:*", b"foo", b"4:", b"bar:5"]

        for input in inputs:
            self.assertRaises(
                imap4.IllegalIdentifierError, imap4.parseIdList, input, 12345
            )

    def test_invalidIdListParserNonPositive(self):
        """
        Zeroes and negative values are not accepted in id range expressions. RFC
        3501 states that sequence numbers and sequence ranges consist of
        non-negative numbers (RFC 3501 section 9, the seq-number grammar item).
        """
        inputs = [b"0:5", b"0:0", b"*:0", b"0", b"-3:5", b"1:-2", b"-1"]

        for input in inputs:
            self.assertRaises(
                imap4.IllegalIdentifierError, imap4.parseIdList, input, 12345
            )

    def test_parseIdList(self):
        """
        The function to parse sequence ranges yields appropriate L{MessageSet}
        objects.
        """
        inputs = [
            b"1:*",
            b"5:*",
            b"1:2,5:*",
            b"*",
            b"1",
            b"1,2",
            b"1,3,5",
            b"1:10",
            b"1:10,11",
            b"1:5,10:20",
            b"1,5:10",
            b"1,5:10,15:20",
            b"1:10,15,20:25",
            b"4:2",
        ]

        outputs = [
            MessageSet(1, None),
            MessageSet(5, None),
            MessageSet(5, None) + MessageSet(1, 2),
            MessageSet(None, None),
            MessageSet(1),
            MessageSet(1, 2),
            MessageSet(1) + MessageSet(3) + MessageSet(5),
            MessageSet(1, 10),
            MessageSet(1, 11),
            MessageSet(1, 5) + MessageSet(10, 20),
            MessageSet(1) + MessageSet(5, 10),
            MessageSet(1) + MessageSet(5, 10) + MessageSet(15, 20),
            MessageSet(1, 10) + MessageSet(15) + MessageSet(20, 25),
            MessageSet(2, 4),
        ]

        lengths = [None, None, None, 1, 1, 2, 3, 10, 11, 16, 7, 13, 17, 3]

        for (input, expected) in zip(inputs, outputs):
            self.assertEqual(imap4.parseIdList(input), expected)

        for (input, expected) in zip(inputs, lengths):
            if expected is None:
                self.assertRaises(TypeError, len, imap4.parseIdList(input))
            else:
                L = len(imap4.parseIdList(input))
                self.assertEqual(
                    L, expected, "len(%r) = %r != %r" % (input, L, expected)
                )

    def test_parseTimeInvalidFormat(self):
        """
        L{imap4.parseTime} raises L{ValueError} when given a a time
        string whose format is invalid.
        """
        self.assertRaises(ValueError, imap4.parseTime, "invalid")

    def test_parseTimeInvalidValues(self):
        """
        L{imap4.parseTime} raises L{ValueError} when given a time
        string composed of invalid values.
        """
        invalidStrings = [
            "invalid-July-2017",
            "2-invalid-2017",
            "2-July-invalid",
        ]
        for invalid in invalidStrings:
            self.assertRaises(ValueError, imap4.parseTime, invalid)

    def test_statusRequestHelper(self):
        """
        L{imap4.statusRequestHelper} builds a L{dict} mapping the
        requested status names to values extracted from the provided
        L{IMailboxIMAP}'s.
        """
        mbox = SimpleMailbox()

        expected = {
            "MESSAGES": mbox.getMessageCount(),
            "RECENT": mbox.getRecentCount(),
            "UIDNEXT": mbox.getUIDNext(),
            "UIDVALIDITY": mbox.getUIDValidity(),
            "UNSEEN": mbox.getUnseenCount(),
        }

        result = imap4.statusRequestHelper(mbox, expected.keys())

        self.assertEqual(expected, result)


@implementer(imap4.IMailboxInfo, imap4.IMailbox, imap4.ICloseableMailbox)
class SimpleMailbox:
    flags = ("\\Flag1", "Flag2", "\\AnotherSysFlag", "LastFlag")
    messages = []  # type: List[Tuple[bytes, list, bytes, int]]
    mUID = 0
    rw = 1
    closed = False

    def __init__(self):
        self.listeners = []
        self.addListener = self.listeners.append
        self.removeListener = self.listeners.remove

    def getFlags(self):
        return self.flags

    def getUIDValidity(self):
        return 42

    def getUIDNext(self):
        return len(self.messages) + 1

    def getMessageCount(self):
        return 9

    def getRecentCount(self):
        return 3

    def getUnseenCount(self):
        return 4

    def isWriteable(self):
        return self.rw

    def destroy(self):
        pass

    def getHierarchicalDelimiter(self):
        return "/"

    def requestStatus(self, names):
        r = {}
        if "MESSAGES" in names:
            r["MESSAGES"] = self.getMessageCount()
        if "RECENT" in names:
            r["RECENT"] = self.getRecentCount()
        if "UIDNEXT" in names:
            r["UIDNEXT"] = self.getMessageCount() + 1
        if "UIDVALIDITY" in names:
            r["UIDVALIDITY"] = self.getUID()
        if "UNSEEN" in names:
            r["UNSEEN"] = self.getUnseenCount()
        return defer.succeed(r)

    def addMessage(self, message, flags, date=None):
        self.messages.append((message, flags, date, self.mUID))
        self.mUID += 1
        return defer.succeed(None)

    def expunge(self):
        delete = []
        for i in self.messages:
            if "\\Deleted" in i[1]:
                delete.append(i)
        for i in delete:
            self.messages.remove(i)
        return [i[3] for i in delete]

    def close(self):
        self.closed = True

    def fetch(self, messages, uid):
        # IMailboxIMAP.fetch
        pass

    def getUID(self, message):
        # IMailboxIMAP.getUID
        pass

    def store(self, messages, flags, mode, uid):
        # IMailboxIMAP.store
        pass

    def fetch(self, messages, uid):
        # IMailboxIMAP.fetch
        pass


    def getUID(self, message):
        # IMailboxIMAP.getUID
        pass


    def store(self, messages, flags, mode, uid):
        # IMailboxIMAP.store
        pass



@implementer(imap4.IMailboxInfo, imap4.IMailbox)
class UncloseableMailbox:
    """
    A mailbox that cannot be closed.
    """

    flags = ("\\Flag1", "Flag2", "\\AnotherSysFlag", "LastFlag")
    messages = []  # type:List[Tuple[bytes, list, bytes, int]]
    mUID = 0
    rw = 1
    closed = False

    def __init__(self):
        self.listeners = []
        self.addListener = self.listeners.append
        self.removeListener = self.listeners.remove

    def getFlags(self):
        """
        The flags

        @return: A sequence of flags.
        """
        return self.flags

    def getUIDValidity(self):
        """
        The UID validity value.

        @return: The value.
        """
        return 42

    def getUIDNext(self):
        """
        The next UID.

        @return: The UID.
        """
        return len(self.messages) + 1

    def getMessageCount(self):
        """
        The number of messages.

        @return: The number.
        """
        return 9

    def getRecentCount(self):
        """
        The recent messages.

        @return: The number.
        """
        return 3

    def getUnseenCount(self):
        """
        The recent messages.

        @return: The number.
        """
        return 4

    def isWriteable(self):
        """
        The recent messages.

        @return: Whether or not the mailbox is writable.
        """
        return self.rw

    def destroy(self):
        """
        Destroy this mailbox.
        """
        pass

    def getHierarchicalDelimiter(self):
        """
        Return the hierarchical delimiter.

        @return: The delimiter.
        """
        return "/"

    def requestStatus(self, names):
        """
        Return the mailbox's status.

        @param names: The status items to include.

        @return: A L{dict} of status data.
        """
        r = {}
        if "MESSAGES" in names:
            r["MESSAGES"] = self.getMessageCount()
        if "RECENT" in names:
            r["RECENT"] = self.getRecentCount()
        if "UIDNEXT" in names:
            r["UIDNEXT"] = self.getMessageCount() + 1
        if "UIDVALIDITY" in names:
            r["UIDVALIDITY"] = self.getUID()
        if "UNSEEN" in names:
            r["UNSEEN"] = self.getUnseenCount()
        return defer.succeed(r)

    def addMessage(self, message, flags, date=None):
        """
        Add a message to the mailbox.

        @param message: The message body.

        @param flags: The message flags.

        @param date: The message date.

        @return: A L{Deferred} that fires when the message has been
            added.
        """
        self.messages.append((message, flags, date, self.mUID))
        self.mUID += 1
        return defer.succeed(None)

    def expunge(self):
        """
        Delete messages marked for deletion.

        @return: A L{list} of deleted message IDs.
        """
        delete = []
        for i in self.messages:
            if "\\Deleted" in i[1]:
                delete.append(i)
        for i in delete:
            self.messages.remove(i)
        return [i[3] for i in delete]

    def fetch(self, messages, uid):
        # IMailboxIMAP.fetch
        pass

    def getUID(self, message):
        # IMailboxIMAP.getUID
        pass

    def store(self, messages, flags, mode, uid):
        # IMailboxIMAP.store
        pass

    def fetch(self, messages, uid):
        # IMailboxIMAP.fetch
        pass


    def getUID(self, message):
        # IMailboxIMAP.getUID
        pass


    def store(self, messages, flags, mode, uid):
        # IMailboxIMAP.store
        pass



class AccountWithoutNamespaces(imap4.MemoryAccountWithoutNamespaces):
    """
    An in-memory account that does not provide L{INamespacePresenter}.
    """

    mailboxFactory = SimpleMailbox

    def _emptyMailbox(self, name, id):
        return self.mailboxFactory()

    def select(self, name, rw=1):
        mbox = imap4.MemoryAccount.select(self, name)
        if mbox is not None:
            mbox.rw = rw
        return mbox


class Account(AccountWithoutNamespaces, imap4.MemoryAccount):
    """
    An in-memory account that provides L{INamespacePresenter}.
    """


class SimpleServer(imap4.IMAP4Server):
    theAccount = Account(b"testuser")

<<<<<<< HEAD
class SimpleServer(imap4.IMAP4Server):
    theAccount = Account(b'testuser')
=======
>>>>>>> 1dd5e23f
    def __init__(self, *args, **kw):
        imap4.IMAP4Server.__init__(self, *args, **kw)
        realm = TestRealm(accountHolder=self)
        portal = Portal(realm)
        c = InMemoryUsernamePasswordDatabaseDontUse()
        c.addUser(b"testuser", b"password-test")
        self.checker = c
        self.portal = portal
        portal.registerChecker(c)
        self.timeoutTest = False

    def lineReceived(self, line):
        if self.timeoutTest:
            # Do not send a response
            return

        imap4.IMAP4Server.lineReceived(self, line)


class SimpleClient(imap4.IMAP4Client):
    def __init__(self, deferred, contextFactory=None):
        imap4.IMAP4Client.__init__(self, contextFactory)
        self.deferred = deferred
        self.events = []

    def serverGreeting(self, caps):
        self.deferred.callback(None)

    def modeChanged(self, writeable):
        self.events.append(["modeChanged", writeable])
        self.transport.loseConnection()

    def flagsChanged(self, newFlags):
        self.events.append(["flagsChanged", newFlags])
        self.transport.loseConnection()

    def newMessages(self, exists, recent):
        self.events.append(["newMessages", exists, recent])
        self.transport.loseConnection()


class IMAP4HelperMixin:

    serverCTX = None  # type: Optional[ServerTLSContext]
    clientCTX = None  # type: Optional[ClientTLSContext]

    def setUp(self):
        d = defer.Deferred()
        self.server = SimpleServer(contextFactory=self.serverCTX)
        self.client = SimpleClient(d, contextFactory=self.clientCTX)
        self.connected = d

        SimpleMailbox.messages = []
        theAccount = Account(b"testuser")
        theAccount.mboxType = SimpleMailbox
        SimpleServer.theAccount = theAccount

    def tearDown(self):
        del self.server
        del self.client
        del self.connected

    def _cbStopClient(self, ignore):
        self.client.transport.loseConnection()

    def _ebGeneral(self, failure):
        self.client.transport.loseConnection()
        self.server.transport.loseConnection()
        log.err(failure, "Problem with " + str(self))

    def loopback(self):
        return loopback.loopbackAsync(self.server, self.client)

    def assertClientFailureMessage(self, failure, expected):
        """
        Assert that the provided failure is an L{IMAP4Exception} with
        the given message.

        @param failure: A failure whose value L{IMAP4Exception}
        @type failure: L{failure.Failure}

        @param expected: The expected failure message.
        @type expected: L{bytes}
        """
        failure.trap(imap4.IMAP4Exception)
        message = str(failure.value)
        expected = repr(expected)

        self.assertEqual(message, expected)


<<<<<<< HEAD

=======
>>>>>>> 1dd5e23f
class IMAP4ServerTests(IMAP4HelperMixin, TestCase):
    def testCapability(self):
        caps = {}

        def getCaps():
            def gotCaps(c):
                caps.update(c)
                self.server.transport.loseConnection()

            return self.client.getCapabilities().addCallback(gotCaps)

<<<<<<< HEAD
        d1 = self.connected.addCallback(strip(getCaps)).addErrback(
            self._ebGeneral)
=======
        d1 = self.connected.addCallback(strip(getCaps)).addErrback(self._ebGeneral)
>>>>>>> 1dd5e23f
        d = defer.gatherResults([self.loopback(), d1])
        expected = {b"IMAP4rev1": None, b"NAMESPACE": None, b"IDLE": None}
        return d.addCallback(lambda _: self.assertEqual(expected, caps))

    def testCapabilityWithAuth(self):
        caps = {}
        self.server.challengers[b"CRAM-MD5"] = CramMD5Credentials

        def getCaps():
            def gotCaps(c):
                caps.update(c)
                self.server.transport.loseConnection()

            return self.client.getCapabilities().addCallback(gotCaps)

        d1 = self.connected.addCallback(strip(getCaps)).addErrback(self._ebGeneral)
        d = defer.gatherResults([self.loopback(), d1])

        expCap = {
            b"IMAP4rev1": None,
            b"NAMESPACE": None,
            b"IDLE": None,
            b"AUTH": [b"CRAM-MD5"],
        }

        return d.addCallback(lambda _: self.assertEqual(expCap, caps))

    def testLogout(self):
        self.loggedOut = 0

        def logout():
            def setLoggedOut():
                self.loggedOut = 1

            self.client.logout().addCallback(strip(setLoggedOut))

        self.connected.addCallback(strip(logout)).addErrback(self._ebGeneral)
        d = self.loopback()
        return d.addCallback(lambda _: self.assertEqual(self.loggedOut, 1))

    def testNoop(self):
        self.responses = None

        def noop():
            def setResponses(responses):
                self.responses = responses
                self.server.transport.loseConnection()

            self.client.noop().addCallback(setResponses)

        self.connected.addCallback(strip(noop)).addErrback(self._ebGeneral)
        d = self.loopback()
        return d.addCallback(lambda _: self.assertEqual(self.responses, []))

    def testLogin(self):
        def login():
            d = self.client.login(b"testuser", b"password-test")
            d.addCallback(self._cbStopClient)

        d1 = self.connected.addCallback(strip(login)).addErrback(self._ebGeneral)
        d = defer.gatherResults([d1, self.loopback()])
        return d.addCallback(self._cbTestLogin)

    def _cbTestLogin(self, ignored):
        self.assertEqual(self.server.account, SimpleServer.theAccount)
        self.assertEqual(self.server.state, "auth")

    def testFailedLogin(self):
        def login():
            d = self.client.login(b"testuser", b"wrong-password")
            d.addBoth(self._cbStopClient)

        d1 = self.connected.addCallback(strip(login)).addErrback(self._ebGeneral)
        d2 = self.loopback()
        d = defer.gatherResults([d1, d2])
        return d.addCallback(self._cbTestFailedLogin)

    def _cbTestFailedLogin(self, ignored):
        self.assertEqual(self.server.account, None)
        self.assertEqual(self.server.state, "unauth")

    def test_loginWithoutPortal(self):
        """
        Attempting to log into a server that has no L{Portal} results
        in a failed login.
        """
        self.server.portal = None

        def login():
            d = self.client.login(b"testuser", b"wrong-password")
            d.addBoth(self._cbStopClient)

        d1 = self.connected.addCallback(strip(login)).addErrback(self._ebGeneral)
        d2 = self.loopback()
        d = defer.gatherResults([d1, d2])
        return d.addCallback(self._cbTestFailedLogin)

    def test_nonIAccountAvatar(self):
        """
        The server responds with a C{BAD} response when its portal
        attempts to log a user in with checker that claims to support
        L{IAccount} but returns an an avatar interface that is not
        L{IAccount}.
        """

        def brokenRequestAvatar(*_, **__):
            return ("Not IAccount", "Not an account", lambda: None)

        self.server.portal.realm.requestAvatar = brokenRequestAvatar

        def login():
            d = self.client.login(b"testuser", b"password-test")
            d.addBoth(self._cbStopClient)

        d1 = self.connected.addCallback(strip(login)).addErrback(self._ebGeneral)
        d2 = self.loopback()
        d = defer.gatherResults([d1, d2])
        return d.addCallback(self._cbTestFailedLogin)

    def test_loginException(self):
        """
        Any exception raised by L{IMAP4Server.authenticateLogin} that
        is not L{UnauthorizedLogin} is logged results in a C{BAD}
        response.
        """

        class UnexpectedException(Exception):
            """
            An unexpected exception.
            """

        def raisesUnexpectedException(user, passwd):
            raise UnexpectedException("Whoops")

        self.server.authenticateLogin = raisesUnexpectedException

        def login():
            return self.client.login(b"testuser", b"password-test")

        d1 = self.connected.addCallback(strip(login))

        d1.addErrback(self.assertClientFailureMessage, b"Server error: Whoops")

        @d1.addCallback
        def assertErrorLogged(_):
            self.assertTrue(self.flushLoggedErrors(UnexpectedException))

        d1.addErrback(self._ebGeneral)
        d1.addBoth(self._cbStopClient)

        d2 = self.loopback()
        d = defer.gatherResults([d1, d2])
        return d.addCallback(self._cbTestFailedLogin)

    def testLoginRequiringQuoting(self):
        self.server.checker.users = {b"{test}user": b"{test}password"}

        def login():
            d = self.client.login(b"{test}user", b"{test}password")
            d.addErrback(log.err, "Problem with " + str(self))
            d.addCallback(self._cbStopClient)

        d1 = self.connected.addCallback(strip(login)).addErrback(self._ebGeneral)
        d = defer.gatherResults([self.loopback(), d1])
        return d.addCallback(self._cbTestLoginRequiringQuoting)

    def _cbTestLoginRequiringQuoting(self, ignored):
        self.assertEqual(self.server.account, SimpleServer.theAccount)
        self.assertEqual(self.server.state, "auth")

    def testNamespace(self):
        self.namespaceArgs = None

        def login():
            return self.client.login(b"testuser", b"password-test")

        def namespace():
            def gotNamespace(args):
                self.namespaceArgs = args
                self._cbStopClient(None)

            return self.client.namespace().addCallback(gotNamespace)

        d1 = self.connected.addCallback(strip(login))
        d1.addCallback(strip(namespace))
        d1.addErrback(self._ebGeneral)
        d2 = self.loopback()
        d = defer.gatherResults([d1, d2])

        @d.addCallback
        def assertAllPairsNativeStrings(ignored):
            for namespaces in self.namespaceArgs:
                for pair in namespaces:
                    for value in pair:
                        self.assertIsInstance(value, str)
            return self.namespaceArgs

        d.addCallback(self.assertEqual, [[["", "/"]], [], []])
        return d

    def test_mailboxWithoutNamespace(self):
        """
        A mailbox that does not provide L{INamespacePresenter} returns
        empty L{list}s for its personal, shared, and user namespaces.
        """
        self.server.theAccount = AccountWithoutNamespaces(b"testuser")
        self.namespaceArgs = None

        def login():
            return self.client.login(b"testuser", b"password-test")

        def namespace():
            def gotNamespace(args):
                self.namespaceArgs = args
                self._cbStopClient(None)

            return self.client.namespace().addCallback(gotNamespace)

        d1 = self.connected.addCallback(strip(login))
        d1.addCallback(strip(namespace))
        d1.addErrback(self._ebGeneral)
        d2 = self.loopback()
        d = defer.gatherResults([d1, d2])
        d.addCallback(lambda _: self.namespaceArgs)
        d.addCallback(self.assertEqual, [[], [], []])
        return d

    def testSelect(self):
        SimpleServer.theAccount.addMailbox("test-mailbox")
        self.selectedArgs = None

        def login():
            return self.client.login(b"testuser", b"password-test")

        def select():
            def selected(args):
                self.selectedArgs = args
                self._cbStopClient(None)

            d = self.client.select("test-mailbox")
            d.addCallback(selected)
            return d

        d1 = self.connected.addCallback(strip(login))
        d1.addCallback(strip(select))
        d1.addErrback(self._ebGeneral)
        d2 = self.loopback()
        return defer.gatherResults([d1, d2]).addCallback(self._cbTestSelect)

    def test_selectWithoutMailbox(self):
        """
        A client that selects a mailbox that does not exist receives a
        C{NO} response.
        """

        def login():
            return self.client.login(b"testuser", b"password-test")

        def select():
            return self.client.select("test-mailbox")

        self.connected.addCallback(strip(login))
        self.connected.addCallback(strip(select))
        self.connected.addErrback(self.assertClientFailureMessage, b"No such mailbox")
        self.connected.addCallback(self._cbStopClient)
        self.connected.addErrback(self._ebGeneral)

        connectionComplete = defer.gatherResults([self.connected, self.loopback()])

        @connectionComplete.addCallback
        def assertNoMailboxSelected(_):
            self.assertIsNone(self.server.mbox)

        return connectionComplete

    def _cbTestSelect(self, ignored):
        mbox = SimpleServer.theAccount.mailboxes["TEST-MAILBOX"]
        self.assertEqual(self.server.mbox, mbox)
        self.assertEqual(
            self.selectedArgs,
            {
                "EXISTS": 9,
                "RECENT": 3,
                "UIDVALIDITY": 42,
                "FLAGS": ("\\Flag1", "Flag2", "\\AnotherSysFlag", "LastFlag"),
                "READ-WRITE": True,
            },
        )

    def test_examine(self):
        """
        L{IMAP4Client.examine} issues an I{EXAMINE} command to the server and
        returns a L{Deferred} which fires with a C{dict} with as many of the
        following keys as the server includes in its response: C{'FLAGS'},
        C{'EXISTS'}, C{'RECENT'}, C{'UNSEEN'}, C{'READ-WRITE'}, C{'READ-ONLY'},
        C{'UIDVALIDITY'}, and C{'PERMANENTFLAGS'}.

        Unfortunately the server doesn't generate all of these so it's hard to
        test the client's handling of them here.  See
        L{IMAP4ClientExamineTests} below.

        See U{RFC 3501<http://www.faqs.org/rfcs/rfc3501.html>}, section 6.3.2,
        for details.
        """
        SimpleServer.theAccount.addMailbox("test-mailbox")
        self.examinedArgs = None

        def login():
            return self.client.login(b"testuser", b"password-test")

        def examine():
            def examined(args):
                self.examinedArgs = args
                self._cbStopClient(None)

            d = self.client.examine("test-mailbox")
            d.addCallback(examined)
            return d

        d1 = self.connected.addCallback(strip(login))
        d1.addCallback(strip(examine))
        d1.addErrback(self._ebGeneral)
        d2 = self.loopback()
        d = defer.gatherResults([d1, d2])
        return d.addCallback(self._cbTestExamine)

    def _cbTestExamine(self, ignored):
        mbox = SimpleServer.theAccount.mailboxes["TEST-MAILBOX"]
        self.assertEqual(self.server.mbox, mbox)
        self.assertEqual(
            self.examinedArgs,
            {
                "EXISTS": 9,
                "RECENT": 3,
                "UIDVALIDITY": 42,
                "FLAGS": ("\\Flag1", "Flag2", "\\AnotherSysFlag", "LastFlag"),
                "READ-WRITE": False,
            },
        )

    def testCreate(self):
        succeed = ("testbox", "test/box", "test/", "test/box/box", "INBOX")
        fail = ("testbox", "test/box")

        def cb():
            self.result.append(1)

        def eb(failure):
            self.result.append(0)

        def login():
            return self.client.login(b"testuser", b"password-test")

        def create():
            for name in succeed + fail:
                d = self.client.create(name)
                d.addCallback(strip(cb)).addErrback(eb)
            d.addCallbacks(self._cbStopClient, self._ebGeneral)

        self.result = []
        d1 = self.connected.addCallback(strip(login)).addCallback(strip(create))
        d2 = self.loopback()
        d = defer.gatherResults([d1, d2])
        return d.addCallback(self._cbTestCreate, succeed, fail)

    def _cbTestCreate(self, ignored, succeed, fail):
        self.assertEqual(self.result, [1] * len(succeed) + [0] * len(fail))
        mbox = sorted(SimpleServer.theAccount.mailboxes)
        answers = sorted(["inbox", "testbox", "test/box", "test", "test/box/box"])
        self.assertEqual(mbox, [a.upper() for a in answers])

    def testDelete(self):
        SimpleServer.theAccount.addMailbox("delete/me")

        def login():
            return self.client.login(b"testuser", b"password-test")

        def delete():
            return self.client.delete("delete/me")

        d1 = self.connected.addCallback(strip(login))
        d1.addCallbacks(strip(delete), self._ebGeneral)
        d1.addCallbacks(self._cbStopClient, self._ebGeneral)
        d2 = self.loopback()
        d = defer.gatherResults([d1, d2])
        d.addCallback(
            lambda _: self.assertEqual(list(SimpleServer.theAccount.mailboxes), [])
        )
        return d

    def testDeleteWithInferiorHierarchicalNames(self):
        """
        Attempting to delete a mailbox with hierarchically inferior
        names fails with an informative error.

        @see: U{https://tools.ietf.org/html/rfc3501#section-6.3.4}

        @return: A L{Deferred} with assertions.
        """
        SimpleServer.theAccount.addMailbox("delete")
        SimpleServer.theAccount.addMailbox("delete/me")

        def login():
            return self.client.login(b"testuser", b"password-test")

        def delete():
            return self.client.delete("delete")

        def assertIMAPException(failure):
            failure.trap(imap4.IMAP4Exception)
            self.assertEqual(
                str(failure.value),
                str(b'Name "DELETE" has inferior hierarchical names'),
            )

        loggedIn = self.connected.addCallback(strip(login))
        loggedIn.addCallbacks(strip(delete), self._ebGeneral)
        loggedIn.addErrback(assertIMAPException)
        loggedIn.addCallbacks(self._cbStopClient)

        loopedBack = self.loopback()
        d = defer.gatherResults([loggedIn, loopedBack])
        d.addCallback(
            lambda _: self.assertEqual(
                sorted(SimpleServer.theAccount.mailboxes), ["DELETE", "DELETE/ME"]
            )
        )
        return d

    def testIllegalInboxDelete(self):
        self.stashed = None

        def login():
            return self.client.login(b"testuser", b"password-test")

        def delete():
            return self.client.delete("inbox")

        def stash(result):
            self.stashed = result

        d1 = self.connected.addCallback(strip(login))
        d1.addCallbacks(strip(delete), self._ebGeneral)
        d1.addBoth(stash)
        d1.addCallbacks(self._cbStopClient, self._ebGeneral)
        d2 = self.loopback()
        d = defer.gatherResults([d1, d2])
        d.addCallback(
            lambda _: self.assertTrue(isinstance(self.stashed, failure.Failure))
        )
        return d

    def testNonExistentDelete(self):
        def login():
            return self.client.login(b"testuser", b"password-test")

        def delete():
            return self.client.delete("delete/me")

        def deleteFailed(failure):
            self.failure = failure

        self.failure = None
        d1 = self.connected.addCallback(strip(login))
        d1.addCallback(strip(delete)).addErrback(deleteFailed)
        d1.addCallbacks(self._cbStopClient, self._ebGeneral)
        d2 = self.loopback()
        d = defer.gatherResults([d1, d2])
        d.addCallback(
            lambda _: self.assertEqual(str(self.failure.value), str(b"No such mailbox"))
        )
        return d

    def testIllegalDelete(self):
        m = SimpleMailbox()
        m.flags = (r"\Noselect",)
        SimpleServer.theAccount.addMailbox("delete", m)
        SimpleServer.theAccount.addMailbox("delete/me")

        def login():
            return self.client.login(b"testuser", b"password-test")

        def delete():
            return self.client.delete("delete")

        def deleteFailed(failure):
            self.failure = failure

        self.failure = None
        d1 = self.connected.addCallback(strip(login))
        d1.addCallback(strip(delete)).addErrback(deleteFailed)
        d1.addCallbacks(self._cbStopClient, self._ebGeneral)
        d2 = self.loopback()
        d = defer.gatherResults([d1, d2])
        expected = str(
            b"Hierarchically inferior mailboxes exist " b"and \\Noselect is set"
        )
        d.addCallback(lambda _: self.assertEqual(str(self.failure.value), expected))
        return d

    def testRename(self):
        SimpleServer.theAccount.addMailbox("oldmbox")

        def login():
            return self.client.login(b"testuser", b"password-test")

        def rename():
            return self.client.rename(b"oldmbox", b"newname")

        d1 = self.connected.addCallback(strip(login))
        d1.addCallbacks(strip(rename), self._ebGeneral)
        d1.addCallbacks(self._cbStopClient, self._ebGeneral)
        d2 = self.loopback()
        d = defer.gatherResults([d1, d2])
        d.addCallback(
            lambda _: self.assertEqual(
                list(SimpleServer.theAccount.mailboxes.keys()), ["NEWNAME"]
            )
        )
        return d

    def testIllegalInboxRename(self):
        self.stashed = None

        def login():
            return self.client.login(b"testuser", b"password-test")

        def rename():
            return self.client.rename("inbox", "frotz")

        def stash(stuff):
            self.stashed = stuff

        d1 = self.connected.addCallback(strip(login))
        d1.addCallbacks(strip(rename), self._ebGeneral)
        d1.addBoth(stash)
        d1.addCallbacks(self._cbStopClient, self._ebGeneral)
        d2 = self.loopback()
        d = defer.gatherResults([d1, d2])
        d.addCallback(
            lambda _: self.assertTrue(isinstance(self.stashed, failure.Failure))
        )
        return d

    def testHierarchicalRename(self):
        SimpleServer.theAccount.create("oldmbox/m1")
        SimpleServer.theAccount.create("oldmbox/m2")

        def login():
            return self.client.login(b"testuser", b"password-test")

        def rename():
            return self.client.rename("oldmbox", "newname")

        d1 = self.connected.addCallback(strip(login))
        d1.addCallbacks(strip(rename), self._ebGeneral)
        d1.addCallbacks(self._cbStopClient, self._ebGeneral)
        d2 = self.loopback()
        d = defer.gatherResults([d1, d2])
        return d.addCallback(self._cbTestHierarchicalRename)

    def _cbTestHierarchicalRename(self, ignored):
        mboxes = SimpleServer.theAccount.mailboxes.keys()
        expected = ["newname", "newname/m1", "newname/m2"]
        mboxes = list(sorted(mboxes))
        self.assertEqual(mboxes, [s.upper() for s in expected])

    def testSubscribe(self):
        def login():
            return self.client.login(b"testuser", b"password-test")

        def subscribe():
            return self.client.subscribe("this/mbox")

        d1 = self.connected.addCallback(strip(login))
        d1.addCallbacks(strip(subscribe), self._ebGeneral)
        d1.addCallbacks(self._cbStopClient, self._ebGeneral)
        d2 = self.loopback()
        d = defer.gatherResults([d1, d2])
        d.addCallback(
            lambda _: self.assertEqual(
                SimpleServer.theAccount.subscriptions, ["THIS/MBOX"]
            )
        )
        return d

    def testUnsubscribe(self):
        SimpleServer.theAccount.subscriptions = ["THIS/MBOX", "THAT/MBOX"]

        def login():
            return self.client.login(b"testuser", b"password-test")

        def unsubscribe():
            return self.client.unsubscribe("this/mbox")

        d1 = self.connected.addCallback(strip(login))
        d1.addCallbacks(strip(unsubscribe), self._ebGeneral)
        d1.addCallbacks(self._cbStopClient, self._ebGeneral)
        d2 = self.loopback()
        d = defer.gatherResults([d1, d2])
        d.addCallback(
            lambda _: self.assertEqual(
                SimpleServer.theAccount.subscriptions, ["THAT/MBOX"]
            )
        )
        return d

    def _listSetup(self, f):
        SimpleServer.theAccount.addMailbox("root/subthing")
        SimpleServer.theAccount.addMailbox("root/another-thing")
        SimpleServer.theAccount.addMailbox("non-root/subthing")

        def login():
            return self.client.login(b"testuser", b"password-test")

        def listed(answers):
            self.listed = answers

        self.listed = None
        d1 = self.connected.addCallback(strip(login))
        d1.addCallbacks(strip(f), self._ebGeneral)
        d1.addCallbacks(listed, self._ebGeneral)
        d1.addCallbacks(self._cbStopClient, self._ebGeneral)
        d2 = self.loopback()
        return defer.gatherResults([d1, d2]).addCallback(lambda _: self.listed)

    def assertListDelimiterAndMailboxAreStrings(self, results):
        """
        Assert a C{LIST} response's delimiter and mailbox are native
        strings.

        @param results: A list of tuples as returned by
            L{IMAP4Client.list} or L{IMAP4Client.lsub}.
        """
        for result in results:
            self.assertIsInstance(result[1], str, "delimiter %r is not a str")
            self.assertIsInstance(result[2], str, "mailbox %r is not a str")
        return results

    def testList(self):
        def mailboxList():
            return self.client.list("root", "%")

        d = self._listSetup(mailboxList)

        @d.addCallback
        def assertListContents(listed):
            expectedContents = [
                (sorted(SimpleMailbox.flags), "/", "ROOT/SUBTHING"),
                (sorted(SimpleMailbox.flags), "/", "ROOT/ANOTHER-THING"),
            ]

            for _ in range(2):
                flags, delimiter, mailbox = listed.pop(0)
                self.assertIn(
                    (sorted(flags), delimiter, mailbox),
                    expectedContents,
                )

            self.assertFalse(listed, "More results than expected: {!r}".format(listed))

        return d

    def testLSub(self):
        SimpleServer.theAccount.subscribe("ROOT/SUBTHING")

        def lsub():
            return self.client.lsub("root", "%")

        d = self._listSetup(lsub)
        d.addCallback(self.assertListDelimiterAndMailboxAreStrings)
        d.addCallback(self.assertEqual, [(SimpleMailbox.flags, "/", "ROOT/SUBTHING")])
        return d

    def testStatus(self):
        SimpleServer.theAccount.addMailbox("root/subthing")

        def login():
            return self.client.login(b"testuser", b"password-test")

        def status():
            return self.client.status("root/subthing", "MESSAGES", "UIDNEXT", "UNSEEN")

        def statused(result):
            self.statused = result

        self.statused = None
        d1 = self.connected.addCallback(strip(login))
        d1.addCallbacks(strip(status), self._ebGeneral)
        d1.addCallbacks(statused, self._ebGeneral)
        d1.addCallbacks(self._cbStopClient, self._ebGeneral)
        d2 = self.loopback()
        d = defer.gatherResults([d1, d2])
        d.addCallback(
            lambda _: self.assertEqual(
                self.statused, {"MESSAGES": 9, "UIDNEXT": b"10", "UNSEEN": 4}
            )
        )
        return d

    def testFailedStatus(self):
        def login():
            return self.client.login(b"testuser", b"password-test")

        def status():
            return self.client.status(
                "root/nonexistent", "MESSAGES", "UIDNEXT", "UNSEEN"
            )

        def statused(result):
            self.statused = result

        def failed(failure):
            self.failure = failure

        self.statused = self.failure = None
        d1 = self.connected.addCallback(strip(login))
        d1.addCallbacks(strip(status), self._ebGeneral)
        d1.addCallbacks(statused, failed)
        d1.addCallbacks(self._cbStopClient, self._ebGeneral)
        d2 = self.loopback()
        return defer.gatherResults([d1, d2]).addCallback(self._cbTestFailedStatus)

    def _cbTestFailedStatus(self, ignored):
        self.assertEqual(self.statused, None)
        self.assertEqual(self.failure.value.args, (b"Could not open mailbox",))

    def testFullAppend(self):
        infile = util.sibpath(__file__, "rfc822.message")
        SimpleServer.theAccount.addMailbox("root/subthing")

        def login():
            return self.client.login(b"testuser", b"password-test")

        @defer.inlineCallbacks
        def append():
            with open(infile, "rb") as message:
                result = yield self.client.append(
                    "root/subthing",
                    message,
                    ("\\SEEN", "\\DELETED"),
                    "Tue, 17 Jun 2003 11:22:16 -0600 (MDT)",
                )
                defer.returnValue(result)

        d1 = self.connected.addCallback(strip(login))
        d1.addCallbacks(strip(append), self._ebGeneral)
        d1.addCallbacks(self._cbStopClient, self._ebGeneral)
        d2 = self.loopback()

        d = defer.gatherResults([d1, d2])

        return d.addCallback(self._cbTestFullAppend, infile)

    def _cbTestFullAppend(self, ignored, infile):
        mb = SimpleServer.theAccount.mailboxes["ROOT/SUBTHING"]
        self.assertEqual(1, len(mb.messages))
        self.assertEqual(
            (["\\SEEN", "\\DELETED"], b"Tue, 17 Jun 2003 11:22:16 -0600 (MDT)", 0),
            mb.messages[0][1:],
        )
        with open(infile, "rb") as f:
            self.assertEqual(f.read(), mb.messages[0][0].getvalue())

    def testPartialAppend(self):
        infile = util.sibpath(__file__, "rfc822.message")
        SimpleServer.theAccount.addMailbox("PARTIAL/SUBTHING")

        def login():
            return self.client.login(b"testuser", b"password-test")

        @defer.inlineCallbacks
        def append():
            with open(infile, "rb") as message:
                result = yield self.client.sendCommand(
                    imap4.Command(
                        b"APPEND",
                        # Using networkString is cheating!  In this
                        # particular case the mailbox name happens to
                        # be ASCII.  In real code, the mailbox would
                        # be encoded with imap4-utf-7.
                        networkString(
                            "PARTIAL/SUBTHING "
                            '(\\SEEN) "Right now" '
                            "{%d}" % (os.path.getsize(infile),)
                        ),
                        (),
                        self.client._IMAP4Client__cbContinueAppend,
                        message,
                    )
                )
                defer.returnValue(result)

        d1 = self.connected.addCallback(strip(login))
        d1.addCallbacks(strip(append), self._ebGeneral)
        d1.addCallbacks(self._cbStopClient, self._ebGeneral)
        d2 = self.loopback()
        d = defer.gatherResults([d1, d2])
        return d.addCallback(self._cbTestPartialAppend, infile)

    def _cbTestPartialAppend(self, ignored, infile):
        mb = SimpleServer.theAccount.mailboxes["PARTIAL/SUBTHING"]
        self.assertEqual(1, len(mb.messages))
        self.assertEqual((["\\SEEN"], b"Right now", 0), mb.messages[0][1:])
        with open(infile, "rb") as f:
            self.assertEqual(f.read(), mb.messages[0][0].getvalue())

    def _testCheck(self):
        SimpleServer.theAccount.addMailbox(b"root/subthing")

        def login():
            return self.client.login(b"testuser", b"password-test")

        def select():
            return self.client.select(b"root/subthing")

        def check():
            return self.client.check()

        d = self.connected.addCallback(strip(login))
        d.addCallbacks(strip(select), self._ebGeneral)
        d.addCallbacks(strip(check), self._ebGeneral)
        d.addCallbacks(self._cbStopClient, self._ebGeneral)
        return self.loopback()

    def test_check(self):
        """
        Trigger the L{imap.IMAP4Server._cbSelectWork} callback
        by selecting an mbox.
        """
        return self._testCheck()

    def test_checkFail(self):
        """
        Trigger the L{imap.IMAP4Server._ebSelectWork} errback
        by failing when we select an mbox.
        """

        def failSelect(self, name, rw=1):
            raise imap4.IllegalMailboxEncoding("encoding")

        def checkResponse(ignore):
            failures = self.flushLoggedErrors()
            self.assertEqual(failures[1].value.args[0], b"SELECT failed: Server error")

        self.patch(Account, "select", failSelect)
        d = self._testCheck()
        return d.addCallback(checkResponse)

    def testClose(self):
        m = SimpleMailbox()
        m.messages = [
            (b"Message 1", ("\\Deleted", "AnotherFlag"), None, 0),
            (b"Message 2", ("AnotherFlag",), None, 1),
            (b"Message 3", ("\\Deleted",), None, 2),
        ]
        SimpleServer.theAccount.addMailbox("mailbox", m)

        def login():
            return self.client.login(b"testuser", b"password-test")

        def select():
            return self.client.select(b"mailbox")

        def close():
            return self.client.close()

        d = self.connected.addCallback(strip(login))
        d.addCallbacks(strip(select), self._ebGeneral)
        d.addCallbacks(strip(close), self._ebGeneral)
        d.addCallbacks(self._cbStopClient, self._ebGeneral)
        d2 = self.loopback()
        return defer.gatherResults([d, d2]).addCallback(self._cbTestClose, m)

    def _cbTestClose(self, ignored, m):
        self.assertEqual(len(m.messages), 1)
        self.assertEqual(m.messages[0], (b"Message 2", ("AnotherFlag",), None, 1))
        self.assertTrue(m.closed)

    def testExpunge(self):
        m = SimpleMailbox()
        m.messages = [
            (b"Message 1", ("\\Deleted", "AnotherFlag"), None, 0),
            (b"Message 2", ("AnotherFlag",), None, 1),
            (b"Message 3", ("\\Deleted",), None, 2),
        ]
        SimpleServer.theAccount.addMailbox("mailbox", m)

        def login():
            return self.client.login(b"testuser", b"password-test")

        def select():
            return self.client.select("mailbox")

        def expunge():
            return self.client.expunge()

        def expunged(results):
            self.assertFalse(self.server.mbox is None)
            self.results = results

        self.results = None
        d1 = self.connected.addCallback(strip(login))
        d1.addCallbacks(strip(select), self._ebGeneral)
        d1.addCallbacks(strip(expunge), self._ebGeneral)
        d1.addCallbacks(expunged, self._ebGeneral)
        d1.addCallbacks(self._cbStopClient, self._ebGeneral)
        d2 = self.loopback()
        d = defer.gatherResults([d1, d2])
        return d.addCallback(self._cbTestExpunge, m)

    def _cbTestExpunge(self, ignored, m):
        self.assertEqual(len(m.messages), 1)
        self.assertEqual(m.messages[0], (b"Message 2", ("AnotherFlag",), None, 1))

        self.assertEqual(self.results, [0, 2])


<<<<<<< HEAD

=======
>>>>>>> 1dd5e23f
class IMAP4ServerParsingTests(SynchronousTestCase):
    """
    Test L{imap4.IMAP4Server}'s command parsing.
    """

    def setUp(self):
        self.transport = StringTransport()
        self.server = imap4.IMAP4Server()
        self.server.makeConnection(self.transport)
        self.transport.clear()

    def tearDown(self):
        self.server.connectionLost(failure.Failure(error.ConnectionDone()))

    def test_parseMethodExceptionLogged(self):
        """
        L{imap4.IMAP4Server} logs exceptions raised by parse methods.
        """

        class UnhandledException(Exception):
            """
            An unhandled exception.
            """

        def raisesValueError(line):
            raise UnhandledException

        self.server.parseState = "command"
        self.server.parse_command = raisesValueError

        self.server.lineReceived(b"invalid")

        self.assertTrue(self.flushLoggedErrors(UnhandledException))

    def test_missingCommand(self):
        """
        L{imap4.IMAP4Server.parse_command} sends a C{BAD} response to
        a line that includes a tag but no command.
        """
        self.server.parse_command(b"001")

        self.assertEqual(self.transport.value(), b"001 BAD Missing command\r\n")

        self.server.connectionLost(
            failure.Failure(error.ConnectionDone("Done")),
        )

    def test_emptyLine(self):
        """
        L{imap4.IMAP4Server.parse_command} sends a C{BAD} response to
        an empty line.
        """
        self.server.parse_command(b"")

        self.assertEqual(self.transport.value(), b"* BAD Null command\r\n")

    def assertParseExceptionResponse(self, exception, tag, expectedResponse):
        """
        Assert that the given exception results in the expected
        response.

        @param exception: The exception to raise.
        @type exception: L{Exception}

        @param tag: The IMAP tag.

        @type: L{bytes}

        @param expectedResponse: The expected bad response.
        @type expectedResponse: L{bytes}
        """

        def raises(tag, cmd, rest):
            raise exception

        self.server.dispatchCommand = raises

        self.server.parse_command(b" ".join([tag, b"invalid"]))

        self.assertEqual(self.transport.value(), b" ".join([tag, expectedResponse]))

    def test_parsingRaisesIllegalClientResponse(self):
        """
        When a parsing method raises L{IllegalClientResponse}, the
        server sends a C{BAD} response.
        """
        self.assertParseExceptionResponse(
            imap4.IllegalClientResponse("client response"),
            b"001",
            b"BAD Illegal syntax: client response\r\n",
        )

    def test_parsingRaisesIllegalOperationResponse(self):
        """
        When a parsing method raises L{IllegalOperation}, the server
        sends a C{NO} response.
        """
        self.assertParseExceptionResponse(
            imap4.IllegalOperation("operation"),
            b"001",
            b"NO Illegal operation: operation\r\n",
        )

    def test_parsingRaisesIllegalMailboxEncoding(self):
        """
        When a parsing method raises L{IllegalMailboxEncoding}, the
        server sends a C{NO} response.
        """
        self.assertParseExceptionResponse(
            imap4.IllegalMailboxEncoding("encoding"),
            b"001",
            b"NO Illegal mailbox name: encoding\r\n",
        )

    def test_unsupportedCommand(self):
        """
        L{imap4.IMAP4Server} responds to an unsupported command with a
        C{BAD} response.
        """
        self.server.lineReceived(b"001 HULLABALOO")
        self.assertEqual(self.transport.value(), b"001 BAD Unsupported command\r\n")

    def test_tooManyArgumentsForCommand(self):
        """
        L{imap4.IMAP4Server} responds with a C{BAD} response to a
        command with more arguments than expected.
        """
        self.server.lineReceived(b"001 LOGIN A B C")
        self.assertEqual(
            self.transport.value(),
            (
                b"001 BAD Illegal syntax:"
                + b" Too many arguments for command: "
                + repr(b"C").encode("utf-8")
                + b"\r\n"
            ),
        )

    def assertCommandExceptionResponse(self, exception, tag, expectedResponse):
        """
        Assert that the given exception results in the expected
        response.

        @param exception: The exception to raise.
        @type exception: L{Exception}

        @param: The IMAP tag.

        @type: L{bytes}

        @param expectedResponse: The expected bad response.
        @type expectedResponse: L{bytes}
        """

        def raises(serverInstance, tag, user, passwd):
            raise exception

        self.assertEqual(self.server.state, "unauth")

        self.server.unauth_LOGIN = (raises,) + self.server.unauth_LOGIN[1:]

        self.server.dispatchCommand(tag, b"LOGIN", b"user passwd")

        self.assertEqual(self.transport.value(), b" ".join([tag, expectedResponse]))

    def test_commandRaisesIllegalClientResponse(self):
        """
        When a command raises L{IllegalClientResponse}, the
        server sends a C{BAD} response.
        """
        self.assertCommandExceptionResponse(
            imap4.IllegalClientResponse("client response"),
            b"001",
            b"BAD Illegal syntax: client response\r\n",
        )

    def test_commandRaisesIllegalOperationResponse(self):
        """
        When a command raises L{IllegalOperation}, the server sends a
        C{NO} response.
        """
        self.assertCommandExceptionResponse(
            imap4.IllegalOperation("operation"),
            b"001",
            b"NO Illegal operation: operation\r\n",
        )

    def test_commandRaisesIllegalMailboxEncoding(self):
        """
        When a command raises L{IllegalMailboxEncoding}, the server
        sends a C{NO} response.
        """
        self.assertCommandExceptionResponse(
            imap4.IllegalMailboxEncoding("encoding"),
            b"001",
            b"NO Illegal mailbox name: encoding\r\n",
        )

    def test_commandRaisesUnhandledException(self):
        """
        Wehn a command raises an unhandled exception, the server sends
        a C{BAD} response and logs the exception.
        """

        class UnhandledException(Exception):
            """
            An unhandled exception.
            """

        self.assertCommandExceptionResponse(
            UnhandledException("unhandled"),
            b"001",
            b"BAD Server error: unhandled\r\n",
        )

        self.assertTrue(self.flushLoggedErrors(UnhandledException))

    def test_stringLiteralTooLong(self):
        """
        A string literal whose length exceeds the maximum allowed
        length results in a C{BAD} response.
        """
        self.server._literalStringLimit = 4
        self.server.lineReceived(b"001 LOGIN {5}\r\n")

        self.assertEqual(
            self.transport.value(),
            b"001 BAD Illegal syntax: Literal too long!"
            b" I accept at most 4 octets\r\n",
        )

    def test_arg_astringEmptyLine(self):
        """
        An empty string argument raises L{imap4.IllegalClientResponse}.
        """
        for empty in [b"", b"\r\n", b" "]:
            self.assertRaises(
                imap4.IllegalClientResponse, self.server.arg_astring, empty
            )

    def test_arg_astringUnmatchedQuotes(self):
        """
        An unmatched quote in a string argument raises
        L{imap4.IllegalClientResponse}.
        """
        self.assertRaises(
            imap4.IllegalClientResponse, self.server.arg_astring, b'"open'
        )

    def test_arg_astringUnmatchedLiteralBraces(self):
        """
        An unmatched brace in a string literal's size raises
        L{imap4.IllegalClientResponse}.
        """
        self.assertRaises(imap4.IllegalClientResponse, self.server.arg_astring, b"{0")

    def test_arg_astringInvalidLiteralSize(self):
        """
        A non-integral string literal size raises
        L{imap4.IllegalClientResponse}.
        """
        self.assertRaises(
            imap4.IllegalClientResponse, self.server.arg_astring, b"{[object Object]}"
        )

    def test_arg_atomEmptyLine(self):
        """
        An empty atom raises L{IllegalClientResponse}.
        """
        self.assertRaises(imap4.IllegalClientResponse, self.server.arg_atom, b"")

    def test_arg_atomMalformedAtom(self):
        """
        A malformed atom raises L{IllegalClientResponse}.
        """
        self.assertRaises(
            imap4.IllegalClientResponse, self.server.arg_atom, b" not an atom "
        )

    def test_arg_plistEmptyLine(self):
        """
        An empty parenthesized list raises L{IllegalClientResponse}.
        """
        self.assertRaises(imap4.IllegalClientResponse, self.server.arg_plist, b"")

    def test_arg_plistUnmatchedParentheses(self):
        """
        A parenthesized with unmatched parentheses raises
        L{IllegalClientResponse}.
        """
        self.assertRaises(imap4.IllegalClientResponse, self.server.arg_plist, b"(foo")
        self.assertRaises(imap4.IllegalClientResponse, self.server.arg_plist, b"foo)")

    def test_arg_literalEmptyLine(self):
        """
        An empty file literal raises L{IllegalClientResponse}.
        """
        self.assertRaises(imap4.IllegalClientResponse, self.server.arg_literal, b"")

    def test_arg_literalUnmatchedBraces(self):
        """
        A literal with unmatched braces raises
        L{IllegalClientResponse}.
        """
        self.assertRaises(imap4.IllegalClientResponse, self.server.arg_literal, b"{10")
        self.assertRaises(imap4.IllegalClientResponse, self.server.arg_literal, b"10}")

    def test_arg_literalInvalidLiteralSize(self):
        """
        A non-integral literal size raises
        L{imap4.IllegalClientResponse}.
        """
        self.assertRaises(
            imap4.IllegalClientResponse, self.server.arg_literal, b"{[object Object]}"
        )

    def test_arg_seqsetReturnsRest(self):
        """
        A sequence set returns the unparsed portion of a line.
        """
        sequence = b"1:* blah blah blah"
        _, rest = self.server.arg_seqset(sequence)
        self.assertEqual(rest, b"blah blah blah")

    def test_arg_seqsetInvalidSequence(self):
        """
        An invalid sequence raises L{imap4.IllegalClientResponse}.
        """
        self.assertRaises(imap4.IllegalClientResponse, self.server.arg_seqset, b"x:y")

    def test_arg_flaglistOneFlag(self):
        """
        A single flag that is not contained in a list is parsed.
        """
        flag = b"flag"
        parsed, rest = self.server.arg_flaglist(flag)
        self.assertEqual(parsed, [flag])
        self.assertFalse(rest)

    def test_arg_flaglistMismatchedParentehses(self):
        """
        A list of flags with unmatched parentheses raises
        L{imap4.IllegalClientResponse}.
        """
        self.assertRaises(
            imap4.IllegalClientResponse,
            self.server.arg_flaglist,
            b"(invalid",
        )

    def test_arg_flaglistMalformedFlag(self):
        """
        A list of flags that contains a malformed flag raises
        L{imap4.IllegalClientResponse}.
        """
        self.assertRaises(
            imap4.IllegalClientResponse, self.server.arg_flaglist, b"(first \x00)"
        )
        self.assertRaises(
            imap4.IllegalClientResponse, self.server.arg_flaglist, b"(first \x00second)"
        )

    def test_opt_plistMissingOpenParenthesis(self):
        """
        A line that does not begin with an open parenthesis (C{(}) is
        parsed as L{None}, and the remainder is the whole line.
        """
        line = b"not ("
        plist, remainder = self.server.opt_plist(line)
        self.assertIsNone(plist)
        self.assertEqual(remainder, line)

    def test_opt_datetimeMissingOpenQuote(self):
        """
        A line that does not begin with a double quote (C{"}) is
        parsed as L{None}, and the remainder is the whole line.
        """
        line = b'not "'
        dt, remainder = self.server.opt_datetime(line)
        self.assertIsNone(dt)
        self.assertEqual(remainder, line)

    def test_opt_datetimeMissingCloseQuote(self):
        """
        A line that does not have a closing double quote (C{"}) raises
        L{imap4.IllegalClientResponse}.
        """
        line = b'"21-Jul-2017 19:37:07 -0700'
        self.assertRaises(imap4.IllegalClientResponse, self.server.opt_datetime, line)

    def test_opt_charsetMissingIdentifier(self):
        """
        A line that contains C{CHARSET} but no character set
        identifier raises L{imap4.IllegalClientResponse}.
        """
        line = b"CHARSET"
        self.assertRaises(imap4.IllegalClientResponse, self.server.opt_charset, line)

    def test_opt_charsetEndOfLine(self):
        """
        A line that ends with a C{CHARSET} identifier is parsed as
        that identifier, and the remainder is the empty string.
        """
        line = b"CHARSET UTF-8"
        identifier, remainder = self.server.opt_charset(line)
        self.assertEqual(identifier, b"UTF-8")
        self.assertEqual(remainder, b"")

    def test_opt_charsetWithRemainder(self):
        """
        A line that has additional data after a C{CHARSET} identifier
        is parsed as that identifier, and the remainder is that
        additional data.
        """
        line = b"CHARSET UTF-8 remainder"
        identifier, remainder = self.server.opt_charset(line)
        self.assertEqual(identifier, b"UTF-8")
        self.assertEqual(remainder, b"remainder")


<<<<<<< HEAD

=======
>>>>>>> 1dd5e23f
class IMAP4ServerSearchTests(IMAP4HelperMixin, TestCase):
    """
    Tests for the behavior of the search_* functions in L{imap4.IMAP4Server}.
    """

    def setUp(self):
        IMAP4HelperMixin.setUp(self)
        self.earlierQuery = ["10-Dec-2009"]
        self.sameDateQuery = ["13-Dec-2009"]
        self.laterQuery = ["16-Dec-2009"]
        self.seq = 0
        self.msg = FakeyMessage(
            {"date": "Mon, 13 Dec 2009 21:25:10 GMT"},
            [],
            "13 Dec 2009 00:00:00 GMT",
            "",
            1234,
            None,
        )

    def test_searchSentBefore(self):
        """
        L{imap4.IMAP4Server.search_SENTBEFORE} returns True if the message date
        is earlier than the query date.
        """
        self.assertFalse(
            self.server.search_SENTBEFORE(self.earlierQuery, self.seq, self.msg)
        )
        self.assertTrue(
            self.server.search_SENTBEFORE(self.laterQuery, self.seq, self.msg)
        )

    def test_searchWildcard(self):
        """
        L{imap4.IMAP4Server.search_UID} returns True if the message UID is in
        the search range.
        """
        self.assertFalse(
            self.server.search_UID([b"2:3"], self.seq, self.msg, (1, 1234))
        )
        # 2:* should get translated to 2:<max UID> and then to 1:2
        self.assertTrue(self.server.search_UID([b"2:*"], self.seq, self.msg, (1, 1234)))
        self.assertTrue(self.server.search_UID([b"*"], self.seq, self.msg, (1, 1234)))

    def test_searchWildcardHigh(self):
        """
        L{imap4.IMAP4Server.search_UID} should return True if there is a
        wildcard, because a wildcard means "highest UID in the mailbox".
        """
        self.assertTrue(
            self.server.search_UID([b"1235:*"], self.seq, self.msg, (1234, 1))
        )

    def test_reversedSearchTerms(self):
        """
        L{imap4.IMAP4Server.search_SENTON} returns True if the message date is
        the same as the query date.
        """
        msgset = imap4.parseIdList(b"4:2")
        self.assertEqual(list(msgset), [2, 3, 4])

    def test_searchSentOn(self):
        """
        L{imap4.IMAP4Server.search_SENTON} returns True if the message date is
        the same as the query date.
        """
        self.assertFalse(
            self.server.search_SENTON(self.earlierQuery, self.seq, self.msg)
        )
        self.assertTrue(
            self.server.search_SENTON(self.sameDateQuery, self.seq, self.msg)
        )
        self.assertFalse(self.server.search_SENTON(self.laterQuery, self.seq, self.msg))

    def test_searchSentSince(self):
        """
        L{imap4.IMAP4Server.search_SENTSINCE} returns True if the message date
        is later than the query date.
        """
        self.assertTrue(
            self.server.search_SENTSINCE(self.earlierQuery, self.seq, self.msg)
        )
        self.assertFalse(
            self.server.search_SENTSINCE(self.laterQuery, self.seq, self.msg)
        )

    def test_searchOr(self):
        """
        L{imap4.IMAP4Server.search_OR} returns true if either of the two
        expressions supplied to it returns true and returns false if neither
        does.
        """
        self.assertTrue(
            self.server.search_OR(
                ["SENTSINCE"] + self.earlierQuery + ["SENTSINCE"] + self.laterQuery,
                self.seq,
                self.msg,
                (None, None),
            )
        )
        self.assertTrue(
            self.server.search_OR(
                ["SENTSINCE"] + self.laterQuery + ["SENTSINCE"] + self.earlierQuery,
                self.seq,
                self.msg,
                (None, None),
            )
        )
        self.assertFalse(
            self.server.search_OR(
                ["SENTON"] + self.laterQuery + ["SENTSINCE"] + self.laterQuery,
                self.seq,
                self.msg,
                (None, None),
            )
        )

    def test_searchNot(self):
        """
        L{imap4.IMAP4Server.search_NOT} returns the negation of the result
        of the expression supplied to it.
        """
        self.assertFalse(
            self.server.search_NOT(
                ["SENTSINCE"] + self.earlierQuery, self.seq, self.msg, (None, None)
            )
        )
        self.assertTrue(
            self.server.search_NOT(
                ["SENTON"] + self.laterQuery, self.seq, self.msg, (None, None)
            )
        )

    def test_searchBefore(self):
        """
        L{imap4.IMAP4Server.search_BEFORE} returns True if the
        internal message date is before the query date.
        """
        self.assertFalse(
            self.server.search_BEFORE(self.earlierQuery, self.seq, self.msg)
        )
        self.assertFalse(
            self.server.search_BEFORE(self.sameDateQuery, self.seq, self.msg)
        )
        self.assertTrue(self.server.search_BEFORE(self.laterQuery, self.seq, self.msg))

    def test_searchOn(self):
        """
        L{imap4.IMAP4Server.search_ON} returns True if the
        internal message date is the same as the query date.
        """
        self.assertFalse(self.server.search_ON(self.earlierQuery, self.seq, self.msg))
        self.assertFalse(self.server.search_ON(self.sameDateQuery, self.seq, self.msg))
        self.assertFalse(self.server.search_ON(self.laterQuery, self.seq, self.msg))

    def test_searchSince(self):
        """
        L{imap4.IMAP4Server.search_SINCE} returns True if the
        internal message date is greater than the query date.
        """
        self.assertTrue(self.server.search_SINCE(self.earlierQuery, self.seq, self.msg))
        self.assertTrue(
            self.server.search_SINCE(self.sameDateQuery, self.seq, self.msg)
        )
        self.assertFalse(self.server.search_SINCE(self.laterQuery, self.seq, self.msg))


@implementer(IRealm)
class TestRealm:
    """
    A L{IRealm} for tests.

    @cvar theAccount: An C{Account} instance.  Tests can set this to
        ensure predictable account retrieval.
    """

    theAccount = None

    def __init__(self, accountHolder=None):
        """
        Create a realm for testing.

        @param accountHolder: (optional) An object whose C{theAccount}
            attribute will be returned instead of
            L{TestRealm.theAccount}.  Attribute access occurs on every
            avatar request, so any modifications to
            C{accountHolder.theAccount} will be reflected here.
        """
        if accountHolder:
            self._getAccount = lambda: accountHolder.theAccount
        else:
            self._getAccount = lambda: self.theAccount

    def requestAvatar(self, avatarId, mind, *interfaces):
        return imap4.IAccount, self._getAccount(), lambda: None


class TestChecker:
    credentialInterfaces = (IUsernameHashedPassword, IUsernamePassword)

    users = {b"testuser": b"secret"}

    def requestAvatarId(self, credentials):
        if credentials.username in self.users:
            return defer.maybeDeferred(
                credentials.checkPassword, self.users[credentials.username]
            ).addCallback(self._cbCheck, credentials.username)

    def _cbCheck(self, result, username):
        if result:
            return username
        raise UnauthorizedLogin()


<<<<<<< HEAD

=======
>>>>>>> 1dd5e23f
class AuthenticatorTests(IMAP4HelperMixin, TestCase):
    def setUp(self):
        IMAP4HelperMixin.setUp(self)

        realm = TestRealm()
        realm.theAccount = Account(b"testuser")
        self.portal = Portal(realm)
        self.portal.registerChecker(TestChecker())
        self.server.portal = self.portal

        self.authenticated = 0
        self.account = realm.theAccount

    def test_customChallengers(self):
        """
        L{imap4.IMAP4Server} accepts a L{dict} mapping challenge type
        names to L{twisted.mail.interfaces.IChallengeResponse}
        providers.
        """

        @implementer(IChallengeResponse, IUsernamePassword)
        class SPECIALAuth:
<<<<<<< HEAD

=======
>>>>>>> 1dd5e23f
            def getChallenge(self):
                return b"SPECIAL"

            def setResponse(self, response):
                self.username, self.password = response.split(None, 1)

            def moreChallenges(self):
                return False

            def checkPassword(self, password):
                self.password = self.password

        special = SPECIALAuth()
        verifyObject(IChallengeResponse, special)

        server = imap4.IMAP4Server({b"SPECIAL": SPECIALAuth})
        server.portal = self.portal

        transport = StringTransport()
        server.makeConnection(transport)
        self.addCleanup(server.connectionLost, error.ConnectionDone("Connection done."))

        self.assertIn(b"AUTH=SPECIAL", transport.value())

        transport.clear()
        server.dataReceived(b"001 AUTHENTICATE SPECIAL\r\n")

        self.assertIn(base64.b64encode(special.getChallenge()), transport.value())

        transport.clear()
        server.dataReceived(base64.b64encode(b"username password") + b"\r\n")

        self.assertEqual(transport.value(), b"001 OK Authentication successful\r\n")

    def test_unsupportedMethod(self):
        """
        An unsupported C{AUTHENTICATE} method results in a negative
        response.
        """
        server = imap4.IMAP4Server()
        server.portal = self.portal

        transport = StringTransport()
        server.makeConnection(transport)
        self.addCleanup(server.connectionLost, error.ConnectionDone("Connection done."))

        transport.clear()

        server.dataReceived(b"001 AUTHENTICATE UNKNOWN\r\n")
        self.assertEqual(
            transport.value(), b"001 NO AUTHENTICATE method unsupported\r\n"
        )

    def test_missingPortal(self):
        """
        An L{imap4.IMAP4Server} that is missing a L{Portal} responds
        negatively to an authentication
        """
        self.server.challengers[b"LOGIN"] = imap4.LOGINCredentials

        cAuth = imap4.LOGINAuthenticator(b"testuser")
        self.client.registerAuthenticator(cAuth)

        self.server.portal = None

        def auth():
            return self.client.authenticate(b"secret")

        d = self.connected.addCallback(strip(auth))
        d.addErrback(
            self.assertClientFailureMessage, b"Temporary authentication failure"
        )
        d.addCallbacks(self._cbStopClient, self._ebGeneral)

        return defer.gatherResults([d, self.loopback()])

    def test_challengerRaisesException(self):
        """
        When a challenger's
        L{getChallenge<IChallengeResponse.getChallenge>} method raises
        any exception, a C{NO} response is sent.
        """

        @implementer(IChallengeResponse)
        class ValueErrorAuthChallenge:
            message = b"A challenge failure"

            def getChallenge(self):
                raise ValueError(self.message)

            def setResponse(self, response):
                """
                Never called.

                @param response: See L{IChallengeResponse.setResponse}
                """

            def moreChallenges(self):
                """
                Never called.
                """

        @implementer(IClientAuthentication)
        class ValueErrorAuthenticator:
<<<<<<< HEAD

=======
>>>>>>> 1dd5e23f
            def getName(self):
                return b"ERROR"

            def challengeResponse(self, secret, chal):
                return b"IGNORED"

        bad = ValueErrorAuthChallenge()
        verifyObject(IChallengeResponse, bad)

        self.server.challengers[b"ERROR"] = ValueErrorAuthChallenge
        self.client.registerAuthenticator(ValueErrorAuthenticator())

        def auth():
            return self.client.authenticate(b"secret")

        d = self.connected.addCallback(strip(auth))
        d.addErrback(
            self.assertClientFailureMessage,
            ("Server error: " + str(ValueErrorAuthChallenge.message)).encode("ascii"),
        )
        d.addCallbacks(self._cbStopClient, self._ebGeneral)

        return defer.gatherResults([d, self.loopback()])

    def test_authNotBase64(self):
        """
        A client that responds with a challenge that cannot be decoded
        as Base 64 receives an L{IllegalClientResponse}.
        """

        @implementer(IChallengeResponse)
        class NotBase64AuthChallenge:
            message = b"Malformed Response - not base64"

            def getChallenge(self):
                return b"SomeChallenge"

            def setResponse(self, response):
                """
                Never called.

                @param response: See L{IChallengeResponse.setResponse}
                """

            def moreChallenges(self):
                """
                Never called.
                """

        notBase64 = NotBase64AuthChallenge()
        verifyObject(IChallengeResponse, notBase64)

        server = imap4.IMAP4Server()
        server.portal = self.portal
        server.challengers[b"NOTBASE64"] = NotBase64AuthChallenge

        transport = StringTransport()
        server.makeConnection(transport)
        self.addCleanup(server.connectionLost, error.ConnectionDone("Connection done."))

        self.assertIn(b"AUTH=NOTBASE64", transport.value())

        transport.clear()
        server.dataReceived(b"001 AUTHENTICATE NOTBASE64\r\n")

        self.assertIn(base64.b64encode(notBase64.getChallenge()), transport.value())

        transport.clear()
        server.dataReceived(b"\x00 Not base64\r\n")

        self.assertEqual(
            transport.value(),
            b"".join([b"001 NO Authentication failed: ", notBase64.message, b"\r\n"]),
        )

    def test_unhandledCredentials(self):
        """
        A challenger that causes the login to fail
        L{UnhandledCredentials} results in an C{NO} response.

        @return: A L{Deferred} that fires when the authorization has
            failed.
        """
        realm = TestRealm()
        portal = Portal(realm)
        # This portal has no checkers, so all logins will fail with
        # UnhandledCredentials
        self.server.portal = portal

        self.server.challengers[b"LOGIN"] = loginCred = imap4.LOGINCredentials

        verifyClass(IChallengeResponse, loginCred)

        cAuth = imap4.LOGINAuthenticator(b"testuser")
        self.client.registerAuthenticator(cAuth)

        def auth():
            return self.client.authenticate(b"secret")

        d1 = self.connected.addCallback(strip(auth))
        d1.addErrback(
            self.assertClientFailureMessage,
            b"Authentication failed: server misconfigured",
        )
        d1.addCallbacks(self._cbStopClient, self._ebGeneral)
        d = defer.gatherResults([self.loopback(), d1])
        return d

    def test_unexpectedLoginFailure(self):
        """
        If the portal raises an exception other than
        L{UnauthorizedLogin} or L{UnhandledCredentials}, the server
        responds with a C{BAD} response and the exception is logged.
        """

        class UnexpectedException(Exception):
            """
            An unexpected exception.
            """

        class FailingChecker:
            """
            A credentials checker whose L{requestAvatarId} method
            raises L{UnexpectedException}.
            """

            credentialInterfaces = (IUsernameHashedPassword, IUsernamePassword)

            def requestAvatarId(self, credentials):
                raise UnexpectedException("Unexpected error.")

        realm = TestRealm()
        portal = Portal(realm)
        portal.registerChecker(FailingChecker())
        self.server.portal = portal

        self.server.challengers[b"LOGIN"] = loginCred = imap4.LOGINCredentials

        verifyClass(IChallengeResponse, loginCred)

        cAuth = imap4.LOGINAuthenticator(b"testuser")
        self.client.registerAuthenticator(cAuth)

        def auth():
            return self.client.authenticate(b"secret")

        def assertUnexpectedExceptionLogged():
            self.assertTrue(self.flushLoggedErrors(UnexpectedException))

        d1 = self.connected.addCallback(strip(auth))
        d1.addErrback(
            self.assertClientFailureMessage, b"Server error: login failed unexpectedly"
        )
        d1.addCallback(strip(assertUnexpectedExceptionLogged))
        d1.addCallbacks(self._cbStopClient, self._ebGeneral)
        d = defer.gatherResults([self.loopback(), d1])
        return d

    def testCramMD5(self):
        self.server.challengers[b"CRAM-MD5"] = CramMD5Credentials
        cAuth = imap4.CramMD5ClientAuthenticator(b"testuser")
        self.client.registerAuthenticator(cAuth)

        def auth():
            return self.client.authenticate(b"secret")

        def authed():
            self.authenticated = 1

        d1 = self.connected.addCallback(strip(auth))
        d1.addCallbacks(strip(authed), self._ebGeneral)
        d1.addCallbacks(self._cbStopClient, self._ebGeneral)
        d2 = self.loopback()
        d = defer.gatherResults([d1, d2])
        return d.addCallback(self._cbTestCramMD5)

    def _cbTestCramMD5(self, ignored):
        self.assertEqual(self.authenticated, 1)
        self.assertEqual(self.server.account, self.account)

    def testFailedCramMD5(self):
        self.server.challengers[b"CRAM-MD5"] = CramMD5Credentials
        cAuth = imap4.CramMD5ClientAuthenticator(b"testuser")
        self.client.registerAuthenticator(cAuth)

        def misauth():
            return self.client.authenticate(b"not the secret")

        def authed():
            self.authenticated = 1

        def misauthed():
            self.authenticated = -1

        d1 = self.connected.addCallback(strip(misauth))
        d1.addCallbacks(strip(authed), strip(misauthed))
        d1.addCallbacks(self._cbStopClient, self._ebGeneral)
        d = defer.gatherResults([self.loopback(), d1])
        return d.addCallback(self._cbTestFailedCramMD5)

    def _cbTestFailedCramMD5(self, ignored):
        self.assertEqual(self.authenticated, -1)
        self.assertEqual(self.server.account, None)

    def testLOGIN(self):
        self.server.challengers[b"LOGIN"] = loginCred = imap4.LOGINCredentials

        verifyClass(IChallengeResponse, loginCred)

        cAuth = imap4.LOGINAuthenticator(b"testuser")
        self.client.registerAuthenticator(cAuth)

        def auth():
            return self.client.authenticate(b"secret")

        def authed():
            self.authenticated = 1

        d1 = self.connected.addCallback(strip(auth))
        d1.addCallbacks(strip(authed), self._ebGeneral)
        d1.addCallbacks(self._cbStopClient, self._ebGeneral)
        d = defer.gatherResults([self.loopback(), d1])
        return d.addCallback(self._cbTestLOGIN)

    def _cbTestLOGIN(self, ignored):
        self.assertEqual(self.authenticated, 1)
        self.assertEqual(self.server.account, self.account)

    def testFailedLOGIN(self):
        self.server.challengers[b"LOGIN"] = imap4.LOGINCredentials
        cAuth = imap4.LOGINAuthenticator(b"testuser")
        self.client.registerAuthenticator(cAuth)

        def misauth():
            return self.client.authenticate(b"not the secret")

        def authed():
            self.authenticated = 1

        def misauthed():
            self.authenticated = -1

        d1 = self.connected.addCallback(strip(misauth))
        d1.addCallbacks(strip(authed), strip(misauthed))
        d1.addCallbacks(self._cbStopClient, self._ebGeneral)
        d = defer.gatherResults([self.loopback(), d1])
        return d.addCallback(self._cbTestFailedLOGIN)

    def _cbTestFailedLOGIN(self, ignored):
        self.assertEqual(self.authenticated, -1)
        self.assertEqual(self.server.account, None)

    def testPLAIN(self):
        self.server.challengers[b"PLAIN"] = plainCred = imap4.PLAINCredentials

        verifyClass(IChallengeResponse, plainCred)

        cAuth = imap4.PLAINAuthenticator(b"testuser")
        self.client.registerAuthenticator(cAuth)

        def auth():
            return self.client.authenticate(b"secret")

        def authed():
            self.authenticated = 1

        d1 = self.connected.addCallback(strip(auth))
        d1.addCallbacks(strip(authed), self._ebGeneral)
        d1.addCallbacks(self._cbStopClient, self._ebGeneral)
        d = defer.gatherResults([self.loopback(), d1])
        return d.addCallback(self._cbTestPLAIN)

    def _cbTestPLAIN(self, ignored):
        self.assertEqual(self.authenticated, 1)
        self.assertEqual(self.server.account, self.account)

    def testFailedPLAIN(self):
        self.server.challengers[b"PLAIN"] = imap4.PLAINCredentials
        cAuth = imap4.PLAINAuthenticator(b"testuser")
        self.client.registerAuthenticator(cAuth)

        def misauth():
            return self.client.authenticate(b"not the secret")

        def authed():
            self.authenticated = 1

        def misauthed():
            self.authenticated = -1

        d1 = self.connected.addCallback(strip(misauth))
        d1.addCallbacks(strip(authed), strip(misauthed))
        d1.addCallbacks(self._cbStopClient, self._ebGeneral)
        d = defer.gatherResults([self.loopback(), d1])
        return d.addCallback(self._cbTestFailedPLAIN)

    def _cbTestFailedPLAIN(self, ignored):
        self.assertEqual(self.authenticated, -1)
        self.assertEqual(self.server.account, None)


<<<<<<< HEAD

=======
>>>>>>> 1dd5e23f
class SASLPLAINTests(TestCase):
    """
    Tests for I{SASL PLAIN} authentication, as implemented by
    L{imap4.PLAINAuthenticator} and L{imap4.PLAINCredentials}.

    @see: U{http://www.faqs.org/rfcs/rfc2595.html}
    @see: U{http://www.faqs.org/rfcs/rfc4616.html}
    """

    def test_authenticatorChallengeResponse(self):
        """
        L{PLAINAuthenticator.challengeResponse} returns challenge strings of
        the form::

            NUL<authn-id>NUL<secret>
        """
        username = b"testuser"
        secret = b"secret"
        chal = b"challenge"
        cAuth = imap4.PLAINAuthenticator(username)
        response = cAuth.challengeResponse(secret, chal)
        self.assertEqual(response, b"\0" + username + b"\0" + secret)

    def test_credentialsSetResponse(self):
        """
        L{PLAINCredentials.setResponse} parses challenge strings of the
        form::

            NUL<authn-id>NUL<secret>
        """
        cred = imap4.PLAINCredentials()
        cred.setResponse(b"\0testuser\0secret")
        self.assertEqual(cred.username, b"testuser")
        self.assertEqual(cred.password, b"secret")

    def test_credentialsInvalidResponse(self):
        """
        L{PLAINCredentials.setResponse} raises L{imap4.IllegalClientResponse}
        when passed a string not of the expected form.
        """
        cred = imap4.PLAINCredentials()
        self.assertRaises(imap4.IllegalClientResponse, cred.setResponse, b"hello")
        self.assertRaises(
            imap4.IllegalClientResponse, cred.setResponse, b"hello\0world"
        )
        self.assertRaises(
            imap4.IllegalClientResponse, cred.setResponse, b"hello\0world\0Zoom!\0"
        )


class UnsolicitedResponseTests(IMAP4HelperMixin, TestCase):
    def testReadWrite(self):
        def login():
            return self.client.login(b"testuser", b"password-test")

        def loggedIn():
            self.server.modeChanged(1)

        d1 = self.connected.addCallback(strip(login))
        d1.addCallback(strip(loggedIn)).addErrback(self._ebGeneral)
        d = defer.gatherResults([self.loopback(), d1])
        return d.addCallback(self._cbTestReadWrite)

    def _cbTestReadWrite(self, ignored):
        E = self.client.events
        self.assertEqual(E, [["modeChanged", 1]])

    def testReadOnly(self):
        def login():
            return self.client.login(b"testuser", b"password-test")

        def loggedIn():
            self.server.modeChanged(0)

        d1 = self.connected.addCallback(strip(login))
        d1.addCallback(strip(loggedIn)).addErrback(self._ebGeneral)
        d = defer.gatherResults([self.loopback(), d1])
        return d.addCallback(self._cbTestReadOnly)

    def _cbTestReadOnly(self, ignored):
        E = self.client.events
        self.assertEqual(E, [["modeChanged", 0]])

    def testFlagChange(self):
        flags = {1: ["\\Answered", "\\Deleted"], 5: [], 10: ["\\Recent"]}

        def login():
            return self.client.login(b"testuser", b"password-test")

        def loggedIn():
            self.server.flagsChanged(flags)

        d1 = self.connected.addCallback(strip(login))
        d1.addCallback(strip(loggedIn)).addErrback(self._ebGeneral)
        d = defer.gatherResults([self.loopback(), d1])
        return d.addCallback(self._cbTestFlagChange, flags)

    def _cbTestFlagChange(self, ignored, flags):
        E = self.client.events
        expect = [["flagsChanged", {x[0]: x[1]}] for x in flags.items()]
        E.sort(key=lambda o: o[0])
        expect.sort(key=lambda o: o[0])
        self.assertEqual(E, expect)

    def testNewMessages(self):
        def login():
            return self.client.login(b"testuser", b"password-test")

        def loggedIn():
            self.server.newMessages(10, None)

        d1 = self.connected.addCallback(strip(login))
        d1.addCallback(strip(loggedIn)).addErrback(self._ebGeneral)
        d = defer.gatherResults([self.loopback(), d1])
        return d.addCallback(self._cbTestNewMessages)

    def _cbTestNewMessages(self, ignored):
        E = self.client.events
        self.assertEqual(E, [["newMessages", 10, None]])

    def testNewRecentMessages(self):
        def login():
            return self.client.login(b"testuser", b"password-test")

        def loggedIn():
            self.server.newMessages(None, 10)

        d1 = self.connected.addCallback(strip(login))
        d1.addCallback(strip(loggedIn)).addErrback(self._ebGeneral)
        d = defer.gatherResults([self.loopback(), d1])
        return d.addCallback(self._cbTestNewRecentMessages)

    def _cbTestNewRecentMessages(self, ignored):
        E = self.client.events
        self.assertEqual(E, [["newMessages", None, 10]])

    def testNewMessagesAndRecent(self):
        def login():
            return self.client.login(b"testuser", b"password-test")

        def loggedIn():
            self.server.newMessages(20, 10)

        d1 = self.connected.addCallback(strip(login))
        d1.addCallback(strip(loggedIn)).addErrback(self._ebGeneral)
        d = defer.gatherResults([self.loopback(), d1])
        return d.addCallback(self._cbTestNewMessagesAndRecent)

    def _cbTestNewMessagesAndRecent(self, ignored):
        E = self.client.events
        self.assertEqual(E, [["newMessages", 20, None], ["newMessages", None, 10]])


<<<<<<< HEAD

=======
>>>>>>> 1dd5e23f
class ClientCapabilityTests(TestCase):
    """
    Tests for issuance of the CAPABILITY command and handling of its response.
    """

    def setUp(self):
        """
        Create an L{imap4.IMAP4Client} connected to a L{StringTransport}.
        """
        self.transport = StringTransport()
        self.protocol = imap4.IMAP4Client()
        self.protocol.makeConnection(self.transport)
        self.protocol.dataReceived(b"* OK [IMAP4rev1]\r\n")

    def test_simpleAtoms(self):
        """
        A capability response consisting only of atoms without C{'='} in them
        should result in a dict mapping those atoms to L{None}.
        """
        capabilitiesResult = self.protocol.getCapabilities(useCache=False)
        self.protocol.dataReceived(b"* CAPABILITY IMAP4rev1 LOGINDISABLED\r\n")
        self.protocol.dataReceived(b"0001 OK Capability completed.\r\n")

        def gotCapabilities(capabilities):
            self.assertEqual(capabilities, {b"IMAP4rev1": None, b"LOGINDISABLED": None})

        capabilitiesResult.addCallback(gotCapabilities)
        return capabilitiesResult

    def test_categoryAtoms(self):
        """
        A capability response consisting of atoms including C{'='} should have
        those atoms split on that byte and have capabilities in the same
        category aggregated into lists in the resulting dictionary.

        (n.b. - I made up the word "category atom"; the protocol has no notion
        of structure here, but rather allows each capability to define the
        semantics of its entry in the capability response in a freeform manner.
        If I had realized this earlier, the API for capabilities would look
        different.  As it is, we can hope that no one defines any crazy
        semantics which are incompatible with this API, or try to figure out a
        better API when someone does. -exarkun)
        """
        capabilitiesResult = self.protocol.getCapabilities(useCache=False)
        self.protocol.dataReceived(b"* CAPABILITY IMAP4rev1 AUTH=LOGIN AUTH=PLAIN\r\n")
        self.protocol.dataReceived(b"0001 OK Capability completed.\r\n")

        def gotCapabilities(capabilities):
            self.assertEqual(
                capabilities, {b"IMAP4rev1": None, b"AUTH": [b"LOGIN", b"PLAIN"]}
            )

        capabilitiesResult.addCallback(gotCapabilities)
        return capabilitiesResult

    def test_mixedAtoms(self):
        """
        A capability response consisting of both simple and category atoms of
        the same type should result in a list containing L{None} as well as the
        values for the category.
        """
        capabilitiesResult = self.protocol.getCapabilities(useCache=False)
        # Exercise codepath for both orderings of =-having and =-missing
        # capabilities.
        self.protocol.dataReceived(
            b"* CAPABILITY IMAP4rev1 FOO FOO=BAR BAR=FOO BAR\r\n"
        )
        self.protocol.dataReceived(b"0001 OK Capability completed.\r\n")

        def gotCapabilities(capabilities):
            self.assertEqual(
                capabilities,
                {b"IMAP4rev1": None, b"FOO": [None, b"BAR"], b"BAR": [b"FOO", None]},
            )

        capabilitiesResult.addCallback(gotCapabilities)
        return capabilitiesResult


class StillSimplerClient(imap4.IMAP4Client):
    """
    An IMAP4 client which keeps track of unsolicited flag changes.
    """

    def __init__(self):
        imap4.IMAP4Client.__init__(self)
        self.flags = {}

    def flagsChanged(self, newFlags):
        self.flags.update(newFlags)


<<<<<<< HEAD

=======
>>>>>>> 1dd5e23f
class HandCraftedTests(IMAP4HelperMixin, TestCase):
    def testTrailingLiteral(self):
        transport = StringTransport()
        c = imap4.IMAP4Client()
        c.makeConnection(transport)
        c.lineReceived(b"* OK [IMAP4rev1]")

        def cbCheckTransport(ignored):
            self.assertEqual(
                transport.value().splitlines()[-1],
                b"0003 FETCH 1 (RFC822)",
            )

        def cbSelect(ignored):
            d = c.fetchMessage("1")
            c.dataReceived(
                b"* 1 FETCH (RFC822 {10}\r\n0123456789\r\n RFC822.SIZE 10)\r\n"
            )
            c.dataReceived(b"0003 OK FETCH\r\n")
            d.addCallback(cbCheckTransport)
            return d

        def cbLogin(ignored):
            d = c.select("inbox")
            c.lineReceived(b"0002 OK SELECT")
            d.addCallback(cbSelect)
            return d

        d = c.login(b"blah", b"blah")
        c.dataReceived(b"0001 OK LOGIN\r\n")
        d.addCallback(cbLogin)
        return d

    def test_fragmentedStringLiterals(self):
        """
        String literals whose data is not immediately available are
        parsed.
        """
        self.server.checker.addUser(b"testuser", b"password-test")
        transport = StringTransport()
        self.server.makeConnection(transport)

        transport.clear()
        self.server.dataReceived(b"01 LOGIN {8}\r\n")
        self.assertEqual(transport.value(), b"+ Ready for 8 octets of text\r\n")

        transport.clear()
        self.server.dataReceived(b"testuser {13}\r\n")
        self.assertEqual(transport.value(), b"+ Ready for 13 octets of text\r\n")

        transport.clear()
        self.server.dataReceived(b"password")
        self.assertNot(transport.value())
        self.server.dataReceived(b"-test\r\n")
        self.assertEqual(transport.value(), b"01 OK LOGIN succeeded\r\n")
        self.assertEqual(self.server.state, "auth")

        self.server.connectionLost(error.ConnectionDone("Connection done."))

    def test_emptyStringLiteral(self):
        """
        Empty string literals are parsed.
        """
        self.server.checker.users = {b"": b""}
        transport = StringTransport()
        self.server.makeConnection(transport)

        transport.clear()
        self.server.dataReceived(b"01 LOGIN {0}\r\n")
        self.assertEqual(transport.value(), b"+ Ready for 0 octets of text\r\n")

        transport.clear()
        self.server.dataReceived(b"{0}\r\n")
        self.assertEqual(transport.value(), b"01 OK LOGIN succeeded\r\n")
        self.assertEqual(self.server.state, "auth")

        self.server.connectionLost(error.ConnectionDone("Connection done."))

    def test_unsolicitedResponseMixedWithSolicitedResponse(self):
        """
        If unsolicited data is received along with solicited data in the
        response to a I{FETCH} command issued by L{IMAP4Client.fetchSpecific},
        the unsolicited data is passed to the appropriate callback and not
        included in the result with which the L{Deferred} returned by
        L{IMAP4Client.fetchSpecific} fires.
        """
        transport = StringTransport()
        c = StillSimplerClient()
        c.makeConnection(transport)
        c.lineReceived(b"* OK [IMAP4rev1]")

        def login():
            d = c.login(b"blah", b"blah")
            c.dataReceived(b"0001 OK LOGIN\r\n")
            return d

        def select():
            d = c.select("inbox")
            c.lineReceived(b"0002 OK SELECT")
            return d

        def fetch():
            d = c.fetchSpecific(
                "1:*", headerType="HEADER.FIELDS", headerArgs=["SUBJECT"]
            )
            c.dataReceived(b'* 1 FETCH (BODY[HEADER.FIELDS ("SUBJECT")] {38}\r\n')
            c.dataReceived(b"Subject: Suprise for your woman...\r\n")
            c.dataReceived(b"\r\n")
            c.dataReceived(b")\r\n")
            c.dataReceived(b"* 1 FETCH (FLAGS (\Seen))\r\n")
            c.dataReceived(b'* 2 FETCH (BODY[HEADER.FIELDS ("SUBJECT")] {75}\r\n')
            c.dataReceived(
                b"Subject: What you been doing. Order your meds here . ,. handcuff madsen\r\n"
            )
            c.dataReceived(b"\r\n")
            c.dataReceived(b")\r\n")
            c.dataReceived(b"0003 OK FETCH completed\r\n")
            return d

        def test(res):
            self.assertEqual(
                transport.value().splitlines()[-1],
                b"0003 FETCH 1:* BODY[HEADER.FIELDS (SUBJECT)]",
            )

            self.assertEqual(
                res,
                {
                    1: [
                        [
                            "BODY",
                            ["HEADER.FIELDS", ["SUBJECT"]],
                            "Subject: Suprise for your woman...\r\n\r\n",
                        ]
                    ],
                    2: [
                        [
                            "BODY",
                            ["HEADER.FIELDS", ["SUBJECT"]],
                            "Subject: What you been doing. Order your meds here . ,. handcuff madsen\r\n\r\n",
                        ]
                    ],
                },
            )

            self.assertEqual(c.flags, {1: ["\\Seen"]})

        return (
            login()
            .addCallback(strip(select))
            .addCallback(strip(fetch))
            .addCallback(test)
        )

    def test_literalWithoutPrecedingWhitespace(self):
        """
        Literals should be recognized even when they are not preceded by
        whitespace.
        """
        transport = StringTransport()
        protocol = imap4.IMAP4Client()

        protocol.makeConnection(transport)
        protocol.lineReceived(b"* OK [IMAP4rev1]")

        def login():
            d = protocol.login(b"blah", b"blah")
            protocol.dataReceived(b"0001 OK LOGIN\r\n")
            return d

        def select():
            d = protocol.select(b"inbox")
            protocol.lineReceived(b"0002 OK SELECT")
            return d

        def fetch():
            d = protocol.fetchSpecific(
                "1:*", headerType="HEADER.FIELDS", headerArgs=["SUBJECT"]
            )
            protocol.dataReceived(
                b'* 1 FETCH (BODY[HEADER.FIELDS ({7}\r\nSUBJECT)] "Hello")\r\n'
            )
            protocol.dataReceived(b"0003 OK FETCH completed\r\n")
            return d

        def test(result):
            self.assertEqual(
                transport.value().splitlines()[-1],
                b"0003 FETCH 1:* BODY[HEADER.FIELDS (SUBJECT)]",
            )
            self.assertEqual(
                result, {1: [["BODY", ["HEADER.FIELDS", ["SUBJECT"]], "Hello"]]}
            )

        d = login()
        d.addCallback(strip(select))
        d.addCallback(strip(fetch))
        d.addCallback(test)
        return d

    def test_nonIntegerLiteralLength(self):
        """
        If the server sends a literal length which cannot be parsed as an
        integer, L{IMAP4Client.lineReceived} should cause the protocol to be
        disconnected by raising L{imap4.IllegalServerResponse}.
        """
        transport = StringTransport()
        protocol = imap4.IMAP4Client()

        protocol.makeConnection(transport)
        protocol.lineReceived(b"* OK [IMAP4rev1]")

        def login():
            d = protocol.login(b"blah", b"blah")
            protocol.dataReceived(b"0001 OK LOGIN\r\n")
            return d

        def select():
            d = protocol.select("inbox")
            protocol.lineReceived(b"0002 OK SELECT")
            return d

        def fetch():
            protocol.fetchSpecific(
                "1:*", headerType="HEADER.FIELDS", headerArgs=["SUBJECT"]
            )

            self.assertEqual(
                transport.value().splitlines()[-1],
                b"0003 FETCH 1:* BODY[HEADER.FIELDS (SUBJECT)]",
            )

            self.assertRaises(
                imap4.IllegalServerResponse,
                protocol.dataReceived,
                b"* 1 FETCH {xyz}\r\n...",
            )

        d = login()
        d.addCallback(strip(select))
        d.addCallback(strip(fetch))
        return d

    def test_flagsChangedInsideFetchSpecificResponse(self):
        """
        Any unrequested flag information received along with other requested
        information in an untagged I{FETCH} received in response to a request
        issued with L{IMAP4Client.fetchSpecific} is passed to the
        C{flagsChanged} callback.
        """
        transport = StringTransport()
        c = StillSimplerClient()
        c.makeConnection(transport)
        c.lineReceived(b"* OK [IMAP4rev1]")

        def login():
            d = c.login(b"blah", b"blah")
            c.dataReceived(b"0001 OK LOGIN\r\n")
            return d

        def select():
            d = c.select("inbox")
            c.lineReceived(b"0002 OK SELECT")
            return d

        def fetch():
            d = c.fetchSpecific(
                b"1:*", headerType="HEADER.FIELDS", headerArgs=["SUBJECT"]
            )
            # This response includes FLAGS after the requested data.
            c.dataReceived(b'* 1 FETCH (BODY[HEADER.FIELDS ("SUBJECT")] {22}\r\n')
            c.dataReceived(b"Subject: subject one\r\n")
            c.dataReceived(b" FLAGS (\\Recent))\r\n")
            # And this one includes it before!  Either is possible.
            c.dataReceived(
                b'* 2 FETCH (FLAGS (\\Seen) BODY[HEADER.FIELDS ("SUBJECT")] {22}\r\n'
            )
            c.dataReceived(b"Subject: subject two\r\n")
            c.dataReceived(b")\r\n")
            c.dataReceived(b"0003 OK FETCH completed\r\n")
            return d

        def test(res):
            self.assertEqual(
                res,
                {
                    1: [
                        [
                            "BODY",
                            ["HEADER.FIELDS", ["SUBJECT"]],
                            "Subject: subject one\r\n",
                        ]
                    ],
                    2: [
                        [
                            "BODY",
                            ["HEADER.FIELDS", ["SUBJECT"]],
                            "Subject: subject two\r\n",
                        ]
                    ],
                },
            )

            self.assertEqual(c.flags, {1: ["\\Recent"], 2: ["\\Seen"]})

        return (
            login()
            .addCallback(strip(select))
            .addCallback(strip(fetch))
            .addCallback(test)
        )

    def test_flagsChangedInsideFetchMessageResponse(self):
        """
        Any unrequested flag information received along with other requested
        information in an untagged I{FETCH} received in response to a request
        issued with L{IMAP4Client.fetchMessage} is passed to the
        C{flagsChanged} callback.
        """
        transport = StringTransport()
        c = StillSimplerClient()
        c.makeConnection(transport)
        c.lineReceived(b"* OK [IMAP4rev1]")

        def login():
            d = c.login(b"blah", b"blah")
            c.dataReceived(b"0001 OK LOGIN\r\n")
            return d

        def select():
            d = c.select("inbox")
            c.lineReceived(b"0002 OK SELECT")
            return d

        def fetch():
            d = c.fetchMessage("1:*")
            c.dataReceived(b"* 1 FETCH (RFC822 {24}\r\n")
            c.dataReceived(b"Subject: first subject\r\n")
            c.dataReceived(b" FLAGS (\Seen))\r\n")
            c.dataReceived(b"* 2 FETCH (FLAGS (\Recent \Seen) RFC822 {25}\r\n")
            c.dataReceived(b"Subject: second subject\r\n")
            c.dataReceived(b")\r\n")
            c.dataReceived(b"0003 OK FETCH completed\r\n")
            return d

        def test(res):
            self.assertEqual(
                transport.value().splitlines()[-1],
                b"0003 FETCH 1:* (RFC822)",
            )

            self.assertEqual(
                res,
                {
                    1: {"RFC822": "Subject: first subject\r\n"},
                    2: {"RFC822": "Subject: second subject\r\n"},
                },
            )

            self.assertEqual(c.flags, {1: ["\\Seen"], 2: ["\\Recent", "\\Seen"]})

        return (
            login()
            .addCallback(strip(select))
            .addCallback(strip(fetch))
            .addCallback(test)
        )

    def test_authenticationChallengeDecodingException(self):
        """
        When decoding a base64 encoded authentication message from the server,
        decoding errors are logged and then the client closes the connection.
        """
        transport = StringTransportWithDisconnection()
        protocol = imap4.IMAP4Client()
        transport.protocol = protocol

        protocol.makeConnection(transport)
        protocol.lineReceived(
            b"* OK [CAPABILITY IMAP4rev1 IDLE NAMESPACE AUTH=CRAM-MD5] "
            b"Twisted IMAP4rev1 Ready"
        )
        cAuth = imap4.CramMD5ClientAuthenticator(b"testuser")
        protocol.registerAuthenticator(cAuth)

        d = protocol.authenticate("secret")
        # Should really be something describing the base64 decode error.  See
        # #6021.
        self.assertFailure(d, error.ConnectionDone)

        protocol.dataReceived(b"+ Something bad! and bad\r\n")

        # This should not really be logged.  See #6021.
        logged = self.flushLoggedErrors(imap4.IllegalServerResponse)
        self.assertEqual(len(logged), 1)
        self.assertEqual(logged[0].value.args[0], b"Something bad! and bad")
        return d


<<<<<<< HEAD

=======
>>>>>>> 1dd5e23f
class PreauthIMAP4ClientMixin:
    """
    Mixin for L{SynchronousTestCase} subclasses which
    provides a C{setUp} method which creates an L{IMAP4Client}
    connected to a L{StringTransport} and puts it into the
    I{authenticated} state.

    @ivar transport: A L{StringTransport} to which C{client} is
        connected.

    @ivar client: An L{IMAP4Client} which is connected to
        C{transport}.
    """

    clientProtocol = imap4.IMAP4Client  # type: Type[imap4.IMAP4Client]

    def setUp(self):
        """
        Create an IMAP4Client connected to a fake transport and in the
        authenticated state.
        """
        self.transport = StringTransport()
        self.client = self.clientProtocol()
        self.client.makeConnection(self.transport)
        self.client.dataReceived(b"* PREAUTH Hello unittest\r\n")


class SelectionTestsMixin(PreauthIMAP4ClientMixin):
    """
    Mixin for test cases which defines tests which apply to both I{EXAMINE} and
    I{SELECT} support.
    """

    def _examineOrSelect(self):
        """
        Issue either an I{EXAMINE} or I{SELECT} command (depending on
        C{self.method}), assert that the correct bytes are written to the
        transport, and return the L{Deferred} returned by whichever method was
        called.
        """
        d = getattr(self.client, self.method)("foobox")
        self.assertEqual(
            self.transport.value(), b"0001 " + self.command + b" foobox\r\n"
        )
        return d

    def _response(self, *lines):
        """
        Deliver the given (unterminated) response lines to C{self.client} and
        then deliver a tagged SELECT or EXAMINE completion line to finish the
        SELECT or EXAMINE response.
        """
        for line in lines:
            self.client.dataReceived(line + b"\r\n")
        self.client.dataReceived(
            b"0001 OK [READ-ONLY] " + self.command + b" completed\r\n"
        )

    def test_exists(self):
        """
        If the server response to a I{SELECT} or I{EXAMINE} command includes an
        I{EXISTS} response, the L{Deferred} return by L{IMAP4Client.select} or
        L{IMAP4Client.examine} fires with a C{dict} including the value
        associated with the C{'EXISTS'} key.
        """
        d = self._examineOrSelect()
        self._response(b"* 3 EXISTS")
        self.assertEqual(self.successResultOf(d), {"READ-WRITE": False, "EXISTS": 3})

    def test_nonIntegerExists(self):
        """
        If the server returns a non-integer EXISTS value in its response to a
        I{SELECT} or I{EXAMINE} command, the L{Deferred} returned by
        L{IMAP4Client.select} or L{IMAP4Client.examine} fails with
        L{IllegalServerResponse}.
        """
        d = self._examineOrSelect()
        self._response(b"* foo EXISTS")
        self.failureResultOf(d, imap4.IllegalServerResponse)

    def test_recent(self):
        """
        If the server response to a I{SELECT} or I{EXAMINE} command includes an
        I{RECENT} response, the L{Deferred} return by L{IMAP4Client.select} or
        L{IMAP4Client.examine} fires with a C{dict} including the value
        associated with the C{'RECENT'} key.
        """
        d = self._examineOrSelect()
        self._response(b"* 5 RECENT")
        self.assertEqual(self.successResultOf(d), {"READ-WRITE": False, "RECENT": 5})

    def test_nonIntegerRecent(self):
        """
        If the server returns a non-integer RECENT value in its response to a
        I{SELECT} or I{EXAMINE} command, the L{Deferred} returned by
        L{IMAP4Client.select} or L{IMAP4Client.examine} fails with
        L{IllegalServerResponse}.
        """
        d = self._examineOrSelect()
        self._response(b"* foo RECENT")
        self.failureResultOf(d, imap4.IllegalServerResponse)

    def test_unseen(self):
        """
        If the server response to a I{SELECT} or I{EXAMINE} command includes an
        I{UNSEEN} response, the L{Deferred} returned by L{IMAP4Client.select} or
        L{IMAP4Client.examine} fires with a C{dict} including the value
        associated with the C{'UNSEEN'} key.
        """
        d = self._examineOrSelect()
        self._response(b"* OK [UNSEEN 8] Message 8 is first unseen")
        self.assertEqual(self.successResultOf(d), {"READ-WRITE": False, "UNSEEN": 8})

    def test_nonIntegerUnseen(self):
        """
        If the server returns a non-integer UNSEEN value in its response to a
        I{SELECT} or I{EXAMINE} command, the L{Deferred} returned by
        L{IMAP4Client.select} or L{IMAP4Client.examine} fails with
        L{IllegalServerResponse}.
        """
        d = self._examineOrSelect()
        self._response(b"* OK [UNSEEN foo] Message foo is first unseen")
        self.failureResultOf(d, imap4.IllegalServerResponse)

    def test_uidvalidity(self):
        """
        If the server response to a I{SELECT} or I{EXAMINE} command includes an
        I{UIDVALIDITY} response, the L{Deferred} returned by
        L{IMAP4Client.select} or L{IMAP4Client.examine} fires with a C{dict}
        including the value associated with the C{'UIDVALIDITY'} key.
        """
        d = self._examineOrSelect()
        self._response(b"* OK [UIDVALIDITY 12345] UIDs valid")
        self.assertEqual(
            self.successResultOf(d), {"READ-WRITE": False, "UIDVALIDITY": 12345}
        )

    def test_nonIntegerUIDVALIDITY(self):
        """
        If the server returns a non-integer UIDVALIDITY value in its response to
        a I{SELECT} or I{EXAMINE} command, the L{Deferred} returned by
        L{IMAP4Client.select} or L{IMAP4Client.examine} fails with
        L{IllegalServerResponse}.
        """
        d = self._examineOrSelect()
        self._response(b"* OK [UIDVALIDITY foo] UIDs valid")
        self.failureResultOf(d, imap4.IllegalServerResponse)

    def test_uidnext(self):
        """
        If the server response to a I{SELECT} or I{EXAMINE} command includes an
        I{UIDNEXT} response, the L{Deferred} returned by L{IMAP4Client.select}
        or L{IMAP4Client.examine} fires with a C{dict} including the value
        associated with the C{'UIDNEXT'} key.
        """
        d = self._examineOrSelect()
        self._response(b"* OK [UIDNEXT 4392] Predicted next UID")
        self.assertEqual(
            self.successResultOf(d), {"READ-WRITE": False, "UIDNEXT": 4392}
        )

    def test_nonIntegerUIDNEXT(self):
        """
        If the server returns a non-integer UIDNEXT value in its response to a
        I{SELECT} or I{EXAMINE} command, the L{Deferred} returned by
        L{IMAP4Client.select} or L{IMAP4Client.examine} fails with
        L{IllegalServerResponse}.
        """
        d = self._examineOrSelect()
        self._response(b"* OK [UIDNEXT foo] Predicted next UID")
        self.failureResultOf(d, imap4.IllegalServerResponse)

    def test_flags(self):
        """
        If the server response to a I{SELECT} or I{EXAMINE} command includes an
        I{FLAGS} response, the L{Deferred} returned by L{IMAP4Client.select} or
        L{IMAP4Client.examine} fires with a C{dict} including the value
        associated with the C{'FLAGS'} key.
        """
        d = self._examineOrSelect()
        self._response(b"* FLAGS (\\Answered \\Flagged \\Deleted \\Seen \\Draft)")
        self.assertEqual(
            self.successResultOf(d),
            {
                "READ-WRITE": False,
                "FLAGS": ("\\Answered", "\\Flagged", "\\Deleted", "\\Seen", "\\Draft"),
            },
        )

    def test_permanentflags(self):
        """
        If the server response to a I{SELECT} or I{EXAMINE} command includes an
        I{FLAGS} response, the L{Deferred} returned by L{IMAP4Client.select} or
        L{IMAP4Client.examine} fires with a C{dict} including the value
        associated with the C{'FLAGS'} key.
        """
        d = self._examineOrSelect()
        self._response(
            b"* OK [PERMANENTFLAGS (\\Starred)] Just one permanent flag in "
            b"that list up there"
        )
        self.assertEqual(
            self.successResultOf(d),
            {"READ-WRITE": False, "PERMANENTFLAGS": ("\\Starred",)},
        )

    def test_unrecognizedOk(self):
        """
        If the server response to a I{SELECT} or I{EXAMINE} command includes an
        I{OK} with unrecognized response code text, parsing does not fail.
        """
        d = self._examineOrSelect()
        self._response(b"* OK [X-MADE-UP] I just made this response text up.")
        # The value won't show up in the result.  It would be okay if it did
        # someday, perhaps.  This shouldn't ever happen, though.
        self.assertEqual(self.successResultOf(d), {"READ-WRITE": False})

    def test_bareOk(self):
        """
        If the server response to a I{SELECT} or I{EXAMINE} command includes an
        I{OK} with no response code text, parsing does not fail.
        """
        d = self._examineOrSelect()
        self._response(b"* OK")
        self.assertEqual(self.successResultOf(d), {"READ-WRITE": False})


<<<<<<< HEAD
class IMAP4ClientExamineTests(SelectionTestsMixin,
                              SynchronousTestCase):
=======
class IMAP4ClientExamineTests(SelectionTestsMixin, SynchronousTestCase):
>>>>>>> 1dd5e23f
    """
    Tests for the L{IMAP4Client.examine} method.

    An example of usage of the EXAMINE command from RFC 3501, section 6.3.2::

        S: * 17 EXISTS
        S: * 2 RECENT
        S: * OK [UNSEEN 8] Message 8 is first unseen
        S: * OK [UIDVALIDITY 3857529045] UIDs valid
        S: * OK [UIDNEXT 4392] Predicted next UID
        S: * FLAGS (\\Answered \\Flagged \\Deleted \\Seen \\Draft)
        S: * OK [PERMANENTFLAGS ()] No permanent flags permitted
        S: A932 OK [READ-ONLY] EXAMINE completed
    """

    method = "examine"
    command = b"EXAMINE"


<<<<<<< HEAD
class IMAP4ClientSelectTests(SelectionTestsMixin,
                             SynchronousTestCase):
=======
class IMAP4ClientSelectTests(SelectionTestsMixin, SynchronousTestCase):
>>>>>>> 1dd5e23f
    """
    Tests for the L{IMAP4Client.select} method.

    An example of usage of the SELECT command from RFC 3501, section 6.3.1::

        C: A142 SELECT INBOX
        S: * 172 EXISTS
        S: * 1 RECENT
        S: * OK [UNSEEN 12] Message 12 is first unseen
        S: * OK [UIDVALIDITY 3857529045] UIDs valid
        S: * OK [UIDNEXT 4392] Predicted next UID
        S: * FLAGS (\Answered \Flagged \Deleted \Seen \Draft)
        S: * OK [PERMANENTFLAGS (\Deleted \Seen \*)] Limited
        S: A142 OK [READ-WRITE] SELECT completed
    """

    method = "select"
    command = b"SELECT"


<<<<<<< HEAD
class IMAP4ClientExpungeTests(PreauthIMAP4ClientMixin,
                              SynchronousTestCase):
=======
class IMAP4ClientExpungeTests(PreauthIMAP4ClientMixin, SynchronousTestCase):
>>>>>>> 1dd5e23f
    """
    Tests for the L{IMAP4Client.expunge} method.

    An example of usage of the EXPUNGE command from RFC 3501, section 6.4.3::

        C: A202 EXPUNGE
        S: * 3 EXPUNGE
        S: * 3 EXPUNGE
        S: * 5 EXPUNGE
        S: * 8 EXPUNGE
        S: A202 OK EXPUNGE completed
    """

    def _expunge(self):
        d = self.client.expunge()
        self.assertEqual(self.transport.value(), b"0001 EXPUNGE\r\n")
        self.transport.clear()
        return d

    def _response(self, sequenceNumbers):
        for number in sequenceNumbers:
            self.client.lineReceived(networkString("* %s EXPUNGE" % (number,)))
        self.client.lineReceived(b"0001 OK EXPUNGE COMPLETED")

    def test_expunge(self):
        """
        L{IMAP4Client.expunge} sends the I{EXPUNGE} command and returns a
        L{Deferred} which fires with a C{list} of message sequence numbers
        given by the server's response.
        """
        d = self._expunge()
        self._response([3, 3, 5, 8])
        self.assertEqual(self.successResultOf(d), [3, 3, 5, 8])

    def test_nonIntegerExpunged(self):
        """
        If the server responds with a non-integer where a message sequence
        number is expected, the L{Deferred} returned by L{IMAP4Client.expunge}
        fails with L{IllegalServerResponse}.
        """
        d = self._expunge()
        self._response([3, 3, "foo", 8])
        self.failureResultOf(d, imap4.IllegalServerResponse)


<<<<<<< HEAD

class IMAP4ClientSearchTests(PreauthIMAP4ClientMixin,
                             SynchronousTestCase):
=======
class IMAP4ClientSearchTests(PreauthIMAP4ClientMixin, SynchronousTestCase):
>>>>>>> 1dd5e23f
    """
    Tests for the L{IMAP4Client.search} method.

    An example of usage of the SEARCH command from RFC 3501, section 6.4.4::

        C: A282 SEARCH FLAGGED SINCE 1-Feb-1994 NOT FROM "Smith"
        S: * SEARCH 2 84 882
        S: A282 OK SEARCH completed
        C: A283 SEARCH TEXT "string not in mailbox"
        S: * SEARCH
        S: A283 OK SEARCH completed
        C: A284 SEARCH CHARSET UTF-8 TEXT {6}
        C: XXXXXX
        S: * SEARCH 43
        S: A284 OK SEARCH completed
    """

    def _search(self):
        d = self.client.search(imap4.Query(text="ABCDEF"))
        self.assertEqual(self.transport.value(), b'0001 SEARCH (TEXT "ABCDEF")\r\n')
        return d

    def _response(self, messageNumbers):
        self.client.lineReceived(
            b"* SEARCH " + networkString(" ".join(map(str, messageNumbers)))
        )
        self.client.lineReceived(b"0001 OK SEARCH completed")

    def test_search(self):
        """
        L{IMAP4Client.search} sends the I{SEARCH} command and returns a
        L{Deferred} which fires with a C{list} of message sequence numbers
        given by the server's response.
        """
        d = self._search()
        self._response([2, 5, 10])
        self.assertEqual(self.successResultOf(d), [2, 5, 10])

    def test_nonIntegerFound(self):
        """
        If the server responds with a non-integer where a message sequence
        number is expected, the L{Deferred} returned by L{IMAP4Client.search}
        fails with L{IllegalServerResponse}.
        """
        d = self._search()
        self._response([2, "foo", 10])
        self.failureResultOf(d, imap4.IllegalServerResponse)


<<<<<<< HEAD

class IMAP4ClientFetchTests(PreauthIMAP4ClientMixin,
                            SynchronousTestCase):
=======
class IMAP4ClientFetchTests(PreauthIMAP4ClientMixin, SynchronousTestCase):
>>>>>>> 1dd5e23f
    """
    Tests for the L{IMAP4Client.fetch} method.

    See RFC 3501, section 6.4.5.
    """

    def test_fetchUID(self):
        """
        L{IMAP4Client.fetchUID} sends the I{FETCH UID} command and returns a
        L{Deferred} which fires with a C{dict} mapping message sequence numbers
        to C{dict}s mapping C{'UID'} to that message's I{UID} in the server's
        response.
        """
        d = self.client.fetchUID("1:7")
        self.assertEqual(self.transport.value(), b"0001 FETCH 1:7 (UID)\r\n")
        self.client.lineReceived(b"* 2 FETCH (UID 22)")
        self.client.lineReceived(b"* 3 FETCH (UID 23)")
        self.client.lineReceived(b"* 4 FETCH (UID 24)")
        self.client.lineReceived(b"* 5 FETCH (UID 25)")
        self.client.lineReceived(b"0001 OK FETCH completed")
        self.assertEqual(
            self.successResultOf(d),
            {2: {"UID": "22"}, 3: {"UID": "23"}, 4: {"UID": "24"}, 5: {"UID": "25"}},
        )

    def test_fetchUIDNonIntegerFound(self):
        """
        If the server responds with a non-integer where a message sequence
        number is expected, the L{Deferred} returned by L{IMAP4Client.fetchUID}
        fails with L{IllegalServerResponse}.
        """
        d = self.client.fetchUID("1")
        self.assertEqual(self.transport.value(), b"0001 FETCH 1 (UID)\r\n")
        self.client.lineReceived(b"* foo FETCH (UID 22)")
        self.client.lineReceived(b"0001 OK FETCH completed")
        self.failureResultOf(d, imap4.IllegalServerResponse)

    def test_incompleteFetchUIDResponse(self):
        """
        If the server responds with an incomplete I{FETCH} response line, the
        L{Deferred} returned by L{IMAP4Client.fetchUID} fails with
        L{IllegalServerResponse}.
        """
        d = self.client.fetchUID("1:7")
        self.assertEqual(self.transport.value(), b"0001 FETCH 1:7 (UID)\r\n")
        self.client.lineReceived(b"* 2 FETCH (UID 22)")
        self.client.lineReceived(b"* 3 FETCH (UID)")
        self.client.lineReceived(b"* 4 FETCH (UID 24)")
        self.client.lineReceived(b"0001 OK FETCH completed")
        self.failureResultOf(d, imap4.IllegalServerResponse)

    def test_fetchBody(self):
        """
        L{IMAP4Client.fetchBody} sends the I{FETCH BODY} command and returns a
        L{Deferred} which fires with a C{dict} mapping message sequence numbers
        to C{dict}s mapping C{'RFC822.TEXT'} to that message's body as given in
        the server's response.
        """
        d = self.client.fetchBody("3")
        self.assertEqual(self.transport.value(), b"0001 FETCH 3 (RFC822.TEXT)\r\n")
        self.client.lineReceived(b'* 3 FETCH (RFC822.TEXT "Message text")')
        self.client.lineReceived(b"0001 OK FETCH completed")
        self.assertEqual(self.successResultOf(d), {3: {"RFC822.TEXT": "Message text"}})

    def test_fetchSpecific(self):
        """
        L{IMAP4Client.fetchSpecific} sends the I{BODY[]} command if no
        parameters beyond the message set to retrieve are given.  It returns a
        L{Deferred} which fires with a C{dict} mapping message sequence numbers
        to C{list}s of corresponding message data given by the server's
        response.
        """
        d = self.client.fetchSpecific("7")
        self.assertEqual(self.transport.value(), b"0001 FETCH 7 BODY[]\r\n")
        self.client.lineReceived(b'* 7 FETCH (BODY[] "Some body")')
        self.client.lineReceived(b"0001 OK FETCH completed")
        self.assertEqual(self.successResultOf(d), {7: [["BODY", [], "Some body"]]})

    def test_fetchSpecificPeek(self):
        """
        L{IMAP4Client.fetchSpecific} issues a I{BODY.PEEK[]} command if passed
        C{True} for the C{peek} parameter.
        """
        d = self.client.fetchSpecific("6", peek=True)
        self.assertEqual(self.transport.value(), b"0001 FETCH 6 BODY.PEEK[]\r\n")
        # BODY.PEEK responses are just BODY
        self.client.lineReceived(b'* 6 FETCH (BODY[] "Some body")')
        self.client.lineReceived(b"0001 OK FETCH completed")
        self.assertEqual(self.successResultOf(d), {6: [["BODY", [], "Some body"]]})

    def test_fetchSpecificNumbered(self):
        """
        L{IMAP4Client.fetchSpecific}, when passed a sequence for
        C{headerNumber}, sends the I{BODY[N.M]} command.  It returns a
        L{Deferred} which fires with a C{dict} mapping message sequence numbers
        to C{list}s of corresponding message data given by the server's
        response.
        """
        d = self.client.fetchSpecific("7", headerNumber=(1, 2, 3))
        self.assertEqual(self.transport.value(), b"0001 FETCH 7 BODY[1.2.3]\r\n")
        self.client.lineReceived(b'* 7 FETCH (BODY[1.2.3] "Some body")')
        self.client.lineReceived(b"0001 OK FETCH completed")
        self.assertEqual(
            self.successResultOf(d), {7: [["BODY", ["1.2.3"], "Some body"]]}
        )

    def test_fetchSpecificText(self):
        """
        L{IMAP4Client.fetchSpecific}, when passed C{'TEXT'} for C{headerType},
        sends the I{BODY[TEXT]} command.  It returns a L{Deferred} which fires
        with a C{dict} mapping message sequence numbers to C{list}s of
        corresponding message data given by the server's response.
        """
        d = self.client.fetchSpecific("8", headerType="TEXT")
        self.assertEqual(self.transport.value(), b"0001 FETCH 8 BODY[TEXT]\r\n")
        self.client.lineReceived(b'* 8 FETCH (BODY[TEXT] "Some body")')
        self.client.lineReceived(b"0001 OK FETCH completed")
        self.assertEqual(
            self.successResultOf(d), {8: [["BODY", ["TEXT"], "Some body"]]}
        )

    def test_fetchSpecificNumberedText(self):
        """
        If passed a value for the C{headerNumber} parameter and C{'TEXT'} for
        the C{headerType} parameter, L{IMAP4Client.fetchSpecific} sends a
        I{BODY[number.TEXT]} request and returns a L{Deferred} which fires with
        a C{dict} mapping message sequence numbers to C{list}s of message data
        given by the server's response.
        """
        d = self.client.fetchSpecific("4", headerType="TEXT", headerNumber=7)
        self.assertEqual(self.transport.value(), b"0001 FETCH 4 BODY[7.TEXT]\r\n")
        self.client.lineReceived(b'* 4 FETCH (BODY[7.TEXT] "Some body")')
        self.client.lineReceived(b"0001 OK FETCH completed")
        self.assertEqual(
            self.successResultOf(d), {4: [["BODY", ["7.TEXT"], "Some body"]]}
        )

    def test_incompleteFetchSpecificTextResponse(self):
        """
        If the server responds to a I{BODY[TEXT]} request with a I{FETCH} line
        which is truncated after the I{BODY[TEXT]} tokens, the L{Deferred}
        returned by L{IMAP4Client.fetchUID} fails with
        L{IllegalServerResponse}.
        """
        d = self.client.fetchSpecific("8", headerType="TEXT")
        self.assertEqual(self.transport.value(), b"0001 FETCH 8 BODY[TEXT]\r\n")
        self.client.lineReceived(b"* 8 FETCH (BODY[TEXT])")
        self.client.lineReceived(b"0001 OK FETCH completed")
        self.failureResultOf(d, imap4.IllegalServerResponse)

    def test_fetchSpecificMIME(self):
        """
        L{IMAP4Client.fetchSpecific}, when passed C{'MIME'} for C{headerType},
        sends the I{BODY[MIME]} command.  It returns a L{Deferred} which fires
        with a C{dict} mapping message sequence numbers to C{list}s of
        corresponding message data given by the server's response.
        """
        d = self.client.fetchSpecific("8", headerType="MIME")
        self.assertEqual(self.transport.value(), b"0001 FETCH 8 BODY[MIME]\r\n")
        self.client.lineReceived(b'* 8 FETCH (BODY[MIME] "Some body")')
        self.client.lineReceived(b"0001 OK FETCH completed")
        self.assertEqual(
            self.successResultOf(d), {8: [["BODY", ["MIME"], "Some body"]]}
        )

    def test_fetchSpecificPartial(self):
        """
        L{IMAP4Client.fetchSpecific}, when passed C{offset} and C{length},
        sends a partial content request (like I{BODY[TEXT]<offset.length>}).
        It returns a L{Deferred} which fires with a C{dict} mapping message
        sequence numbers to C{list}s of corresponding message data given by the
        server's response.
        """
        d = self.client.fetchSpecific("9", headerType="TEXT", offset=17, length=3)
        self.assertEqual(self.transport.value(), b"0001 FETCH 9 BODY[TEXT]<17.3>\r\n")
        self.client.lineReceived(b'* 9 FETCH (BODY[TEXT]<17> "foo")')
        self.client.lineReceived(b"0001 OK FETCH completed")
        self.assertEqual(
            self.successResultOf(d), {9: [["BODY", ["TEXT"], "<17>", "foo"]]}
        )

    def test_incompleteFetchSpecificPartialResponse(self):
        """
        If the server responds to a I{BODY[TEXT]} request with a I{FETCH} line
        which is truncated after the I{BODY[TEXT]<offset>} tokens, the
        L{Deferred} returned by L{IMAP4Client.fetchUID} fails with
        L{IllegalServerResponse}.
        """
        d = self.client.fetchSpecific("8", headerType="TEXT")
        self.assertEqual(self.transport.value(), b"0001 FETCH 8 BODY[TEXT]\r\n")
        self.client.lineReceived(b"* 8 FETCH (BODY[TEXT]<17>)")
        self.client.lineReceived(b"0001 OK FETCH completed")
        self.failureResultOf(d, imap4.IllegalServerResponse)

    def test_fetchSpecificHTML(self):
        """
        If the body of a message begins with I{<} and ends with I{>} (as,
        for example, HTML bodies typically will), this is still interpreted
        as the body by L{IMAP4Client.fetchSpecific} (and particularly, not
        as a length indicator for a response to a request for a partial
        body).
        """
        d = self.client.fetchSpecific("7")
        self.assertEqual(self.transport.value(), b"0001 FETCH 7 BODY[]\r\n")
        self.client.lineReceived(b'* 7 FETCH (BODY[] "<html>test</html>")')
        self.client.lineReceived(b"0001 OK FETCH completed")
        self.assertEqual(
            self.successResultOf(d), {7: [["BODY", [], "<html>test</html>"]]}
        )

    def assertFetchSpecificFieldsWithEmptyList(self, section):
        """
        Assert that the provided C{BODY} section, when invoked with no
        arguments, produces an empty list, and that it returns a
        L{Deferred} which fires with a C{dict} mapping message
        sequence numbers to C{list}s of corresponding message data
        given by the server's response.

        @param section: The C{BODY} section to test: either
            C{'HEADER.FIELDS'} or C{'HEADER.FIELDS.NOT'}
        @type section: L{str}
        """
        d = self.client.fetchSpecific("10", headerType=section)
        self.assertEqual(
            self.transport.value(),
            b"0001 FETCH 10 BODY[" + section.encode("ascii") + b" ()]\r\n",
        )
        # It's unclear what the response would look like - would it be
        # an empty string?  No IMAP server parses an empty list of headers
        self.client.lineReceived(
            b"* 10 FETCH (BODY[" + section.encode("ascii") + b' ()] "")'
        )
        self.client.lineReceived(b"0001 OK FETCH completed")
        self.assertEqual(self.successResultOf(d), {10: [["BODY", [section, []], ""]]})

    def test_fetchSpecificHeaderFieldsWithoutHeaders(self):
        """
        L{IMAP4Client.fetchSpecific}, when passed C{'HEADER.FIELDS'}
        for C{headerType} but no C{headerArgs}, sends the
        I{BODY[HEADER.FIELDS]} command with no arguments.  It returns
        a L{Deferred} which fires with a C{dict} mapping message
        sequence numbers to C{list}s of corresponding message data
        given by the server's response.
        """
        self.assertFetchSpecificFieldsWithEmptyList("HEADER.FIELDS")

    def test_fetchSpecificHeaderFieldsNotWithoutHeaders(self):
        """
        L{IMAP4Client.fetchSpecific}, when passed
        C{'HEADER.FIELDS.NOT'} for C{headerType} but no C{headerArgs},
        sends the I{BODY[HEADER.FIELDS.NOT]} command with no
        arguments.  It returns a L{Deferred} which fires with a
        C{dict} mapping message sequence numbers to C{list}s of
        corresponding message data given by the server's response.
        """
        self.assertFetchSpecificFieldsWithEmptyList("HEADER.FIELDS.NOT")

    def test_fetchSpecificHeader(self):
        """
        L{IMAP4Client.fetchSpecific}, when passed C{'HEADER'} for
        C{headerType}, sends the I{BODY[HEADER]} command.  It returns
        a L{Deferred} which fires with a C{dict} mapping message
        sequence numbers to C{list}s of corresponding message data
        given by the server's response.
        """
        d = self.client.fetchSpecific("11", headerType="HEADER")
        self.assertEqual(self.transport.value(), b"0001 FETCH 11 BODY[HEADER]\r\n")
        self.client.lineReceived(
            b"* 11 FETCH (BODY[HEADER]"
            b' "From: someone@localhost\r\nSubject: Some subject")'
        )
        self.client.lineReceived(b"0001 OK FETCH completed")
        self.assertEqual(
            self.successResultOf(d),
            {
                11: [
                    [
                        "BODY",
                        ["HEADER"],
                        "From: someone@localhost\r\nSubject: Some subject",
                    ]
                ]
            },
        )


class IMAP4ClientStoreTests(PreauthIMAP4ClientMixin, TestCase):
    """
    Tests for the L{IMAP4Client.setFlags}, L{IMAP4Client.addFlags}, and
    L{IMAP4Client.removeFlags} methods.

    An example of usage of the STORE command, in terms of which these three
    methods are implemented, from RFC 3501, section 6.4.6::

        C: A003 STORE 2:4 +FLAGS (\Deleted)
        S: * 2 FETCH (FLAGS (\Deleted \Seen))
        S: * 3 FETCH (FLAGS (\Deleted))
        S: * 4 FETCH (FLAGS (\Deleted \Flagged \Seen))
        S: A003 OK STORE completed
    """

    clientProtocol = StillSimplerClient

    def _flagsTest(self, method, item):
        """
        Test a non-silent flag modifying method.  Call the method, assert that
        the correct bytes are sent, deliver a I{FETCH} response, and assert
        that the result of the Deferred returned by the method is correct.

        @param method: The name of the method to test.
        @param item: The data item which is expected to be specified.
        """
        d = getattr(self.client, method)("3", ("\\Read", "\\Seen"), False)
        self.assertEqual(
            self.transport.value(), b"0001 STORE 3 " + item + b" (\\Read \\Seen)\r\n"
        )
        self.client.lineReceived(b"* 3 FETCH (FLAGS (\\Read \\Seen))")
        self.client.lineReceived(b"0001 OK STORE completed")
        self.assertEqual(self.successResultOf(d), {3: {"FLAGS": ["\\Read", "\\Seen"]}})

    def _flagsSilentlyTest(self, method, item):
        """
        Test a silent flag modifying method.  Call the method, assert that the
        correct bytes are sent, deliver an I{OK} response, and assert that the
        result of the Deferred returned by the method is correct.

        @param method: The name of the method to test.
        @param item: The data item which is expected to be specified.
        """
        d = getattr(self.client, method)("3", ("\\Read", "\\Seen"), True)
        self.assertEqual(
            self.transport.value(), b"0001 STORE 3 " + item + b" (\\Read \\Seen)\r\n"
        )
        self.client.lineReceived(b"0001 OK STORE completed")
        self.assertEqual(self.successResultOf(d), {})

    def _flagsSilentlyWithUnsolicitedDataTest(self, method, item):
        """
        Test unsolicited data received in response to a silent flag modifying
        method.  Call the method, assert that the correct bytes are sent,
        deliver the unsolicited I{FETCH} response, and assert that the result
        of the Deferred returned by the method is correct.

        @param method: The name of the method to test.
        @param item: The data item which is expected to be specified.
        """
        d = getattr(self.client, method)("3", ("\\Read", "\\Seen"), True)
        self.assertEqual(
            self.transport.value(), b"0001 STORE 3 " + item + b" (\\Read \\Seen)\r\n"
        )
        self.client.lineReceived(b"* 2 FETCH (FLAGS (\\Read \\Seen))")
        self.client.lineReceived(b"0001 OK STORE completed")
        self.assertEqual(self.successResultOf(d), {})
        self.assertEqual(self.client.flags, {2: ["\\Read", "\\Seen"]})

    def test_setFlags(self):
        """
        When passed a C{False} value for the C{silent} parameter,
        L{IMAP4Client.setFlags} sends the I{STORE} command with a I{FLAGS} data
        item and returns a L{Deferred} which fires with a C{dict} mapping
        message sequence numbers to C{dict}s mapping C{'FLAGS'} to the new
        flags of those messages.
        """
        self._flagsTest("setFlags", b"FLAGS")

    def test_setFlagsSilently(self):
        """
        When passed a C{True} value for the C{silent} parameter,
        L{IMAP4Client.setFlags} sends the I{STORE} command with a
        I{FLAGS.SILENT} data item and returns a L{Deferred} which fires with an
        empty dictionary.
        """
        self._flagsSilentlyTest("setFlags", b"FLAGS.SILENT")

    def test_setFlagsSilentlyWithUnsolicitedData(self):
        """
        If unsolicited flag data is received in response to a I{STORE}
        I{FLAGS.SILENT} request, that data is passed to the C{flagsChanged}
        callback.
        """
        self._flagsSilentlyWithUnsolicitedDataTest("setFlags", b"FLAGS.SILENT")

    def test_addFlags(self):
        """
        L{IMAP4Client.addFlags} is like L{IMAP4Client.setFlags}, but sends
        I{+FLAGS} instead of I{FLAGS}.
        """
        self._flagsTest("addFlags", b"+FLAGS")

    def test_addFlagsSilently(self):
        """
        L{IMAP4Client.addFlags} with a C{True} value for C{silent} behaves like
        L{IMAP4Client.setFlags} with a C{True} value for C{silent}, but it
        sends I{+FLAGS.SILENT} instead of I{FLAGS.SILENT}.
        """
        self._flagsSilentlyTest("addFlags", b"+FLAGS.SILENT")

    def test_addFlagsSilentlyWithUnsolicitedData(self):
        """
        L{IMAP4Client.addFlags} behaves like L{IMAP4Client.setFlags} when used
        in silent mode and unsolicited data is received.
        """
        self._flagsSilentlyWithUnsolicitedDataTest("addFlags", b"+FLAGS.SILENT")

    def test_removeFlags(self):
        """
        L{IMAP4Client.removeFlags} is like L{IMAP4Client.setFlags}, but sends
        I{-FLAGS} instead of I{FLAGS}.
        """
        self._flagsTest("removeFlags", b"-FLAGS")

    def test_removeFlagsSilently(self):
        """
        L{IMAP4Client.removeFlags} with a C{True} value for C{silent} behaves
        like L{IMAP4Client.setFlags} with a C{True} value for C{silent}, but it
        sends I{-FLAGS.SILENT} instead of I{FLAGS.SILENT}.
        """
        self._flagsSilentlyTest("removeFlags", b"-FLAGS.SILENT")

    def test_removeFlagsSilentlyWithUnsolicitedData(self):
        """
        L{IMAP4Client.removeFlags} behaves like L{IMAP4Client.setFlags} when
        used in silent mode and unsolicited data is received.
        """
        self._flagsSilentlyWithUnsolicitedDataTest("removeFlags", b"-FLAGS.SILENT")


<<<<<<< HEAD
class IMAP4ClientStatusTests(PreauthIMAP4ClientMixin,
                             SynchronousTestCase):
=======
class IMAP4ClientStatusTests(PreauthIMAP4ClientMixin, SynchronousTestCase):
>>>>>>> 1dd5e23f
    """
    Tests for the L{IMAP4Client.status} method.

    An example of usage of the STATUS command from RFC 3501, section
    5.1.2::

        C: A042 STATUS blurdybloop (UIDNEXT MESSAGES)
        S: * STATUS blurdybloop (MESSAGES 231 UIDNEXT 44292)
        S: A042 OK STATUS completed

    @see: U{https://tools.ietf.org/html/rfc3501#section-5.1.2}
    """

    def testUnknownName(self):
        """
        Only allow sending the C{STATUS} names defined in RFC 3501.

        @see: U{https://tools.ietf.org/html/rfc3501#section-5.1.2}
        """
        exc = self.assertRaises(
            ValueError,
            self.client.status,
            "ignored",
            "IMPOSSIBLE?!",
        )
        self.assertEqual(str(exc), "Unknown names: " + repr(set(["IMPOSSIBLE?!"])))

    def testUndecodableName(self):
        """
        C{STATUS} names that cannot be decoded as ASCII cause the
        status Deferred to fail with L{IllegalServerResponse}
        """

        d = self.client.status("blurdybloop", "MESSAGES")
        self.assertEqual(
            self.transport.value(),
            b"0001 STATUS blurdybloop (MESSAGES)\r\n",
        )

        self.client.lineReceived(
            b"* STATUS blurdybloop " b'(MESSAGES 1 ASCIINAME "OK" NOT\xffASCII "NO")'
        )
        self.client.lineReceived(b"0001 OK STATUS completed")
        self.failureResultOf(d, imap4.IllegalServerResponse)


<<<<<<< HEAD

class IMAP4ClientCopyTests(PreauthIMAP4ClientMixin,
                           SynchronousTestCase):
=======
class IMAP4ClientCopyTests(PreauthIMAP4ClientMixin, SynchronousTestCase):
>>>>>>> 1dd5e23f
    """
    Tests for the L{IMAP4Client.copy} method.

    An example of the C{COPY} command, which this method implements,
    from RFC 3501, section 6.4.7::

        C: A003 COPY 2:4 MEETING
        S: A003 OK COPY completed
    """

    clientProtocol = StillSimplerClient

    def test_copySequenceNumbers(self):
        """
        L{IMAP4Client.copy} copies the messages identified by their
        sequence numbers to the mailbox, returning a L{Deferred} that
        succeeds with a true value.
        """
        d = self.client.copy("2:3", "MEETING", uid=False)

        self.assertEqual(
            self.transport.value(),
            b"0001 COPY 2:3 MEETING\r\n",
        )

        self.client.lineReceived(b"0001 OK COPY completed")
        self.assertEqual(self.successResultOf(d), ([], b"OK COPY completed"))

    def test_copySequenceNumbersFails(self):
        """
        L{IMAP4Client.copy} returns a L{Deferred} that fails with an
        L{IMAP4Exception} when the messages specified by the given
        sequence numbers could not be copied to the mailbox.
        """
        d = self.client.copy("2:3", "MEETING", uid=False)

        self.assertEqual(
            self.transport.value(),
            b"0001 COPY 2:3 MEETING\r\n",
        )

        self.client.lineReceived(b"0001 BAD COPY failed")
        self.assertIsInstance(self.failureResultOf(d).value, imap4.IMAP4Exception)

    def test_copyUIDs(self):
        """
        L{IMAP4Client.copy} copies the messages identified by their
        UIDs to the mailbox, returning a L{Deferred} that succeeds
        with a true value.
        """
        d = self.client.copy("2:3", "MEETING", uid=True)

        self.assertEqual(
            self.transport.value(),
            b"0001 UID COPY 2:3 MEETING\r\n",
        )

        self.client.lineReceived(b"0001 OK COPY completed")
        self.assertEqual(self.successResultOf(d), ([], b"OK COPY completed"))

    def test_copyUIDsFails(self):
        """
        L{IMAP4Client.copy} returns a L{Deferred} that fails with an
        L{IMAP4Exception} when the messages specified by the given
        UIDs could not be copied to the mailbox.
        """
        d = self.client.copy("2:3", "MEETING", uid=True)

        self.assertEqual(
            self.transport.value(),
            b"0001 UID COPY 2:3 MEETING\r\n",
        )

        self.client.lineReceived(b"0001 BAD COPY failed")
        self.assertIsInstance(self.failureResultOf(d).value, imap4.IMAP4Exception)


class FakeyServer(imap4.IMAP4Server):
    state = "select"
    timeout = None

    def sendServerGreeting(self):
        pass


@implementer(imap4.IMessage)
class FakeyMessage(util.FancyStrMixin):
    showAttributes = ("headers", "flags", "date", "_body", "uid")

    def __init__(self, headers, flags, date, body, uid, subpart):
        self.headers = headers
        self.flags = flags
        self._body = body
        self.size = len(body)
        self.date = date
        self.uid = uid
        self.subpart = subpart

    def getHeaders(self, negate, *names):
        self.got_headers = negate, names
        return self.headers

    def getFlags(self):
        return self.flags

    def getInternalDate(self):
        return self.date

    def getBodyFile(self):
        return BytesIO(self._body)

    def getSize(self):
        return self.size

    def getUID(self):
        return self.uid

    def isMultipart(self):
        return self.subpart is not None

    def getSubPart(self, part):
        self.got_subpart = part
        return self.subpart[part]


<<<<<<< HEAD

=======
>>>>>>> 1dd5e23f
class NewStoreTests(TestCase, IMAP4HelperMixin):
    result = None
    storeArgs = None

    def setUp(self):
        self.received_messages = self.received_uid = None

        self.server = imap4.IMAP4Server()
        self.server.state = "select"
        self.server.mbox = self
        self.connected = defer.Deferred()
        self.client = SimpleClient(self.connected)

    def addListener(self, x):
        pass

    def removeListener(self, x):
        pass

    def store(self, *args, **kw):
        self.storeArgs = args, kw
        return self.response

    def _storeWork(self):
        def connected():
            return self.function(self.messages, self.flags, self.silent, self.uid)

        def result(R):
            self.result = R

        self.connected.addCallback(strip(connected)).addCallback(result).addCallback(
            self._cbStopClient
        ).addErrback(self._ebGeneral)

        def check(ignored):
            self.assertEqual(self.result, self.expected)
            self.assertEqual(self.storeArgs, self.expectedArgs)

        d = loopback.loopbackTCP(self.server, self.client, noisy=False)
        d.addCallback(check)
        return d

    def testSetFlags(self, uid=0):
        self.function = self.client.setFlags
        self.messages = "1,5,9"
        self.flags = ["\\A", "\\B", "C"]
        self.silent = False
        self.uid = uid
        self.response = {
            1: ["\\A", "\\B", "C"],
            5: ["\\A", "\\B", "C"],
            9: ["\\A", "\\B", "C"],
        }
        self.expected = {
            1: {"FLAGS": ["\\A", "\\B", "C"]},
            5: {"FLAGS": ["\\A", "\\B", "C"]},
            9: {"FLAGS": ["\\A", "\\B", "C"]},
        }
        msg = imap4.MessageSet()
        msg.add(1)
        msg.add(5)
        msg.add(9)
        self.expectedArgs = ((msg, ["\\A", "\\B", "C"], 0), {"uid": 0})
        return self._storeWork()


<<<<<<< HEAD

=======
>>>>>>> 1dd5e23f
class GetBodyStructureTests(TestCase):
    """
    Tests for L{imap4.getBodyStructure}, a helper for constructing a list which
    directly corresponds to the wire information needed for a I{BODY} or
    I{BODYSTRUCTURE} response.
    """

    def test_singlePart(self):
        """
        L{imap4.getBodyStructure} accepts a L{IMessagePart} provider and returns
        a list giving the basic fields for the I{BODY} response for that
        message.
        """
        body = b"hello, world"
        major = "image"
        minor = "jpeg"
        charset = "us-ascii"
        identifier = "some kind of id"
        description = "great justice"
        encoding = "maximum"
        msg = FakeyMessage(
            {
                "content-type": major + "/" + minor + "; charset=" + charset + "; x=y",
                "content-id": identifier,
                "content-description": description,
                "content-transfer-encoding": encoding,
            },
            (),
            b"",
            body,
            123,
            None,
        )
        structure = imap4.getBodyStructure(msg)
        self.assertEqual(
            [
                major,
                minor,
                ["charset", charset, "x", "y"],
                identifier,
                description,
                encoding,
                len(body),
            ],
            structure,
        )

    def test_emptyContentType(self):
        """
        L{imap4.getBodyStructure} returns L{None} for the major and
        minor MIME types of a L{IMessagePart} provider whose headers
        lack a C{Content-Type}, or have an empty value for it.
        """
        missing = FakeyMessage({}, (), b"", b"", 123, None)
        missingContentTypeStructure = imap4.getBodyStructure(missing)
        missingMajor, missingMinor = missingContentTypeStructure[:2]
        self.assertIs(None, missingMajor)
        self.assertIs(None, missingMinor)

        empty = FakeyMessage({"content-type": ""}, (), b"", b"", 123, None)
        emptyContentTypeStructure = imap4.getBodyStructure(empty)
        emptyMajor, emptyMinor = emptyContentTypeStructure[:2]
        self.assertIs(None, emptyMajor)
        self.assertIs(None, emptyMinor)

        newline = FakeyMessage({"content-type": "\n"}, (), b"", b"", 123, None)
        newlineContentTypeStructure = imap4.getBodyStructure(newline)
        newlineMajor, newlineMinor = newlineContentTypeStructure[:2]
        self.assertIs(None, newlineMajor)
        self.assertIs(None, newlineMinor)

    def test_onlyMajorContentType(self):
        """
        L{imap4.getBodyStructure} returns only a non-L{None} major
        MIME type for a L{IMessagePart} provider whose headers only
        have a main a C{Content-Type}.
        """
        main = FakeyMessage({"content-type": "main"}, (), b"", b"", 123, None)
        mainStructure = imap4.getBodyStructure(main)
        mainMajor, mainMinor = mainStructure[:2]
        self.assertEqual(mainMajor, "main")
        self.assertIs(mainMinor, None)

    def test_singlePartExtended(self):
        """
        L{imap4.getBodyStructure} returns a list giving the basic and extended
        fields for a I{BODYSTRUCTURE} response if passed C{True} for the
        C{extended} parameter.
        """
        body = b"hello, world"
        major = "image"
        minor = "jpeg"
        charset = "us-ascii"
        identifier = "some kind of id"
        description = "great justice"
        encoding = "maximum"
        md5 = "abcdefabcdef"
        msg = FakeyMessage(
            {
                "content-type": major + "/" + minor + "; charset=" + charset + "; x=y",
                "content-id": identifier,
                "content-description": description,
                "content-transfer-encoding": encoding,
                "content-md5": md5,
                "content-disposition": "attachment; name=foo; size=bar",
                "content-language": "fr",
                "content-location": "France",
            },
            (),
            "",
            body,
            123,
            None,
        )
        structure = imap4.getBodyStructure(msg, extended=True)
        self.assertEqual(
            [
                major,
                minor,
                ["charset", charset, "x", "y"],
                identifier,
                description,
                encoding,
                len(body),
                md5,
                ["attachment", ["name", "foo", "size", "bar"]],
                "fr",
                "France",
            ],
            structure,
        )

    def test_singlePartWithMissing(self):
        """
        For fields with no information contained in the message headers,
        L{imap4.getBodyStructure} fills in L{None} values in its result.
        """
        major = "image"
        minor = "jpeg"
        body = b"hello, world"
        msg = FakeyMessage(
            {"content-type": major + "/" + minor}, (), b"", body, 123, None
        )
        structure = imap4.getBodyStructure(msg, extended=True)
        self.assertEqual(
            [major, minor, None, None, None, None, len(body), None, None, None, None],
            structure,
        )

    def test_textPart(self):
        """
        For a I{text/*} message, the number of lines in the message body are
        included after the common single-part basic fields.
        """
        body = b"hello, world\nhow are you?\ngoodbye\n"
        major = "text"
        minor = "jpeg"
        charset = "us-ascii"
        identifier = "some kind of id"
        description = "great justice"
        encoding = "maximum"
        msg = FakeyMessage(
            {
                "content-type": major + "/" + minor + "; charset=" + charset + "; x=y",
                "content-id": identifier,
                "content-description": description,
                "content-transfer-encoding": encoding,
            },
            (),
            b"",
            body,
            123,
            None,
        )
        structure = imap4.getBodyStructure(msg)
        self.assertEqual(
            [
                major,
                minor,
                ["charset", charset, "x", "y"],
                identifier,
                description,
                encoding,
                len(body),
                len(body.splitlines()),
            ],
            structure,
        )

    def test_rfc822Message(self):
        """
        For a I{message/rfc822} message, the common basic fields are followed
        by information about the contained message.
        """
        body = b"hello, world\nhow are you?\ngoodbye\n"
        major = "text"
        minor = "jpeg"
        charset = "us-ascii"
        identifier = "some kind of id"
        description = "great justice"
        encoding = "maximum"
        msg = FakeyMessage(
            {
                "content-type": major + "/" + minor + "; charset=" + charset + "; x=y",
                "from": "Alice <alice@example.com>",
                "to": "Bob <bob@example.com>",
                "content-id": identifier,
                "content-description": description,
                "content-transfer-encoding": encoding,
            },
            (),
            "",
            body,
            123,
            None,
        )

        container = FakeyMessage(
            {
                "content-type": "message/rfc822",
            },
            (),
            b"",
            b"",
            123,
            [msg],
        )

        structure = imap4.getBodyStructure(container)
        self.assertEqual(
            [
                "message",
                "rfc822",
                None,
                None,
                None,
                None,
                0,
                imap4.getEnvelope(msg),
                imap4.getBodyStructure(msg),
                3,
            ],
            structure,
        )

    def test_multiPart(self):
        """
        For a I{multipart/*} message, L{imap4.getBodyStructure} returns a list
        containing the body structure information for each part of the message
        followed by an element giving the MIME subtype of the message.
        """
        oneSubPart = FakeyMessage(
            {
                "content-type": "image/jpeg; x=y",
                "content-id": "some kind of id",
                "content-description": "great justice",
                "content-transfer-encoding": "maximum",
            },
            (),
            b"",
            b"hello world",
            123,
            None,
        )

        anotherSubPart = FakeyMessage(
            {
                "content-type": "text/plain; charset=us-ascii",
            },
            (),
            b"",
            b"some stuff",
            321,
            None,
        )

        container = FakeyMessage(
            {
                "content-type": "multipart/related",
            },
            (),
            b"",
            b"",
            555,
            [oneSubPart, anotherSubPart],
        )

        self.assertEqual(
            [
                imap4.getBodyStructure(oneSubPart),
                imap4.getBodyStructure(anotherSubPart),
                "related",
            ],
            imap4.getBodyStructure(container),
        )

    def test_multiPartExtended(self):
        """
        When passed a I{multipart/*} message and C{True} for the C{extended}
        argument, L{imap4.getBodyStructure} includes extended structure
        information from the parts of the multipart message and extended
        structure information about the multipart message itself.
        """
        oneSubPart = FakeyMessage(
            {
                b"content-type": b"image/jpeg; x=y",
                b"content-id": b"some kind of id",
                b"content-description": b"great justice",
                b"content-transfer-encoding": b"maximum",
            },
            (),
            b"",
            b"hello world",
            123,
            None,
        )

        anotherSubPart = FakeyMessage(
            {
                b"content-type": b"text/plain; charset=us-ascii",
            },
            (),
            b"",
            b"some stuff",
            321,
            None,
        )

        container = FakeyMessage(
            {
                "content-type": "multipart/related; foo=bar",
                "content-language": "es",
                "content-location": "Spain",
                "content-disposition": "attachment; name=monkeys",
            },
            (),
            b"",
            b"",
            555,
            [oneSubPart, anotherSubPart],
        )

        self.assertEqual(
            [
                imap4.getBodyStructure(oneSubPart, extended=True),
                imap4.getBodyStructure(anotherSubPart, extended=True),
                "related",
                ["foo", "bar"],
                ["attachment", ["name", "monkeys"]],
                "es",
                "Spain",
            ],
            imap4.getBodyStructure(container, extended=True),
        )


class NewFetchTests(TestCase, IMAP4HelperMixin):
    def setUp(self):
        self.received_messages = self.received_uid = None
        self.result = None

        self.server = imap4.IMAP4Server()
        self.server.state = "select"
        self.server.mbox = self
        self.connected = defer.Deferred()
        self.client = SimpleClient(self.connected)

    def addListener(self, x):
        pass

    def removeListener(self, x):
        pass

    def fetch(self, messages, uid):
        self.received_messages = messages
        self.received_uid = uid
        return iter(zip(range(len(self.msgObjs)), self.msgObjs))

    def _fetchWork(self, uid):
        if uid:
            for (i, msg) in zip(range(len(self.msgObjs)), self.msgObjs):
                self.expected[i]["UID"] = str(msg.getUID())

        def result(R):
            self.result = R

        self.connected.addCallback(
            lambda _: self.function(self.messages, uid)
        ).addCallback(result).addCallback(self._cbStopClient).addErrback(
            self._ebGeneral
        )

        d = loopback.loopbackTCP(self.server, self.client, noisy=False)
        d.addCallback(lambda x: self.assertEqual(self.result, self.expected))
        return d

    def testFetchUID(self):
        self.function = lambda m, u: self.client.fetchUID(m)

        self.messages = "7"
        self.msgObjs = [
            FakeyMessage({}, (), b"", b"", 12345, None),
            FakeyMessage({}, (), b"", b"", 999, None),
            FakeyMessage({}, (), b"", b"", 10101, None),
        ]
        self.expected = {
            0: {"UID": "12345"},
            1: {"UID": "999"},
            2: {"UID": "10101"},
        }
        return self._fetchWork(0)

    def testFetchFlags(self, uid=0):
        self.function = self.client.fetchFlags
        self.messages = "9"
        self.msgObjs = [
            FakeyMessage({}, ["FlagA", "FlagB", "\\FlagC"], b"", b"", 54321, None),
            FakeyMessage({}, ["\\FlagC", "FlagA", "FlagB"], b"", b"", 12345, None),
        ]
        self.expected = {
            0: {"FLAGS": ["FlagA", "FlagB", "\\FlagC"]},
            1: {"FLAGS": ["\\FlagC", "FlagA", "FlagB"]},
        }
        return self._fetchWork(uid)

    def testFetchFlagsUID(self):
        return self.testFetchFlags(1)

    def testFetchInternalDate(self, uid=0):
        self.function = self.client.fetchInternalDate
        self.messages = "13"
        self.msgObjs = [
            FakeyMessage({}, (), b"Fri, 02 Nov 2003 21:25:10 GMT", b"", 23232, None),
            FakeyMessage({}, (), b"Thu, 29 Dec 2013 11:31:52 EST", b"", 101, None),
            FakeyMessage({}, (), b"Mon, 10 Mar 1992 02:44:30 CST", b"", 202, None),
            FakeyMessage({}, (), b"Sat, 11 Jan 2000 14:40:24 PST", b"", 303, None),
        ]
        self.expected = {
            0: {"INTERNALDATE": "02-Nov-2003 21:25:10 +0000"},
            1: {"INTERNALDATE": "29-Dec-2013 11:31:52 -0500"},
            2: {"INTERNALDATE": "10-Mar-1992 02:44:30 -0600"},
            3: {"INTERNALDATE": "11-Jan-2000 14:40:24 -0800"},
        }
        return self._fetchWork(uid)

<<<<<<< HEAD

    def testFetchInternalDateUID(self):
        return self.testFetchInternalDate(1)


=======
    def testFetchInternalDateUID(self):
        return self.testFetchInternalDate(1)

>>>>>>> 1dd5e23f
    # if alternate locale is not available, the previous test will be skipped,
    # please install this locale for it to run.  Avoid using locale.getlocale
    # to learn the current locale; its values don't round-trip well on all
    # platforms.  Fortunately setlocale returns a value which does round-trip
    # well.
    currentLocale = locale.setlocale(locale.LC_ALL, None)
    try:
        locale.setlocale(locale.LC_ALL, "es_AR.UTF8")
    except locale.Error:
        noEsARLocale = True
    else:
        locale.setlocale(locale.LC_ALL, currentLocale)
        noEsARLocale = False
<<<<<<< HEAD


    @skipIf(noEsARLocale, "The es_AR.UTF8 locale is not installed.")
    def test_fetchInternalDateLocaleIndependent(self):
        """
        The month name in the date is locale independent.
        """
        # Fake that we're in a language where December is not Dec
        currentLocale = locale.setlocale(locale.LC_ALL, None)
        locale.setlocale(locale.LC_ALL, "es_AR.UTF8")
        self.addCleanup(locale.setlocale, locale.LC_ALL, currentLocale)
        return self.testFetchInternalDate(1)
=======
>>>>>>> 1dd5e23f

    @skipIf(noEsARLocale, "The es_AR.UTF8 locale is not installed.")
    def test_fetchInternalDateLocaleIndependent(self):
        """
        The month name in the date is locale independent.
        """
        # Fake that we're in a language where December is not Dec
        currentLocale = locale.setlocale(locale.LC_ALL, None)
        locale.setlocale(locale.LC_ALL, "es_AR.UTF8")
        self.addCleanup(locale.setlocale, locale.LC_ALL, currentLocale)
        return self.testFetchInternalDate(1)

    def testFetchEnvelope(self, uid=0):
        self.function = self.client.fetchEnvelope
        self.messages = "15"
        self.msgObjs = [
            FakeyMessage(
                {
                    "from": "user@domain",
                    "to": "resu@domain",
                    "date": "thursday",
                    "subject": "it is a message",
                    "message-id": "id-id-id-yayaya",
                },
                (),
                b"",
                b"",
                65656,
                None,
            ),
        ]
        self.expected = {
            0: {
                "ENVELOPE": [
                    "thursday",
                    "it is a message",
                    [[None, None, "user", "domain"]],
                    [[None, None, "user", "domain"]],
                    [[None, None, "user", "domain"]],
                    [[None, None, "resu", "domain"]],
                    None,
                    None,
                    None,
                    "id-id-id-yayaya",
                ]
            }
        }
        return self._fetchWork(uid)

    def testFetchEnvelopeUID(self):
        return self.testFetchEnvelope(1)

    def test_fetchBodyStructure(self, uid=0):
        """
        L{IMAP4Client.fetchBodyStructure} issues a I{FETCH BODYSTRUCTURE}
        command and returns a Deferred which fires with a structure giving the
        result of parsing the server's response.  The structure is a list
        reflecting the parenthesized data sent by the server, as described by
        RFC 3501, section 7.4.2.
        """
        self.function = self.client.fetchBodyStructure
        self.messages = "3:9,10:*"
        self.msgObjs = [
            FakeyMessage(
                {
                    "content-type": 'text/plain; name=thing; key="value"',
                    "content-id": "this-is-the-content-id",
                    "content-description": "describing-the-content-goes-here!",
                    "content-transfer-encoding": "8BIT",
                    "content-md5": "abcdef123456",
                    "content-disposition": "attachment; filename=monkeys",
                    "content-language": "es",
                    "content-location": "http://example.com/monkeys",
                },
                (),
                "",
                b"Body\nText\nGoes\nHere\n",
                919293,
                None,
            )
        ]
        self.expected = {
            0: {
                "BODYSTRUCTURE": [
                    "text",
                    "plain",
                    ["key", "value", "name", "thing"],
                    "this-is-the-content-id",
                    "describing-the-content-goes-here!",
                    "8BIT",
                    "20",
                    "4",
                    "abcdef123456",
                    ["attachment", ["filename", "monkeys"]],
                    "es",
                    "http://example.com/monkeys",
                ]
            }
        }
        return self._fetchWork(uid)

    def testFetchBodyStructureUID(self):
        """
        If passed C{True} for the C{uid} argument, C{fetchBodyStructure} can
        also issue a I{UID FETCH BODYSTRUCTURE} command.
        """
        return self.test_fetchBodyStructure(1)

    def test_fetchBodyStructureMultipart(self, uid=0):
        """
        L{IMAP4Client.fetchBodyStructure} can also parse the response to a
        I{FETCH BODYSTRUCTURE} command for a multipart message.
        """
        self.function = self.client.fetchBodyStructure
        self.messages = "3:9,10:*"
        innerMessage = FakeyMessage(
            {
                "content-type": 'text/plain; name=thing; key="value"',
                "content-id": "this-is-the-content-id",
                "content-description": "describing-the-content-goes-here!",
                "content-transfer-encoding": "8BIT",
                "content-language": "fr",
                "content-md5": "123456abcdef",
                "content-disposition": "inline",
                "content-location": "outer space",
            },
            (),
            b"",
            b"Body\nText\nGoes\nHere\n",
            919293,
            None,
        )
        self.msgObjs = [
            FakeyMessage(
                {
                    "content-type": 'multipart/mixed; boundary="xyz"',
                    "content-language": "en",
                    "content-location": "nearby",
                },
                (),
                b"",
                b"",
                919293,
                [innerMessage],
            )
        ]
        self.expected = {
            0: {
                "BODYSTRUCTURE": [
                    [
                        "text",
                        "plain",
                        ["key", "value", "name", "thing"],
                        "this-is-the-content-id",
                        "describing-the-content-goes-here!",
                        "8BIT",
                        "20",
                        "4",
                        "123456abcdef",
                        ["inline", None],
                        "fr",
                        "outer space",
                    ],
                    "mixed",
                    ["boundary", "xyz"],
                    None,
                    "en",
                    "nearby",
                ]
            }
        }
        return self._fetchWork(uid)

    def testFetchSimplifiedBody(self, uid=0):
        self.function = self.client.fetchSimplifiedBody
        self.messages = "21"
        self.msgObjs = [
            FakeyMessage(
                {},
                (),
                b"",
                b"Yea whatever",
                91825,
                [
                    FakeyMessage(
                        {"content-type": "image/jpg"},
                        (),
                        b"",
                        b"Body Body Body",
                        None,
                        None,
                    )
                ],
            )
        ]
        self.expected = {0: {"BODY": [None, None, None, None, None, None, "12"]}}

        return self._fetchWork(uid)

    def testFetchSimplifiedBodyUID(self):
        return self.testFetchSimplifiedBody(1)

    def testFetchSimplifiedBodyText(self, uid=0):
        self.function = self.client.fetchSimplifiedBody
        self.messages = "21"
        self.msgObjs = [
            FakeyMessage(
                {"content-type": "text/plain"}, (), b"", b"Yea whatever", 91825, None
            )
        ]
        self.expected = {
            0: {"BODY": ["text", "plain", None, None, None, None, "12", "1"]}
        }

        return self._fetchWork(uid)

    def testFetchSimplifiedBodyTextUID(self):
        return self.testFetchSimplifiedBodyText(1)

    def testFetchSimplifiedBodyRFC822(self, uid=0):
        self.function = self.client.fetchSimplifiedBody
        self.messages = "21"
        self.msgObjs = [
            FakeyMessage(
                {"content-type": "message/rfc822"},
                (),
                b"",
                b"Yea whatever",
                91825,
                [
                    FakeyMessage(
                        {"content-type": "image/jpg"},
                        (),
                        "",
                        b"Body Body Body",
                        None,
                        None,
                    )
                ],
            )
        ]
        self.expected = {
            0: {
                "BODY": [
                    "message",
                    "rfc822",
                    None,
                    None,
                    None,
                    None,
                    "12",
                    [
                        None,
                        None,
                        [[None, None, None]],
                        [[None, None, None]],
                        None,
                        None,
                        None,
                        None,
                        None,
                        None,
                    ],
                    ["image", "jpg", None, None, None, None, "14"],
                    "1",
                ]
            }
        }

        return self._fetchWork(uid)

    def testFetchSimplifiedBodyRFC822UID(self):
        return self.testFetchSimplifiedBodyRFC822(1)

    def test_fetchSimplifiedBodyMultipart(self):
        """
        L{IMAP4Client.fetchSimplifiedBody} returns a dictionary mapping message
        sequence numbers to fetch responses for the corresponding messages.  In
        particular, for a multipart message, the value in the dictionary maps
        the string C{"BODY"} to a list giving the body structure information for
        that message, in the form of a list of subpart body structure
        information followed by the subtype of the message (eg C{"alternative"}
        for a I{multipart/alternative} message).  This structure is self-similar
        in the case where a subpart is itself multipart.
        """
        self.function = self.client.fetchSimplifiedBody
        self.messages = "21"

        # A couple non-multipart messages to use as the inner-most payload
        singles = [
            FakeyMessage(
                {"content-type": "text/plain"}, (), b"date", b"Stuff", 54321, None
            ),
            FakeyMessage(
                {"content-type": "text/html"}, (), b"date", b"Things", 32415, None
            ),
        ]

        # A multipart/alternative message containing the above non-multipart
        # messages.  This will be the payload of the outer-most message.
        alternative = FakeyMessage(
            {"content-type": "multipart/alternative"},
            (),
            b"",
            b"Irrelevant",
            12345,
            singles,
        )

        # The outer-most message, also with a multipart type, containing just
        # the single middle message.
        mixed = FakeyMessage(
            # The message is multipart/mixed
            {"content-type": "multipart/mixed"},
            (),
            b"",
            b"RootOf",
            98765,
            [alternative],
        )

        self.msgObjs = [mixed]

        self.expected = {
            0: {
                "BODY": [
                    [
                        ["text", "plain", None, None, None, None, "5", "1"],
                        ["text", "html", None, None, None, None, "6", "1"],
                        "alternative",
                    ],
                    "mixed",
                ]
            }
        }

        return self._fetchWork(False)

    def testFetchMessage(self, uid=0):
        self.function = self.client.fetchMessage
        self.messages = "1,3,7,10101"
        self.msgObjs = [
            FakeyMessage({"Header": "Value"}, (), b"", b"BODY TEXT\r\n", 91, None),
        ]
        self.expected = {0: {"RFC822": "Header: Value\r\n\r\nBODY TEXT\r\n"}}
        return self._fetchWork(uid)

    def testFetchMessageUID(self):
        return self.testFetchMessage(1)

    def testFetchHeaders(self, uid=0):
        self.function = self.client.fetchHeaders
        self.messages = "9,6,2"
        self.msgObjs = [
            FakeyMessage({"H1": "V1", "H2": "V2"}, (), b"", b"", 99, None),
        ]

        headers = nativeString(imap4._formatHeaders({"H1": "V1", "H2": "V2"}))

        self.expected = {
            0: {"RFC822.HEADER": headers},
        }
        return self._fetchWork(uid)

    def testFetchHeadersUID(self):
        return self.testFetchHeaders(1)

    def testFetchBody(self, uid=0):
        self.function = self.client.fetchBody
        self.messages = "1,2,3,4,5,6,7"
        self.msgObjs = [
            FakeyMessage({"Header": "Value"}, (), "", b"Body goes here\r\n", 171, None),
        ]
        self.expected = {
            0: {"RFC822.TEXT": "Body goes here\r\n"},
        }
        return self._fetchWork(uid)

    def testFetchBodyUID(self):
        return self.testFetchBody(1)

    def testFetchBodyParts(self):
        """
        Test the server's handling of requests for specific body sections.
        """
        self.function = self.client.fetchSpecific
        self.messages = "1"
        outerBody = ""
        innerBody1 = b"Contained body message text.  Squarge."
        innerBody2 = b"Secondary <i>message</i> text of squarge body."
        headers = OrderedDict()
        headers["from"] = "sender@host"
        headers["to"] = "recipient@domain"
        headers["subject"] = "booga booga boo"
        headers["content-type"] = 'multipart/alternative; boundary="xyz"'
        innerHeaders = OrderedDict()
        innerHeaders["subject"] = "this is subject text"
        innerHeaders["content-type"] = "text/plain"
        innerHeaders2 = OrderedDict()
        innerHeaders2["subject"] = "<b>this is subject</b>"
        innerHeaders2["content-type"] = "text/html"
        self.msgObjs = [
            FakeyMessage(
                headers,
                (),
                None,
                outerBody,
                123,
                [
                    FakeyMessage(innerHeaders, (), None, innerBody1, None, None),
                    FakeyMessage(innerHeaders2, (), None, innerBody2, None, None),
                ],
            )
        ]
        self.expected = {0: [["BODY", ["1"], "Contained body message text.  Squarge."]]}

        def result(R):
            self.result = R

        self.connected.addCallback(
            lambda _: self.function(self.messages, headerNumber=1)
        )
        self.connected.addCallback(result)
        self.connected.addCallback(self._cbStopClient)
        self.connected.addErrback(self._ebGeneral)

        d = loopback.loopbackTCP(self.server, self.client, noisy=False)
        d.addCallback(lambda ign: self.assertEqual(self.result, self.expected))
        return d

    def test_fetchBodyPartOfNonMultipart(self):
        """
        Single-part messages have an implicit first part which clients
        should be able to retrieve explicitly.  Test that a client
        requesting part 1 of a text/plain message receives the body of the
        text/plain part.
        """
        self.function = self.client.fetchSpecific
        self.messages = "1"
        parts = [1]
        outerBody = b"DA body"
        headers = OrderedDict()
        headers["from"] = "sender@host"
        headers["to"] = "recipient@domain"
        headers["subject"] = "booga booga boo"
        headers["content-type"] = "text/plain"
        self.msgObjs = [FakeyMessage(headers, (), None, outerBody, 123, None)]

        self.expected = {0: [["BODY", ["1"], "DA body"]]}

        def result(R):
            self.result = R

        self.connected.addCallback(
            lambda _: self.function(self.messages, headerNumber=parts)
        )
        self.connected.addCallback(result)
        self.connected.addCallback(self._cbStopClient)
        self.connected.addErrback(self._ebGeneral)

        d = loopback.loopbackTCP(self.server, self.client, noisy=False)
        d.addCallback(lambda ign: self.assertEqual(self.result, self.expected))
        return d

    def testFetchSize(self, uid=0):
        self.function = self.client.fetchSize
        self.messages = "1:100,2:*"
        self.msgObjs = [
            FakeyMessage({}, (), b"", b"x" * 20, 123, None),
        ]
        self.expected = {
            0: {"RFC822.SIZE": "20"},
        }
        return self._fetchWork(uid)

    def testFetchSizeUID(self):
        return self.testFetchSize(1)

    def testFetchFull(self, uid=0):
        self.function = self.client.fetchFull
        self.messages = "1,3"
        self.msgObjs = [
            FakeyMessage(
                {},
                ("\\XYZ", "\\YZX", "Abc"),
                b"Sun, 25 Jul 2010 06:20:30 -0400 (EDT)",
                b"xyz" * 2,
                654,
                None,
            ),
            FakeyMessage(
                {},
                ("\\One", "\\Two", "Three"),
                b"Mon, 14 Apr 2003 19:43:44 -0400",
                b"abc" * 4,
                555,
                None,
            ),
        ]
        self.expected = {
            0: {
                "FLAGS": ["\\XYZ", "\\YZX", "Abc"],
                "INTERNALDATE": "25-Jul-2010 06:20:30 -0400",
                "RFC822.SIZE": "6",
                "ENVELOPE": [
                    None,
                    None,
                    [[None, None, None]],
                    [[None, None, None]],
                    None,
                    None,
                    None,
                    None,
                    None,
                    None,
                ],
                "BODY": [None, None, None, None, None, None, "6"],
            },
            1: {
                "FLAGS": ["\\One", "\\Two", "Three"],
                "INTERNALDATE": "14-Apr-2003 19:43:44 -0400",
                "RFC822.SIZE": "12",
                "ENVELOPE": [
                    None,
                    None,
                    [[None, None, None]],
                    [[None, None, None]],
                    None,
                    None,
                    None,
                    None,
                    None,
                    None,
                ],
                "BODY": [None, None, None, None, None, None, "12"],
            },
        }
        return self._fetchWork(uid)

    def testFetchFullUID(self):
        return self.testFetchFull(1)

    def testFetchAll(self, uid=0):
        self.function = self.client.fetchAll
        self.messages = "1,2:3"
        self.msgObjs = [
            FakeyMessage(
                {}, (), b"Mon, 14 Apr 2003 19:43:44 +0400", b"Lalala", 10101, None
            ),
            FakeyMessage(
                {}, (), b"Tue, 15 Apr 2003 19:43:44 +0200", b"Alalal", 20202, None
            ),
        ]
        self.expected = {
            0: {
                "ENVELOPE": [
                    None,
                    None,
                    [[None, None, None]],
                    [[None, None, None]],
                    None,
                    None,
                    None,
                    None,
                    None,
                    None,
                ],
                "RFC822.SIZE": "6",
                "INTERNALDATE": "14-Apr-2003 19:43:44 +0400",
                "FLAGS": [],
            },
            1: {
                "ENVELOPE": [
                    None,
                    None,
                    [[None, None, None]],
                    [[None, None, None]],
                    None,
                    None,
                    None,
                    None,
                    None,
                    None,
                ],
                "RFC822.SIZE": "6",
                "INTERNALDATE": "15-Apr-2003 19:43:44 +0200",
                "FLAGS": [],
            },
        }
        return self._fetchWork(uid)

    def testFetchAllUID(self):
        return self.testFetchAll(1)

    def testFetchFast(self, uid=0):
        self.function = self.client.fetchFast
        self.messages = "1"
        self.msgObjs = [
            FakeyMessage({}, ("\\X",), b"19 Mar 2003 19:22:21 -0500", b"", 9, None),
        ]
        self.expected = {
            0: {
                "FLAGS": ["\\X"],
                "INTERNALDATE": "19-Mar-2003 19:22:21 -0500",
                "RFC822.SIZE": "0",
            },
        }
        return self._fetchWork(uid)

    def testFetchFastUID(self):
        return self.testFetchFast(1)


<<<<<<< HEAD

=======
>>>>>>> 1dd5e23f
class DefaultSearchTests(IMAP4HelperMixin, TestCase):
    """
    Test the behavior of the server's SEARCH implementation, particularly in
    the face of unhandled search terms.
    """

    def setUp(self):
        self.server = imap4.IMAP4Server()
        self.server.state = "select"
        self.server.mbox = self
        self.connected = defer.Deferred()
        self.client = SimpleClient(self.connected)
        self.msgObjs = [
            FakeyMessage({}, (), b"", b"", 999, None),
            FakeyMessage({}, (), b"", b"", 10101, None),
            FakeyMessage({}, (), b"", b"", 12345, None),
            FakeyMessage({}, (), b"", b"", 20001, None),
            FakeyMessage({}, (), b"", b"", 20002, None),
        ]

    def fetch(self, messages, uid):
        """
        Pretend to be a mailbox and let C{self.server} lookup messages on me.
        """
        return list(zip(range(1, len(self.msgObjs) + 1), self.msgObjs))

    def _messageSetSearchTest(self, queryTerms, expectedMessages):
        """
        Issue a search with given query and verify that the returned messages
        match the given expected messages.

        @param queryTerms: A string giving the search query.
        @param expectedMessages: A list of the message sequence numbers
            expected as the result of the search.
        @return: A L{Deferred} which fires when the test is complete.
        """

        def search():
            return self.client.search(queryTerms)

        d = self.connected.addCallback(strip(search))

        def searched(results):
            self.assertEqual(results, expectedMessages)

        d.addCallback(searched)
        d.addCallback(self._cbStopClient)
        d.addErrback(self._ebGeneral)
        self.loopback()
        return d

    def test_searchMessageSet(self):
        """
        Test that a search which starts with a message set properly limits
        the search results to messages in that set.
        """
        return self._messageSetSearchTest("1", [1])

    def test_searchMessageSetWithStar(self):
        """
        If the search filter ends with a star, all the message from the
        starting point are returned.
        """
        return self._messageSetSearchTest("2:*", [2, 3, 4, 5])

    def test_searchMessageSetWithStarFirst(self):
        """
        If the search filter starts with a star, the result should be identical
        with if the filter would end with a star.
        """
        return self._messageSetSearchTest("*:2", [2, 3, 4, 5])

    def test_searchMessageSetUIDWithStar(self):
        """
        If the search filter ends with a star, all the message from the
        starting point are returned (also for the SEARCH UID case).
        """
        return self._messageSetSearchTest("UID 10000:*", [2, 3, 4, 5])

    def test_searchMessageSetUIDWithStarFirst(self):
        """
        If the search filter starts with a star, the result should be identical
        with if the filter would end with a star (also for the SEARCH UID case).
        """
        return self._messageSetSearchTest("UID *:10000", [2, 3, 4, 5])

    def test_searchMessageSetUIDWithStarAndHighStart(self):
        """
        A search filter of 1234:* should include the UID of the last message in
        the mailbox, even if its UID is less than 1234.
        """
        # in our fake mbox the highest message UID is 20002
        return self._messageSetSearchTest("UID 30000:*", [5])

    def test_searchMessageSetWithList(self):
        """
        If the search filter contains nesting terms, one of which includes a
        message sequence set with a wildcard, IT ALL WORKS GOOD.
        """
        # 6 is bigger than the biggest message sequence number, but that's
        # okay, because N:* includes the biggest message sequence number even
        # if N is bigger than that (read the rfc nub).
        return self._messageSetSearchTest("(6:*)", [5])

    def test_searchOr(self):
        """
        If the search filter contains an I{OR} term, all messages
        which match either subexpression are returned.
        """
        return self._messageSetSearchTest("OR 1 2", [1, 2])

    def test_searchOrMessageSet(self):
        """
        If the search filter contains an I{OR} term with a
        subexpression which includes a message sequence set wildcard,
        all messages in that set are considered for inclusion in the
        results.
        """
        return self._messageSetSearchTest("OR 2:* 2:*", [2, 3, 4, 5])

    def test_searchNot(self):
        """
        If the search filter contains a I{NOT} term, all messages
        which do not match the subexpression are returned.
        """
        return self._messageSetSearchTest("NOT 3", [1, 2, 4, 5])

    def test_searchNotMessageSet(self):
        """
        If the search filter contains a I{NOT} term with a
        subexpression which includes a message sequence set wildcard,
        no messages in that set are considered for inclusion in the
        result.
        """
        return self._messageSetSearchTest("NOT 2:*", [1])

    def test_searchAndMessageSet(self):
        """
        If the search filter contains multiple terms implicitly
        conjoined with a message sequence set wildcard, only the
        intersection of the results of each term are returned.
        """
        return self._messageSetSearchTest("2:* 3", [3])

    def test_searchInvalidCriteria(self):
        """
        If the search criteria is not a valid key, a NO result is returned to
        the client (resulting in an error callback), and an IllegalQueryError is
        logged on the server side.
        """
        queryTerms = "FOO"

        def search():
            return self.client.search(queryTerms)

        d = self.connected.addCallback(strip(search))
        d = self.assertFailure(d, imap4.IMAP4Exception)

        def errorReceived(results):
            """
            Verify that the server logs an IllegalQueryError and the
            client raises an IMAP4Exception with 'Search failed:...'
            """
            self.client.transport.loseConnection()
            self.server.transport.loseConnection()

            # Check what the server logs
            errors = self.flushLoggedErrors(imap4.IllegalQueryError)
            self.assertEqual(len(errors), 1)

            # Verify exception given to client has the correct message
            self.assertEqual(
                str(b"SEARCH failed: Invalid search command FOO"),
                str(results),
            )

        d.addCallback(errorReceived)
        d.addErrback(self._ebGeneral)
        self.loopback()
        return d


@implementer(imap4.ISearchableMailbox)
class FetchSearchStoreTests(TestCase, IMAP4HelperMixin):
    def setUp(self):
        self.expected = self.result = None
        self.server_received_query = None
        self.server_received_uid = None
        self.server_received_parts = None
        self.server_received_messages = None

        self.server = imap4.IMAP4Server()
        self.server.state = "select"
        self.server.mbox = self
        self.connected = defer.Deferred()
        self.client = SimpleClient(self.connected)

    def search(self, query, uid):
        # Look for a specific bad query, so we can verify we handle it properly
        if query == [b"FOO"]:
            raise imap4.IllegalQueryError("FOO is not a valid search criteria")

        self.server_received_query = query
        self.server_received_uid = uid
        return self.expected

    def addListener(self, *a, **kw):
        pass

    removeListener = addListener

    def _searchWork(self, uid):
        def search():
            return self.client.search(self.query, uid=uid)

        def result(R):
            self.result = R

        self.connected.addCallback(strip(search)).addCallback(result).addCallback(
            self._cbStopClient
        ).addErrback(self._ebGeneral)

        def check(ignored):
            # Ensure no short-circuiting weirdness is going on
            self.assertFalse(self.result is self.expected)

            self.assertEqual(self.result, self.expected)
            self.assertEqual(self.uid, self.server_received_uid)
            self.assertEqual(
                # Queries should be decoded as ASCII unless a charset
                # identifier is provided.  See #9201.
                imap4.parseNestedParens(self.query.encode("charmap")),
                self.server_received_query,
            )

        d = loopback.loopbackTCP(self.server, self.client, noisy=False)
        d.addCallback(check)
        return d

    def testSearch(self):
        self.query = imap4.Or(
            imap4.Query(header=("subject", "substring")),
            imap4.Query(larger=1024, smaller=4096),
        )
        self.expected = [1, 4, 5, 7]
        self.uid = 0
        return self._searchWork(0)

    def testUIDSearch(self):
        self.query = imap4.Or(
            imap4.Query(header=("subject", "substring")),
            imap4.Query(larger=1024, smaller=4096),
        )
        self.uid = 1
        self.expected = [1, 2, 3]
        return self._searchWork(1)

    def getUID(self, msg):
        try:
            return self.expected[msg]["UID"]
        except (TypeError, IndexError):
            return self.expected[msg - 1]
        except KeyError:
            return 42

    def fetch(self, messages, uid):
        self.server_received_uid = uid
        self.server_received_messages = str(messages)
        return self.expected

    def _fetchWork(self, fetch):
        def result(R):
            self.result = R

        self.connected.addCallback(strip(fetch)).addCallback(result).addCallback(
            self._cbStopClient
        ).addErrback(self._ebGeneral)

        def check(ignored):
            # Ensure no short-circuiting weirdness is going on
            self.assertFalse(self.result is self.expected)

            self.parts and self.parts.sort()
            self.server_received_parts and self.server_received_parts.sort()

            if self.uid:
                for (k, v) in self.expected.items():
                    v["UID"] = str(k)

            self.assertEqual(self.result, self.expected)
            self.assertEqual(self.uid, self.server_received_uid)
            self.assertEqual(self.parts, self.server_received_parts)
            self.assertEqual(
                imap4.parseIdList(self.messages),
                imap4.parseIdList(self.server_received_messages),
            )

        d = loopback.loopbackTCP(self.server, self.client, noisy=False)
        d.addCallback(check)
        return d

    def test_invalidTerm(self):
        """
        If, as part of a search, an ISearchableMailbox raises an
        IllegalQueryError (e.g. due to invalid search criteria), client sees a
        failure response, and an IllegalQueryError is logged on the server.
        """
        query = "FOO"

        def search():
            return self.client.search(query)

        d = self.connected.addCallback(strip(search))
        d = self.assertFailure(d, imap4.IMAP4Exception)

        def errorReceived(results):
            """
            Verify that the server logs an IllegalQueryError and the
            client raises an IMAP4Exception with 'Search failed:...'
            """
            self.client.transport.loseConnection()
            self.server.transport.loseConnection()

            # Check what the server logs
            errors = self.flushLoggedErrors(imap4.IllegalQueryError)
            self.assertEqual(len(errors), 1)

            # Verify exception given to client has the correct message
            self.assertEqual(
                str(b"SEARCH failed: FOO is not a valid search criteria"), str(results)
            )

        d.addCallback(errorReceived)
        d.addErrback(self._ebGeneral)
        self.loopback()
        return d


class FakeMailbox:
    def __init__(self):
        self.args = []

    def addMessage(self, body, flags, date):
        self.args.append((body, flags, date))
        return defer.succeed(None)


@implementer(imap4.IMessageFile)
class FeaturefulMessage:
    def getFlags(self):
        return "flags"

    def getInternalDate(self):
        return "internaldate"

    def open(self):
        return BytesIO(b"open")


@implementer(imap4.IMessageCopier)
class MessageCopierMailbox:
    def __init__(self):
        self.msgs = []

    def copy(self, msg):
        self.msgs.append(msg)
        return len(self.msgs)


<<<<<<< HEAD

=======
>>>>>>> 1dd5e23f
class CopyWorkerTests(TestCase):
    def testFeaturefulMessage(self):
        s = imap4.IMAP4Server()

        # Yes.  I am grabbing this uber-non-public method to test it.
        # It is complex.  It needs to be tested directly!
        # Perhaps it should be refactored, simplified, or split up into
        # not-so-private components, but that is a task for another day.

        # Ha ha! Addendum!  Soon it will be split up, and this test will
        # be re-written to just use the default adapter for IMailbox to
        # IMessageCopier and call .copy on that adapter.
        f = s._IMAP4Server__cbCopy

        m = FakeMailbox()
        d = f([(i, FeaturefulMessage()) for i in range(1, 11)], "tag", m)

        def cbCopy(results):
            for a in m.args:
                self.assertEqual(a[0].read(), b"open")
                self.assertEqual(a[1], "flags")
                self.assertEqual(a[2], "internaldate")

            for (status, result) in results:
                self.assertTrue(status)
                self.assertEqual(result, None)

        return d.addCallback(cbCopy)

    def testUnfeaturefulMessage(self):
        s = imap4.IMAP4Server()

        # See above comment
        f = s._IMAP4Server__cbCopy

        m = FakeMailbox()
        msgs = [
            FakeyMessage(
                {"Header-Counter": str(i)}, (), b"Date", b"Body %d" % (i,), i + 10, None
            )
            for i in range(1, 11)
        ]
        d = f([im for im in zip(range(1, 11), msgs)], "tag", m)

        def cbCopy(results):
            seen = []
            for a in m.args:
                seen.append(a[0].read())
                self.assertEqual(a[1], ())
                self.assertEqual(a[2], b"Date")

            seen.sort()
            exp = sorted(
                b"Header-Counter: %d\r\n\r\nBody %d" % (i, i) for i in range(1, 11)
            )
            self.assertEqual(seen, exp)

            for (status, result) in results:
                self.assertTrue(status)
                self.assertEqual(result, None)

        return d.addCallback(cbCopy)

    def testMessageCopier(self):
        s = imap4.IMAP4Server()

        # See above comment
        f = s._IMAP4Server__cbCopy

        m = MessageCopierMailbox()
        msgs = [object() for i in range(1, 11)]
        d = f([im for im in zip(range(1, 11), msgs)], b"tag", m)

        def cbCopy(results):
            self.assertEqual(results, list(zip([1] * 10, range(1, 11))))
            for (orig, new) in zip(msgs, m.msgs):
                self.assertIdentical(orig, new)

        return d.addCallback(cbCopy)


<<<<<<< HEAD

@skipIf(not ClientTLSContext, "OpenSSL not present")
@skipIf(not interfaces.IReactorSSL(reactor, None),
        "Reactor doesn't support SSL")
=======
@skipIf(not ClientTLSContext, "OpenSSL not present")
@skipIf(not interfaces.IReactorSSL(reactor, None), "Reactor doesn't support SSL")
>>>>>>> 1dd5e23f
class TLSTests(IMAP4HelperMixin, TestCase):
    serverCTX = None
    clientCTX = None
    if ServerTLSContext:
        serverCTX = ServerTLSContext()
    if ClientTLSContext:
        clientCTX = ClientTLSContext()

    def loopback(self):
        return loopback.loopbackTCP(self.server, self.client, noisy=False)

    def testAPileOfThings(self):
        SimpleServer.theAccount.addMailbox(b"inbox")
        called = []

        def login():
            called.append(None)
            return self.client.login(b"testuser", b"password-test")

        def list():
            called.append(None)
            return self.client.list(b"inbox", b"%")

        def status():
            called.append(None)
            return self.client.status(b"inbox", "UIDNEXT")

        def examine():
            called.append(None)
            return self.client.examine(b"inbox")

        def logout():
            called.append(None)
            return self.client.logout()

        self.client.requireTransportSecurity = True

        methods = [login, list, status, examine, logout]
        for method in methods:
            self.connected.addCallback(strip(method))

        self.connected.addCallbacks(self._cbStopClient, self._ebGeneral)

        def check(ignored):
            self.assertEqual(self.server.startedTLS, True)
            self.assertEqual(self.client.startedTLS, True)
            self.assertEqual(len(called), len(methods))

        d = self.loopback()
        d.addCallback(check)
        return d

    def testLoginLogin(self):
        self.server.checker.addUser(b"testuser", b"password-test")
        success = []
        self.client.registerAuthenticator(imap4.LOGINAuthenticator(b"testuser"))
        self.connected.addCallback(
            lambda _: self.client.authenticate(b"password-test")
        ).addCallback(lambda _: self.client.logout()).addCallback(
            success.append
        ).addCallback(
            self._cbStopClient
        ).addErrback(
            self._ebGeneral
        )

        d = self.loopback()
        d.addCallback(lambda x: self.assertEqual(len(success), 1))
        return d

    def startTLSAndAssertSession(self):
        """
        Begin a C{STARTTLS} sequence and assert that it results in a
        TLS session.

        @return: A L{Deferred} that fires when the underlying
            connection between the client and server has been terminated.
        """
        success = []
        self.connected.addCallback(strip(self.client.startTLS))

        def checkSecure(ignored):
            self.assertTrue(interfaces.ISSLTransport.providedBy(self.client.transport))

        self.connected.addCallback(checkSecure)
        self.connected.addCallback(success.append)

        d = self.loopback()
        d.addCallback(lambda x: self.assertTrue(success))
        return defer.gatherResults([d, self.connected])

    def test_startTLS(self):
        """
        L{IMAP4Client.startTLS} triggers TLS negotiation and returns a
        L{Deferred} which fires after the client's transport is using
        encryption.
        """
        disconnected = self.startTLSAndAssertSession()
        self.connected.addCallback(self._cbStopClient)
        self.connected.addErrback(self._ebGeneral)
        return disconnected

    def test_doubleSTARTTLS(self):
        """
        A server that receives a second C{STARTTLS} sends a C{NO}
        response.
        """

        class DoubleSTARTTLSClient(SimpleClient):
            def startTLS(self):
                if not self.startedTLS:
                    return SimpleClient.startTLS(self)

                return self.sendCommand(imap4.Command(b"STARTTLS"))

        self.client = DoubleSTARTTLSClient(
            self.connected, contextFactory=self.clientCTX
        )

        disconnected = self.startTLSAndAssertSession()

        self.connected.addCallback(strip(self.client.startTLS))
        self.connected.addErrback(
            self.assertClientFailureMessage, b"TLS already negotiated"
        )

        self.connected.addCallback(self._cbStopClient)
        self.connected.addErrback(self._ebGeneral)

        return disconnected

    def test_startTLSWithExistingChallengers(self):
        """
        Starting a TLS negotiation with an L{IMAP4Server} that already
        has C{LOGIN} and C{PLAIN} L{IChallengeResponse} factories uses
        those factories.
        """
        self.server.challengers = {
            b"LOGIN": imap4.LOGINCredentials,
            b"PLAIN": imap4.PLAINCredentials,
        }

        @defer.inlineCallbacks
        def assertLOGINandPLAIN():
            capabilities = yield self.client.getCapabilities()
            self.assertIn(b"AUTH", capabilities)
            self.assertIn(b"LOGIN", capabilities[b"AUTH"])
            self.assertIn(b"PLAIN", capabilities[b"AUTH"])

        self.connected.addCallback(strip(assertLOGINandPLAIN))

        disconnected = self.startTLSAndAssertSession()

        self.connected.addCallback(strip(assertLOGINandPLAIN))

        self.connected.addCallback(self._cbStopClient)
        self.connected.addErrback(self._ebGeneral)

        return disconnected

    def test_loginBeforeSTARTTLS(self):
        """
        A client that attempts to log in before issuing the
        C{STARTTLS} command receives a C{NO} response.
        """
        # Prevent the client from issuing STARTTLS.
        self.client.startTLS = lambda: defer.succeed(
            ([], "OK Begin TLS negotiation now")
        )
        self.connected.addCallback(
            lambda _: self.client.login(b"wrong", b"time"),
        )

        self.connected.addErrback(
            self.assertClientFailureMessage,
            b"LOGIN is disabled before STARTTLS",
        )

        self.connected.addCallback(self._cbStopClient)
        self.connected.addErrback(self._ebGeneral)

        return defer.gatherResults([self.loopback(), self.connected])

    def testFailedStartTLS(self):
        failures = []

        def breakServerTLS(ign):
            self.server.canStartTLS = False

        self.connected.addCallback(breakServerTLS)
        self.connected.addCallback(lambda ign: self.client.startTLS())
        self.connected.addErrback(
            lambda err: failures.append(err.trap(imap4.IMAP4Exception))
        )
        self.connected.addCallback(self._cbStopClient)
        self.connected.addErrback(self._ebGeneral)

        def check(ignored):
            self.assertTrue(failures)
            self.assertIdentical(failures[0], imap4.IMAP4Exception)

        return self.loopback().addCallback(check)


class SlowMailbox(SimpleMailbox):
    howSlow = 2
    callLater = None
    fetchDeferred = None

    # Not a very nice implementation of fetch(), but it'll
    # do for the purposes of testing.
    def fetch(self, messages, uid):
        d = defer.Deferred()
        self.callLater(self.howSlow, d.callback, ())
        self.fetchDeferred.callback(None)
        return d


<<<<<<< HEAD

class TimeoutTests(IMAP4HelperMixin, TestCase):

=======
class TimeoutTests(IMAP4HelperMixin, TestCase):
>>>>>>> 1dd5e23f
    def test_serverTimeout(self):
        """
        The *client* has a timeout mechanism which will close connections that
        are inactive for a period.
        """
        c = Clock()
        self.server.timeoutTest = True
        self.client.timeout = 5  # seconds
        self.client.callLater = c.callLater
        self.selectedArgs = None

        def login():
            d = self.client.login(b"testuser", b"password-test")
            c.advance(5)
            d.addErrback(timedOut)
            return d

        def timedOut(failure):
            self._cbStopClient(None)
            failure.trap(error.TimeoutError)

        d = self.connected.addCallback(strip(login))
        d.addErrback(self._ebGeneral)
        return defer.gatherResults([d, self.loopback()])

    def test_serverTimesOut(self):
        """
        The server times out a connection.
        """
        c = Clock()
        self.server.callLater = c.callLater

        def login():
            return self.client.login(b"testuser", b"password-test")

        def expireTime():
            c.advance(self.server.POSTAUTH_TIMEOUT * 2)

        d = self.connected.addCallback(strip(login))
        d.addCallback(strip(expireTime))

        # The loopback method's Deferred fires the connection is
        # closed, and the server closes the connection as a result of
        # expireTime.
        return defer.gatherResults([d, self.loopback()])

    def test_serverUnselectsMailbox(self):
        """
        The server unsets the selected mailbox when timing out a
        connection.
        """
        self.patch(SimpleServer.theAccount, "mailboxFactory", UncloseableMailbox)
        SimpleServer.theAccount.addMailbox("mailbox-test")
        mbox = SimpleServer.theAccount.mailboxes["MAILBOX-TEST"]
        self.assertFalse(ICloseableMailboxIMAP.providedBy(mbox))

        c = Clock()
        self.server.callLater = c.callLater

        def login():
            return self.client.login(b"testuser", b"password-test")

        def select():
            return self.client.select("mailbox-test")

        def assertSet():
            self.assertIs(mbox, self.server.mbox)

        def expireTime():
            c.advance(self.server.POSTAUTH_TIMEOUT * 2)

        def assertUnset():
            self.assertFalse(self.server.mbox)

        d = self.connected.addCallback(strip(login))
        d.addCallback(strip(select))
        d.addCallback(strip(assertSet))
        d.addCallback(strip(expireTime))
        d.addCallback(strip(assertUnset))

        # The loopback method's Deferred fires the connection is
        # closed, and the server closes the connection as a result of
        # expireTime.
        return defer.gatherResults([d, self.loopback()])

    def test_serverTimesOutAndClosesMailbox(self):
        """
        The server closes the selected, closeable mailbox when timing
        out a connection.
        """
        SimpleServer.theAccount.addMailbox("mailbox-test")
        mbox = SimpleServer.theAccount.mailboxes["MAILBOX-TEST"]
        verifyObject(ICloseableMailboxIMAP, mbox)

        c = Clock()
        self.server.callLater = c.callLater

        def login():
            return self.client.login(b"testuser", b"password-test")

        def select():
            return self.client.select("mailbox-test")

        def assertMailboxOpen():
            self.assertFalse(mbox.closed)

        def expireTime():
            c.advance(self.server.POSTAUTH_TIMEOUT * 2)

        def assertMailboxClosed():
            self.assertTrue(mbox.closed)

        d = self.connected.addCallback(strip(login))
        d.addCallback(strip(select))
        d.addCallback(strip(assertMailboxOpen))
        d.addCallback(strip(expireTime))
        d.addCallback(strip(assertMailboxClosed))

        # The loopback method's Deferred fires the connection is
        # closed, and the server closes the connection as a result of
        # expireTime.
        return defer.gatherResults([d, self.loopback()])

    def test_longFetchDoesntTimeout(self):
        """
        The connection timeout does not take effect during fetches.
        """
        c = Clock()
        SlowMailbox.callLater = c.callLater
        SlowMailbox.fetchDeferred = defer.Deferred()
        self.server.callLater = c.callLater
        SimpleServer.theAccount.mailboxFactory = SlowMailbox
        SimpleServer.theAccount.addMailbox("mailbox-test")

        self.server.setTimeout(1)

        def login():
            return self.client.login(b"testuser", b"password-test")

        def select():
            self.server.setTimeout(1)
            return self.client.select("mailbox-test")

        def fetch():
            return self.client.fetchUID("1:*")

        def stillConnected():
            self.assertNotEqual(self.server.state, "timeout")

        def cbAdvance(ignored):
            for i in range(4):
                c.advance(0.5)

        SlowMailbox.fetchDeferred.addCallback(cbAdvance)

        d1 = self.connected.addCallback(strip(login))
        d1.addCallback(strip(select))
        d1.addCallback(strip(fetch))
        d1.addCallback(strip(stillConnected))
        d1.addCallback(self._cbStopClient)
        d1.addErrback(self._ebGeneral)
        d = defer.gatherResults([d1, self.loopback()])
        return d

    def test_idleClientDoesDisconnect(self):
        """
        The *server* has a timeout mechanism which will close connections that
        are inactive for a period.
        """
        c = Clock()
        # Hook up our server protocol
        transport = StringTransportWithDisconnection()
        transport.protocol = self.server
        self.server.callLater = c.callLater
        self.server.makeConnection(transport)

        # Make sure we can notice when the connection goes away
        lost = []
        connLost = self.server.connectionLost
        self.server.connectionLost = lambda reason: (
            lost.append(None),
            connLost(reason),
        )[1]

        # 2/3rds of the idle timeout elapses...
        c.pump([0.0] + [self.server.timeOut / 3.0] * 2)
        self.assertFalse(lost, lost)

        # Now some more
        c.pump([0.0, self.server.timeOut / 2.0])
        self.assertTrue(lost)


<<<<<<< HEAD

=======
>>>>>>> 1dd5e23f
class DisconnectionTests(TestCase):
    def testClientDisconnectFailsDeferreds(self):
        c = imap4.IMAP4Client()
        t = StringTransportWithDisconnection()
        c.makeConnection(t)
        d = self.assertFailure(
            c.login(b"testuser", "example.com"), error.ConnectionDone
        )
        c.connectionLost(error.ConnectionDone("Connection closed"))
        return d


<<<<<<< HEAD

=======
>>>>>>> 1dd5e23f
class SynchronousMailbox:
    """
    Trivial, in-memory mailbox implementation which can produce a message
    synchronously.
    """

    def __init__(self, messages):
        self.messages = messages

    def fetch(self, msgset, uid):
        assert not uid, "Cannot handle uid requests."
        for msg in msgset:
            yield msg, self.messages[msg - 1]


<<<<<<< HEAD

=======
>>>>>>> 1dd5e23f
class PipeliningTests(TestCase):
    """
    Tests for various aspects of the IMAP4 server's pipelining support.
    """

    messages = [
        FakeyMessage({}, [], b"", b"0", None, None),
        FakeyMessage({}, [], b"", b"1", None, None),
        FakeyMessage({}, [], b"", b"2", None, None),
    ]

    def setUp(self):
        self.iterators = []

        self.transport = StringTransport()
        self.server = imap4.IMAP4Server(None, None, self.iterateInReactor)
        self.server.makeConnection(self.transport)

        mailbox = SynchronousMailbox(self.messages)

        # Skip over authentication and folder selection
        self.server.state = "select"
        self.server.mbox = mailbox

        # Get rid of any greeting junk
        self.transport.clear()

    def iterateInReactor(self, iterator):
        """
        A fake L{imap4.iterateInReactor} that records the iterators it
        receives.

        @param iterator: An iterator.

        @return: A L{Deferred} associated with this iterator.
        """
        d = defer.Deferred()
        self.iterators.append((iterator, d))
        return d

    def flushPending(self, asLongAs=lambda: True):
        """
        Advance pending iterators enqueued with L{iterateInReactor} in
        a round-robin fashion, resuming the transport's producer until
        it has completed.  This ensures bodies are flushed.

        @param asLongAs: (optional) An optional predicate function.
            Flushing iterators continues as long as there are
            iterators and this returns L{True}.
        """
        while self.iterators and asLongAs():
            for e in self.iterators[0][0]:
                while self.transport.producer:
                    self.transport.producer.resumeProducing()
            else:
                self.iterators.pop(0)[1].callback(None)

    def tearDown(self):
        self.server.connectionLost(failure.Failure(error.ConnectionDone()))

    def test_synchronousFetch(self):
        """
        Test that pipelined FETCH commands which can be responded to
        synchronously are responded to correctly.
        """
        # Here's some pipelined stuff
        self.server.dataReceived(
            b"01 FETCH 1 BODY[]\r\n" b"02 FETCH 2 BODY[]\r\n" b"03 FETCH 3 BODY[]\r\n"
        )

        self.flushPending()

        self.assertEqual(
            self.transport.value(),
            b"".join(
                [
                    b"* 1 FETCH (BODY[] )\r\n",
                    networkString(
                        "01 OK FETCH completed\r\n{5}\r\n\r\n\r\n%s"
                        % (nativeString(self.messages[0].getBodyFile().read()),)
                    ),
                    b"* 2 FETCH (BODY[] )\r\n",
                    networkString(
                        "02 OK FETCH completed\r\n{5}\r\n\r\n\r\n%s"
                        % (nativeString(self.messages[1].getBodyFile().read()),)
                    ),
                    b"* 3 FETCH (BODY[] )\r\n",
                    networkString(
                        "03 OK FETCH completed\r\n{5}\r\n\r\n\r\n%s"
                        % (nativeString(self.messages[2].getBodyFile().read()),)
                    ),
                ]
            ),
        )

    def test_bufferedServerStatus(self):
        """
        When a server status change occurs during an ongoing FETCH
        command, the server status is buffered until the FETCH
        completes.
        """
        self.server.dataReceived(b"01 FETCH 1,2 BODY[]\r\n")

        # Two iterations yields the untagged response and the first
        # fetched message's body
        twice = functools.partial(next, iter([True, True, False]))
        self.flushPending(asLongAs=twice)

        self.assertEqual(
            self.transport.value(),
            b"".join(
                [
                    # The untagged response...
                    b"* 1 FETCH (BODY[] )\r\n",
                    # ...and its body
                    networkString(
                        "{5}\r\n\r\n\r\n%s"
                        % (nativeString(self.messages[0].getBodyFile().read()),)
                    ),
                ]
            ),
        )

        self.transport.clear()

        # A server status change...
        self.server.modeChanged(writeable=True)

        # ...remains buffered...
        self.assertFalse(self.transport.value())

        self.flushPending()

        self.assertEqual(
            self.transport.value(),
            b"".join(
                [
                    # The untagged response...
                    b"* 2 FETCH (BODY[] )\r\n",
                    # ...the status change...
                    b"* [READ-WRITE]\r\n",
                    # ...and the completion status and final message's body
                    networkString(
                        "01 OK FETCH completed\r\n{5}\r\n\r\n\r\n%s"
                        % (nativeString(self.messages[1].getBodyFile().read()),)
                    ),
                ]
            ),
<<<<<<< HEAD
        ]))

=======
        )
>>>>>>> 1dd5e23f


class IMAP4ServerFetchTests(TestCase):
    """
    This test case is for the FETCH tests that require
    a C{StringTransport}.
    """

    def setUp(self):
        self.transport = StringTransport()
        self.server = imap4.IMAP4Server()
        self.server.state = "select"
        self.server.makeConnection(self.transport)

    def test_fetchWithPartialValidArgument(self):
        """
        If by any chance, extra bytes got appended at the end of a valid
        FETCH arguments, the client should get a BAD - arguments invalid
        response.

        See U{RFC 3501<http://tools.ietf.org/html/rfc3501#section-6.4.5>},
        section 6.4.5,
        """
        # We need to clear out the welcome message.
        self.transport.clear()
        # Let's send out the faulty command.
        self.server.dataReceived(b"0001 FETCH 1 FULLL\r\n")
        expected = b"0001 BAD Illegal syntax: Invalid Argument\r\n"
        self.assertEqual(self.transport.value(), expected)
        self.transport.clear()
        self.server.connectionLost(error.ConnectionDone("Connection closed"))


<<<<<<< HEAD

=======
>>>>>>> 1dd5e23f
class LiteralTestsMixin:
    """
    Shared tests for literal classes.

    @ivar literalFactory: A callable that returns instances of the
        literal under test.
    """

    def setUp(self):
        """
        Shared setup.
        """
        self.deferred = defer.Deferred()

    def test_partialWrite(self):
        """
        The literal returns L{None} when given less data than the
        literal requires.
        """
        literal = self.literalFactory(1024, self.deferred)
        self.assertIs(None, literal.write(b"incomplete"))
        self.assertNoResult(self.deferred)

    def test_exactWrite(self):
        """
        The literal returns an empty L{bytes} instance when given
        exactly the data the literal requires.
        """
        data = b"complete"
        literal = self.literalFactory(len(data), self.deferred)
        leftover = literal.write(data)

        self.assertIsInstance(leftover, bytes)
        self.assertFalse(leftover)
        self.assertNoResult(self.deferred)

    def test_overlongWrite(self):
        """
        The literal returns any left over L{bytes} when given more
        data than the literal requires.
        """
        data = b"completeleftover"
        literal = self.literalFactory(len(b"complete"), self.deferred)

        leftover = literal.write(data)

        self.assertEqual(leftover, b"leftover")

    def test_emptyLiteral(self):
        """
        The literal returns an empty L{bytes} instance
        when given an empty L{bytes} instance.
        """
        literal = self.literalFactory(0, self.deferred)
        data = b"leftover"

        leftover = literal.write(data)

        self.assertEqual(leftover, data)


<<<<<<< HEAD

=======
>>>>>>> 1dd5e23f
class LiteralStringTests(LiteralTestsMixin, SynchronousTestCase):
    """
    Tests for L{self.literalFactory}.
    """

    literalFactory = imap4.LiteralString

    def test_callback(self):
        """
        Calling L{imap4.LiteralString.callback} with a line fires the
        instance's L{Deferred} with a 2-L{tuple} whose first element
        is the collected data and whose second is the provided line.
        """
        data = b"data"
        extra = b"extra"

        literal = imap4.LiteralString(len(data), self.deferred)

        for c in iterbytes(data):
            literal.write(c)

        literal.callback(b"extra")

        result = self.successResultOf(self.deferred)
        self.assertEqual(result, (data, extra))


<<<<<<< HEAD

=======
>>>>>>> 1dd5e23f
class LiteralFileTests(LiteralTestsMixin, TestCase):
    """
    Tests for L{imap4.LiteralFile}.
    """

    literalFactory = imap4.LiteralFile

    def test_callback(self):
        """
        Calling L{imap4.LiteralFile.callback} with a line fires the
        instance's L{Deferred} with a 2-L{tuple} whose first element
        is the file and whose second is the provided line.
        """
        data = b"data"
        extra = b"extra"

        literal = imap4.LiteralFile(len(data), self.deferred)

        for c in iterbytes(data):
            literal.write(c)

        literal.callback(b"extra")

        result = self.successResultOf(self.deferred)
        self.assertEqual(len(result), 2)

        dataFile, extra = result
        self.assertEqual(dataFile.read(), b"data")

    def test_callbackSpooledToDisk(self):
        """
        A L{imap4.LiteralFile} whose size exceeds the maximum
        in-memory size spools its content to disk, and invoking its
        L{callback} with a line fires the instance's L{Deferred} with
        a 2-L{tuple} whose first element is the spooled file and whose second
        is the provided line.
        """
        data = b"data"
        extra = b"extra"

        self.patch(imap4.LiteralFile, "_memoryFileLimit", 1)

        literal = imap4.LiteralFile(len(data), self.deferred)

        for c in iterbytes(data):
            literal.write(c)

        literal.callback(b"extra")

        result = self.successResultOf(self.deferred)
        self.assertEqual(len(result), 2)

        dataFile, extra = result
        self.assertEqual(dataFile.read(), b"data")


<<<<<<< HEAD

=======
>>>>>>> 1dd5e23f
class WriteBufferTests(SynchronousTestCase):
    """
    Tests for L{imap4.WriteBuffer}.
    """

    def setUp(self):
        self.transport = StringTransport()

    def test_partialWrite(self):
        """
        L{imap4.WriteBuffer} buffers writes that are smaller than its
        buffer size.
        """
        buf = imap4.WriteBuffer(self.transport)
        data = b"x" * buf.bufferSize

        buf.write(data)

        self.assertFalse(self.transport.value())

    def test_overlongWrite(self):
        """
        L{imap4.WriteBuffer} writes data without buffering it when
        the size of the data exceeds the size of its buffer.
        """
        buf = imap4.WriteBuffer(self.transport)
        data = b"x" * (buf.bufferSize + 1)

        buf.write(data)

        self.assertEqual(self.transport.value(), data)

    def test_writesImplyFlush(self):
        """
        L{imap4.WriteBuffer} buffers writes until its buffer's size
        exceeds its maximum value.
        """
        buf = imap4.WriteBuffer(self.transport)
        firstData = b"x" * buf.bufferSize
        secondData = b"y"

        buf.write(firstData)

        self.assertFalse(self.transport.value())

        buf.write(secondData)

        self.assertEqual(self.transport.value(), firstData + secondData)

    def test_explicitFlush(self):
        """
        L{imap4.WriteBuffer.flush} flushes the buffer even when its
        size is smaller than the buffer size.
        """
        buf = imap4.WriteBuffer(self.transport)
        data = b"x" * (buf.bufferSize)

        buf.write(data)

        self.assertFalse(self.transport.value())

        buf.flush()

        self.assertEqual(self.transport.value(), data)

    def test_explicitFlushEmptyBuffer(self):
        """
        L{imap4.WriteBuffer.flush} has no effect if when the buffer is
        empty.
        """
        buf = imap4.WriteBuffer(self.transport)

        buf.flush()

        self.assertFalse(self.transport.value())<|MERGE_RESOLUTION|>--- conflicted
+++ resolved
@@ -38,12 +38,7 @@
 from twisted.protocols import loopback
 from twisted.python import failure
 from twisted.python import util, log
-<<<<<<< HEAD
-from twisted.python.compat import (intToBytes, range, nativeString,
-                                   networkString, iterbytes)
-=======
 from twisted.python.compat import nativeString, networkString, iterbytes
->>>>>>> 1dd5e23f
 from twisted.trial.unittest import SynchronousTestCase, TestCase
 
 from twisted.cred.portal import Portal, IRealm
@@ -68,10 +63,6 @@
     return lambda result, f=f: f()
 
 
-<<<<<<< HEAD
-
-=======
->>>>>>> 1dd5e23f
 class IMAP4UTF7Tests(TestCase):
     tests = [
         ["Hello world", b"Hello world"],
@@ -190,13 +181,7 @@
         self.consumer = None
 
 
-<<<<<<< HEAD
-
 class MessageProducerTests(SynchronousTestCase):
-
-=======
-class MessageProducerTests(SynchronousTestCase):
->>>>>>> 1dd5e23f
     def testSinglePart(self):
         body = b"This is body text.  Rar."
         headers = OrderedDict()
@@ -427,10 +412,6 @@
         return d.addCallback(cbProduced)
 
 
-<<<<<<< HEAD
-
-=======
->>>>>>> 1dd5e23f
 class MessageSetTests(SynchronousTestCase):
     """
     Tests for L{MessageSet}.
@@ -1667,21 +1648,6 @@
         # IMailboxIMAP.store
         pass
 
-    def fetch(self, messages, uid):
-        # IMailboxIMAP.fetch
-        pass
-
-
-    def getUID(self, message):
-        # IMailboxIMAP.getUID
-        pass
-
-
-    def store(self, messages, flags, mode, uid):
-        # IMailboxIMAP.store
-        pass
-
-
 
 @implementer(imap4.IMailboxInfo, imap4.IMailbox)
 class UncloseableMailbox:
@@ -1834,21 +1800,6 @@
         # IMailboxIMAP.store
         pass
 
-    def fetch(self, messages, uid):
-        # IMailboxIMAP.fetch
-        pass
-
-
-    def getUID(self, message):
-        # IMailboxIMAP.getUID
-        pass
-
-
-    def store(self, messages, flags, mode, uid):
-        # IMailboxIMAP.store
-        pass
-
-
 
 class AccountWithoutNamespaces(imap4.MemoryAccountWithoutNamespaces):
     """
@@ -1876,11 +1827,6 @@
 class SimpleServer(imap4.IMAP4Server):
     theAccount = Account(b"testuser")
 
-<<<<<<< HEAD
-class SimpleServer(imap4.IMAP4Server):
-    theAccount = Account(b'testuser')
-=======
->>>>>>> 1dd5e23f
     def __init__(self, *args, **kw):
         imap4.IMAP4Server.__init__(self, *args, **kw)
         realm = TestRealm(accountHolder=self)
@@ -1972,10 +1918,6 @@
         self.assertEqual(message, expected)
 
 
-<<<<<<< HEAD
-
-=======
->>>>>>> 1dd5e23f
 class IMAP4ServerTests(IMAP4HelperMixin, TestCase):
     def testCapability(self):
         caps = {}
@@ -1987,12 +1929,7 @@
 
             return self.client.getCapabilities().addCallback(gotCaps)
 
-<<<<<<< HEAD
-        d1 = self.connected.addCallback(strip(getCaps)).addErrback(
-            self._ebGeneral)
-=======
         d1 = self.connected.addCallback(strip(getCaps)).addErrback(self._ebGeneral)
->>>>>>> 1dd5e23f
         d = defer.gatherResults([self.loopback(), d1])
         expected = {b"IMAP4rev1": None, b"NAMESPACE": None, b"IDLE": None}
         return d.addCallback(lambda _: self.assertEqual(expected, caps))
@@ -2911,10 +2848,6 @@
         self.assertEqual(self.results, [0, 2])
 
 
-<<<<<<< HEAD
-
-=======
->>>>>>> 1dd5e23f
 class IMAP4ServerParsingTests(SynchronousTestCase):
     """
     Test L{imap4.IMAP4Server}'s command parsing.
@@ -3335,10 +3268,6 @@
         self.assertEqual(remainder, b"remainder")
 
 
-<<<<<<< HEAD
-
-=======
->>>>>>> 1dd5e23f
 class IMAP4ServerSearchTests(IMAP4HelperMixin, TestCase):
     """
     Tests for the behavior of the search_* functions in L{imap4.IMAP4Server}.
@@ -3553,10 +3482,6 @@
         raise UnauthorizedLogin()
 
 
-<<<<<<< HEAD
-
-=======
->>>>>>> 1dd5e23f
 class AuthenticatorTests(IMAP4HelperMixin, TestCase):
     def setUp(self):
         IMAP4HelperMixin.setUp(self)
@@ -3579,10 +3504,6 @@
 
         @implementer(IChallengeResponse, IUsernamePassword)
         class SPECIALAuth:
-<<<<<<< HEAD
-
-=======
->>>>>>> 1dd5e23f
             def getChallenge(self):
                 return b"SPECIAL"
 
@@ -3687,10 +3608,6 @@
 
         @implementer(IClientAuthentication)
         class ValueErrorAuthenticator:
-<<<<<<< HEAD
-
-=======
->>>>>>> 1dd5e23f
             def getName(self):
                 return b"ERROR"
 
@@ -3992,10 +3909,6 @@
         self.assertEqual(self.server.account, None)
 
 
-<<<<<<< HEAD
-
-=======
->>>>>>> 1dd5e23f
 class SASLPLAINTests(TestCase):
     """
     Tests for I{SASL PLAIN} authentication, as implemented by
@@ -4149,10 +4062,6 @@
         self.assertEqual(E, [["newMessages", 20, None], ["newMessages", None, 10]])
 
 
-<<<<<<< HEAD
-
-=======
->>>>>>> 1dd5e23f
 class ClientCapabilityTests(TestCase):
     """
     Tests for issuance of the CAPABILITY command and handling of its response.
@@ -4245,10 +4154,6 @@
         self.flags.update(newFlags)
 
 
-<<<<<<< HEAD
-
-=======
->>>>>>> 1dd5e23f
 class HandCraftedTests(IMAP4HelperMixin, TestCase):
     def testTrailingLiteral(self):
         transport = StringTransport()
@@ -4648,10 +4553,6 @@
         return d
 
 
-<<<<<<< HEAD
-
-=======
->>>>>>> 1dd5e23f
 class PreauthIMAP4ClientMixin:
     """
     Mixin for L{SynchronousTestCase} subclasses which
@@ -4879,12 +4780,7 @@
         self.assertEqual(self.successResultOf(d), {"READ-WRITE": False})
 
 
-<<<<<<< HEAD
-class IMAP4ClientExamineTests(SelectionTestsMixin,
-                              SynchronousTestCase):
-=======
 class IMAP4ClientExamineTests(SelectionTestsMixin, SynchronousTestCase):
->>>>>>> 1dd5e23f
     """
     Tests for the L{IMAP4Client.examine} method.
 
@@ -4904,12 +4800,7 @@
     command = b"EXAMINE"
 
 
-<<<<<<< HEAD
-class IMAP4ClientSelectTests(SelectionTestsMixin,
-                             SynchronousTestCase):
-=======
 class IMAP4ClientSelectTests(SelectionTestsMixin, SynchronousTestCase):
->>>>>>> 1dd5e23f
     """
     Tests for the L{IMAP4Client.select} method.
 
@@ -4930,12 +4821,7 @@
     command = b"SELECT"
 
 
-<<<<<<< HEAD
-class IMAP4ClientExpungeTests(PreauthIMAP4ClientMixin,
-                              SynchronousTestCase):
-=======
 class IMAP4ClientExpungeTests(PreauthIMAP4ClientMixin, SynchronousTestCase):
->>>>>>> 1dd5e23f
     """
     Tests for the L{IMAP4Client.expunge} method.
 
@@ -4981,13 +4867,7 @@
         self.failureResultOf(d, imap4.IllegalServerResponse)
 
 
-<<<<<<< HEAD
-
-class IMAP4ClientSearchTests(PreauthIMAP4ClientMixin,
-                             SynchronousTestCase):
-=======
 class IMAP4ClientSearchTests(PreauthIMAP4ClientMixin, SynchronousTestCase):
->>>>>>> 1dd5e23f
     """
     Tests for the L{IMAP4Client.search} method.
 
@@ -5037,13 +4917,7 @@
         self.failureResultOf(d, imap4.IllegalServerResponse)
 
 
-<<<<<<< HEAD
-
-class IMAP4ClientFetchTests(PreauthIMAP4ClientMixin,
-                            SynchronousTestCase):
-=======
 class IMAP4ClientFetchTests(PreauthIMAP4ClientMixin, SynchronousTestCase):
->>>>>>> 1dd5e23f
     """
     Tests for the L{IMAP4Client.fetch} method.
 
@@ -5471,12 +5345,7 @@
         self._flagsSilentlyWithUnsolicitedDataTest("removeFlags", b"-FLAGS.SILENT")
 
 
-<<<<<<< HEAD
-class IMAP4ClientStatusTests(PreauthIMAP4ClientMixin,
-                             SynchronousTestCase):
-=======
 class IMAP4ClientStatusTests(PreauthIMAP4ClientMixin, SynchronousTestCase):
->>>>>>> 1dd5e23f
     """
     Tests for the L{IMAP4Client.status} method.
 
@@ -5523,13 +5392,7 @@
         self.failureResultOf(d, imap4.IllegalServerResponse)
 
 
-<<<<<<< HEAD
-
-class IMAP4ClientCopyTests(PreauthIMAP4ClientMixin,
-                           SynchronousTestCase):
-=======
 class IMAP4ClientCopyTests(PreauthIMAP4ClientMixin, SynchronousTestCase):
->>>>>>> 1dd5e23f
     """
     Tests for the L{IMAP4Client.copy} method.
 
@@ -5655,10 +5518,6 @@
         return self.subpart[part]
 
 
-<<<<<<< HEAD
-
-=======
->>>>>>> 1dd5e23f
 class NewStoreTests(TestCase, IMAP4HelperMixin):
     result = None
     storeArgs = None
@@ -5725,10 +5584,6 @@
         return self._storeWork()
 
 
-<<<<<<< HEAD
-
-=======
->>>>>>> 1dd5e23f
 class GetBodyStructureTests(TestCase):
     """
     Tests for L{imap4.getBodyStructure}, a helper for constructing a list which
@@ -6174,17 +6029,9 @@
         }
         return self._fetchWork(uid)
 
-<<<<<<< HEAD
-
     def testFetchInternalDateUID(self):
         return self.testFetchInternalDate(1)
 
-
-=======
-    def testFetchInternalDateUID(self):
-        return self.testFetchInternalDate(1)
-
->>>>>>> 1dd5e23f
     # if alternate locale is not available, the previous test will be skipped,
     # please install this locale for it to run.  Avoid using locale.getlocale
     # to learn the current locale; its values don't round-trip well on all
@@ -6198,21 +6045,6 @@
     else:
         locale.setlocale(locale.LC_ALL, currentLocale)
         noEsARLocale = False
-<<<<<<< HEAD
-
-
-    @skipIf(noEsARLocale, "The es_AR.UTF8 locale is not installed.")
-    def test_fetchInternalDateLocaleIndependent(self):
-        """
-        The month name in the date is locale independent.
-        """
-        # Fake that we're in a language where December is not Dec
-        currentLocale = locale.setlocale(locale.LC_ALL, None)
-        locale.setlocale(locale.LC_ALL, "es_AR.UTF8")
-        self.addCleanup(locale.setlocale, locale.LC_ALL, currentLocale)
-        return self.testFetchInternalDate(1)
-=======
->>>>>>> 1dd5e23f
 
     @skipIf(noEsARLocale, "The es_AR.UTF8 locale is not installed.")
     def test_fetchInternalDateLocaleIndependent(self):
@@ -6826,10 +6658,6 @@
         return self.testFetchFast(1)
 
 
-<<<<<<< HEAD
-
-=======
->>>>>>> 1dd5e23f
 class DefaultSearchTests(IMAP4HelperMixin, TestCase):
     """
     Test the behavior of the server's SEARCH implementation, particularly in
@@ -7199,10 +7027,6 @@
         return len(self.msgs)
 
 
-<<<<<<< HEAD
-
-=======
->>>>>>> 1dd5e23f
 class CopyWorkerTests(TestCase):
     def testFeaturefulMessage(self):
         s = imap4.IMAP4Server()
@@ -7284,15 +7108,8 @@
         return d.addCallback(cbCopy)
 
 
-<<<<<<< HEAD
-
-@skipIf(not ClientTLSContext, "OpenSSL not present")
-@skipIf(not interfaces.IReactorSSL(reactor, None),
-        "Reactor doesn't support SSL")
-=======
 @skipIf(not ClientTLSContext, "OpenSSL not present")
 @skipIf(not interfaces.IReactorSSL(reactor, None), "Reactor doesn't support SSL")
->>>>>>> 1dd5e23f
 class TLSTests(IMAP4HelperMixin, TestCase):
     serverCTX = None
     clientCTX = None
@@ -7511,13 +7328,7 @@
         return d
 
 
-<<<<<<< HEAD
-
 class TimeoutTests(IMAP4HelperMixin, TestCase):
-
-=======
-class TimeoutTests(IMAP4HelperMixin, TestCase):
->>>>>>> 1dd5e23f
     def test_serverTimeout(self):
         """
         The *client* has a timeout mechanism which will close connections that
@@ -7711,10 +7522,6 @@
         self.assertTrue(lost)
 
 
-<<<<<<< HEAD
-
-=======
->>>>>>> 1dd5e23f
 class DisconnectionTests(TestCase):
     def testClientDisconnectFailsDeferreds(self):
         c = imap4.IMAP4Client()
@@ -7727,10 +7534,6 @@
         return d
 
 
-<<<<<<< HEAD
-
-=======
->>>>>>> 1dd5e23f
 class SynchronousMailbox:
     """
     Trivial, in-memory mailbox implementation which can produce a message
@@ -7746,10 +7549,6 @@
             yield msg, self.messages[msg - 1]
 
 
-<<<<<<< HEAD
-
-=======
->>>>>>> 1dd5e23f
 class PipeliningTests(TestCase):
     """
     Tests for various aspects of the IMAP4 server's pipelining support.
@@ -7898,12 +7697,7 @@
                     ),
                 ]
             ),
-<<<<<<< HEAD
-        ]))
-
-=======
-        )
->>>>>>> 1dd5e23f
+        )
 
 
 class IMAP4ServerFetchTests(TestCase):
@@ -7937,10 +7731,6 @@
         self.server.connectionLost(error.ConnectionDone("Connection closed"))
 
 
-<<<<<<< HEAD
-
-=======
->>>>>>> 1dd5e23f
 class LiteralTestsMixin:
     """
     Shared tests for literal classes.
@@ -8002,10 +7792,6 @@
         self.assertEqual(leftover, data)
 
 
-<<<<<<< HEAD
-
-=======
->>>>>>> 1dd5e23f
 class LiteralStringTests(LiteralTestsMixin, SynchronousTestCase):
     """
     Tests for L{self.literalFactory}.
@@ -8033,10 +7819,6 @@
         self.assertEqual(result, (data, extra))
 
 
-<<<<<<< HEAD
-
-=======
->>>>>>> 1dd5e23f
 class LiteralFileTests(LiteralTestsMixin, TestCase):
     """
     Tests for L{imap4.LiteralFile}.
@@ -8093,10 +7875,6 @@
         self.assertEqual(dataFile.read(), b"data")
 
 
-<<<<<<< HEAD
-
-=======
->>>>>>> 1dd5e23f
 class WriteBufferTests(SynchronousTestCase):
     """
     Tests for L{imap4.WriteBuffer}.
