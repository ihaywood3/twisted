# -*- test-case-name: twisted.mail.test.test_mail -*-
# Copyright (c) Twisted Matrix Laboratories.
# See LICENSE for details.

"""
Infrastructure for relaying mail through a smart host.

Traditional peer-to-peer email has been increasingly replaced by smart host
configurations.  Instead of sending mail directly to the recipient, a sender
sends mail to a smart host.  The smart host finds the mail exchange server for
the recipient and sends on the message.
"""

import email.utils
import os
import time
import pickle
from typing import Type

from twisted.python import log
from twisted.python.failure import Failure
from twisted.mail import relay
from twisted.mail import bounce
from twisted.internet import protocol
from twisted.internet.protocol import connectionDone
from twisted.internet.defer import Deferred, DeferredList
from twisted.internet.error import DNSLookupError
from twisted.mail import smtp
from twisted.application import internet


class ManagedRelayerMixin:
    """
    SMTP Relayer which notifies a manager

    Notify the manager about successful mail, failed mail
    and broken connections
    """

    def __init__(self, manager):
        self.manager = manager

    @property
    def factory(self):
        return self._factory

    @factory.setter
    def factory(self, value):
        self._factory = value

    @property
    def factory(self):
        return self._factory


    @factory.setter
    def factory(self, value):
        self._factory = value


    def sentMail(self, code, resp, numOk, addresses, log):
        """
        called when e-mail has been sent

        we will always get 0 or 1 addresses.
        """
        message = self.names[0]
        if code in smtp.SUCCESS:
            self.manager.notifySuccess(self.factory, message)
        else:
            self.manager.notifyFailure(self.factory, message)
        del self.messages[0]
        del self.names[0]

<<<<<<< HEAD

=======
>>>>>>> 1dd5e23f
    def connectionLost(self, reason: Failure = connectionDone):
        """
        called when connection is broken

        notify manager we will try to send no more e-mail
        """
        self.manager.notifyDone(self.factory)


class SMTPManagedRelayer(ManagedRelayerMixin, relay.SMTPRelayer):
    """
    An SMTP managed relayer.

    This managed relayer is an SMTP client which is responsible for sending a
    set of messages and keeping an attempt manager informed about its progress.

    @type factory: L{SMTPManagedRelayerFactory}
    @ivar factory: The factory that created this relayer.  This must be set by
        the factory.
    """

    def __init__(self, messages, manager, *args, **kw):
        """
        @type messages: L{list} of L{bytes}
        @param messages: The base filenames of messages to be relayed.

        @type manager: L{_AttemptManager}
        @param manager: An attempt manager.

        @type args: 1-L{tuple} of (0) L{bytes} or 2-L{tuple} of
            (0) L{bytes}, (1) L{int}
        @param args: Positional arguments for L{SMTPClient.__init__}

        @type kw: L{dict}
        @param kw: Keyword arguments for L{SMTPClient.__init__}
        """
        ManagedRelayerMixin.__init__(self, manager)
        relay.SMTPRelayer.__init__(self, messages, *args, **kw)


class ESMTPManagedRelayer(ManagedRelayerMixin, relay.ESMTPRelayer):
    """
    An ESMTP managed relayer.

    This managed relayer is an ESMTP client which is responsible for sending a
    set of messages and keeping an attempt manager informed about its progress.
    """

    def __init__(self, messages, manager, *args, **kw):
        """
        @type messages: L{list} of L{bytes}
        @param messages: The base filenames of messages to be relayed.

        @type manager: L{_AttemptManager}
        @param manager: An attempt manager.

        @type args: 3-L{tuple} of (0) L{bytes}, (1) L{None} or
            L{ClientContextFactory
            <twisted.internet.ssl.ClientContextFactory>}, (2) L{bytes} or
            4-L{tuple} of (0) L{bytes}, (1) L{None} or
            L{ClientContextFactory
            <twisted.internet.ssl.ClientContextFactory>}, (2) L{bytes},
            (3) L{int}
        @param args: Positional arguments for L{ESMTPClient.__init__}

        @type kw: L{dict}
        @param kw: Keyword arguments for L{ESMTPClient.__init__}
        """
        ManagedRelayerMixin.__init__(self, manager)
        relay.ESMTPRelayer.__init__(self, messages, *args, **kw)


class SMTPManagedRelayerFactory(protocol.ClientFactory):
    """
    A factory to create an L{SMTPManagedRelayer}.

    This factory creates a managed relayer which relays a set of messages over
    SMTP and informs an attempt manager of its progress.

    @ivar messages: See L{__init__}
    @ivar manager: See L{__init__}

    @type protocol: callable which returns L{SMTPManagedRelayer}
    @ivar protocol: A callable which returns a managed relayer for SMTP.  See
        L{SMTPManagedRelayer.__init__} for parameters to the callable.

    @type pArgs: 1-L{tuple} of (0) L{bytes} or 2-L{tuple} of
        (0) L{bytes}, (1), L{int}
    @ivar pArgs: Positional arguments for L{SMTPClient.__init__}

    @type pKwArgs: L{dict}
    @ivar pKwArgs: Keyword arguments for L{SMTPClient.__init__}
    """
<<<<<<< HEAD
=======

>>>>>>> 1dd5e23f
    protocol = SMTPManagedRelayer  # type: Type[protocol.Protocol]

    def __init__(self, messages, manager, *args, **kw):
        """
        @type messages: L{list} of L{bytes}
        @param messages: The base filenames of messages to be relayed.

        @type manager: L{_AttemptManager}
        @param manager: An attempt manager.

        @type args: 1-L{tuple} of (0) L{bytes} or 2-L{tuple} of
            (0) L{bytes}, (1), L{int}
        @param args: Positional arguments for L{SMTPClient.__init__}

        @type kw: L{dict}
        @param kw: Keyword arguments for L{SMTPClient.__init__}
        """
        self.messages = messages
        self.manager = manager
        self.pArgs = args
        self.pKwArgs = kw

    def buildProtocol(self, addr):
        """
        Create an L{SMTPManagedRelayer}.

        @type addr: L{IAddress <twisted.internet.interfaces.IAddress>} provider
        @param addr: The address of the SMTP server.

        @rtype: L{SMTPManagedRelayer}
        @return: A managed relayer for SMTP.
        """
        protocol = self.protocol(
            self.messages, self.manager, *self.pArgs, **self.pKwArgs
        )
        protocol.factory = self
        return protocol

    def clientConnectionFailed(self, connector, reason):
        """
        Notify the attempt manager that a connection could not be established.

        @type connector: L{IConnector <twisted.internet.interfaces.IConnector>}
            provider
        @param connector: A connector.

        @type reason: L{Failure}
        @param reason: The reason the connection attempt failed.
        """
        self.manager.notifyNoConnection(self)
        self.manager.notifyDone(self)


class ESMTPManagedRelayerFactory(SMTPManagedRelayerFactory):
    """
    A factory to create an L{ESMTPManagedRelayer}.

    This factory creates a managed relayer which relays a set of messages over
    ESMTP and informs an attempt manager of its progress.

    @type protocol: callable which returns L{ESMTPManagedRelayer}
    @ivar protocol: A callable which returns a managed relayer for ESMTP.  See
        L{ESMTPManagedRelayer.__init__} for parameters to the callable.

    @ivar secret: See L{__init__}
    @ivar contextFactory: See L{__init__}
    """

    protocol = ESMTPManagedRelayer

    def __init__(self, messages, manager, secret, contextFactory, *args, **kw):
        """
        @type messages: L{list} of L{bytes}
        @param messages: The base filenames of messages to be relayed.

        @type manager: L{_AttemptManager}
        @param manager: An attempt manager.

        @type secret: L{bytes}
        @param secret: A string for the authentication challenge response.

        @type contextFactory: L{None} or
            L{ClientContextFactory <twisted.internet.ssl.ClientContextFactory>}
        @param contextFactory: An SSL context factory.

        @type args: 1-L{tuple} of (0) L{bytes} or 2-L{tuple} of
            (0) L{bytes}, (1), L{int}
        @param args: Positional arguments for L{SMTPClient.__init__}

        @type pKwArgs: L{dict}
        @param pKwArgs: Keyword arguments for L{SMTPClient.__init__}
        """
        self.secret = secret
        self.contextFactory = contextFactory
        SMTPManagedRelayerFactory.__init__(self, messages, manager, *args, **kw)

    def buildProtocol(self, addr):
        """
        Create an L{ESMTPManagedRelayer}.

        @type addr: L{IAddress <twisted.internet.interfaces.IAddress>} provider
        @param addr: The address of the ESMTP server.

        @rtype: L{ESMTPManagedRelayer}
        @return: A managed relayer for ESMTP.
        """
        s = self.secret and self.secret(addr)
        protocol = self.protocol(
            self.messages,
            self.manager,
            s,
            self.contextFactory,
            *self.pArgs,
            **self.pKwArgs,
        )
        protocol.factory = self
        return protocol


class Queue:
    """
    A queue for messages to be relayed.

    @ivar directory: See L{__init__}

    @type n: L{int}
    @ivar n: A number used to form unique filenames.

    @type waiting: L{dict} of L{bytes}
    @ivar waiting: The base filenames of messages waiting to be relayed.

    @type relayed: L{dict} of L{bytes}
    @ivar relayed: The base filenames of messages in the process of being
        relayed.

    @type noisy: L{bool}
    @ivar noisy: A flag which determines whether informational log messages
        will be generated (C{True}) or not (C{False}).
    """

    noisy = True

    def __init__(self, directory):
        """
        Initialize non-volatile state.

        @type directory: L{bytes}
        @param directory: The pathname of the directory holding messages in the
            queue.
        """
        self.directory = directory
        self._init()

    def _init(self):
        """
        Initialize volatile state.
        """
        self.n = 0
        self.waiting = {}
        self.relayed = {}
        self.readDirectory()

    def __getstate__(self):
        """
        Create a representation of the non-volatile state of the queue.

        @rtype: L{dict} mapping L{bytes} to L{object}
        @return: The non-volatile state of the queue.
        """
        return {"directory": self.directory}

    def __setstate__(self, state):
        """
        Restore the non-volatile state of the queue and recreate the volatile
        state.

        @type state: L{dict} mapping L{bytes} to L{object}
        @param state: The non-volatile state of the queue.
        """
        self.__dict__.update(state)
        self._init()

    def readDirectory(self):
        """
        Scan the message directory for new messages.
        """
        for message in os.listdir(self.directory):
            # Skip non data files
            if message[-2:] != "-D":
                continue
            self.addMessage(message[:-2])

    def getWaiting(self):
        """
        Return the base filenames of messages waiting to be relayed.

        @rtype: L{list} of L{bytes}
        @return: The base filenames of messages waiting to be relayed.
        """
        return self.waiting.keys()

    def hasWaiting(self):
        """
        Return an indication of whether the queue has messages waiting to be
        relayed.

        @rtype: L{bool}
        @return: C{True} if messages are waiting to be relayed.  C{False}
            otherwise.
        """
        return len(self.waiting) > 0

    def getRelayed(self):
        """
        Return the base filenames of messages in the process of being relayed.

        @rtype: L{list} of L{bytes}
        @return: The base filenames of messages in the process of being
            relayed.
        """
        return self.relayed.keys()

    def setRelaying(self, message):
        """
        Mark a message as being relayed.

        @type message: L{bytes}
        @param message: The base filename of a message.
        """
        del self.waiting[message]
        self.relayed[message] = 1

    def setWaiting(self, message):
        """
        Mark a message as waiting to be relayed.

        @type message: L{bytes}
        @param message: The base filename of a message.
        """
        del self.relayed[message]
        self.waiting[message] = 1

    def addMessage(self, message):
        """
        Mark a message as waiting to be relayed unless it is in the process of
        being relayed.

        @type message: L{bytes}
        @param message: The base filename of a message.
        """
        if message not in self.relayed:
            self.waiting[message] = 1
            if self.noisy:
                log.msg("Set " + message + " waiting")

    def done(self, message):
        """
        Remove a message from the queue.

        @type message: L{bytes}
        @param message: The base filename of a message.
        """
        message = os.path.basename(message)
        os.remove(self.getPath(message) + "-D")
        os.remove(self.getPath(message) + "-H")
        del self.relayed[message]

    def getPath(self, message):
        """
        Return the full base pathname of a message in the queue.

        @type message: L{bytes}
        @param message: The base filename of a message.

        @rtype: L{bytes}
        @return: The full base pathname of the message.
        """
        return os.path.join(self.directory, message)

    def getEnvelope(self, message):
        """
        Get the envelope for a message.

        @type message: L{bytes}
        @param message: The base filename of a message.

        @rtype: L{list} of two L{bytes}
        @return: A list containing the origination and destination addresses
            for the message.
        """
        with self.getEnvelopeFile(message) as f:
            return pickle.load(f)

    def getEnvelopeFile(self, message):
        """
        Return the envelope file for a message in the queue.

        @type message: L{bytes}
        @param message: The base filename of a message.

        @rtype: L{file}
        @return: The envelope file for the message.
        """
        return open(os.path.join(self.directory, message + "-H"), "rb")

    def createNewMessage(self):
        """
        Create a new message in the queue.

        @rtype: 2-L{tuple} of (0) L{file}, (1) L{FileMessage}
        @return: The envelope file and a message receiver for a new message in
            the queue.
        """
        fname = "%s_%s_%s_%s" % (os.getpid(), time.time(), self.n, id(self))
        self.n = self.n + 1
        headerFile = open(os.path.join(self.directory, fname + "-H"), "wb")
        tempFilename = os.path.join(self.directory, fname + "-C")
        finalFilename = os.path.join(self.directory, fname + "-D")
        messageFile = open(tempFilename, "wb")

        from twisted.mail.mail import FileMessage

        return headerFile, FileMessage(messageFile, tempFilename, finalFilename)


class _AttemptManager:
    """
    A manager for an attempt to relay a set of messages to a mail exchange
    server.

    @ivar manager: See L{__init__}

    @type _completionDeferreds: L{list} of L{Deferred}
    @ivar _completionDeferreds: Deferreds which are to be notified when the
        attempt to relay is finished.
    """

    def __init__(self, manager, noisy=True, reactor=None):
        """
        @type manager: L{SmartHostSMTPRelayingManager}
        @param manager: A smart host.

        @type noisy: L{bool}
        @param noisy: A flag which determines whether informational log
            messages will be generated (L{True}) or not (L{False}).

        @type reactor: L{IReactorTime
            <twisted.internet.interfaces.IReactorTime>} provider
        @param reactor: A reactor which will be used to schedule delayed calls.
        """
        self.manager = manager
        self._completionDeferreds = []
        self.noisy = noisy

        if not reactor:
            from twisted.internet import reactor
        self.reactor = reactor

    def getCompletionDeferred(self):
        """
        Return a deferred which will fire when the attempt to relay is
        finished.

        @rtype: L{Deferred}
        @return: A deferred which will fire when the attempt to relay is
            finished.
        """
        self._completionDeferreds.append(Deferred())
        return self._completionDeferreds[-1]

    def _finish(self, relay, message):
        """
        Remove a message from the relay queue and from the smart host's list of
        messages being relayed.

        @type relay: L{SMTPManagedRelayerFactory}
        @param relay: The factory for the relayer which sent the message.

        @type message: L{bytes}
        @param message: The path of the file holding the message.
        """
        self.manager.managed[relay].remove(os.path.basename(message))
        self.manager.queue.done(message)

    def notifySuccess(self, relay, message):
        """
        Remove a message from the relay queue after it has been successfully
        sent.

        @type relay: L{SMTPManagedRelayerFactory}
        @param relay: The factory for the relayer which sent the message.

        @type message: L{bytes}
        @param message: The path of the file holding the message.
        """
        if self.noisy:
            log.msg("success sending %s, removing from queue" % message)
        self._finish(relay, message)

    def notifyFailure(self, relay, message):
        """
        Generate a bounce message for a message which cannot be relayed.

        @type relay: L{SMTPManagedRelayerFactory}
        @param relay: The factory for the relayer responsible for the message.

        @type message: L{bytes}
        @param message: The path of the file holding the message.
        """
        if self.noisy:
            log.msg("could not relay " + message)
        # Moshe - Bounce E-mail here
        # Be careful: if it's a bounced bounce, silently
        # discard it
        message = os.path.basename(message)
        with self.manager.queue.getEnvelopeFile(message) as fp:
            from_, to = pickle.load(fp)
        from_, to, bounceMessage = bounce.generateBounce(
            open(self.manager.queue.getPath(message) + "-D"), from_, to
        )
        fp, outgoingMessage = self.manager.queue.createNewMessage()
        with fp:
            pickle.dump([from_, to], fp)
        for line in bounceMessage.splitlines():
            outgoingMessage.lineReceived(line)
        outgoingMessage.eomReceived()
        self._finish(relay, self.manager.queue.getPath(message))

    def notifyDone(self, relay):
        """
        When the connection is lost or cannot be established, prepare to
        resend unsent messages and fire all deferred which are waiting for
        the completion of the attempt to relay.

        @type relay: L{SMTPManagedRelayerFactory}
        @param relay: The factory for the relayer for the connection.
        """
        for message in self.manager.managed.get(relay, ()):
            if self.noisy:
                log.msg("Setting " + message + " waiting")
            self.manager.queue.setWaiting(message)
        try:
            del self.manager.managed[relay]
        except KeyError:
            pass
        notifications = self._completionDeferreds
        self._completionDeferreds = None
        for d in notifications:
            d.callback(None)

    def notifyNoConnection(self, relay):
        """
        When a connection to the mail exchange server cannot be established,
        prepare to resend messages later.

        @type relay: L{SMTPManagedRelayerFactory}
        @param relay: The factory for the relayer meant to use the connection.
        """
        # Back off a bit
        try:
            msgs = self.manager.managed[relay]
        except KeyError:
            log.msg("notifyNoConnection passed unknown relay!")
            return

        if self.noisy:
            log.msg("Backing off on delivery of " + str(msgs))

        def setWaiting(queue, messages):
            map(queue.setWaiting, messages)

        self.reactor.callLater(30, setWaiting, self.manager.queue, msgs)
        del self.manager.managed[relay]


class SmartHostSMTPRelayingManager:
    """
    A smart host which uses SMTP managed relayers to send messages from the
    relay queue.

    L{checkState} must be called periodically at which time the state of the
    relay queue is checked and new relayers are created as needed.

    In order to relay a set of messages to a mail exchange server, a smart host
    creates an attempt manager and a managed relayer factory for that set of
    messages.  When a connection is made with the mail exchange server, the
    managed relayer factory creates a managed relayer to send the messages.
    The managed relayer reports on its progress to the attempt manager which,
    in turn, updates the smart host's relay queue and information about its
    managed relayers.

    @ivar queue: See L{__init__}.
    @ivar maxConnections: See L{__init__}.
    @ivar maxMessagesPerConnection: See L{__init__}.

    @type fArgs: 3-L{tuple} of (0) L{list} of L{bytes},
        (1) L{_AttemptManager}, (2) L{bytes} or 4-L{tuple} of (0) L{list}
        of L{bytes}, (1) L{_AttemptManager}, (2) L{bytes}, (3) L{int}
    @ivar fArgs: Positional arguments for
        L{SMTPManagedRelayerFactory.__init__}.

    @type fKwArgs: L{dict}
    @ivar fKwArgs: Keyword arguments for L{SMTPManagedRelayerFactory.__init__}.

    @type factory: callable which returns L{SMTPManagedRelayerFactory}
    @ivar factory: A callable which creates a factory for creating a managed
        relayer. See L{SMTPManagedRelayerFactory.__init__} for parameters to
        the callable.

    @type PORT: L{int}
    @ivar PORT: The port over which to connect to the SMTP server.

    @type mxcalc: L{None} or L{MXCalculator}
    @ivar mxcalc: A resource for mail exchange host lookups.

    @type managed: L{dict} mapping L{SMTPManagedRelayerFactory} to L{list} of
        L{bytes}
    @ivar managed: A mapping of factory for a managed relayer to
        filenames of messages the managed relayer is responsible for.
    """
<<<<<<< HEAD
=======

>>>>>>> 1dd5e23f
    factory = SMTPManagedRelayerFactory  # type: Type[protocol.ClientFactory]

    PORT = 25

    mxcalc = None

    def __init__(self, queue, maxConnections=2, maxMessagesPerConnection=10):
        """
        Initialize a smart host.

        The default values specify connection limits appropriate for a
        low-volume smart host.

        @type queue: L{Queue}
        @param queue: A relay queue.

        @type maxConnections: L{int}
        @param maxConnections: The maximum number of concurrent connections to
            SMTP servers.

        @type maxMessagesPerConnection: L{int}
        @param maxMessagesPerConnection: The maximum number of messages for
            which a relayer will be given responsibility.
        """
        self.maxConnections = maxConnections
        self.maxMessagesPerConnection = maxMessagesPerConnection
        self.managed = {}  # SMTP clients we're managing
        self.queue = queue
        self.fArgs = ()
        self.fKwArgs = {}

    def __getstate__(self):
        """
        Create a representation of the non-volatile state of this object.

        @rtype: L{dict} mapping L{bytes} to L{object}
        @return: The non-volatile state of the queue.
        """
        dct = self.__dict__.copy()
        del dct["managed"]
        return dct

    def __setstate__(self, state):
        """
        Restore the non-volatile state of this object and recreate the volatile
        state.

        @type state: L{dict} mapping L{bytes} to L{object}
        @param state: The non-volatile state of the queue.
        """
        self.__dict__.update(state)
        self.managed = {}

    def checkState(self):
        """
        Check the state of the relay queue and, if possible, launch relayers to
        handle waiting messages.

        @rtype: L{None} or L{Deferred}
        @return: No return value if no further messages can be relayed or a
            deferred which fires when all of the SMTP connections initiated by
            this call have disconnected.
        """
        self.queue.readDirectory()
        if len(self.managed) >= self.maxConnections:
            return
        if not self.queue.hasWaiting():
            return

        return self._checkStateMX()

    def _checkStateMX(self):
        nextMessages = self.queue.getWaiting()
        nextMessages.reverse()

        exchanges = {}
        for msg in nextMessages:
            from_, to = self.queue.getEnvelope(msg)
            name, addr = email.utils.parseaddr(to)
            parts = addr.split("@", 1)
            if len(parts) != 2:
                log.err("Illegal message destination: " + to)
                continue
            domain = parts[1]

            self.queue.setRelaying(msg)
            exchanges.setdefault(domain, []).append(self.queue.getPath(msg))
            if len(exchanges) >= (self.maxConnections - len(self.managed)):
                break

        if self.mxcalc is None:
            self.mxcalc = MXCalculator()

        relays = []
        for (domain, msgs) in exchanges.iteritems():
            manager = _AttemptManager(self, self.queue.noisy)
            factory = self.factory(msgs, manager, *self.fArgs, **self.fKwArgs)
            self.managed[factory] = map(os.path.basename, msgs)
            relayAttemptDeferred = manager.getCompletionDeferred()
            connectSetupDeferred = self.mxcalc.getMX(domain)
            connectSetupDeferred.addCallback(lambda mx: str(mx.name))
            connectSetupDeferred.addCallback(self._cbExchange, self.PORT, factory)
            connectSetupDeferred.addErrback(
                lambda err: (relayAttemptDeferred.errback(err), err)[1]
            )
            connectSetupDeferred.addErrback(self._ebExchange, factory, domain)
            relays.append(relayAttemptDeferred)
        return DeferredList(relays)

    def _cbExchange(self, address, port, factory):
        """
        Initiate a connection with a mail exchange server.

        This callback function runs after mail exchange server for the domain
        has been looked up.

        @type address: L{bytes}
        @param address: The hostname of a mail exchange server.

        @type port: L{int}
        @param port: A port number.

        @type factory: L{SMTPManagedRelayerFactory}
        @param factory: A factory which can create a relayer for the mail
            exchange server.
        """
        from twisted.internet import reactor

        reactor.connectTCP(address, port, factory)

    def _ebExchange(self, failure, factory, domain):
        """
        Prepare to resend messages later.

        This errback function runs when no mail exchange server for the domain
        can be found.

        @type failure: L{Failure}
        @param failure: The reason the mail exchange lookup failed.

        @type factory: L{SMTPManagedRelayerFactory}
        @param factory: A factory which can create a relayer for the mail
            exchange server.

        @type domain: L{bytes}
        @param domain: A domain.
        """
        log.err("Error setting up managed relay factory for " + domain)
        log.err(failure)

        def setWaiting(queue, messages):
            map(queue.setWaiting, messages)

        from twisted.internet import reactor

        reactor.callLater(30, setWaiting, self.queue, self.managed[factory])
        del self.managed[factory]


class SmartHostESMTPRelayingManager(SmartHostSMTPRelayingManager):
    """
    A smart host which uses ESMTP managed relayers to send messages from the
    relay queue.

    @type factory: callable which returns L{ESMTPManagedRelayerFactory}
    @ivar factory: A callable which creates a factory for creating a managed
        relayer. See L{ESMTPManagedRelayerFactory.__init__} for parameters to
        the callable.
    """

    factory = ESMTPManagedRelayerFactory


def _checkState(manager):
    """
    Prompt a relaying manager to check state.

    @type manager: L{SmartHostSMTPRelayingManager}
    @param manager: A relaying manager.
    """
    manager.checkState()


def RelayStateHelper(manager, delay):
    """
    Set up a periodic call to prompt a relaying manager to check state.

    @type manager: L{SmartHostSMTPRelayingManager}
    @param manager: A relaying manager.

    @type delay: L{float}
    @param delay: The number of seconds between calls.

    @rtype: L{TimerService <internet.TimerService>}
    @return: A service which periodically reminds a relaying manager to check
        state.
    """
    return internet.TimerService(delay, _checkState, manager)


class CanonicalNameLoop(Exception):
    """
    An error indicating that when trying to look up a mail exchange host, a set
    of canonical name records was found which form a cycle and resolution was
    abandoned.
    """


class CanonicalNameChainTooLong(Exception):
    """
    An error indicating that when trying to look up a mail exchange host, too
    many canonical name records which point to other canonical name records
    were encountered and resolution was abandoned.
    """


class MXCalculator:
    """
    A utility for looking up mail exchange hosts and tracking whether they are
    working or not.

    @type clock: L{IReactorTime <twisted.internet.interfaces.IReactorTime>}
        provider
    @ivar clock: A reactor which will be used to schedule timeouts.

    @type resolver: L{IResolver <twisted.internet.interfaces.IResolver>}
    @ivar resolver: A resolver.

    @type badMXs: L{dict} mapping L{bytes} to L{float}
    @ivar badMXs: A mapping of non-functioning mail exchange hostname to time
        at which another attempt at contacting it may be made.

    @type timeOutBadMX: L{int}
    @ivar timeOutBadMX: Period in seconds between attempts to contact a
        non-functioning mail exchange host.

    @type fallbackToDomain: L{bool}
    @ivar fallbackToDomain: A flag indicating whether to attempt to use the
        hostname directly when no mail exchange can be found (C{True}) or
        not (C{False}).
    """

    timeOutBadMX = 60 * 60  # One hour
    fallbackToDomain = True

    def __init__(self, resolver=None, clock=None):
        """
        @type resolver: L{IResolver <twisted.internet.interfaces.IResolver>}
            provider or L{None}
        @param: A resolver.

        @type clock: L{IReactorTime <twisted.internet.interfaces.IReactorTime>}
            provider or L{None}
        @param clock: A reactor which will be used to schedule timeouts.
        """
        self.badMXs = {}
        if resolver is None:
            from twisted.names.client import createResolver

            resolver = createResolver()
        self.resolver = resolver
        if clock is None:
            from twisted.internet import reactor as clock
        self.clock = clock

    def markBad(self, mx):
        """
        Record that a mail exchange host is not currently functioning.

        @type mx: L{bytes}
        @param mx: The hostname of a mail exchange host.
        """
        self.badMXs[str(mx)] = self.clock.seconds() + self.timeOutBadMX

    def markGood(self, mx):
        """
        Record that a mail exchange host is functioning.

        @type mx: L{bytes}
        @param mx: The hostname of a mail exchange host.
        """
        try:
            del self.badMXs[mx]
        except KeyError:
            pass

    def getMX(self, domain, maximumCanonicalChainLength=3):
        """
        Find the name of a host that acts as a mail exchange server
        for a domain.

        @type domain: L{bytes}
        @param domain: A domain name.

        @type maximumCanonicalChainLength: L{int}
        @param maximumCanonicalChainLength: The maximum number of unique
            canonical name records to follow while looking up the mail exchange
            host.

        @rtype: L{Deferred} which successfully fires with L{Record_MX}
        @return: A deferred which succeeds with the MX record for the mail
            exchange server for the domain or fails if none can be found.
        """
        mailExchangeDeferred = self.resolver.lookupMailExchange(domain)
        mailExchangeDeferred.addCallback(self._filterRecords)
        mailExchangeDeferred.addCallback(
            self._cbMX, domain, maximumCanonicalChainLength
        )
        mailExchangeDeferred.addErrback(self._ebMX, domain)
        return mailExchangeDeferred

    def _filterRecords(self, records):
        """
        Organize the records of a DNS response by record name.

        @type records: 3-L{tuple} of (0) L{list} of L{RRHeader
            <twisted.names.dns.RRHeader>}, (1) L{list} of L{RRHeader
            <twisted.names.dns.RRHeader>}, (2) L{list} of L{RRHeader
            <twisted.names.dns.RRHeader>}
        @param records: Answer resource records, authority resource records and
            additional resource records.

        @rtype: L{dict} mapping L{bytes} to L{list} of L{IRecord
            <twisted.names.dns.IRecord>} provider
        @return: A mapping of record name to record payload.
        """
        recordBag = {}
        for answer in records[0]:
            recordBag.setdefault(str(answer.name), []).append(answer.payload)
        return recordBag

    def _cbMX(self, answers, domain, cnamesLeft):
        """
        Try to find the mail exchange host for a domain from the given DNS
        records.

        This will attempt to resolve canonical name record results.  It can
        recognize loops and will give up on non-cyclic chains after a specified
        number of lookups.

        @type answers: L{dict} mapping L{bytes} to L{list} of L{IRecord
            <twisted.names.dns.IRecord>} provider
        @param answers: A mapping of record name to record payload.

        @type domain: L{bytes}
        @param domain: A domain name.

        @type cnamesLeft: L{int}
        @param cnamesLeft: The number of unique canonical name records
            left to follow while looking up the mail exchange host.

        @rtype: L{Record_MX <twisted.names.dns.Record_MX>} or L{Failure}
        @return: An MX record for the mail exchange host or a failure if one
            cannot be found.
        """
        # Do this import here so that relaymanager.py doesn't depend on
        # twisted.names, only MXCalculator will.
        from twisted.names import dns, error

        seenAliases = set()
        exchanges = []
        # Examine the answers for the domain we asked about
        pertinentRecords = answers.get(domain, [])
        while pertinentRecords:
            record = pertinentRecords.pop()

            # If it's a CNAME, we'll need to do some more processing
            if record.TYPE == dns.CNAME:

                # Remember that this name was an alias.
                seenAliases.add(domain)

                canonicalName = str(record.name)
                # See if we have some local records which might be relevant.
                if canonicalName in answers:

                    # Make sure it isn't a loop contained entirely within the
                    # results we have here.
                    if canonicalName in seenAliases:
                        return Failure(CanonicalNameLoop(record))

                    pertinentRecords = answers[canonicalName]
                    exchanges = []
                else:
                    if cnamesLeft:
                        # Request more information from the server.
                        return self.getMX(canonicalName, cnamesLeft - 1)
                    else:
                        # Give up.
                        return Failure(CanonicalNameChainTooLong(record))

            # If it's an MX, collect it.
            if record.TYPE == dns.MX:
                exchanges.append((record.preference, record))

        if exchanges:
            exchanges.sort()
            for (preference, record) in exchanges:
                host = str(record.name)
                if host not in self.badMXs:
                    return record
                t = self.clock.seconds() - self.badMXs[host]
                if t >= 0:
                    del self.badMXs[host]
                    return record
            return exchanges[0][1]
        else:
            # Treat no answers the same as an error - jump to the errback to
            # try to look up an A record.  This provides behavior described as
            # a special case in RFC 974 in the section headed I{Interpreting
            # the List of MX RRs}.
            return Failure(error.DNSNameError("No MX records for %r" % (domain,)))

    def _ebMX(self, failure, domain):
        """
        Attempt to use the name of the domain directly when mail exchange
        lookup fails.

        @type failure: L{Failure}
        @param failure: The reason for the lookup failure.

        @type domain: L{bytes}
        @param domain: The domain name.

        @rtype: L{Record_MX <twisted.names.dns.Record_MX>} or L{Failure}
        @return: An MX record for the domain or a failure if the fallback to
            domain option is not in effect and an error, other than not
            finding an MX record, occurred during lookup.

        @raise IOError: When no MX record could be found and the fallback to
            domain option is not in effect.

        @raise DNSLookupError: When no MX record could be found and the
            fallback to domain option is in effect but no address for the
            domain could be found.
        """
        from twisted.names import error, dns

        if self.fallbackToDomain:
            failure.trap(error.DNSNameError)
            log.msg(
                "MX lookup failed; attempting to use hostname (%s) directly" % (domain,)
            )

            # Alright, I admit, this is a bit icky.
            d = self.resolver.getHostByName(domain)

            def cbResolved(addr):
                return dns.Record_MX(name=addr)

            def ebResolved(err):
                err.trap(error.DNSNameError)
                raise DNSLookupError()

            d.addCallbacks(cbResolved, ebResolved)
            return d
        elif failure.check(error.DNSNameError):
            raise IOError("No MX found for %r" % (domain,))
        return failure<|MERGE_RESOLUTION|>--- conflicted
+++ resolved
@@ -48,16 +48,6 @@
     def factory(self, value):
         self._factory = value
 
-    @property
-    def factory(self):
-        return self._factory
-
-
-    @factory.setter
-    def factory(self, value):
-        self._factory = value
-
-
     def sentMail(self, code, resp, numOk, addresses, log):
         """
         called when e-mail has been sent
@@ -72,10 +62,6 @@
         del self.messages[0]
         del self.names[0]
 
-<<<<<<< HEAD
-
-=======
->>>>>>> 1dd5e23f
     def connectionLost(self, reason: Failure = connectionDone):
         """
         called when connection is broken
@@ -169,10 +155,7 @@
     @type pKwArgs: L{dict}
     @ivar pKwArgs: Keyword arguments for L{SMTPClient.__init__}
     """
-<<<<<<< HEAD
-=======
-
->>>>>>> 1dd5e23f
+
     protocol = SMTPManagedRelayer  # type: Type[protocol.Protocol]
 
     def __init__(self, messages, manager, *args, **kw):
@@ -693,10 +676,7 @@
     @ivar managed: A mapping of factory for a managed relayer to
         filenames of messages the managed relayer is responsible for.
     """
-<<<<<<< HEAD
-=======
-
->>>>>>> 1dd5e23f
+
     factory = SMTPManagedRelayerFactory  # type: Type[protocol.ClientFactory]
 
     PORT = 25
