--- conflicted
+++ resolved
@@ -164,10 +164,6 @@
         """
         return len(self.domains)
 
-<<<<<<< HEAD
-
-=======
->>>>>>> 1dd5e23f
     def __str__(self) -> str:
         """
         Build an informal string representation of this dictionary.
@@ -178,10 +174,6 @@
         """
         return "<DomainWithDefaultDict %s>" % (self.domains,)
 
-<<<<<<< HEAD
-
-=======
->>>>>>> 1dd5e23f
     def __repr__(self) -> str:
         """
         Build an "official" string representation of this dictionary.
