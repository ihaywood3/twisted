--- conflicted
+++ resolved
@@ -37,11 +37,7 @@
     """
 
     service = None
-<<<<<<< HEAD
-    protocolName = b'not-implemented-protocol'  # type: bytes
-=======
     protocolName = b"not-implemented-protocol"  # type: bytes
->>>>>>> 1dd5e23f
 
     def __init__(self, service, user, host=smtp.DNSNAME):
         """
