--- conflicted
+++ resolved
@@ -198,10 +198,6 @@
         AliasBase.__init__(self, *args)
         self.alias = smtp.Address(alias)
 
-<<<<<<< HEAD
-
-=======
->>>>>>> 1dd5e23f
     def __str__(self) -> str:
         """
         Build a string representation of this L{AddressAlias} instance.
@@ -311,10 +307,6 @@
         self.fp.close()
         self.fp = None
 
-<<<<<<< HEAD
-
-=======
->>>>>>> 1dd5e23f
     def __str__(self) -> str:
         """
         Build a string representation of this L{FileWrapper} instance.
@@ -345,10 +337,6 @@
         AliasBase.__init__(self, *args)
         self.filename = filename
 
-<<<<<<< HEAD
-
-=======
->>>>>>> 1dd5e23f
     def __str__(self) -> str:
         """
         Build a string representation of this L{FileAlias} instance.
@@ -503,10 +491,6 @@
         Ignore notification of lost connection.
         """
 
-<<<<<<< HEAD
-
-=======
->>>>>>> 1dd5e23f
     def __str__(self) -> str:
         """
         Build a string representation of this L{MessageWrapper} instance.
@@ -575,10 +559,6 @@
         self.path = path.split()
         self.program = self.path[0]
 
-<<<<<<< HEAD
-
-=======
->>>>>>> 1dd5e23f
     def __str__(self) -> str:
         """
         Build a string representation of this L{ProcessAlias} instance.
@@ -673,10 +653,6 @@
         for o in self.objs:
             o.connectionLost()
 
-<<<<<<< HEAD
-
-=======
->>>>>>> 1dd5e23f
     def __str__(self) -> str:
         """
         Build a string representation of this L{MultiWrapper} instance.
@@ -749,10 +725,6 @@
         """
         return len(self.aliases)
 
-<<<<<<< HEAD
-
-=======
->>>>>>> 1dd5e23f
     def __str__(self) -> str:
         """
         Build a string representation of this L{AliasGroup} instance.
