# -*- test-case-name: twisted.pair.test.test_tuntap -*-
# Copyright (c) Twisted Matrix Laboratories.
# See LICENSE for details.

"""
Support for Linux ethernet and IP tunnel devices.

@see: U{https://en.wikipedia.org/wiki/TUN/TAP}
"""

import os
import fcntl
import errno
import struct
import warnings
from typing import Tuple

from collections import namedtuple
from constantly import Flags, FlagConstant
from zope.interface import Attribute, Interface, implementer

from twisted.python.util import FancyEqMixin, FancyStrMixin
from incremental import Version
from twisted.python.reflect import fullyQualifiedName
from twisted.python.deprecate import deprecated
from twisted.python import log
from twisted.internet import abstract, error, task, interfaces, defer
from twisted.pair import ethernet, raw

__all__ = [
    "TunnelFlags",
    "TunnelAddress",
    "TuntapPort",
]


_IFNAMSIZ = 16
_TUNSETIFF = 0x400454CA
_TUNGETIFF = 0x800454D2
_TUN_KO_PATH = b"/dev/net/tun"


class TunnelFlags(Flags):
    """
    L{TunnelFlags} defines more flags which are used to configure the behavior
    of a tunnel device.

    @cvar IFF_TUN: This indicates a I{tun}-type device.  This type of tunnel
        carries IP datagrams.  This flag is mutually exclusive with C{IFF_TAP}.

    @cvar IFF_TAP: This indicates a I{tap}-type device.  This type of tunnel
        carries ethernet frames.  This flag is mutually exclusive with C{IFF_TUN}.

    @cvar IFF_NO_PI: This indicates the I{protocol information} header will
        B{not} be included in data read from the tunnel.

    @see: U{https://www.kernel.org/doc/Documentation/networking/tuntap.txt}
    """

    IFF_TUN = FlagConstant(0x0001)
    IFF_TAP = FlagConstant(0x0002)

    TUN_FASYNC = FlagConstant(0x0010)
    TUN_NOCHECKSUM = FlagConstant(0x0020)
    TUN_NO_PI = FlagConstant(0x0040)
    TUN_ONE_QUEUE = FlagConstant(0x0080)
    TUN_PERSIST = FlagConstant(0x0100)
    TUN_VNET_HDR = FlagConstant(0x0200)

    IFF_NO_PI = FlagConstant(0x1000)
    IFF_ONE_QUEUE = FlagConstant(0x2000)
    IFF_VNET_HDR = FlagConstant(0x4000)
    IFF_TUN_EXCL = FlagConstant(0x8000)


@implementer(interfaces.IAddress)
class TunnelAddress(FancyStrMixin, FancyEqMixin):
    """
    A L{TunnelAddress} represents the tunnel to which a L{TuntapPort} is bound.
    """

    compareAttributes = ("_typeValue", "name")
    showAttributes = (("type", lambda flag: flag.name), "name")

    @property
    def _typeValue(self):
        """
        Return the integer value of the C{type} attribute.  Used to produce
        correct results in the equality implementation.
        """
        # Work-around for https://twistedmatrix.com/trac/ticket/6878
        return self.type.value

    def __init__(self, type, name):
        """
        @param type: Either L{TunnelFlags.IFF_TUN} or L{TunnelFlags.IFF_TAP},
            representing the type of this tunnel.

        @param name: The system name of the tunnel.
        @type name: L{bytes}
        """
        self.type = type
        self.name = name

    def __getitem__(self, index):
        """
        Deprecated accessor for the tunnel name.  Use attributes instead.
        """
        warnings.warn(
            "TunnelAddress.__getitem__ is deprecated since Twisted 14.0.0  "
            "Use attributes instead.",
            category=DeprecationWarning,
            stacklevel=2,
        )
        return ("TUNTAP", self.name)[index]


class _TunnelDescription(namedtuple("_TunnelDescription", "fileno name")):
    """
    Describe an existing tunnel.

    @ivar fileno: the file descriptor associated with the tunnel
    @type fileno: L{int}

    @ivar name: the name of the tunnel
    @type name: L{bytes}
    """


class _IInputOutputSystem(Interface):
    """
    An interface for performing some basic kinds of I/O (particularly that I/O
    which might be useful for L{twisted.pair.tuntap}-using code).
    """

    O_RDWR = Attribute("@see: L{os.O_RDWR}")
    O_NONBLOCK = Attribute("@see: L{os.O_NONBLOCK}")
    O_CLOEXEC = Attribute("@see: L{os.O_CLOEXEC}")

    def open(filename, flag, mode=0o777):
        """
        @see: L{os.open}
        """

    def ioctl(fd, opt, arg=None, mutate_flag=None):
        """
        @see: L{fcntl.ioctl}
        """

    def read(fd, limit):
        """
        @see: L{os.read}
        """

    def write(fd, data):
        """
        @see: L{os.write}
        """

    def close(fd):
        """
        @see: L{os.close}
        """

    def sendUDP(datagram, address):
        """
        Send a datagram to a certain address.

        @param datagram: The payload of a UDP datagram to send.
        @type datagram: L{bytes}

        @param address: The destination to which to send the datagram.
        @type address: L{tuple} of (L{bytes}, L{int})

        @return: The local address from which the datagram was sent.
        @rtype: L{tuple} of (L{bytes}, L{int})
        """

    def receiveUDP(fileno, host, port):
        """
        Return a socket which can be used to receive datagrams sent to the
        given address.

        @param fileno: A file descriptor representing a tunnel device which the
            datagram was either sent via or will be received via.
        @type fileno: L{int}

        @param host: The IPv4 address at which the datagram will be received.
        @type host: L{bytes}

        @param port: The UDP port number at which the datagram will be
            received.
        @type port: L{int}

        @return: A L{socket.socket} which can be used to receive the specified
            datagram.
        """


<<<<<<< HEAD

=======
>>>>>>> 1dd5e23f
class _RealSystem:
    """
    An interface to the parts of the operating system which L{TuntapPort}
    relies on.  This is most of an implementation of L{_IInputOutputSystem}.
    """

    open = staticmethod(os.open)
    read = staticmethod(os.read)
    write = staticmethod(os.write)
    close = staticmethod(os.close)
    ioctl = staticmethod(fcntl.ioctl)

    O_RDWR = os.O_RDWR
    O_NONBLOCK = os.O_NONBLOCK
    # Introduced in Python 3.x
    # Ubuntu 12.04, /usr/include/x86_64-linux-gnu/bits/fcntl.h
    O_CLOEXEC = getattr(os, "O_CLOEXEC", 0o2000000)


@implementer(interfaces.IListeningPort)
class TuntapPort(abstract.FileDescriptor):
    """
    A Port that reads and writes packets from/to a TUN/TAP-device.
    """

    maxThroughput = 256 * 1024  # Max bytes we read in one eventloop iteration

    def __init__(self, interface, proto, maxPacketSize=8192, reactor=None, system=None):
        if ethernet.IEthernetProtocol.providedBy(proto):
            self.ethernet = 1
            self._mode = TunnelFlags.IFF_TAP
        else:
            self.ethernet = 0
            self._mode = TunnelFlags.IFF_TUN
            assert raw.IRawPacketProtocol.providedBy(proto)

        if system is None:
            system = _RealSystem()
        self._system = system

        abstract.FileDescriptor.__init__(self, reactor)
        self.interface = interface
        self.protocol = proto
        self.maxPacketSize = maxPacketSize

        logPrefix = self._getLogPrefix(self.protocol)
        self.logstr = "%s (%s)" % (logPrefix, self._mode.name)

<<<<<<< HEAD

    def __repr__(self) -> str:
        args = (fullyQualifiedName(self.protocol.__class__),)  # type: Tuple[str, ...]  # noqa
=======
    def __repr__(self) -> str:
        args = (
            fullyQualifiedName(self.protocol.__class__),
        )  # type: Tuple[str, ...]  # noqa
>>>>>>> 1dd5e23f
        if self.connected:
            args = args + ("",)
        else:
            args = args + ("not ",)
        args = args + (self._mode.name, self.interface)
        return "<%s %slistening on %s/%s>" % args

    def startListening(self):
        """
        Create and bind my socket, and begin listening on it.

        This must be called after creating a server to begin listening on the
        specified tunnel.
        """
        self._bindSocket()
        self.protocol.makeConnection(self)
        self.startReading()

    def _openTunnel(self, name, mode):
        """
        Open the named tunnel using the given mode.

        @param name: The name of the tunnel to open.
        @type name: L{bytes}

        @param mode: Flags from L{TunnelFlags} with exactly one of
            L{TunnelFlags.IFF_TUN} or L{TunnelFlags.IFF_TAP} set.

        @return: A L{_TunnelDescription} representing the newly opened tunnel.
        """
        flags = self._system.O_RDWR | self._system.O_CLOEXEC | self._system.O_NONBLOCK
        config = struct.pack("%dsH" % (_IFNAMSIZ,), name, mode.value)
        fileno = self._system.open(_TUN_KO_PATH, flags)
        result = self._system.ioctl(fileno, _TUNSETIFF, config)
        return _TunnelDescription(fileno, result[:_IFNAMSIZ].strip(b"\x00"))

    def _bindSocket(self):
        """
        Open the tunnel.
        """
        log.msg(
            format="%(protocol)s starting on %(interface)s",
            protocol=self.protocol.__class__,
            interface=self.interface,
        )
        try:
            fileno, interface = self._openTunnel(
                self.interface, self._mode | TunnelFlags.IFF_NO_PI
            )
        except (IOError, OSError) as e:
            raise error.CannotListenError(None, self.interface, e)

        self.interface = interface
        self._fileno = fileno

        self.connected = 1

    def fileno(self):
        return self._fileno

    def doRead(self):
        """
        Called when my socket is ready for reading.
        """
        read = 0
        while read < self.maxThroughput:
            try:
                data = self._system.read(self._fileno, self.maxPacketSize)
            except EnvironmentError as e:
                if e.errno in (errno.EWOULDBLOCK, errno.EAGAIN, errno.EINTR):
                    return
                else:
                    raise
            except:
                raise
            read += len(data)
            # TODO pkt.isPartial()?
            try:
                self.protocol.datagramReceived(data, partial=0)
            except:
                cls = fullyQualifiedName(self.protocol.__class__)
                log.err(None, "Unhandled exception from %s.datagramReceived" % (cls,))

    def write(self, datagram):
        """
        Write the given data as a single datagram.

        @param datagram: The data that will make up the complete datagram to be
            written.
        @type datagram: L{bytes}
        """
        try:
            return self._system.write(self._fileno, datagram)
        except IOError as e:
            if e.errno == errno.EINTR:
                return self.write(datagram)
            raise

    def writeSequence(self, seq):
        """
        Write a datagram constructed from a L{list} of L{bytes}.

        @param datagram: The data that will make up the complete datagram to be
            written.
        @type seq: L{list} of L{bytes}
        """
        self.write(b"".join(seq))

    def stopListening(self):
        """
        Stop accepting connections on this port.

        This will shut down my socket and call self.connectionLost().

        @return: A L{Deferred} that fires when this port has stopped.
        """
        self.stopReading()
        if self.disconnecting:
            return self._stoppedDeferred
        elif self.connected:
            self._stoppedDeferred = task.deferLater(
                self.reactor, 0, self.connectionLost
            )
            self.disconnecting = True
            return self._stoppedDeferred
        else:
            return defer.succeed(None)

<<<<<<< HEAD

=======
>>>>>>> 1dd5e23f
    @deprecated(Version("Twisted", 14, 0, 0), stopListening)
    def loseConnection(self):
        """
        Close this tunnel.  Use L{TuntapPort.stopListening} instead.
        """
        self.stopListening().addErrback(log.err)

    def connectionLost(self, reason=None):
        """
        Cleans up my socket.

        @param reason: Ignored.  Do not use this.
        """
        log.msg("(Tuntap %s Closed)" % self.interface)
        abstract.FileDescriptor.connectionLost(self, reason)
        self.protocol.doStop()
        self.connected = 0
        self._system.close(self._fileno)
        self._fileno = -1

    def logPrefix(self):
        """
        Returns the name of my class, to prefix log entries with.
        """
        return self.logstr

    def getHost(self):
        """
        Get the local address of this L{TuntapPort}.

        @return: A L{TunnelAddress} which describes the tunnel device to which
            this object is bound.
        @rtype: L{TunnelAddress}
        """
        return TunnelAddress(self._mode, self.interface)<|MERGE_RESOLUTION|>--- conflicted
+++ resolved
@@ -197,10 +197,6 @@
         """
 
 
-<<<<<<< HEAD
-
-=======
->>>>>>> 1dd5e23f
 class _RealSystem:
     """
     An interface to the parts of the operating system which L{TuntapPort}
@@ -249,16 +245,10 @@
         logPrefix = self._getLogPrefix(self.protocol)
         self.logstr = "%s (%s)" % (logPrefix, self._mode.name)
 
-<<<<<<< HEAD
-
-    def __repr__(self) -> str:
-        args = (fullyQualifiedName(self.protocol.__class__),)  # type: Tuple[str, ...]  # noqa
-=======
     def __repr__(self) -> str:
         args = (
             fullyQualifiedName(self.protocol.__class__),
         )  # type: Tuple[str, ...]  # noqa
->>>>>>> 1dd5e23f
         if self.connected:
             args = args + ("",)
         else:
@@ -387,10 +377,6 @@
         else:
             return defer.succeed(None)
 
-<<<<<<< HEAD
-
-=======
->>>>>>> 1dd5e23f
     @deprecated(Version("Twisted", 14, 0, 0), stopListening)
     def loseConnection(self):
         """
