--- conflicted
+++ resolved
@@ -17,11 +17,6 @@
         Add a protocol on top of this one.
         """
 
-<<<<<<< HEAD
-    def datagramReceived(data, partial, source, dest, protocol, version, ihl,
-                         tos, tot_len, fragment_id, fragment_offset,
-                         dont_fragment, more_fragments, ttl):
-=======
     def datagramReceived(
         data,
         partial,
@@ -38,7 +33,6 @@
         more_fragments,
         ttl,
     ):
->>>>>>> 1dd5e23f
         """
         An IP datagram has been received. Parse and process it.
         """
