# Copyright (c) Twisted Matrix Laboratories.
# See LICENSE for details.

"""
Tools for automated testing of L{twisted.pair}-based applications.
"""

import struct
import socket
from errno import EPERM, EAGAIN, EWOULDBLOCK, ENOSYS, EBADF, EINVAL, EINTR, ENOBUFS
from collections import deque
from functools import wraps

from zope.interface import implementer

from twisted.internet.protocol import DatagramProtocol
from twisted.pair.ethernet import EthernetProtocol
from twisted.pair.rawudp import RawUDPProtocol
from twisted.pair.ip import IPProtocol
from twisted.pair.tuntap import _IFNAMSIZ, _TUNSETIFF, _IInputOutputSystem, TunnelFlags
from twisted.python.compat import nativeString


# The number of bytes in the "protocol information" header that may be present
# on datagrams read from a tunnel device.  This is two bytes of flags followed
# by two bytes of protocol identification.  All this code does with this
# information is use it to discard the header.
_PI_SIZE = 4


def _H(n):
    """
    Pack an integer into a network-order two-byte string.

    @param n: The integer to pack.  Only values that fit into 16 bits are
        supported.

    @return: The packed representation of the integer.
    @rtype: L{bytes}
    """
    return struct.pack(">H", n)


_IPv4 = 0x0800


def _ethernet(src, dst, protocol, payload):
    """
    Construct an ethernet frame.

    @param src: The source ethernet address, encoded.
    @type src: L{bytes}

    @param dst: The destination ethernet address, encoded.
    @type dst: L{bytes}

    @param protocol: The protocol number of the payload of this datagram.
    @type protocol: L{int}

    @param payload: The content of the ethernet frame (such as an IP datagram).
    @type payload: L{bytes}

    @return: The full ethernet frame.
    @rtype: L{bytes}
    """
    return dst + src + _H(protocol) + payload


def _ip(src, dst, payload):
    """
    Construct an IP datagram with the given source, destination, and
    application payload.

    @param src: The source IPv4 address as a dotted-quad string.
    @type src: L{bytes}

    @param dst: The destination IPv4 address as a dotted-quad string.
    @type dst: L{bytes}

    @param payload: The content of the IP datagram (such as a UDP datagram).
    @type payload: L{bytes}

    @return: An IP datagram header and payload.
    @rtype: L{bytes}
    """
    ipHeader = (
        # Version and header length, 4 bits each
        b"\x45"
        # Differentiated services field
        b"\x00"
        # Total length
        + _H(20 + len(payload))
        + b"\x00\x01\x00\x00\x40\x11"
        # Checksum
        + _H(0)
        # Source address
        + socket.inet_pton(socket.AF_INET, nativeString(src))
        # Destination address
        + socket.inet_pton(socket.AF_INET, nativeString(dst))
    )

    # Total all of the 16-bit integers in the header
    checksumStep1 = sum(struct.unpack("!10H", ipHeader))
    # Pull off the carry
    carry = checksumStep1 >> 16
    # And add it to what was left over
    checksumStep2 = (checksumStep1 & 0xFFFF) + carry
    # Compute the one's complement sum
    checksumStep3 = checksumStep2 ^ 0xFFFF

    # Reconstruct the IP header including the correct checksum so the platform
    # IP stack, if there is one involved in this test, doesn't drop it on the
    # floor as garbage.
    ipHeader = ipHeader[:10] + struct.pack("!H", checksumStep3) + ipHeader[12:]

    return ipHeader + payload


def _udp(src, dst, payload):
    """
    Construct a UDP datagram with the given source, destination, and
    application payload.

    @param src: The source port number.
    @type src: L{int}

    @param dst: The destination port number.
    @type dst: L{int}

    @param payload: The content of the UDP datagram.
    @type payload: L{bytes}

    @return: A UDP datagram header and payload.
    @rtype: L{bytes}
    """
    udpHeader = (
        # Source port
        _H(src)
        # Destination port
        + _H(dst)
        # Length
        + _H(len(payload) + 8)
        # Checksum
        + _H(0)
    )
    return udpHeader + payload


<<<<<<< HEAD

=======
>>>>>>> 1dd5e23f
class Tunnel:
    """
    An in-memory implementation of a tun or tap device.

    @cvar _DEVICE_NAME: A string representing the conventional filesystem entry
        for the tunnel factory character special device.
    @type _DEVICE_NAME: C{bytes}
    """

    _DEVICE_NAME = b"/dev/net/tun"

    # Between POSIX and Python, there are 4 combinations.  Here are two, at
    # least.
    EAGAIN_STYLE = IOError(EAGAIN, "Resource temporarily unavailable")
    EWOULDBLOCK_STYLE = OSError(EWOULDBLOCK, "Operation would block")

    # Oh yea, and then there's the case where maybe we would've read, but
    # someone sent us a signal instead.
    EINTR_STYLE = IOError(EINTR, "Interrupted function call")

    nonBlockingExceptionStyle = EAGAIN_STYLE

    SEND_BUFFER_SIZE = 1024

    def __init__(self, system, openFlags, fileMode):
        """
        @param system: An L{_IInputOutputSystem} provider to use to perform I/O.

        @param openFlags: Any flags to apply when opening the tunnel device.
            See C{os.O_*}.

        @type openFlags: L{int}

        @param fileMode: ignored
        """
        self.system = system

        # Drop fileMode on the floor - evidence and logic suggest it is
        # irrelevant with respect to /dev/net/tun
        self.openFlags = openFlags
        self.tunnelMode = None
        self.requestedName = None
        self.name = None
        self.readBuffer = deque()
        self.writeBuffer = deque()
        self.pendingSignals = deque()

    @property
    def blocking(self):
        """
        If the file descriptor for this tunnel is open in blocking mode,
        C{True}.  C{False} otherwise.
        """
        return not (self.openFlags & self.system.O_NONBLOCK)

    @property
    def closeOnExec(self):
        """
        If the file descriptor for this tunnel is marked as close-on-exec,
        C{True}.  C{False} otherwise.
        """
        return bool(self.openFlags & self.system.O_CLOEXEC)

    def addToReadBuffer(self, datagram):
        """
        Deliver a datagram to this tunnel's read buffer.  This makes it
        available to be read later using the C{read} method.

        @param datagram: The IPv4 datagram to deliver.  If the mode of this
            tunnel is TAP then ethernet framing will be added automatically.
        @type datagram: L{bytes}
        """
        # TAP devices also include ethernet framing.
        if self.tunnelMode & TunnelFlags.IFF_TAP.value:
            datagram = _ethernet(
                src=b"\x00" * 6, dst=b"\xff" * 6, protocol=_IPv4, payload=datagram
            )

        self.readBuffer.append(datagram)

    def read(self, limit):
        """
        Read a datagram out of this tunnel.

        @param limit: The maximum number of bytes from the datagram to return.
            If the next datagram is larger than this, extra bytes are dropped
            and lost forever.
        @type limit: L{int}

        @raise OSError: Any of the usual I/O problems can result in this
            exception being raised with some particular error number set.

        @raise IOError: Any of the usual I/O problems can result in this
            exception being raised with some particular error number set.

        @return: The datagram which was read from the tunnel.  If the tunnel
            mode does not include L{TunnelFlags.IFF_NO_PI} then the datagram is
            prefixed with a 4 byte PI header.
        @rtype: L{bytes}
        """
        if self.readBuffer:
            if self.tunnelMode & TunnelFlags.IFF_NO_PI.value:
                header = b""
            else:
                # Synthesize a PI header to include in the result.  Nothing in
                # twisted.pair uses the PI information yet so we can synthesize
                # something incredibly boring (ie 32 bits of 0).
                header = b"\x00" * _PI_SIZE
                limit -= 4
            return header + self.readBuffer.popleft()[:limit]
        elif self.blocking:
            raise NotImplementedError()
        else:
            raise self.nonBlockingExceptionStyle

    def write(self, datagram):
        """
        Write a datagram into this tunnel.

        @param datagram: The datagram to write.
        @type datagram: L{bytes}

        @raise IOError: Any of the usual I/O problems can result in this
            exception being raised with some particular error number set.

        @return: The number of bytes of the datagram which were written.
        @rtype: L{int}
        """
        if self.pendingSignals:
            self.pendingSignals.popleft()
            raise IOError(EINTR, "Interrupted system call")

        if len(datagram) > self.SEND_BUFFER_SIZE:
            raise IOError(ENOBUFS, "No buffer space available")

        self.writeBuffer.append(datagram)
        return len(datagram)


def _privileged(original):
    """
    Wrap a L{MemoryIOSystem} method with permission-checking logic.  The
    returned function will check C{self.permissions} and raise L{IOError} with
    L{errno.EPERM} if the function name is not listed as an available
    permission.

    @param original: The L{MemoryIOSystem} instance to wrap.

    @return: A wrapper around C{original} that applies permission checks.
    """

    @wraps(original)
    def permissionChecker(self, *args, **kwargs):
        if original.__name__ not in self.permissions:
            raise IOError(EPERM, "Operation not permitted")
        return original(self, *args, **kwargs)

    return permissionChecker


@implementer(_IInputOutputSystem)
class MemoryIOSystem:
    """
    An in-memory implementation of basic I/O primitives, useful in the context
    of unit testing as a drop-in replacement for parts of the C{os} module.

    @ivar _devices:
    @ivar _openFiles:
    @ivar permissions:

    @ivar _counter:
    """

    _counter = 8192

    O_RDWR = 1 << 0
    O_NONBLOCK = 1 << 1
    O_CLOEXEC = 1 << 2

    def __init__(self):
        self._devices = {}
        self._openFiles = {}
        self.permissions = set(["open", "ioctl"])

    def getTunnel(self, port):
        """
        Get the L{Tunnel} object associated with the given L{TuntapPort}.

        @param port: A L{TuntapPort} previously initialized using this
            L{MemoryIOSystem}.

        @return: The tunnel object created by a prior use of C{open} on this
            object on the tunnel special device file.
        @rtype: L{Tunnel}
        """
        return self._openFiles[port.fileno()]

    def registerSpecialDevice(self, name, cls):
        """
        Specify a class which will be used to handle I/O to a device of a
        particular name.

        @param name: The filesystem path name of the device.
        @type name: L{bytes}

        @param cls: A class (like L{Tunnel}) to instantiated whenever this
            device is opened.
        """
        self._devices[name] = cls

    @_privileged
    def open(self, name, flags, mode=None):
        """
        A replacement for C{os.open}.  This initializes state in this
        L{MemoryIOSystem} which will be reflected in the behavior of the other
        file descriptor-related methods (eg L{MemoryIOSystem.read},
        L{MemoryIOSystem.write}, etc).

        @param name: A string giving the name of the file to open.
        @type name: C{bytes}

        @param flags: The flags with which to open the file.
        @type flags: C{int}

        @param mode: The mode with which to open the file.
        @type mode: C{int}

        @raise OSError: With C{ENOSYS} if the file is not a recognized special
            device file.

        @return: A file descriptor associated with the newly opened file
            description.
        @rtype: L{int}
        """
        if name in self._devices:
            fd = self._counter
            self._counter += 1
            self._openFiles[fd] = self._devices[name](self, flags, mode)
            return fd
        raise OSError(ENOSYS, "Function not implemented")

    def read(self, fd, limit):
        """
        Try to read some bytes out of one of the in-memory buffers which may
        previously have been populated by C{write}.

        @see: L{os.read}
        """
        try:
            return self._openFiles[fd].read(limit)
        except KeyError:
            raise OSError(EBADF, "Bad file descriptor")

    def write(self, fd, data):
        """
        Try to add some bytes to one of the in-memory buffers to be accessed by
        a later C{read} call.

        @see: L{os.write}
        """
        try:
            return self._openFiles[fd].write(data)
        except KeyError:
            raise OSError(EBADF, "Bad file descriptor")

    def close(self, fd):
        """
        Discard the in-memory buffer and other in-memory state for the given
        file descriptor.

        @see: L{os.close}
        """
        try:
            del self._openFiles[fd]
        except KeyError:
            raise OSError(EBADF, "Bad file descriptor")

    @_privileged
    def ioctl(self, fd, request, args):
        """
        Perform some configuration change to the in-memory state for the given
        file descriptor.

        @see: L{fcntl.ioctl}
        """
        try:
            tunnel = self._openFiles[fd]
        except KeyError:
            raise IOError(EBADF, "Bad file descriptor")

        if request != _TUNSETIFF:
            raise IOError(EINVAL, "Request or args is not valid.")

        name, mode = struct.unpack("%dsH" % (_IFNAMSIZ,), args)
        tunnel.tunnelMode = mode
        tunnel.requestedName = name
        tunnel.name = name[: _IFNAMSIZ - 3] + b"123"

        return struct.pack("%dsH" % (_IFNAMSIZ,), tunnel.name, mode)

    def sendUDP(self, datagram, address):
        """
        Write an ethernet frame containing an ip datagram containing a udp
        datagram containing the given payload, addressed to the given address,
        to a tunnel device previously opened on this I/O system.

        @param datagram: A UDP datagram payload to send.
        @type datagram: L{bytes}

        @param address: The destination to which to send the datagram.
        @type address: L{tuple} of (L{bytes}, L{int})

        @return: A two-tuple giving the address from which gives the address
            from which the datagram was sent.
        @rtype: L{tuple} of (L{bytes}, L{int})
        """
        # Just make up some random thing
        srcIP = "10.1.2.3"
        srcPort = 21345

        serialized = _ip(
            src=srcIP,
            dst=address[0],
            payload=_udp(src=srcPort, dst=address[1], payload=datagram),
        )

        openFiles = list(self._openFiles.values())
        openFiles[0].addToReadBuffer(serialized)

        return (srcIP, srcPort)

    def receiveUDP(self, fileno, host, port):
        """
        Get a socket-like object which can be used to receive a datagram sent
        from the given address.

        @param fileno: A file descriptor representing a tunnel device which the
            datagram will be received via.
        @type fileno: L{int}

        @param host: The IPv4 address to which the datagram was sent.
        @type host: L{bytes}

        @param port: The UDP port number to which the datagram was sent.
            received.
        @type port: L{int}

        @return: A L{socket.socket}-like object which can be used to receive
            the specified datagram.
        """
        return _FakePort(self, fileno)


<<<<<<< HEAD

=======
>>>>>>> 1dd5e23f
class _FakePort:
    """
    A socket-like object which can be used to read UDP datagrams from
    tunnel-like file descriptors managed by a L{MemoryIOSystem}.
    """

    def __init__(self, system, fileno):
        self._system = system
        self._fileno = fileno

    def recv(self, nbytes):
        """
        Receive a datagram sent to this port using the L{MemoryIOSystem} which
        created this object.

        This behaves like L{socket.socket.recv} but the data being I{sent} and
        I{received} only passes through various memory buffers managed by this
        object and L{MemoryIOSystem}.

        @see: L{socket.socket.recv}
        """
        data = self._system._openFiles[self._fileno].writeBuffer.popleft()

        datagrams = []
        receiver = DatagramProtocol()

        def capture(datagram, address):
            datagrams.append(datagram)

        receiver.datagramReceived = capture

        udp = RawUDPProtocol()
        udp.addProto(12345, receiver)

        ip = IPProtocol()
        ip.addProto(17, udp)

        mode = self._system._openFiles[self._fileno].tunnelMode
        if mode & TunnelFlags.IFF_TAP.value:
            ether = EthernetProtocol()
            ether.addProto(0x800, ip)
            datagramReceived = ether.datagramReceived
        else:
            datagramReceived = lambda data: ip.datagramReceived(
                data, None, None, None, None
            )

        dataHasPI = not (mode & TunnelFlags.IFF_NO_PI.value)

        if dataHasPI:
            # datagramReceived can't handle the PI, get rid of it.
            data = data[_PI_SIZE:]

        datagramReceived(data)
        return datagrams[0][:nbytes]<|MERGE_RESOLUTION|>--- conflicted
+++ resolved
@@ -146,10 +146,6 @@
     return udpHeader + payload
 
 
-<<<<<<< HEAD
-
-=======
->>>>>>> 1dd5e23f
 class Tunnel:
     """
     An in-memory implementation of a tun or tap device.
@@ -503,10 +499,6 @@
         return _FakePort(self, fileno)
 
 
-<<<<<<< HEAD
-
-=======
->>>>>>> 1dd5e23f
 class _FakePort:
     """
     A socket-like object which can be used to read UDP datagrams from
