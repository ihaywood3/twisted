# -*- test-case-name: twisted.pair.test.test_ethernet -*-
# Copyright (c) Twisted Matrix Laboratories.
# See LICENSE for details.

#


"""Support for working directly with ethernet frames"""

import struct


from twisted.internet import protocol
from twisted.pair import raw
from zope.interface import implementer, Interface



class IEthernetProtocol(Interface):
    """An interface for protocols that handle Ethernet frames"""
<<<<<<< HEAD
    def addProto(num, proto):
        """Add an IRawPacketProtocol protocol"""


=======

    def addProto(num, proto):
        """Add an IRawPacketProtocol protocol"""

>>>>>>> 1dd5e23f
    def datagramReceived(data, partial):
        """An Ethernet frame has been received"""


<<<<<<< HEAD

=======
>>>>>>> 1dd5e23f
class EthernetHeader:
    def __init__(self, data):

        (self.dest, self.source, self.proto) = struct.unpack(
            "!6s6sH", data[: 6 + 6 + 2]
        )


@implementer(IEthernetProtocol)
class EthernetProtocol(protocol.AbstractDatagramProtocol):
    def __init__(self):
        self.etherProtos = {}


    def addProto(self, num, proto):
        proto = raw.IRawPacketProtocol(proto)
        if num < 0:
            raise TypeError("Added protocol must be positive or zero")
        if num >= 2 ** 16:
            raise TypeError("Added protocol must fit in 16 bits")
        if num not in self.etherProtos:
            self.etherProtos[num] = []
        self.etherProtos[num].append(proto)


    def datagramReceived(self, data, partial=0):
        header = EthernetHeader(data[:14])
        for proto in self.etherProtos.get(header.proto, ()):
            proto.datagramReceived(
                data=data[14:],
                partial=partial,
                dest=header.dest,
                source=header.source,
                protocol=header.proto,
            )<|MERGE_RESOLUTION|>--- conflicted
+++ resolved
@@ -15,28 +15,16 @@
 from zope.interface import implementer, Interface
 
 
-
 class IEthernetProtocol(Interface):
     """An interface for protocols that handle Ethernet frames"""
-<<<<<<< HEAD
-    def addProto(num, proto):
-        """Add an IRawPacketProtocol protocol"""
-
-
-=======
 
     def addProto(num, proto):
         """Add an IRawPacketProtocol protocol"""
 
->>>>>>> 1dd5e23f
     def datagramReceived(data, partial):
         """An Ethernet frame has been received"""
 
 
-<<<<<<< HEAD
-
-=======
->>>>>>> 1dd5e23f
 class EthernetHeader:
     def __init__(self, data):
 
@@ -50,7 +38,6 @@
     def __init__(self):
         self.etherProtos = {}
 
-
     def addProto(self, num, proto):
         proto = raw.IRawPacketProtocol(proto)
         if num < 0:
@@ -60,7 +47,6 @@
         if num not in self.etherProtos:
             self.etherProtos[num] = []
         self.etherProtos[num].append(proto)
-
 
     def datagramReceived(self, data, partial=0):
         header = EthernetHeader(data[:14])
