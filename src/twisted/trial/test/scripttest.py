--- conflicted
+++ resolved
@@ -10,9 +10,6 @@
 # in the second line
 # The class declaration is irrelevant
 
-<<<<<<< HEAD
-=======
 
->>>>>>> 1dd5e23f
 class Foo:
     pass