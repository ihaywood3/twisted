--- conflicted
+++ resolved
@@ -625,10 +625,6 @@
         self.assertTrue(failure.check(util.DirtyReactorAggregateError))
 
 
-<<<<<<< HEAD
-
-=======
->>>>>>> 1dd5e23f
 class FixtureMixin:
     """
     Tests for fixture helper methods (e.g. setUp, tearDown).
@@ -855,10 +851,6 @@
             len(result.errors), 1, "Unhandled deferred passed without notice"
         )
 
-<<<<<<< HEAD
-
-=======
->>>>>>> 1dd5e23f
     @pyunit.skipIf(_PYPY, "GC works differently on PyPy.")
     def test_doesntBleed(self):
         """
@@ -874,12 +866,7 @@
         self.assertEqual(n, 0, "unreachable cycle still existed")
         # check that last gc.collect didn't log more errors
         x = self.flushLoggedErrors()
-<<<<<<< HEAD
-        self.assertEqual(len(x), 0, 'Errors logged after gc.collect')
-
-=======
         self.assertEqual(len(x), 0, "Errors logged after gc.collect")
->>>>>>> 1dd5e23f
 
     def tearDown(self):
         """
