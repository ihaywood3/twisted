# Copyright (c) Twisted Matrix Laboratories.
# See LICENSE for details.

# this module is a trivial class with doctests to test trial's doctest
# support.


<<<<<<< HEAD

=======
>>>>>>> 1dd5e23f
class Counter:
    """a simple counter object for testing trial's doctest support

    >>> c = Counter()
    >>> c.value()
    0
    >>> c += 3
    >>> c.value()
    3
    >>> c.incr()
    >>> c.value() == 4
    True
    >>> c == 4
    True
    >>> c != 9
    True

    """

    _count = 0

    def __init__(self, initialValue=0, maxval=None):
        self._count = initialValue
        self.maxval = maxval

    def __iadd__(self, other):
        """add other to my value and return self

        >>> c = Counter(100)
        >>> c += 333
        >>> c == 433
        True
        """
        if self.maxval is not None and ((self._count + other) > self.maxval):
            raise ValueError("sorry, counter got too big")
        else:
            self._count += other
        return self

    def __eq__(self, other: object) -> bool:
        """equality operator, compare other to my value()

        >>> c = Counter()
        >>> c == 0
        True
        >>> c += 10
        >>> c.incr()
        >>> c == 10   # fail this test on purpose
        True

        """
        return self._count == other

    def __ne__(self, other: object) -> bool:
        """inequality operator

        >>> c = Counter()
        >>> c != 10
        True
        """
        return not self.__eq__(other)

    def incr(self):
        """increment my value by 1

        >>> from twisted.trial.test.mockdoctest import Counter
        >>> c = Counter(10, 11)
        >>> c.incr()
        >>> c.value() == 11
        True
        >>> c.incr()
        Traceback (most recent call last):
          File "<stdin>", line 1, in ?
          File "twisted/trial/test/mockdoctest.py", line 51, in incr
            self.__iadd__(1)
          File "twisted/trial/test/mockdoctest.py", line 39, in __iadd__
            raise ValueError, "sorry, counter got too big"
        ValueError: sorry, counter got too big
        """
        self.__iadd__(1)

    def value(self):
        """return this counter's value

        >>> c = Counter(555)
        >>> c.value() == 555
        True
        """
        return self._count

    def unexpectedException(self):
        """i will raise an unexpected exception...
        ... *CAUSE THAT'S THE KINDA GUY I AM*

              >>> 1/0
        """<|MERGE_RESOLUTION|>--- conflicted
+++ resolved
@@ -5,10 +5,6 @@
 # support.
 
 
-<<<<<<< HEAD
-
-=======
->>>>>>> 1dd5e23f
 class Counter:
     """a simple counter object for testing trial's doctest support
 
