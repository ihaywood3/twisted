--- conflicted
+++ resolved
@@ -119,11 +119,6 @@
         self.assertTrue(result.wasSuccessful())
         self.assertEqual(result.testsRun, 1)
         self.assertTrue(detests.DeferredTests.touched)
-<<<<<<< HEAD
-    test_passGenerated.supress = [util.suppress(  # type: ignore[attr-defined]
-        message="twisted.internet.defer.deferredGenerator is deprecated")]
-=======
->>>>>>> 1dd5e23f
 
     test_passGenerated.supress = [  # type: ignore[attr-defined]
         util.suppress(message="twisted.internet.defer.deferredGenerator is deprecated")
