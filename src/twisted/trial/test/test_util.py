# Copyright (c) Twisted Matrix Laboratories.
# See LICENSE for details.
#

"""
Tests for L{twisted.trial.util}
"""


import os
import sys
from io import StringIO

from zope.interface import implementer

from twisted.python import filepath
from twisted.internet.interfaces import IProcessTransport
from twisted.internet.base import DelayedCall
from twisted.python.failure import Failure

from twisted.trial.unittest import SynchronousTestCase
from twisted.trial import util
from twisted.trial.util import (
    DirtyReactorAggregateError,
    _Janitor,
    excInfoOrFailureToExcInfo,
    acquireAttribute,
)


class MktempTests(SynchronousTestCase):
    """
    Tests for L{TestCase.mktemp}, a helper function for creating temporary file
    or directory names.
    """

    def test_name(self):
        """
        The path name returned by C{mktemp} is directly beneath a directory
        which identifies the test method which created the name.
        """
        name = self.mktemp()
        dirs = os.path.dirname(name).split(os.sep)[:-1]
        self.assertEqual(
            dirs, ["twisted.trial.test.test_util", "MktempTests", "test_name"]
        )

    def test_unique(self):
        """
        Repeated calls to C{mktemp} return different values.
        """
        name = self.mktemp()
        self.assertNotEqual(name, self.mktemp())

    def test_created(self):
        """
        The directory part of the path name returned by C{mktemp} exists.
        """
        name = self.mktemp()
        dirname = os.path.dirname(name)
        self.assertTrue(os.path.exists(dirname))
        self.assertFalse(os.path.exists(name))

    def test_location(self):
        """
        The path returned by C{mktemp} is beneath the current working directory.
        """
        path = os.path.abspath(self.mktemp())
        self.assertTrue(path.startswith(os.getcwd()))


class DirtyReactorAggregateErrorTests(SynchronousTestCase):
    """
    Tests for the L{DirtyReactorAggregateError}.
    """

    def test_formatDelayedCall(self):
        """
        Delayed calls are formatted nicely.
        """
        error = DirtyReactorAggregateError(["Foo", "bar"])
        self.assertEqual(
            str(error),
            """\
Reactor was unclean.
DelayedCalls: (set twisted.internet.base.DelayedCall.debug = True to debug)
Foo
bar""",
        )

    def test_formatSelectables(self):
        """
        Selectables are formatted nicely.
        """
        error = DirtyReactorAggregateError([], ["selectable 1", "selectable 2"])
        self.assertEqual(
            str(error),
            """\
Reactor was unclean.
Selectables:
selectable 1
selectable 2""",
        )

    def test_formatDelayedCallsAndSelectables(self):
        """
        Both delayed calls and selectables can appear in the same error.
        """
        error = DirtyReactorAggregateError(["bleck", "Boozo"], ["Sel1", "Sel2"])
        self.assertEqual(
            str(error),
            """\
Reactor was unclean.
DelayedCalls: (set twisted.internet.base.DelayedCall.debug = True to debug)
bleck
Boozo
Selectables:
Sel1
Sel2""",
        )


class StubReactor:
    """
    A reactor stub which contains enough functionality to be used with the
    L{_Janitor}.

    @ivar iterations: A list of the arguments passed to L{iterate}.
    @ivar removeAllCalled: Number of times that L{removeAll} was called.
    @ivar selectables: The value that will be returned from L{removeAll}.
    @ivar delayedCalls: The value to return from L{getDelayedCalls}.
    """

    def __init__(self, delayedCalls, selectables=None):
        """
        @param delayedCalls: See L{StubReactor.delayedCalls}.
        @param selectables: See L{StubReactor.selectables}.
        """
        self.delayedCalls = delayedCalls
        self.iterations = []
        self.removeAllCalled = 0
        if not selectables:
            selectables = []
        self.selectables = selectables

    def iterate(self, timeout=None):
        """
        Increment C{self.iterations}.
        """
        self.iterations.append(timeout)

    def getDelayedCalls(self):
        """
        Return C{self.delayedCalls}.
        """
        return self.delayedCalls

    def removeAll(self):
        """
        Increment C{self.removeAllCalled} and return C{self.selectables}.
        """
        self.removeAllCalled += 1
        return self.selectables


<<<<<<< HEAD

=======
>>>>>>> 1dd5e23f
class StubErrorReporter:
    """
    A subset of L{twisted.trial.itrial.IReporter} which records L{addError}
    calls.

    @ivar errors: List of two-tuples of (test, error) which were passed to
        L{addError}.
    """

    def __init__(self):
        self.errors = []

    def addError(self, test, error):
        """
        Record parameters in C{self.errors}.
        """
        self.errors.append((test, error))


class JanitorTests(SynchronousTestCase):
    """
    Tests for L{_Janitor}!
    """

    def test_cleanPendingSpinsReactor(self):
        """
        During pending-call cleanup, the reactor will be spun twice with an
        instant timeout. This is not a requirement, it is only a test for
        current behavior. Hopefully Trial will eventually not do this kind of
        reactor stuff.
        """
        reactor = StubReactor([])
        jan = _Janitor(None, None, reactor=reactor)
        jan._cleanPending()
        self.assertEqual(reactor.iterations, [0, 0])

    def test_cleanPendingCancelsCalls(self):
        """
        During pending-call cleanup, the janitor cancels pending timed calls.
        """

        def func():
            return "Lulz"

        cancelled = []
        delayedCall = DelayedCall(300, func, (), {}, cancelled.append, lambda x: None)
        reactor = StubReactor([delayedCall])
        jan = _Janitor(None, None, reactor=reactor)
        jan._cleanPending()
        self.assertEqual(cancelled, [delayedCall])

    def test_cleanPendingReturnsDelayedCallStrings(self):
        """
        The Janitor produces string representations of delayed calls from the
        delayed call cleanup method. It gets the string representations
        *before* cancelling the calls; this is important because cancelling the
        call removes critical debugging information from the string
        representation.
        """
        delayedCall = DelayedCall(
            300, lambda: None, (), {}, lambda x: None, lambda x: None, seconds=lambda: 0
        )
        delayedCallString = str(delayedCall)
        reactor = StubReactor([delayedCall])
        jan = _Janitor(None, None, reactor=reactor)
        strings = jan._cleanPending()
        self.assertEqual(strings, [delayedCallString])

    def test_cleanReactorRemovesSelectables(self):
        """
        The Janitor will remove selectables during reactor cleanup.
        """
        reactor = StubReactor([])
        jan = _Janitor(None, None, reactor=reactor)
        jan._cleanReactor()
        self.assertEqual(reactor.removeAllCalled, 1)

    def test_cleanReactorKillsProcesses(self):
        """
        The Janitor will kill processes during reactor cleanup.
        """

        @implementer(IProcessTransport)
        class StubProcessTransport:
            """
            A stub L{IProcessTransport} provider which records signals.
            @ivar signals: The signals passed to L{signalProcess}.
            """

            def __init__(self):
                self.signals = []

            def signalProcess(self, signal):
                """
                Append C{signal} to C{self.signals}.
                """
                self.signals.append(signal)

        pt = StubProcessTransport()
        reactor = StubReactor([], [pt])
        jan = _Janitor(None, None, reactor=reactor)
        jan._cleanReactor()
        self.assertEqual(pt.signals, ["KILL"])

    def test_cleanReactorReturnsSelectableStrings(self):
        """
        The Janitor returns string representations of the selectables that it
        cleaned up from the reactor cleanup method.
        """
<<<<<<< HEAD
=======

>>>>>>> 1dd5e23f
        class Selectable:
            """
            A stub Selectable which only has an interesting string
            representation.
            """
<<<<<<< HEAD
=======

>>>>>>> 1dd5e23f
            def __repr__(self) -> str:
                return "(SELECTABLE!)"

        reactor = StubReactor([], [Selectable()])
        jan = _Janitor(None, None, reactor=reactor)
        self.assertEqual(jan._cleanReactor(), ["(SELECTABLE!)"])

    def test_postCaseCleanupNoErrors(self):
        """
        The post-case cleanup method will return True and not call C{addError}
        on the result if there are no pending calls.
        """
        reactor = StubReactor([])
        test = object()
        reporter = StubErrorReporter()
        jan = _Janitor(test, reporter, reactor=reactor)
        self.assertTrue(jan.postCaseCleanup())
        self.assertEqual(reporter.errors, [])

    def test_postCaseCleanupWithErrors(self):
        """
        The post-case cleanup method will return False and call C{addError} on
        the result with a L{DirtyReactorAggregateError} Failure if there are
        pending calls.
        """
        delayedCall = DelayedCall(
            300, lambda: None, (), {}, lambda x: None, lambda x: None, seconds=lambda: 0
        )
        delayedCallString = str(delayedCall)
        reactor = StubReactor([delayedCall], [])
        test = object()
        reporter = StubErrorReporter()
        jan = _Janitor(test, reporter, reactor=reactor)
        self.assertFalse(jan.postCaseCleanup())
        self.assertEqual(len(reporter.errors), 1)
        self.assertEqual(reporter.errors[0][1].value.delayedCalls, [delayedCallString])

    def test_postClassCleanupNoErrors(self):
        """
        The post-class cleanup method will not call C{addError} on the result
        if there are no pending calls or selectables.
        """
        reactor = StubReactor([])
        test = object()
        reporter = StubErrorReporter()
        jan = _Janitor(test, reporter, reactor=reactor)
        jan.postClassCleanup()
        self.assertEqual(reporter.errors, [])

    def test_postClassCleanupWithPendingCallErrors(self):
        """
        The post-class cleanup method call C{addError} on the result with a
        L{DirtyReactorAggregateError} Failure if there are pending calls.
        """
        delayedCall = DelayedCall(
            300, lambda: None, (), {}, lambda x: None, lambda x: None, seconds=lambda: 0
        )
        delayedCallString = str(delayedCall)
        reactor = StubReactor([delayedCall], [])
        test = object()
        reporter = StubErrorReporter()
        jan = _Janitor(test, reporter, reactor=reactor)
        jan.postClassCleanup()
        self.assertEqual(len(reporter.errors), 1)
        self.assertEqual(reporter.errors[0][1].value.delayedCalls, [delayedCallString])

    def test_postClassCleanupWithSelectableErrors(self):
        """
        The post-class cleanup method call C{addError} on the result with a
        L{DirtyReactorAggregateError} Failure if there are selectables.
        """
        selectable = "SELECTABLE HERE"
        reactor = StubReactor([], [selectable])
        test = object()
        reporter = StubErrorReporter()
        jan = _Janitor(test, reporter, reactor=reactor)
        jan.postClassCleanup()
        self.assertEqual(len(reporter.errors), 1)
        self.assertEqual(reporter.errors[0][1].value.selectables, [repr(selectable)])


class RemoveSafelyTests(SynchronousTestCase):
    """
    Tests for L{util._removeSafely}.
    """

    def test_removeSafelyNoTrialMarker(self):
        """
        If a path doesn't contain a node named C{"_trial_marker"}, that path is
        not removed by L{util._removeSafely} and a L{util._NoTrialMarker}
        exception is raised instead.
        """
        directory = self.mktemp().encode("utf-8")
        os.mkdir(directory)
        dirPath = filepath.FilePath(directory)
        self.assertRaises(util._NoTrialMarker, util._removeSafely, dirPath)

    def test_removeSafelyRemoveFailsMoveSucceeds(self):
        """
        If an L{OSError} is raised while removing a path in
        L{util._removeSafely}, an attempt is made to move the path to a new
        name.
        """

        def dummyRemove():
            """
            Raise an C{OSError} to emulate the branch of L{util._removeSafely}
            in which path removal fails.
            """
            raise OSError()

        # Patch stdout so we can check the print statements in _removeSafely
        out = StringIO()
        self.patch(sys, "stdout", out)

        # Set up a trial directory with a _trial_marker
        directory = self.mktemp().encode("utf-8")
        os.mkdir(directory)
        dirPath = filepath.FilePath(directory)
        dirPath.child(b"_trial_marker").touch()
        # Ensure that path.remove() raises an OSError
        dirPath.remove = dummyRemove

        util._removeSafely(dirPath)
        self.assertIn("could not remove FilePath", out.getvalue())

    def test_removeSafelyRemoveFailsMoveFails(self):
        """
        If an L{OSError} is raised while removing a path in
        L{util._removeSafely}, an attempt is made to move the path to a new
        name. If that attempt fails, the L{OSError} is re-raised.
        """

        def dummyRemove():
            """
            Raise an C{OSError} to emulate the branch of L{util._removeSafely}
            in which path removal fails.
            """
            raise OSError("path removal failed")

        def dummyMoveTo(path):
            """
            Raise an C{OSError} to emulate the branch of L{util._removeSafely}
            in which path movement fails.
            """
            raise OSError("path movement failed")

        # Patch stdout so we can check the print statements in _removeSafely
        out = StringIO()
        self.patch(sys, "stdout", out)

        # Set up a trial directory with a _trial_marker
        directory = self.mktemp().encode("utf-8")
        os.mkdir(directory)
        dirPath = filepath.FilePath(directory)
        dirPath.child(b"_trial_marker").touch()

        # Ensure that path.remove() and path.moveTo() both raise OSErrors
        dirPath.remove = dummyRemove
        dirPath.moveTo = dummyMoveTo

        error = self.assertRaises(OSError, util._removeSafely, dirPath)
        self.assertEqual(str(error), "path movement failed")
        self.assertIn("could not remove FilePath", out.getvalue())


class ExcInfoTests(SynchronousTestCase):
    """
    Tests for L{excInfoOrFailureToExcInfo}.
    """

    def test_excInfo(self):
        """
        L{excInfoOrFailureToExcInfo} returns exactly what it is passed, if it is
        passed a tuple like the one returned by L{sys.exc_info}.
        """
        info = (ValueError, ValueError("foo"), None)
        self.assertTrue(info is excInfoOrFailureToExcInfo(info))

    def test_failure(self):
        """
        When called with a L{Failure} instance, L{excInfoOrFailureToExcInfo}
        returns a tuple like the one returned by L{sys.exc_info}, with the
        elements taken from the type, value, and traceback of the failure.
        """
        try:
            1 / 0
        except:
            f = Failure()
        self.assertEqual((f.type, f.value, f.tb), excInfoOrFailureToExcInfo(f))


class AcquireAttributeTests(SynchronousTestCase):
    """
    Tests for L{acquireAttribute}.
    """

    def test_foundOnEarlierObject(self):
        """
        The value returned by L{acquireAttribute} is the value of the requested
        attribute on the first object in the list passed in which has that
        attribute.
        """
        self.value = value = object()
        self.assertTrue(value is acquireAttribute([self, object()], "value"))

    def test_foundOnLaterObject(self):
        """
        The same as L{test_foundOnEarlierObject}, but for the case where the 2nd
        element in the object list has the attribute and the first does not.
        """
        self.value = value = object()
        self.assertTrue(value is acquireAttribute([object(), self], "value"))

    def test_notFoundException(self):
        """
        If none of the objects passed in the list to L{acquireAttribute} have
        the requested attribute, L{AttributeError} is raised.
        """
        self.assertRaises(AttributeError, acquireAttribute, [object()], "foo")

    def test_notFoundDefault(self):
        """
        If none of the objects passed in the list to L{acquireAttribute} have
        the requested attribute and a default value is given, the default value
        is returned.
        """
        default = object()
        self.assertTrue(default is acquireAttribute([object()], "foo", default))


class ListToPhraseTests(SynchronousTestCase):
    """
    Input is transformed into a string representation of the list,
    with each item separated by delimiter (defaulting to a comma) and the final
    two being separated by a final delimiter.
    """

    def test_empty(self):
        """
        If things is empty, an empty string is returned.
        """
        sample = []
        expected = ""
        result = util._listToPhrase(sample, "and")
        self.assertEqual(expected, result)

    def test_oneWord(self):
        """
        With a single item, the item is returned.
        """
        sample = ["One"]
        expected = "One"
        result = util._listToPhrase(sample, "and")
        self.assertEqual(expected, result)

    def test_twoWords(self):
        """
        Two words are separated by the final delimiter.
        """
        sample = ["One", "Two"]
        expected = "One and Two"
        result = util._listToPhrase(sample, "and")
        self.assertEqual(expected, result)

    def test_threeWords(self):
        """
        With more than two words, the first two are separated by the delimiter.
        """
        sample = ["One", "Two", "Three"]
        expected = "One, Two, and Three"
        result = util._listToPhrase(sample, "and")
        self.assertEqual(expected, result)

    def test_fourWords(self):
        """
        If a delimiter is specified, it is used instead of the default comma.
        """
        sample = ["One", "Two", "Three", "Four"]
        expected = "One; Two; Three; or Four"
        result = util._listToPhrase(sample, "or", delimiter="; ")
        self.assertEqual(expected, result)

    def test_notString(self):
        """
        If something in things is not a string, it is converted into one.
        """
        sample = [1, 2, "three"]
        expected = "1, 2, and three"
        result = util._listToPhrase(sample, "and")
        self.assertEqual(expected, result)

    def test_stringTypeError(self):
        """
        If things is a string, a TypeError is raised.
        """
        sample = "One, two, three"
        error = self.assertRaises(TypeError, util._listToPhrase, sample, "and")
        self.assertEqual(str(error), "Things must be a list or a tuple")

    def test_iteratorTypeError(self):
        """
        If things is an iterator, a TypeError is raised.
        """
        sample = iter([1, 2, 3])
        error = self.assertRaises(TypeError, util._listToPhrase, sample, "and")
        self.assertEqual(str(error), "Things must be a list or a tuple")

    def test_generatorTypeError(self):
        """
        If things is a generator, a TypeError is raised.
        """

        def sample():
            for i in range(2):
                yield i

        error = self.assertRaises(TypeError, util._listToPhrase, sample, "and")
        self.assertEqual(str(error), "Things must be a list or a tuple")<|MERGE_RESOLUTION|>--- conflicted
+++ resolved
@@ -163,10 +163,6 @@
         return self.selectables
 
 
-<<<<<<< HEAD
-
-=======
->>>>>>> 1dd5e23f
 class StubErrorReporter:
     """
     A subset of L{twisted.trial.itrial.IReporter} which records L{addError}
@@ -276,19 +272,13 @@
         The Janitor returns string representations of the selectables that it
         cleaned up from the reactor cleanup method.
         """
-<<<<<<< HEAD
-=======
-
->>>>>>> 1dd5e23f
+
         class Selectable:
             """
             A stub Selectable which only has an interesting string
             representation.
             """
-<<<<<<< HEAD
-=======
-
->>>>>>> 1dd5e23f
+
             def __repr__(self) -> str:
                 return "(SELECTABLE!)"
 
