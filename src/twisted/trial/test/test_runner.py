--- conflicted
+++ resolved
@@ -28,13 +28,7 @@
 from twisted.internet import defer
 
 
-<<<<<<< HEAD
-
 class CapturingDebugger:
-
-=======
-class CapturingDebugger:
->>>>>>> 1dd5e23f
     def __init__(self):
         self._calls = []
 
@@ -123,42 +117,6 @@
         """
         Do nothing. These tests don't care about wasSuccessful.
         """
-
-    def addError(self, test, error):
-        """
-        Do nothing. These tests don't care about addError.
-        """
-
-
-    def addFailure(self, test, failure):
-        """
-        Do nothing. These tests don't care about addFailure.
-        """
-
-
-    def addExpectedFailure(self, test, failure, todo=None):
-        """
-        Do nothing. These tests don't care about addExpectedFailure.
-        """
-
-
-    def addUnexpectedSuccess(self, test, todo=None):
-        """
-        Do nothing. These tests don't care about addUnexpectedSuccess.
-        """
-
-
-    def addSkip(self, test, reason):
-        """
-        Do nothing. These tests don't care about addSkip.
-        """
-
-
-    def wasSuccessful(self):
-        """
-        Do nothing. These tests don't care about wasSuccessful.
-        """
-
 
 
 class TrialRunnerTestsMixin:
@@ -853,10 +811,6 @@
         self.assertEqual(1, result.testsRun)
 
 
-<<<<<<< HEAD
-
-=======
->>>>>>> 1dd5e23f
 class ErrorHolderTestsMixin:
     """
     This mixin defines test methods which can be applied to a
@@ -868,11 +822,8 @@
     which the holder holds.
     """
 
-<<<<<<< HEAD
-=======
     exceptionForTests = ZeroDivisionError("integer division or modulo by zero")
 
->>>>>>> 1dd5e23f
     class TestResultStub:
         """
         Stub for L{TestResult}.
