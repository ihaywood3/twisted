--- conflicted
+++ resolved
@@ -51,10 +51,6 @@
         self.delayedCalls = delayedCalls
         self.selectables = selectables
 
-<<<<<<< HEAD
-
-=======
->>>>>>> 1dd5e23f
     def __str__(self) -> str:
         """
         Return a multi-line message describing all of the unclean state.
@@ -73,10 +69,6 @@
         return msg
 
 
-<<<<<<< HEAD
-
-=======
->>>>>>> 1dd5e23f
 class _Janitor:
     """
     The guy that cleans up after you.
