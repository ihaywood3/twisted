# -*- test-case-name: twisted.trial.test -*-
# Copyright (c) Twisted Matrix Laboratories.
# See LICENSE for details.

"""
Infrastructure for test running and suites.
"""


import doctest
import gc

from twisted.python import components

from twisted.trial import itrial, reporter
from twisted.trial._synctest import _logObserver

import unittest as pyunit
from zope.interface import implementer


class TestSuite(pyunit.TestSuite):
    """
    Extend the standard library's C{TestSuite} with a consistently overrideable
    C{run} method.
    """

    def run(self, result):
        """
        Call C{run} on every member of the suite.
        """
        for test in self._tests:
            if result.shouldStop:
                break
            test(result)
        return result


@implementer(itrial.ITestCase)
<<<<<<< HEAD
class TestDecorator(components.proxyForInterface(itrial.ITestCase,  # type: ignore[misc]  # noqa
                                                 "_originalTest")):
=======
class TestDecorator(
    components.proxyForInterface(  # type: ignore[misc]
        itrial.ITestCase, "_originalTest"
    )
):
>>>>>>> 1dd5e23f
    """
    Decorator for test cases.

    @param _originalTest: The wrapped instance of test.
    @type _originalTest: A provider of L{itrial.ITestCase}
    """

    def __call__(self, result):
        """
        Run the unit test.

        @param result: A TestResult object.
        """
        return self.run(result)

    def run(self, result):
        """
        Run the unit test.

        @param result: A TestResult object.
        """
        return self._originalTest.run(reporter._AdaptedReporter(result, self.__class__))


def _clearSuite(suite):
    """
    Clear all tests from C{suite}.

    This messes with the internals of C{suite}. In particular, it assumes that
    the suite keeps all of its tests in a list in an instance variable called
    C{_tests}.
    """
    suite._tests = []


def decorate(test, decorator):
    """
    Decorate all test cases in C{test} with C{decorator}.

    C{test} can be a test case or a test suite. If it is a test suite, then the
    structure of the suite is preserved.

    L{decorate} tries to preserve the class of the test suites it finds, but
    assumes the presence of the C{_tests} attribute on the suite.

    @param test: The C{TestCase} or C{TestSuite} to decorate.

    @param decorator: A unary callable used to decorate C{TestCase}s.

    @return: A decorated C{TestCase} or a C{TestSuite} containing decorated
        C{TestCase}s.
    """

    try:
        tests = iter(test)
    except TypeError:
        return decorator(test)

    # At this point, we know that 'test' is a test suite.
    _clearSuite(test)

    for case in tests:
        test.addTest(decorate(case, decorator))
    return test


class _PyUnitTestCaseAdapter(TestDecorator):
    """
    Adapt from pyunit.TestCase to ITestCase.
    """


class _BrokenIDTestCaseAdapter(_PyUnitTestCaseAdapter):
    """
    Adapter for pyunit-style C{TestCase} subclasses that have undesirable id()
    methods. That is C{unittest.FunctionTestCase} and C{unittest.DocTestCase}.
    """

    def id(self):
        """
        Return the fully-qualified Python name of the doctest.
        """
        testID = self._originalTest.shortDescription()
        if testID is not None:
            return testID
        return self._originalTest.id()


class _ForceGarbageCollectionDecorator(TestDecorator):
    """
    Forces garbage collection to be run before and after the test. Any errors
    logged during the post-test collection are added to the test result as
    errors.
    """

    def run(self, result):
        gc.collect()
        TestDecorator.run(self, result)
        _logObserver._add()
        gc.collect()
        for error in _logObserver.getErrors():
            result.addError(self, error)
        _logObserver.flushErrors()
        _logObserver._remove()


components.registerAdapter(_PyUnitTestCaseAdapter, pyunit.TestCase, itrial.ITestCase)


components.registerAdapter(
    _BrokenIDTestCaseAdapter, pyunit.FunctionTestCase, itrial.ITestCase
)


_docTestCase = getattr(doctest, "DocTestCase", None)
if _docTestCase:
    components.registerAdapter(_BrokenIDTestCaseAdapter, _docTestCase, itrial.ITestCase)


def _iterateTests(testSuiteOrCase):
    """
    Iterate through all of the test cases in C{testSuiteOrCase}.
    """
    try:
        suite = iter(testSuiteOrCase)
    except TypeError:
        yield testSuiteOrCase
    else:
        for test in suite:
            for subtest in _iterateTests(test):
                yield subtest<|MERGE_RESOLUTION|>--- conflicted
+++ resolved
@@ -37,16 +37,11 @@
 
 
 @implementer(itrial.ITestCase)
-<<<<<<< HEAD
-class TestDecorator(components.proxyForInterface(itrial.ITestCase,  # type: ignore[misc]  # noqa
-                                                 "_originalTest")):
-=======
 class TestDecorator(
     components.proxyForInterface(  # type: ignore[misc]
         itrial.ITestCase, "_originalTest"
     )
 ):
->>>>>>> 1dd5e23f
     """
     Decorator for test cases.
 
