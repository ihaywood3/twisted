# -*- test-case-name: twisted.trial.test.test_runner -*-
# Copyright (c) Twisted Matrix Laboratories.
# See LICENSE for details.

"""
A miscellany of code used to run Trial tests.

Maintainer: Jonathan Lange
"""


__all__ = [
    "TestSuite",
    "DestructiveTestSuite",
    "ErrorHolder",
    "LoggedSuite",
    "TestHolder",
    "TestLoader",
    "TrialRunner",
    "TrialSuite",
    "filenameToModule",
    "isPackage",
    "isPackageDirectory",
    "isTestCase",
    "name",
    "samefile",
    "NOT_IN_TEST",
]

import doctest
import importlib
import inspect
import os
import sys
import time
import types
import warnings

from importlib.machinery import SourceFileLoader

from twisted.python import reflect, log, failure, modules, filepath

from twisted.internet import defer
from twisted.trial import util, unittest
from twisted.trial.itrial import ITestCase
from twisted.trial.reporter import _ExitWrapper, UncleanWarningsReporterWrapper
from twisted.trial._asyncrunner import _ForceGarbageCollectionDecorator, _iterateTests
from twisted.trial._synctest import _logObserver

# These are imported so that they remain in the public API for t.trial.runner
from twisted.trial.unittest import TestSuite

from zope.interface import implementer

pyunit = __import__("unittest")


def isPackage(module):
    """Given an object return True if the object looks like a package"""
    if not isinstance(module, types.ModuleType):
        return False
    basename = os.path.splitext(os.path.basename(module.__file__))[0]
    return basename == "__init__"


def isPackageDirectory(dirname):
    """
    Is the directory at path 'dirname' a Python package directory?
    Returns the name of the __init__ file (it may have a weird extension)
    if dirname is a package directory.  Otherwise, returns False
    """

    def _getSuffixes():
        return importlib.machinery.all_suffixes()

    for ext in _getSuffixes():
        initFile = "__init__" + ext
        if os.path.exists(os.path.join(dirname, initFile)):
            return initFile
    return False


def samefile(filename1, filename2):
    """
    A hacky implementation of C{os.path.samefile}. Used by L{filenameToModule}
    when the platform doesn't provide C{os.path.samefile}. Do not use this.
    """
    return os.path.abspath(filename1) == os.path.abspath(filename2)


def filenameToModule(fn):
    """
    Given a filename, do whatever possible to return a module object matching
    that file.

    If the file in question is a module in Python path, properly import and
    return that module. Otherwise, load the source manually.

    @param fn: A filename.
    @return: A module object.
    @raise ValueError: If C{fn} does not exist.
    """
    if not os.path.exists(fn):
        raise ValueError("%r doesn't exist" % (fn,))
    try:
        ret = reflect.namedAny(reflect.filenameToModuleName(fn))
    except (ValueError, AttributeError):
        # Couldn't find module.  The file 'fn' is not in PYTHONPATH
        return _importFromFile(fn)

    # >=3.7 has __file__ attribute as None, previously __file__ was not present
    if getattr(ret, "__file__", None) is None:
        # This isn't a Python module in a package, so import it from a file
        return _importFromFile(fn)

    # ensure that the loaded module matches the file
    retFile = os.path.splitext(ret.__file__)[0] + ".py"
    # not all platforms (e.g. win32) have os.path.samefile
    same = getattr(os.path, "samefile", samefile)
    if os.path.isfile(fn) and not same(fn, retFile):
        del sys.modules[ret.__name__]
        ret = _importFromFile(fn)
    return ret


def _importFromFile(fn, moduleName=None):
    fn = _resolveDirectory(fn)
    if not moduleName:
        moduleName = os.path.splitext(os.path.split(fn)[-1])[0]
    if moduleName in sys.modules:
        return sys.modules[moduleName]

    spec = importlib.util.spec_from_file_location(moduleName, fn)
    if not spec:
        raise SyntaxError(fn)
    module = importlib.util.module_from_spec(spec)
    spec.loader.exec_module(module)
    sys.modules[moduleName] = module
    return module


def _resolveDirectory(fn):
    if os.path.isdir(fn):
        initFile = isPackageDirectory(fn)
        if initFile:
            fn = os.path.join(fn, initFile)
        else:
            raise ValueError("%r is not a package directory" % (fn,))
    return fn


def _getMethodNameInClass(method):
    """
    Find the attribute name on the method's class which refers to the method.

    For some methods, notably decorators which have not had __name__ set correctly:

    getattr(method.im_class, method.__name__) != method
    """
    if getattr(method.im_class, method.__name__, object()) != method:
        for alias in dir(method.im_class):
            if getattr(method.im_class, alias, object()) == method:
                return alias
    return method.__name__


class DestructiveTestSuite(TestSuite):
    """
    A test suite which remove the tests once run, to minimize memory usage.
    """

    def run(self, result):
        """
        Almost the same as L{TestSuite.run}, but with C{self._tests} being
        empty at the end.
        """
        while self._tests:
            if result.shouldStop:
                break
            test = self._tests.pop(0)
            test(result)
        return result


# When an error occurs outside of any test, the user will see this string
# in place of a test's name.
NOT_IN_TEST = "<not in test>"


class LoggedSuite(TestSuite):
    """
    Any errors logged in this suite will be reported to the L{TestResult}
    object.
    """

    def run(self, result):
        """
        Run the suite, storing all errors in C{result}. If an error is logged
        while no tests are running, then it will be added as an error to
        C{result}.

        @param result: A L{TestResult} object.
        """
        observer = _logObserver
        observer._add()
        super(LoggedSuite, self).run(result)
        observer._remove()
        for error in observer.getErrors():
            result.addError(TestHolder(NOT_IN_TEST), error)
        observer.flushErrors()


class TrialSuite(TestSuite):
    """
    Suite to wrap around every single test in a C{trial} run. Used internally
    by Trial to set up things necessary for Trial tests to work, regardless of
    what context they are run in.
    """

    def __init__(self, tests=(), forceGarbageCollection=False):
        if forceGarbageCollection:
            newTests = []
            for test in tests:
                test = unittest.decorate(test, _ForceGarbageCollectionDecorator)
                newTests.append(test)
            tests = newTests
        suite = LoggedSuite(tests)
        super(TrialSuite, self).__init__([suite])

    def _bail(self):
        from twisted.internet import reactor

        d = defer.Deferred()
        reactor.addSystemEventTrigger("after", "shutdown", lambda: d.callback(None))
        reactor.fireSystemEvent("shutdown")  # radix's suggestion
        # As long as TestCase does crap stuff with the reactor we need to
        # manually shutdown the reactor here, and that requires util.wait
        # :(
        # so that the shutdown event completes
        unittest.TestCase("mktemp")._wait(d)

    def run(self, result):
        try:
            TestSuite.run(self, result)
        finally:
            self._bail()


def name(thing):
    """
    @param thing: an object from modules (instance of PythonModule,
        PythonAttribute), a TestCase subclass, or an instance of a TestCase.
    """
    if isTestCase(thing):
        # TestCase subclass
        theName = reflect.qual(thing)
    else:
        # thing from trial, or thing from modules.
        # this monstrosity exists so that modules' objects do not have to
        # implement id(). -jml
        try:
            theName = thing.id()
        except AttributeError:
            theName = thing.name
    return theName


def isTestCase(obj):
    """
    @return: C{True} if C{obj} is a class that contains test cases, C{False}
        otherwise. Used to find all the tests in a module.
    """
    try:
        return issubclass(obj, pyunit.TestCase)
    except TypeError:
        return False


@implementer(ITestCase)
class TestHolder:
    """
    Placeholder for a L{TestCase} inside a reporter. As far as a L{TestResult}
    is concerned, this looks exactly like a unit test.
    """

    failureException = None

    def __init__(self, description):
        """
        @param description: A string to be displayed L{TestResult}.
        """
        self.description = description

    def __call__(self, result):
        return self.run(result)

    def id(self):
        return self.description

    def countTestCases(self):
        return 0

    def run(self, result):
        """
        This test is just a placeholder. Run the test successfully.

        @param result: The C{TestResult} to store the results in.
        @type result: L{twisted.trial.itrial.IReporter}.
        """
        result.startTest(self)
        result.addSuccess(self)
        result.stopTest(self)

    def shortDescription(self):
        return self.description


class ErrorHolder(TestHolder):
    """
    Used to insert arbitrary errors into a test suite run. Provides enough
    methods to look like a C{TestCase}, however, when it is run, it simply adds
    an error to the C{TestResult}. The most common use-case is for when a
    module fails to import.
    """

    def __init__(self, description, error):
        """
        @param description: A string used by C{TestResult}s to identify this
        error. Generally, this is the name of a module that failed to import.

        @param error: The error to be added to the result. Can be an `exc_info`
        tuple or a L{twisted.python.failure.Failure}.
        """
        super(ErrorHolder, self).__init__(description)
        self.error = util.excInfoOrFailureToExcInfo(error)

<<<<<<< HEAD

=======
>>>>>>> 1dd5e23f
    def __repr__(self) -> str:
        return "<ErrorHolder description=%r error=%r>" % (
            self.description,
            self.error[1],
        )

    def run(self, result):
        """
        Run the test, reporting the error.

        @param result: The C{TestResult} to store the results in.
        @type result: L{twisted.trial.itrial.IReporter}.
        """
        result.startTest(self)
        result.addError(self, self.error)
        result.stopTest(self)


<<<<<<< HEAD

=======
>>>>>>> 1dd5e23f
class TestLoader:
    """
    I find tests inside function, modules, files -- whatever -- then return
    them wrapped inside a Test (either a L{TestSuite} or a L{TestCase}).

    @ivar methodPrefix: A string prefix. C{TestLoader} will assume that all the
    methods in a class that begin with C{methodPrefix} are test cases.

    @ivar modulePrefix: A string prefix. Every module in a package that begins
    with C{modulePrefix} is considered a module full of tests.

    @ivar forceGarbageCollection: A flag applied to each C{TestCase} loaded.
    See L{unittest.TestCase} for more information.

    @ivar sorter: A key function used to sort C{TestCase}s, test classes,
    modules and packages.

    @ivar suiteFactory: A callable which is passed a list of tests (which
    themselves may be suites of tests). Must return a test suite.
    """

    methodPrefix = "test"
    modulePrefix = "test_"

    def __init__(self):
        self.suiteFactory = TestSuite
        self.sorter = name
        self._importErrors = []

    def sort(self, xs):
        """
        Sort the given things using L{sorter}.

        @param xs: A list of test cases, class or modules.
        """
        return sorted(xs, key=self.sorter)

    def findTestClasses(self, module):
        """Given a module, return all Trial test classes"""
        classes = []
        for name, val in inspect.getmembers(module):
            if isTestCase(val):
                classes.append(val)
        return self.sort(classes)

    def findByName(self, _name, recurse=False):
        """
        Find and load tests, given C{name}.

        @param name: The qualified name of the thing to load.
        @param recurse: A boolean. If True, inspect modules within packages
            within the given package (and so on), otherwise, only inspect
            modules in the package itself.

        @return: If C{name} is a filename, return the module. If C{name} is a
        fully-qualified Python name, return the object it refers to.
        """
        if os.sep in _name:
            # It's a file, try and get the module name for this file.
            name = reflect.filenameToModuleName(_name)

            try:
                # Try and import it, if it's on the path.
                # CAVEAT: If you have two twisteds, and you try and import the
                # one NOT on your path, it'll load the one on your path. But
                # that's silly, nobody should do that, and existing Trial does
                # that anyway.
                __import__(name)
            except ImportError:
                # If we can't import it, look for one NOT on the path.
                return self.loadFile(_name, recurse=recurse)

        else:
            name = _name

        obj = parent = remaining = None

        for searchName, remainingName in _qualNameWalker(name):
            # Walk down the qualified name, trying to import a module. For
            # example, `twisted.test.test_paths.FilePathTests` would try
            # the full qualified name, then just up to test_paths, and then
            # just up to test, and so forth.
            # This gets us the highest level thing which is a module.
            try:
                obj = reflect.namedModule(searchName)
                # If we reach here, we have successfully found a module.
                # obj will be the module, and remaining will be the remaining
                # part of the qualified name.
                remaining = remainingName
                break

            except ImportError:
                # Check to see where the ImportError happened. If it happened
                # in this file, ignore it.
                tb = sys.exc_info()[2]

                # Walk down to the deepest frame, where it actually happened.
                while tb.tb_next is not None:
                    tb = tb.tb_next

                # Get the filename that the ImportError originated in.
                filenameWhereHappened = tb.tb_frame.f_code.co_filename

                # If it originated in the reflect file, then it's because it
                # doesn't exist. If it originates elsewhere, it's because an
                # ImportError happened in a module that does exist.
                if filenameWhereHappened != reflect.__file__:
                    raise

                if remaining == "":
                    raise reflect.ModuleNotFound(
                        "The module {} does not exist.".format(name)
                    )

        if obj is None:
            # If it's none here, we didn't get to import anything.
            # Try something drastic.
            obj = reflect.namedAny(name)
            remaining = name.split(".")[len(".".split(obj.__name__)) + 1 :]

        try:
            for part in remaining:
                # Walk down the remaining modules. Hold on to the parent for
                # methods, as on Python 3, you can no longer get the parent
                # class from just holding onto the method.
                parent, obj = obj, getattr(obj, part)
        except AttributeError:
            raise AttributeError("{} does not exist.".format(name))

        return self.loadAnything(
            obj, parent=parent, qualName=remaining, recurse=recurse
        )

    def loadModule(self, module):
        """
        Return a test suite with all the tests from a module.

        Included are TestCase subclasses and doctests listed in the module's
        __doctests__ module. If that's not good for you, put a function named
        either C{testSuite} or C{test_suite} in your module that returns a
        TestSuite, and I'll use the results of that instead.

        If C{testSuite} and C{test_suite} are both present, then I'll use
        C{testSuite}.
        """
        ## XXX - should I add an optional parameter to disable the check for
        ## a custom suite.
        ## OR, should I add another method
        if not isinstance(module, types.ModuleType):
            raise TypeError("%r is not a module" % (module,))
        if hasattr(module, "testSuite"):
            return module.testSuite()
        elif hasattr(module, "test_suite"):
            return module.test_suite()
        suite = self.suiteFactory()
        for testClass in self.findTestClasses(module):
            suite.addTest(self.loadClass(testClass))
        if not hasattr(module, "__doctests__"):
            return suite
        docSuite = self.suiteFactory()
        for docTest in module.__doctests__:
            docSuite.addTest(self.loadDoctests(docTest))
        return self.suiteFactory([suite, docSuite])

    loadTestsFromModule = loadModule

    def loadClass(self, klass):
        """
        Given a class which contains test cases, return a list of L{TestCase}s.

        @param klass: The class to load tests from.
        """
        if not isinstance(klass, type):
            raise TypeError("%r is not a class" % (klass,))
        if not isTestCase(klass):
            raise ValueError("%r is not a test case" % (klass,))
        names = self.getTestCaseNames(klass)
        tests = self.sort(
            [self._makeCase(klass, self.methodPrefix + name) for name in names]
        )
        return self.suiteFactory(tests)

    loadTestsFromTestCase = loadClass

    def getTestCaseNames(self, klass):
        """
        Given a class that contains C{TestCase}s, return a list of names of
        methods that probably contain tests.
        """
        return reflect.prefixedMethodNames(klass, self.methodPrefix)

    def loadMethod(self, method):
        raise NotImplementedError("Can't happen on Py3")

    def _makeCase(self, klass, methodName):
        return klass(methodName)

    def loadPackage(self, package, recurse=False):
        """
        Load tests from a module object representing a package, and return a
        TestSuite containing those tests.

        Tests are only loaded from modules whose name begins with 'test_'
        (or whatever C{modulePrefix} is set to).

        @param package: a types.ModuleType object (or reasonable facsimile
        obtained by importing) which may contain tests.

        @param recurse: A boolean.  If True, inspect modules within packages
        within the given package (and so on), otherwise, only inspect modules
        in the package itself.

        @raise: TypeError if 'package' is not a package.

        @return: a TestSuite created with my suiteFactory, containing all the
        tests.
        """
        if not isPackage(package):
            raise TypeError("%r is not a package" % (package,))
        pkgobj = modules.getModule(package.__name__)
        if recurse:
            discovery = pkgobj.walkModules()
        else:
            discovery = pkgobj.iterModules()
        discovered = []
        for disco in discovery:
            if disco.name.split(".")[-1].startswith(self.modulePrefix):
                discovered.append(disco)
        suite = self.suiteFactory()
        for modinfo in self.sort(discovered):
            try:
                module = modinfo.load()
            except:
                thingToAdd = ErrorHolder(modinfo.name, failure.Failure())
            else:
                thingToAdd = self.loadModule(module)
            suite.addTest(thingToAdd)
        return suite

    def loadDoctests(self, module):
        """
        Return a suite of tests for all the doctests defined in C{module}.

        @param module: A module object or a module name.
        """
        if isinstance(module, str):
            try:
                module = reflect.namedAny(module)
            except:
                return ErrorHolder(module, failure.Failure())
        if not inspect.ismodule(module):
            warnings.warn("trial only supports doctesting modules")
            return
        extraArgs = {}

        # Work around Python issue2604: DocTestCase.tearDown clobbers globs
        def saveGlobals(test):
            """
            Save C{test.globs} and replace it with a copy so that if
            necessary, the original will be available for the next test
            run.
            """
            test._savedGlobals = getattr(test, "_savedGlobals", test.globs)
            test.globs = test._savedGlobals.copy()

        extraArgs["setUp"] = saveGlobals
        return doctest.DocTestSuite(module, **extraArgs)

    def loadAnything(self, obj, recurse=False, parent=None, qualName=None):
        """
        Load absolutely anything (as long as that anything is a module,
        package, class, or method (with associated parent class and qualname).

        @param obj: The object to load.
        @param recurse: A boolean. If True, inspect modules within packages
            within the given package (and so on), otherwise, only inspect
            modules in the package itself.
        @param parent: If C{obj} is a method, this is the parent class of the
            method. C{qualName} is also required.
        @param qualName: If C{obj} is a method, this a list containing is the
            qualified name of the method. C{parent} is also required.

        @return: A C{TestCase} or C{TestSuite}.
        """
        if isinstance(obj, types.ModuleType):
            # It looks like a module
            if isPackage(obj):
                # It's a package, so recurse down it.
                return self.loadPackage(obj, recurse=recurse)
            # Otherwise get all the tests in the module.
            return self.loadTestsFromModule(obj)
        elif isinstance(obj, type) and issubclass(obj, pyunit.TestCase):
            # We've found a raw test case, get the tests from it.
            return self.loadTestsFromTestCase(obj)
        elif (
            isinstance(obj, types.FunctionType)
            and isinstance(parent, type)
            and issubclass(parent, pyunit.TestCase)
        ):
            # We've found a method, and its parent is a TestCase. Instantiate
            # it with the name of the method we want.
            name = qualName[-1]
            inst = parent(name)

            # Sanity check to make sure that the method we have got from the
            # test case is the same one as was passed in. This doesn't actually
            # use the function we passed in, because reasons.
            assert getattr(inst, inst._testMethodName).__func__ == obj

            return inst
        elif isinstance(obj, TestSuite):
            # We've found a test suite.
            return obj
        else:
            raise TypeError("don't know how to make test from: %s" % (obj,))

    def loadByName(self, name, recurse=False):
        """
        Load some tests by name.

        @param name: The qualified name for the test to load.
        @param recurse: A boolean. If True, inspect modules within packages
            within the given package (and so on), otherwise, only inspect
            modules in the package itself.
        """
        try:
            return self.suiteFactory([self.findByName(name, recurse=recurse)])
        except:
            return self.suiteFactory([ErrorHolder(name, failure.Failure())])

    loadTestsFromName = loadByName

    def loadByNames(self, names, recurse=False):
        """
        Load some tests by a list of names.

        @param names: A L{list} of qualified names.
        @param recurse: A boolean. If True, inspect modules within packages
            within the given package (and so on), otherwise, only inspect
            modules in the package itself.
        """
        things = []
        errors = []
        for name in names:
            try:
                things.append(self.loadByName(name, recurse=recurse))
            except:
                errors.append(ErrorHolder(name, failure.Failure()))
        things.extend(errors)
        return self.suiteFactory(self._uniqueTests(things))

    def _uniqueTests(self, things):
        """
        Gather unique suite objects from loaded things. This will guarantee
        uniqueness of inherited methods on TestCases which would otherwise hash
        to same value and collapse to one test unexpectedly if using simpler
        means: e.g. set().
        """
        seen = set()
        for testthing in things:
            testthings = testthing._tests
            for thing in testthings:
                # This is horrible.
                if str(thing) not in seen:
                    yield thing
                    seen.add(str(thing))

    def loadFile(self, fileName, recurse=False):
        """
        Load a file, and then the tests in that file.

        @param fileName: The file name to load.
        @param recurse: A boolean. If True, inspect modules within packages
            within the given package (and so on), otherwise, only inspect
            modules in the package itself.
        """
        name = reflect.filenameToModuleName(fileName)
        try:
            module = SourceFileLoader(name, fileName).load_module()
            return self.loadAnything(module, recurse=recurse)
        except OSError:
            raise ValueError("{} is not a Python file.".format(fileName))


def _qualNameWalker(qualName):
    """
    Given a Python qualified name, this function yields a 2-tuple of the most
    specific qualified name first, followed by the next-most-specific qualified
    name, and so on, paired with the remainder of the qualified name.

    @param qualName: A Python qualified name.
    @type qualName: L{str}
    """
    # Yield what we were just given
    yield (qualName, [])

    # If they want more, split the qualified name up
    qualParts = qualName.split(".")

    for index in range(1, len(qualParts)):
        # This code here will produce, from the example walker.texas.ranger:
        # (walker.texas, ["ranger"])
        # (walker, ["texas", "ranger"])
        yield (".".join(qualParts[:-index]), qualParts[-index:])


<<<<<<< HEAD

=======
>>>>>>> 1dd5e23f
class TrialRunner:
    """
    A specialised runner that the trial front end uses.
    """

    DEBUG = "debug"
    DRY_RUN = "dry-run"

    def _setUpTestdir(self):
        self._tearDownLogFile()
        currentDir = os.getcwd()
        base = filepath.FilePath(self.workingDirectory)
        testdir, self._testDirLock = util._unusedTestDirectory(base)
        os.chdir(testdir.path)
        return currentDir

    def _tearDownTestdir(self, oldDir):
        os.chdir(oldDir)
        self._testDirLock.unlock()

    _log = log

    def _makeResult(self):
        reporter = self.reporterFactory(
            self.stream, self.tbformat, self.rterrors, self._log
        )
        if self._exitFirst:
            reporter = _ExitWrapper(reporter)
        if self.uncleanWarnings:
            reporter = UncleanWarningsReporterWrapper(reporter)
        return reporter

    def __init__(
        self,
        reporterFactory,
        mode=None,
        logfile="test.log",
        stream=sys.stdout,
        profile=False,
        tracebackFormat="default",
        realTimeErrors=False,
        uncleanWarnings=False,
        workingDirectory=None,
        forceGarbageCollection=False,
        debugger=None,
        exitFirst=False,
    ):
        self.reporterFactory = reporterFactory
        self.logfile = logfile
        self.mode = mode
        self.stream = stream
        self.tbformat = tracebackFormat
        self.rterrors = realTimeErrors
        self.uncleanWarnings = uncleanWarnings
        self._result = None
        self.workingDirectory = workingDirectory or "_trial_temp"
        self._logFileObserver = None
        self._logFileObject = None
        self._forceGarbageCollection = forceGarbageCollection
        self.debugger = debugger
        self._exitFirst = exitFirst
        if profile:
            self.run = util.profiled(self.run, "profile.data")

    def _tearDownLogFile(self):
        if self._logFileObserver is not None:
            log.removeObserver(self._logFileObserver.emit)
            self._logFileObserver = None
        if self._logFileObject is not None:
            self._logFileObject.close()
            self._logFileObject = None

    def _setUpLogFile(self):
        self._tearDownLogFile()
        if self.logfile == "-":
            logFile = sys.stdout
        else:
            logFile = open(self.logfile, "a")
        self._logFileObject = logFile
        self._logFileObserver = log.FileLogObserver(logFile)
        log.startLoggingWithObserver(self._logFileObserver.emit, 0)

    def run(self, test):
        """
        Run the test or suite and return a result object.
        """
        test = unittest.decorate(test, ITestCase)
        return self._runWithoutDecoration(test, self._forceGarbageCollection)

    def _runWithoutDecoration(self, test, forceGarbageCollection=False):
        """
        Private helper that runs the given test but doesn't decorate it.
        """
        result = self._makeResult()
        # decorate the suite with reactor cleanup and log starting
        # This should move out of the runner and be presumed to be
        # present
        suite = TrialSuite([test], forceGarbageCollection)
        startTime = time.time()
        if self.mode == self.DRY_RUN:
            for single in _iterateTests(suite):
                result.startTest(single)
                result.addSuccess(single)
                result.stopTest(single)
        else:
            if self.mode == self.DEBUG:
                run = lambda: self.debugger.runcall(suite.run, result)
            else:
                run = lambda: suite.run(result)

            oldDir = self._setUpTestdir()
            try:
                self._setUpLogFile()
                run()
            finally:
                self._tearDownLogFile()
                self._tearDownTestdir(oldDir)

        endTime = time.time()
        done = getattr(result, "done", None)
        if done is None:
            warnings.warn(
                "%s should implement done() but doesn't. Falling back to "
                "printErrors() and friends." % reflect.qual(result.__class__),
                category=DeprecationWarning,
                stacklevel=3,
            )
            result.printErrors()
            result.writeln(result.separator)
            result.writeln(
                "Ran %d tests in %.3fs", result.testsRun, endTime - startTime
            )
            result.write("\n")
            result.printSummary()
        else:
            result.done()
        return result

    def runUntilFailure(self, test):
        """
        Repeatedly run C{test} until it fails.
        """
        count = 0
        while True:
            count += 1
            self.stream.write("Test Pass %d\n" % (count,))
            if count == 1:
                result = self.run(test)
            else:
                result = self._runWithoutDecoration(test)
            if result.testsRun == 0:
                break
            if not result.wasSuccessful():
                break
        return result<|MERGE_RESOLUTION|>--- conflicted
+++ resolved
@@ -334,10 +334,6 @@
         super(ErrorHolder, self).__init__(description)
         self.error = util.excInfoOrFailureToExcInfo(error)
 
-<<<<<<< HEAD
-
-=======
->>>>>>> 1dd5e23f
     def __repr__(self) -> str:
         return "<ErrorHolder description=%r error=%r>" % (
             self.description,
@@ -356,10 +352,6 @@
         result.stopTest(self)
 
 
-<<<<<<< HEAD
-
-=======
->>>>>>> 1dd5e23f
 class TestLoader:
     """
     I find tests inside function, modules, files -- whatever -- then return
@@ -766,10 +758,6 @@
         yield (".".join(qualParts[:-index]), qualParts[-index:])
 
 
-<<<<<<< HEAD
-
-=======
->>>>>>> 1dd5e23f
 class TrialRunner:
     """
     A specialised runner that the trial front end uses.
