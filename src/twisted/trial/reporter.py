--- conflicted
+++ resolved
@@ -54,10 +54,6 @@
     """
 
 
-<<<<<<< HEAD
-
-=======
->>>>>>> 1dd5e23f
 class SafeStream:
     """
     Wraps a stream object so that all C{write} calls are wrapped in
@@ -94,16 +90,6 @@
         self.successes = 0
         self._timings = []
 
-<<<<<<< HEAD
-
-    def __repr__(self) -> str:
-        return ('<%s run=%d errors=%d failures=%d todos=%d dones=%d skips=%d>'
-                % (reflect.qual(self.__class__), self.testsRun,
-                   len(self.errors), len(self.failures),
-                   len(self.expectedFailures), len(self.skips),
-                   len(self.unexpectedSuccesses)))
-
-=======
     def __repr__(self) -> str:
         return "<%s run=%d errors=%d failures=%d todos=%d dones=%d skips=%d>" % (
             reflect.qual(self.__class__),
@@ -114,7 +100,6 @@
             len(self.skips),
             len(self.unexpectedSuccesses),
         )
->>>>>>> 1dd5e23f
 
     def _getTime(self):
         return time.time()
@@ -237,14 +222,9 @@
 
 
 @implementer(itrial.IReporter)
-<<<<<<< HEAD
-class TestResultDecorator(proxyForInterface(itrial.IReporter,  # type: ignore[misc]  # noqa
-                                            "_originalReporter")):
-=======
 class TestResultDecorator(
     proxyForInterface(itrial.IReporter, "_originalReporter")  # type: ignore[misc]
 ):
->>>>>>> 1dd5e23f
     """
     Base class for TestResult decorators.
 
@@ -852,10 +832,6 @@
         self._write("(%.03f secs)\n" % self._lastTime)
 
 
-<<<<<<< HEAD
-
-=======
->>>>>>> 1dd5e23f
 class _AnsiColorizer:
     """
     A colorizer is an object that loosely wraps around a stream, allowing
@@ -968,10 +944,6 @@
         self.screenBuffer.SetConsoleTextAttribute(self._colors["normal"])
 
 
-<<<<<<< HEAD
-
-=======
->>>>>>> 1dd5e23f
 class _NullColorizer:
     """
     See _AnsiColorizer docstring.
@@ -1003,15 +975,9 @@
 
     testsRun = None
 
-<<<<<<< HEAD
-
-    def __init__(self, stream=sys.stdout, tbformat='default',
-                 realtime=False, publisher=None):
-=======
     def __init__(
         self, stream=sys.stdout, tbformat="default", realtime=False, publisher=None
     ):
->>>>>>> 1dd5e23f
         """
         Construct a L{SubunitReporter}.
 
@@ -1038,20 +1004,12 @@
         """
         pass
 
-<<<<<<< HEAD
-
-=======
->>>>>>> 1dd5e23f
     @property
     def shouldStop(self):
         """
         Whether or not the test runner should stop running tests.
         """
         return self._subunit.shouldStop
-<<<<<<< HEAD
-
-=======
->>>>>>> 1dd5e23f
 
     def stop(self):
         """
@@ -1126,10 +1084,6 @@
         self._successful = False
         return self._subunit.addFailure(test, util.excInfoOrFailureToExcInfo(err))
 
-<<<<<<< HEAD
-
-=======
->>>>>>> 1dd5e23f
     def addExpectedFailure(self, test, failure, todo=None):
         """
         Record an expected failure from a test.
