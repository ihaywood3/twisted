# Copyright (c) Twisted Matrix Laboratories.
# See LICENSE for details.

"""
Interfaces for Trial.

Maintainer: Jonathan Lange
"""


import zope.interface as zi
<<<<<<< HEAD

=======
>>>>>>> 1dd5e23f


class ITestCase(zi.Interface):
    """
    The interface that a test case must implement in order to be used in Trial.
    """

    failureException = zi.Attribute(
        "The exception class that is raised by failed assertions"
    )

    def __call__(result):
        """
        Run the test. Should always do exactly the same thing as run().
        """

    def countTestCases():
        """
        Return the number of tests in this test case. Usually 1.
        """

    def id():
        """
        Return a unique identifier for the test, usually the fully-qualified
        Python name.
        """

    def run(result):
        """
        Run the test, storing the results in C{result}.

        @param result: A L{TestResult}.
        """

    def shortDescription():
        """
        Return a short description of the test.
        """


class IReporter(zi.Interface):
    """
    I report results from a run of a test suite.
    """

    shouldStop = zi.Attribute(
<<<<<<< HEAD
        "A boolean indicating that this reporter would like the "
        "test run to stop."
        )
=======
        "A boolean indicating that this reporter would like the " "test run to stop."
    )
>>>>>>> 1dd5e23f
    testsRun = zi.Attribute(
        """
        The number of tests that seem to have been run according to this
        reporter.
        """
    )

    def startTest(method):
        """
        Report the beginning of a run of a single test method.

        @param method: an object that is adaptable to ITestMethod
        """

    def stopTest(method):
        """
        Report the status of a single test method

        @param method: an object that is adaptable to ITestMethod
        """

<<<<<<< HEAD

=======
>>>>>>> 1dd5e23f
    def addSuccess(test):
        """
        Record that test passed.
        """

    def addError(test, error):
        """
        Record that a test has raised an unexpected exception.

        @param test: The test that has raised an error.
        @param error: The error that the test raised. It will either be a
            three-tuple in the style of C{sys.exc_info()} or a
            L{Failure<twisted.python.failure.Failure>} object.
        """

    def addFailure(test, failure):
        """
        Record that a test has failed with the given failure.

        @param test: The test that has failed.
        @param failure: The failure that the test failed with. It will
            either be a three-tuple in the style of C{sys.exc_info()}
            or a L{Failure<twisted.python.failure.Failure>} object.
        """

    def addExpectedFailure(test, failure, todo=None):
        """
        Record that the given test failed, and was expected to do so.

        In Twisted 15.5 and prior, C{todo} was a mandatory parameter.

        @type test: L{unittest.TestCase}
        @param test: The test which this is about.
        @type error: L{failure.Failure}
        @param error: The error which this test failed with.
        @type todo: L{unittest.Todo}
        @param todo: The reason for the test's TODO status. If L{None}, a
            generic reason is used.
        """

    def addUnexpectedSuccess(test, todo=None):
        """
        Record that the given test failed, and was expected to do so.

        In Twisted 15.5 and prior, C{todo} was a mandatory parameter.

        @type test: L{unittest.TestCase}
        @param test: The test which this is about.
        @type todo: L{unittest.Todo}
        @param todo: The reason for the test's TODO status. If L{None}, a
            generic reason is used.
        """

    def addSkip(test, reason):
        """
        Record that a test has been skipped for the given reason.

        @param test: The test that has been skipped.
        @param reason: An object that the test case has specified as the reason
            for skipping the test.
        """

<<<<<<< HEAD

=======
>>>>>>> 1dd5e23f
    def wasSuccessful():
        """
        Return a boolean indicating whether all test results that were reported
        to this reporter were successful or not.
        """

    def done():
        """
        Called when the test run is complete.

        This gives the result object an opportunity to display a summary of
        information to the user. Once you have called C{done} on an
        L{IReporter} object, you should assume that the L{IReporter} object is
        no longer usable.
        """<|MERGE_RESOLUTION|>--- conflicted
+++ resolved
@@ -9,10 +9,6 @@
 
 
 import zope.interface as zi
-<<<<<<< HEAD
-
-=======
->>>>>>> 1dd5e23f
 
 
 class ITestCase(zi.Interface):
@@ -59,14 +55,8 @@
     """
 
     shouldStop = zi.Attribute(
-<<<<<<< HEAD
-        "A boolean indicating that this reporter would like the "
-        "test run to stop."
-        )
-=======
         "A boolean indicating that this reporter would like the " "test run to stop."
     )
->>>>>>> 1dd5e23f
     testsRun = zi.Attribute(
         """
         The number of tests that seem to have been run according to this
@@ -88,10 +78,6 @@
         @param method: an object that is adaptable to ITestMethod
         """
 
-<<<<<<< HEAD
-
-=======
->>>>>>> 1dd5e23f
     def addSuccess(test):
         """
         Record that test passed.
@@ -154,10 +140,6 @@
             for skipping the test.
         """
 
-<<<<<<< HEAD
-
-=======
->>>>>>> 1dd5e23f
     def wasSuccessful():
         """
         Return a boolean indicating whether all test results that were reported
