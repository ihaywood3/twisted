--- conflicted
+++ resolved
@@ -6,9 +6,5 @@
     import sys
 
     sys.exit(
-<<<<<<< HEAD
-        load_entry_point('Twisted', 'console_scripts', 'trial')()  # type: ignore[func-returns-value]  # noqa
-=======
         load_entry_point("Twisted", "console_scripts", "trial")()  # type: ignore[func-returns-value]  # noqa
->>>>>>> 1dd5e23f
     )