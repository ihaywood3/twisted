# Copyright (c) Twisted Matrix Laboratories.
# See LICENSE for details.

"""
Tests for L{twisted.application} and its interaction with
L{twisted.persisted.sob}.
"""


import copy
import os
import pickle
from io import StringIO

try:
    import asyncio
except ImportError:
    asyncio = None  # type: ignore[assignment]

from unittest import skipIf

from twisted.application import service, internet, app, reactors
from twisted.application.internet import backoffPolicy
from twisted.internet import interfaces, defer, protocol, reactor
from twisted.persisted import sob
from twisted.plugins import twisted_reactors
from twisted.protocols import wire, basic
from twisted.python import usage
from twisted.python.runtime import platformType
from twisted.python.test.modules_helpers import TwistedModulesMixin
from twisted.test.proto_helpers import MemoryReactor
from twisted.trial.unittest import TestCase, SkipTest
<<<<<<< HEAD

=======
>>>>>>> 1dd5e23f


class Dummy:
    processName = None
<<<<<<< HEAD



class ServiceTests(TestCase):
=======

>>>>>>> 1dd5e23f

class ServiceTests(TestCase):
    def testName(self):
        s = service.Service()
        s.setName("hello")
        self.assertEqual(s.name, "hello")

    def testParent(self):
        s = service.Service()
        p = service.MultiService()
        s.setServiceParent(p)
        self.assertEqual(list(p), [s])
        self.assertEqual(s.parent, p)

    def testApplicationAsParent(self):
        s = service.Service()
        p = service.Application("")
        s.setServiceParent(p)
        self.assertEqual(list(service.IServiceCollection(p)), [s])
        self.assertEqual(s.parent, service.IServiceCollection(p))

    def testNamedChild(self):
        s = service.Service()
        p = service.MultiService()
        s.setName("hello")
        s.setServiceParent(p)
        self.assertEqual(list(p), [s])
        self.assertEqual(s.parent, p)
        self.assertEqual(p.getServiceNamed("hello"), s)

    def testDoublyNamedChild(self):
        s = service.Service()
        p = service.MultiService()
        s.setName("hello")
        s.setServiceParent(p)
        self.assertRaises(RuntimeError, s.setName, "lala")

    def testDuplicateNamedChild(self):
        s = service.Service()
        p = service.MultiService()
        s.setName("hello")
        s.setServiceParent(p)
        s = service.Service()
        s.setName("hello")
        self.assertRaises(RuntimeError, s.setServiceParent, p)

    def testDisowning(self):
        s = service.Service()
        p = service.MultiService()
        s.setServiceParent(p)
        self.assertEqual(list(p), [s])
        self.assertEqual(s.parent, p)
        s.disownServiceParent()
        self.assertEqual(list(p), [])
        self.assertIsNone(s.parent)

    def testRunning(self):
        s = service.Service()
        self.assertFalse(s.running)
        s.startService()
        self.assertTrue(s.running)
        s.stopService()
        self.assertFalse(s.running)

    def testRunningChildren1(self):
        s = service.Service()
        p = service.MultiService()
        s.setServiceParent(p)
        self.assertFalse(s.running)
        self.assertFalse(p.running)
        p.startService()
        self.assertTrue(s.running)
        self.assertTrue(p.running)
        p.stopService()
        self.assertFalse(s.running)
        self.assertFalse(p.running)

    def testRunningChildren2(self):
        s = service.Service()

        def checkRunning():
            self.assertTrue(s.running)

        t = service.Service()
        t.stopService = checkRunning
        t.startService = checkRunning
        p = service.MultiService()
        s.setServiceParent(p)
        t.setServiceParent(p)
        p.startService()
        p.stopService()

    def testAddingIntoRunning(self):
        p = service.MultiService()
        p.startService()
        s = service.Service()
        self.assertFalse(s.running)
        s.setServiceParent(p)
        self.assertTrue(s.running)
        s.disownServiceParent()
        self.assertFalse(s.running)

    def testPrivileged(self):
        s = service.Service()

        def pss():
            s.privilegedStarted = 1

        s.privilegedStartService = pss
        s1 = service.Service()
        p = service.MultiService()
        s.setServiceParent(p)
        s1.setServiceParent(p)
        p.privilegedStartService()
        self.assertTrue(s.privilegedStarted)

    def testCopying(self):
        s = service.Service()
        s.startService()
        s1 = copy.copy(s)
        self.assertFalse(s1.running)
        self.assertTrue(s.running)


if hasattr(os, "getuid"):
    curuid = os.getuid()
    curgid = os.getgid()
else:
    curuid = curgid = 0


<<<<<<< HEAD

class ProcessTests(TestCase):

=======
class ProcessTests(TestCase):
>>>>>>> 1dd5e23f
    def testID(self):
        p = service.Process(5, 6)
        self.assertEqual(p.uid, 5)
        self.assertEqual(p.gid, 6)

    def testDefaults(self):
        p = service.Process(5)
        self.assertEqual(p.uid, 5)
        self.assertIsNone(p.gid)
        p = service.Process(gid=5)
        self.assertIsNone(p.uid)
        self.assertEqual(p.gid, 5)
        p = service.Process()
        self.assertIsNone(p.uid)
        self.assertIsNone(p.gid)

    def testProcessName(self):
        p = service.Process()
        self.assertIsNone(p.processName)
        p.processName = "hello"
        self.assertEqual(p.processName, "hello")

<<<<<<< HEAD

class InterfacesTests(TestCase):
=======
>>>>>>> 1dd5e23f

class InterfacesTests(TestCase):
    def testService(self):
        self.assertTrue(service.IService.providedBy(service.Service()))


    def testMultiService(self):
        self.assertTrue(service.IService.providedBy(service.MultiService()))
        self.assertTrue(service.IServiceCollection.providedBy(service.MultiService()))


    def testProcess(self):
        self.assertTrue(service.IProcess.providedBy(service.Process()))


<<<<<<< HEAD

class ApplicationTests(TestCase):

=======
class ApplicationTests(TestCase):
>>>>>>> 1dd5e23f
    def testConstructor(self):
        service.Application("hello")
        service.Application("hello", 5)
        service.Application("hello", 5, 6)

    def testProcessComponent(self):
        a = service.Application("hello")
        self.assertIsNone(service.IProcess(a).uid)
        self.assertIsNone(service.IProcess(a).gid)
        a = service.Application("hello", 5)
        self.assertEqual(service.IProcess(a).uid, 5)
        self.assertIsNone(service.IProcess(a).gid)
        a = service.Application("hello", 5, 6)
        self.assertEqual(service.IProcess(a).uid, 5)
        self.assertEqual(service.IProcess(a).gid, 6)

    def testServiceComponent(self):
        a = service.Application("hello")
        self.assertIs(service.IService(a), service.IServiceCollection(a))
        self.assertEqual(service.IService(a).name, "hello")
        self.assertIsNone(service.IService(a).parent)

    def testPersistableComponent(self):
        a = service.Application("hello")
        p = sob.IPersistable(a)
        self.assertEqual(p.style, "pickle")
        self.assertEqual(p.name, "hello")
        self.assertIs(p.original, a)

<<<<<<< HEAD


class LoadingTests(TestCase):
=======
>>>>>>> 1dd5e23f

class LoadingTests(TestCase):
    def test_simpleStoreAndLoad(self):
        a = service.Application("hello")
        p = sob.IPersistable(a)
        for style in "source pickle".split():
            p.setStyle(style)
            p.save()
            a1 = service.loadApplication("hello.ta" + style[0], style)
            self.assertEqual(service.IService(a1).name, "hello")
        with open("hello.tac", "w") as f:
            f.writelines(
                [
                    "from twisted.application import service\n",
                    "application = service.Application('hello')\n",
                ]
            )
        a1 = service.loadApplication("hello.tac", "python")
        self.assertEqual(service.IService(a1).name, "hello")


<<<<<<< HEAD

class AppSupportTests(TestCase):

=======
class AppSupportTests(TestCase):
>>>>>>> 1dd5e23f
    def testPassphrase(self):
        self.assertIsNone(app.getPassphrase(0))

    def testLoadApplication(self):
        """
        Test loading an application file in different dump format.
        """
        a = service.Application("hello")
        baseconfig = {"file": None, "source": None, "python": None}
        for style in "source pickle".split():
            config = baseconfig.copy()
            config[{"pickle": "file"}.get(style, style)] = "helloapplication"
            sob.IPersistable(a).setStyle(style)
            sob.IPersistable(a).save(filename="helloapplication")
            a1 = app.getApplication(config, None)
            self.assertEqual(service.IService(a1).name, "hello")
        config = baseconfig.copy()
        config["python"] = "helloapplication"
        with open("helloapplication", "w") as f:
            f.writelines(
                [
                    "from twisted.application import service\n",
                    "application = service.Application('hello')\n",
                ]
            )
        a1 = app.getApplication(config, None)
        self.assertEqual(service.IService(a1).name, "hello")

    def test_convertStyle(self):
        appl = service.Application("lala")
        for instyle in "source pickle".split():
            for outstyle in "source pickle".split():
                sob.IPersistable(appl).setStyle(instyle)
                sob.IPersistable(appl).save(filename="converttest")
                app.convertStyle(
                    "converttest", instyle, None, "converttest.out", outstyle, 0
                )
                appl2 = service.loadApplication("converttest.out", outstyle)
                self.assertEqual(service.IService(appl2).name, "lala")

    def test_startApplication(self):
        appl = service.Application("lala")
        app.startApplication(appl, 0)
        self.assertTrue(service.IService(appl).running)


class Foo(basic.LineReceiver):
    def connectionMade(self):
        self.transport.write(b"lalala\r\n")

    def lineReceived(self, line):
        self.factory.line = line
        self.transport.loseConnection()

    def connectionLost(self, reason):
        self.factory.d.callback(self.factory.line)


class DummyApp:
    processName = None

    def addService(self, service):
        self.services[service.name] = service

    def removeService(self, service):
        del self.services[service.name]


class TimerTarget:
    def __init__(self):
        self.l = []

    def append(self, what):
        self.l.append(what)


class TestEcho(wire.Echo):
    def connectionLost(self, reason):
        self.d.callback(True)


<<<<<<< HEAD

class InternetTests(TestCase):

=======
class InternetTests(TestCase):
>>>>>>> 1dd5e23f
    def testTCP(self):
        s = service.MultiService()
        s.startService()
        factory = protocol.ServerFactory()
        factory.protocol = TestEcho
        TestEcho.d = defer.Deferred()
        t = internet.TCPServer(0, factory)
        t.setServiceParent(s)
        num = t._port.getHost().port
        factory = protocol.ClientFactory()
        factory.d = defer.Deferred()
        factory.protocol = Foo
        factory.line = None
        internet.TCPClient("127.0.0.1", num, factory).setServiceParent(s)
        factory.d.addCallback(self.assertEqual, b"lalala")
        factory.d.addCallback(lambda x: s.stopService())
        factory.d.addCallback(lambda x: TestEcho.d)
        return factory.d

    def test_UDP(self):
        """
        Test L{internet.UDPServer} with a random port: starting the service
        should give it valid port, and stopService should free it so that we
        can start a server on the same port again.
        """
        if not interfaces.IReactorUDP(reactor, None):
            raise SkipTest("This reactor does not support UDP sockets")
        p = protocol.DatagramProtocol()
        t = internet.UDPServer(0, p)
        t.startService()
        num = t._port.getHost().port
        self.assertNotEqual(num, 0)

        def onStop(ignored):
            t = internet.UDPServer(num, p)
            t.startService()
            return t.stopService()

        return defer.maybeDeferred(t.stopService).addCallback(onStop)

    def testPrivileged(self):
        factory = protocol.ServerFactory()
        factory.protocol = TestEcho
        TestEcho.d = defer.Deferred()
        t = internet.TCPServer(0, factory)
        t.privileged = 1
        t.privilegedStartService()
        num = t._port.getHost().port
        factory = protocol.ClientFactory()
        factory.d = defer.Deferred()
        factory.protocol = Foo
        factory.line = None
        c = internet.TCPClient("127.0.0.1", num, factory)
        c.startService()
        factory.d.addCallback(self.assertEqual, b"lalala")
        factory.d.addCallback(lambda x: c.stopService())
        factory.d.addCallback(lambda x: t.stopService())
        factory.d.addCallback(lambda x: TestEcho.d)
        return factory.d

    def testConnectionGettingRefused(self):
        factory = protocol.ServerFactory()
        factory.protocol = wire.Echo
        t = internet.TCPServer(0, factory)
        t.startService()
        num = t._port.getHost().port
        t.stopService()
        d = defer.Deferred()
        factory = protocol.ClientFactory()
        factory.clientConnectionFailed = lambda *args: d.callback(None)
        c = internet.TCPClient("127.0.0.1", num, factory)
        c.startService()
        return d

<<<<<<< HEAD

    @skipIf(not interfaces.IReactorUNIX(reactor, None),
            "This reactor does not support UNIX domain sockets")
=======
    @skipIf(
        not interfaces.IReactorUNIX(reactor, None),
        "This reactor does not support UNIX domain sockets",
    )
>>>>>>> 1dd5e23f
    def testUNIX(self):
        # FIXME: This test is far too dense.  It needs comments.
        #  -- spiv, 2004-11-07
        s = service.MultiService()
        s.startService()
        factory = protocol.ServerFactory()
        factory.protocol = TestEcho
        TestEcho.d = defer.Deferred()
        t = internet.UNIXServer("echo.skt", factory)
        t.setServiceParent(s)
        factory = protocol.ClientFactory()
        factory.protocol = Foo
        factory.d = defer.Deferred()
        factory.line = None
        internet.UNIXClient("echo.skt", factory).setServiceParent(s)
        factory.d.addCallback(self.assertEqual, b"lalala")
        factory.d.addCallback(lambda x: s.stopService())
        factory.d.addCallback(lambda x: TestEcho.d)
        factory.d.addCallback(self._cbTestUnix, factory, s)
        return factory.d

    def _cbTestUnix(self, ignored, factory, s):
        TestEcho.d = defer.Deferred()
        factory.line = None
        factory.d = defer.Deferred()
        s.startService()
<<<<<<< HEAD
        factory.d.addCallback(self.assertEqual, b'lalala')
=======
        factory.d.addCallback(self.assertEqual, b"lalala")
>>>>>>> 1dd5e23f
        factory.d.addCallback(lambda x: s.stopService())
        factory.d.addCallback(lambda x: TestEcho.d)
        return factory.d

<<<<<<< HEAD

    @skipIf(not interfaces.IReactorUNIX(reactor, None),
            "This reactor does not support UNIX domain sockets")
=======
    @skipIf(
        not interfaces.IReactorUNIX(reactor, None),
        "This reactor does not support UNIX domain sockets",
    )
>>>>>>> 1dd5e23f
    def testVolatile(self):
        factory = protocol.ServerFactory()
        factory.protocol = wire.Echo
        t = internet.UNIXServer("echo.skt", factory)
        t.startService()
        self.failIfIdentical(t._port, None)
        t1 = copy.copy(t)
        self.assertIsNone(t1._port)
        t.stopService()
        self.assertIsNone(t._port)
        self.assertFalse(t.running)

        factory = protocol.ClientFactory()
        factory.protocol = wire.Echo
        t = internet.UNIXClient("echo.skt", factory)
        t.startService()
        self.failIfIdentical(t._connection, None)
        t1 = copy.copy(t)
        self.assertIsNone(t1._connection)
        t.stopService()
        self.assertIsNone(t._connection)
        self.assertFalse(t.running)

<<<<<<< HEAD

    @skipIf(not interfaces.IReactorUNIX(reactor, None),
            "This reactor does not support UNIX domain sockets")
=======
    @skipIf(
        not interfaces.IReactorUNIX(reactor, None),
        "This reactor does not support UNIX domain sockets",
    )
>>>>>>> 1dd5e23f
    def testStoppingServer(self):
        factory = protocol.ServerFactory()
        factory.protocol = wire.Echo
        t = internet.UNIXServer("echo.skt", factory)
        t.startService()
        t.stopService()
        self.assertFalse(t.running)
        factory = protocol.ClientFactory()
        d = defer.Deferred()
        factory.clientConnectionFailed = lambda *args: d.callback(None)
        reactor.connectUNIX("echo.skt", factory)
        return d

<<<<<<< HEAD

=======
>>>>>>> 1dd5e23f
    def testPickledTimer(self):
        target = TimerTarget()
        t0 = internet.TimerService(1, target.append, "hello")
        t0.startService()
        s = pickle.dumps(t0)
        t0.stopService()

        t = pickle.loads(s)
        self.assertFalse(t.running)

    def testBrokenTimer(self):
        d = defer.Deferred()
        t = internet.TimerService(1, lambda: 1 // 0)
        oldFailed = t._failed

        def _failed(why):
            oldFailed(why)
            d.callback(None)

        t._failed = _failed
        t.startService()
        d.addCallback(lambda x: t.stopService)
        d.addCallback(
            lambda x: self.assertEqual(
                [ZeroDivisionError],
                [o.value.__class__ for o in self.flushLoggedErrors(ZeroDivisionError)],
            )
        )
        return d

    def test_everythingThere(self):
        """
        L{twisted.application.internet} dynamically defines a set of
        L{service.Service} subclasses that in general have corresponding
        reactor.listenXXX or reactor.connectXXX calls.
        """
<<<<<<< HEAD
        trans = ['TCP', 'UNIX', 'SSL', 'UDP', 'UNIXDatagram', 'Multicast']
=======
        trans = ["TCP", "UNIX", "SSL", "UDP", "UNIXDatagram", "Multicast"]
>>>>>>> 1dd5e23f
        for tran in trans[:]:
            if not getattr(interfaces, "IReactor" + tran)(reactor, None):
                trans.remove(tran)
        for tran in trans:
<<<<<<< HEAD
            for side in ['Server', 'Client']:
=======
            for side in ["Server", "Client"]:
>>>>>>> 1dd5e23f
                if tran == "Multicast" and side == "Client":
                    continue
                if tran == "UDP" and side == "Client":
                    continue
                self.assertTrue(hasattr(internet, tran + side))
                method = getattr(internet, tran + side).method
                prefix = {"Server": "listen", "Client": "connect"}[side]
                self.assertTrue(
                    hasattr(reactor, prefix + method)
                    or (prefix == "connect" and method == "UDP")
                )
                o = getattr(internet, tran + side)()
                self.assertEqual(service.IService(o), o)

    def test_importAll(self):
        """
        L{twisted.application.internet} dynamically defines L{service.Service}
        subclasses. This test ensures that the subclasses exposed by C{__all__}
        are valid attributes of the module.
        """
        for cls in internet.__all__:
            self.assertTrue(
                hasattr(internet, cls),
                "%s not importable from twisted.application.internet" % (cls,),
            )

    def test_reactorParametrizationInServer(self):
        """
        L{internet._AbstractServer} supports a C{reactor} keyword argument
        that can be used to parametrize the reactor used to listen for
        connections.
        """
        reactor = MemoryReactor()

        factory = object()
        t = internet.TCPServer(1234, factory, reactor=reactor)
        t.startService()
        self.assertEqual(reactor.tcpServers.pop()[:2], (1234, factory))

    def test_reactorParametrizationInClient(self):
        """
        L{internet._AbstractClient} supports a C{reactor} keyword arguments
        that can be used to parametrize the reactor used to create new client
        connections.
        """
        reactor = MemoryReactor()

        factory = protocol.ClientFactory()
        t = internet.TCPClient("127.0.0.1", 1234, factory, reactor=reactor)
        t.startService()
        self.assertEqual(reactor.tcpClients.pop()[:3], ("127.0.0.1", 1234, factory))

    def test_reactorParametrizationInServerMultipleStart(self):
        """
        Like L{test_reactorParametrizationInServer}, but stop and restart the
        service and check that the given reactor is still used.
        """
        reactor = MemoryReactor()

        factory = protocol.Factory()
        t = internet.TCPServer(1234, factory, reactor=reactor)
        t.startService()
        self.assertEqual(reactor.tcpServers.pop()[:2], (1234, factory))
        t.stopService()
        t.startService()
        self.assertEqual(reactor.tcpServers.pop()[:2], (1234, factory))

    def test_reactorParametrizationInClientMultipleStart(self):
        """
        Like L{test_reactorParametrizationInClient}, but stop and restart the
        service and check that the given reactor is still used.
        """
        reactor = MemoryReactor()

        factory = protocol.ClientFactory()
        t = internet.TCPClient("127.0.0.1", 1234, factory, reactor=reactor)
        t.startService()
        self.assertEqual(reactor.tcpClients.pop()[:3], ("127.0.0.1", 1234, factory))
        t.stopService()
        t.startService()
        self.assertEqual(reactor.tcpClients.pop()[:3], ("127.0.0.1", 1234, factory))

<<<<<<< HEAD
class TimerBasicTests(TestCase):
=======
>>>>>>> 1dd5e23f

class TimerBasicTests(TestCase):
    def testTimerRuns(self):
        d = defer.Deferred()
        self.t = internet.TimerService(1, d.callback, "hello")
        self.t.startService()
        d.addCallback(self.assertEqual, "hello")
        d.addCallback(lambda x: self.t.stopService())
        d.addCallback(lambda x: self.assertFalse(self.t.running))
        return d

    def tearDown(self):
        return self.t.stopService()

    def testTimerRestart(self):
        # restart the same TimerService
        d1 = defer.Deferred()
        d2 = defer.Deferred()
        work = [(d2, "bar"), (d1, "foo")]

        def trigger():
            d, arg = work.pop()
            d.callback(arg)

        self.t = internet.TimerService(1, trigger)
        self.t.startService()

        def onFirstResult(result):
            self.assertEqual(result, "foo")
            return self.t.stopService()

        def onFirstStop(ignored):
            self.assertFalse(self.t.running)
            self.t.startService()
            return d2

        def onSecondResult(result):
            self.assertEqual(result, "bar")
            self.t.stopService()

        d1.addCallback(onFirstResult)
        d1.addCallback(onFirstStop)
        d1.addCallback(onSecondResult)
        return d1

    def testTimerLoops(self):
        l = []

        def trigger(data, number, d):
            l.append(data)
            if len(l) == number:
                d.callback(l)

        d = defer.Deferred()
        self.t = internet.TimerService(0.01, trigger, "hello", 10, d)
        self.t.startService()
        d.addCallback(self.assertEqual, ["hello"] * 10)
        d.addCallback(lambda x: self.t.stopService())
        return d


class FakeReactor(reactors.Reactor):
    """
    A fake reactor with a hooked install method.
    """

    def __init__(self, install, *args, **kwargs):
        """
        @param install: any callable that will be used as install method.
        @type install: C{callable}
        """
        reactors.Reactor.__init__(self, *args, **kwargs)
        self.install = install


<<<<<<< HEAD

=======
>>>>>>> 1dd5e23f
class PluggableReactorTests(TwistedModulesMixin, TestCase):
    """
    Tests for the reactor discovery/inspection APIs.
    """

    def setUp(self):
        """
        Override the L{reactors.getPlugins} function, normally bound to
        L{twisted.plugin.getPlugins}, in order to control which
        L{IReactorInstaller} plugins are seen as available.

        C{self.pluginResults} can be customized and will be used as the
        result of calls to C{reactors.getPlugins}.
        """
        self.pluginCalls = []
        self.pluginResults = []
        self.originalFunction = reactors.getPlugins
        reactors.getPlugins = self._getPlugins

    def tearDown(self):
        """
        Restore the original L{reactors.getPlugins}.
        """
        reactors.getPlugins = self.originalFunction

    def _getPlugins(self, interface, package=None):
        """
        Stand-in for the real getPlugins method which records its arguments
        and returns a fixed result.
        """
        self.pluginCalls.append((interface, package))
        return list(self.pluginResults)

    def test_getPluginReactorTypes(self):
        """
        Test that reactor plugins are returned from L{getReactorTypes}
        """
        name = "fakereactortest"
        package = __name__ + ".fakereactor"
        description = "description"
        self.pluginResults = [reactors.Reactor(name, package, description)]
        reactorTypes = reactors.getReactorTypes()

        self.assertEqual(self.pluginCalls, [(reactors.IReactorInstaller, None)])

        for r in reactorTypes:
            if r.shortName == name:
                self.assertEqual(r.description, description)
                break
        else:
            self.fail("Reactor plugin not present in getReactorTypes() result")

    def test_reactorInstallation(self):
        """
        Test that L{reactors.Reactor.install} loads the correct module and
        calls its install attribute.
        """
        installed = []

        def install():
            installed.append(True)

        fakeReactor = FakeReactor(install, "fakereactortest", __name__, "described")
        modules = {"fakereactortest": fakeReactor}
        self.replaceSysModules(modules)
        installer = reactors.Reactor("fakereactor", "fakereactortest", "described")
        installer.install()
        self.assertEqual(installed, [True])

    def test_installReactor(self):
        """
        Test that the L{reactors.installReactor} function correctly installs
        the specified reactor.
        """
        installed = []

        def install():
            installed.append(True)

        name = "fakereactortest"
        package = __name__
        description = "description"
        self.pluginResults = [FakeReactor(install, name, package, description)]
        reactors.installReactor(name)
        self.assertEqual(installed, [True])

    def test_installReactorReturnsReactor(self):
        """
        Test that the L{reactors.installReactor} function correctly returns
        the installed reactor.
        """
        reactor = object()

        def install():
            from twisted import internet

            self.patch(internet, "reactor", reactor)

        name = "fakereactortest"
        package = __name__
        description = "description"
        self.pluginResults = [FakeReactor(install, name, package, description)]
        installed = reactors.installReactor(name)
        self.assertIs(installed, reactor)

    def test_installReactorMultiplePlugins(self):
        """
        Test that the L{reactors.installReactor} function correctly installs
        the specified reactor when there are multiple reactor plugins.
        """
        installed = []

        def install():
            installed.append(True)

        name = "fakereactortest"
        package = __name__
        description = "description"
        fakeReactor = FakeReactor(install, name, package, description)
        otherReactor = FakeReactor(lambda: None, "otherreactor", package, description)
        self.pluginResults = [otherReactor, fakeReactor]
        reactors.installReactor(name)
        self.assertEqual(installed, [True])

    def test_installNonExistentReactor(self):
        """
        Test that L{reactors.installReactor} raises L{reactors.NoSuchReactor}
        when asked to install a reactor which it cannot find.
        """
        self.pluginResults = []
        self.assertRaises(
            reactors.NoSuchReactor, reactors.installReactor, "somereactor"
        )

    def test_installNotAvailableReactor(self):
        """
        Test that L{reactors.installReactor} raises an exception when asked to
        install a reactor which doesn't work in this environment.
        """

        def install():
            raise ImportError("Missing foo bar")

        name = "fakereactortest"
        package = __name__
        description = "description"
        self.pluginResults = [FakeReactor(install, name, package, description)]
        self.assertRaises(ImportError, reactors.installReactor, name)

    def test_reactorSelectionMixin(self):
        """
        Test that the reactor selected is installed as soon as possible, ie
        when the option is parsed.
        """
        executed = []
        INSTALL_EVENT = "reactor installed"
        SUBCOMMAND_EVENT = "subcommands loaded"

<<<<<<< HEAD
        class ReactorSelectionOptions(usage.Options,
                                      app.ReactorSelectionMixin):
            @property
            def subCommands(self):
                executed.append(SUBCOMMAND_EVENT)
                return [('subcommand', None, lambda: self, 'test subcommand')]
=======
        class ReactorSelectionOptions(usage.Options, app.ReactorSelectionMixin):
            @property
            def subCommands(self):
                executed.append(SUBCOMMAND_EVENT)
                return [("subcommand", None, lambda: self, "test subcommand")]
>>>>>>> 1dd5e23f

        def install():
            executed.append(INSTALL_EVENT)

        self.pluginResults = [
            FakeReactor(install, "fakereactortest", __name__, "described")
        ]

        options = ReactorSelectionOptions()
        options.parseOptions(["--reactor", "fakereactortest", "subcommand"])
        self.assertEqual(executed[0], INSTALL_EVENT)
        self.assertEqual(executed.count(INSTALL_EVENT), 1)
        self.assertEqual(options["reactor"], "fakereactortest")

    def test_reactorSelectionMixinNonExistent(self):
        """
        Test that the usage mixin exits when trying to use a non existent
        reactor (the name not matching to any reactor), giving an error
        message.
        """

        class ReactorSelectionOptions(usage.Options, app.ReactorSelectionMixin):
            pass

        self.pluginResults = []

        options = ReactorSelectionOptions()
        options.messageOutput = StringIO()
        e = self.assertRaises(
            usage.UsageError,
            options.parseOptions,
            ["--reactor", "fakereactortest", "subcommand"],
        )
        self.assertIn("fakereactortest", e.args[0])
        self.assertIn("help-reactors", e.args[0])

    def test_reactorSelectionMixinNotAvailable(self):
        """
        Test that the usage mixin exits when trying to use a reactor not
        available (the reactor raises an error at installation), giving an
        error message.
        """

        class ReactorSelectionOptions(usage.Options, app.ReactorSelectionMixin):
            pass

        message = "Missing foo bar"

        def install():
            raise ImportError(message)

        name = "fakereactortest"
        package = __name__
        description = "description"
        self.pluginResults = [FakeReactor(install, name, package, description)]

        options = ReactorSelectionOptions()
        options.messageOutput = StringIO()
        e = self.assertRaises(
            usage.UsageError,
            options.parseOptions,
            ["--reactor", "fakereactortest", "subcommand"],
        )
        self.assertIn(message, e.args[0])
        self.assertIn("help-reactors", e.args[0])


<<<<<<< HEAD

=======
>>>>>>> 1dd5e23f
class HelpReactorsTests(TestCase):
    """
    --help-reactors lists the available reactors
    """

    def setUp(self):
        """
        Get the text from --help-reactors
        """
        self.options = app.ReactorSelectionMixin()
        self.options.messageOutput = StringIO()
        self.assertRaises(SystemExit, self.options.opt_help_reactors)
        self.message = self.options.messageOutput.getvalue()

<<<<<<< HEAD

=======
>>>>>>> 1dd5e23f
    @skipIf(asyncio, "Not applicable, asyncio is available")
    def test_lacksAsyncIO(self):
        """
        --help-reactors should NOT display the asyncio reactor on Python < 3.4
        """
        self.assertIn(twisted_reactors.asyncio.description, self.message)
        self.assertIn("!" + twisted_reactors.asyncio.shortName, self.message)
<<<<<<< HEAD

=======
>>>>>>> 1dd5e23f

    @skipIf(not asyncio, "asyncio library not available")
    def test_hasAsyncIO(self):
        """
        --help-reactors should display the asyncio reactor on Python >= 3.4
        """
        self.assertIn(twisted_reactors.asyncio.description, self.message)
<<<<<<< HEAD
        self.assertNotIn(
            "!" + twisted_reactors.asyncio.shortName, self.message)

=======
        self.assertNotIn("!" + twisted_reactors.asyncio.shortName, self.message)
>>>>>>> 1dd5e23f

    @skipIf(platformType != "win32", "Test only applicable on Windows")
    def test_iocpWin32(self):
        """
        --help-reactors should display the iocp reactor on Windows
        """
        self.assertIn(twisted_reactors.iocp.description, self.message)
        self.assertNotIn("!" + twisted_reactors.iocp.shortName, self.message)
<<<<<<< HEAD

=======
>>>>>>> 1dd5e23f

    @skipIf(platformType == "win32", "Test not applicable on Windows")
    def test_iocpNotWin32(self):
        """
        --help-reactors should NOT display the iocp reactor on Windows
        """
        self.assertIn(twisted_reactors.iocp.description, self.message)
        self.assertIn("!" + twisted_reactors.iocp.shortName, self.message)
<<<<<<< HEAD

=======
>>>>>>> 1dd5e23f

    def test_onlySupportedReactors(self):
        """
        --help-reactors with only supported reactors
        """

        def getReactorTypes():
            yield twisted_reactors.default

        options = app.ReactorSelectionMixin()
        options._getReactorTypes = getReactorTypes
        options.messageOutput = StringIO()
        self.assertRaises(SystemExit, options.opt_help_reactors)
        message = options.messageOutput.getvalue()
        self.assertNotIn("reactors not available", message)


<<<<<<< HEAD

=======
>>>>>>> 1dd5e23f
class BackoffPolicyTests(TestCase):
    """
    Tests of L{twisted.application.internet.backoffPolicy}
    """

    def test_calculates_correct_values(self):
        """
        Test that L{backoffPolicy()} calculates expected values
        """
        pol = backoffPolicy(1.0, 60.0, 1.5, jitter=lambda: 1)
        self.assertAlmostEqual(pol(0), 2)
        self.assertAlmostEqual(pol(1), 2.5)
        self.assertAlmostEqual(pol(10), 58.6650390625)
        self.assertEqual(pol(20), 61)
        self.assertEqual(pol(100), 61)

    def test_does_not_overflow_on_high_attempts(self):
        """
        L{backoffPolicy()} does not fail for large values of the attempt
        parameter. In previous versions, this test failed when attempt was
        larger than 1750.

        See https://twistedmatrix.com/trac/ticket/9476
        """
        pol = backoffPolicy(1.0, 60.0, 1.5, jitter=lambda: 1)
        self.assertEqual(pol(1751), 61)
        self.assertEqual(pol(1000000), 61)

    def test_does_not_overflow_with_large_factor_value(self):
        """
        Even with unusual parameters, any L{OverflowError} within
        L{backoffPolicy()} will be caught and L{maxDelay} will be returned
        instead
        """
        pol = backoffPolicy(1.0, 60.0, 1e10, jitter=lambda: 1)
        self.assertEqual(pol(1751), 61)<|MERGE_RESOLUTION|>--- conflicted
+++ resolved
@@ -30,22 +30,11 @@
 from twisted.python.test.modules_helpers import TwistedModulesMixin
 from twisted.test.proto_helpers import MemoryReactor
 from twisted.trial.unittest import TestCase, SkipTest
-<<<<<<< HEAD
-
-=======
->>>>>>> 1dd5e23f
 
 
 class Dummy:
     processName = None
-<<<<<<< HEAD
-
-
-
-class ServiceTests(TestCase):
-=======
-
->>>>>>> 1dd5e23f
+
 
 class ServiceTests(TestCase):
     def testName(self):
@@ -177,13 +166,7 @@
     curuid = curgid = 0
 
 
-<<<<<<< HEAD
-
 class ProcessTests(TestCase):
-
-=======
-class ProcessTests(TestCase):
->>>>>>> 1dd5e23f
     def testID(self):
         p = service.Process(5, 6)
         self.assertEqual(p.uid, 5)
@@ -206,33 +189,20 @@
         p.processName = "hello"
         self.assertEqual(p.processName, "hello")
 
-<<<<<<< HEAD
-
-class InterfacesTests(TestCase):
-=======
->>>>>>> 1dd5e23f
 
 class InterfacesTests(TestCase):
     def testService(self):
         self.assertTrue(service.IService.providedBy(service.Service()))
 
-
     def testMultiService(self):
         self.assertTrue(service.IService.providedBy(service.MultiService()))
         self.assertTrue(service.IServiceCollection.providedBy(service.MultiService()))
 
-
     def testProcess(self):
         self.assertTrue(service.IProcess.providedBy(service.Process()))
 
 
-<<<<<<< HEAD
-
 class ApplicationTests(TestCase):
-
-=======
-class ApplicationTests(TestCase):
->>>>>>> 1dd5e23f
     def testConstructor(self):
         service.Application("hello")
         service.Application("hello", 5)
@@ -262,12 +232,6 @@
         self.assertEqual(p.name, "hello")
         self.assertIs(p.original, a)
 
-<<<<<<< HEAD
-
-
-class LoadingTests(TestCase):
-=======
->>>>>>> 1dd5e23f
 
 class LoadingTests(TestCase):
     def test_simpleStoreAndLoad(self):
@@ -289,13 +253,7 @@
         self.assertEqual(service.IService(a1).name, "hello")
 
 
-<<<<<<< HEAD
-
 class AppSupportTests(TestCase):
-
-=======
-class AppSupportTests(TestCase):
->>>>>>> 1dd5e23f
     def testPassphrase(self):
         self.assertIsNone(app.getPassphrase(0))
 
@@ -377,13 +335,7 @@
         self.d.callback(True)
 
 
-<<<<<<< HEAD
-
 class InternetTests(TestCase):
-
-=======
-class InternetTests(TestCase):
->>>>>>> 1dd5e23f
     def testTCP(self):
         s = service.MultiService()
         s.startService()
@@ -458,16 +410,10 @@
         c.startService()
         return d
 
-<<<<<<< HEAD
-
-    @skipIf(not interfaces.IReactorUNIX(reactor, None),
-            "This reactor does not support UNIX domain sockets")
-=======
     @skipIf(
         not interfaces.IReactorUNIX(reactor, None),
         "This reactor does not support UNIX domain sockets",
     )
->>>>>>> 1dd5e23f
     def testUNIX(self):
         # FIXME: This test is far too dense.  It needs comments.
         #  -- spiv, 2004-11-07
@@ -494,25 +440,15 @@
         factory.line = None
         factory.d = defer.Deferred()
         s.startService()
-<<<<<<< HEAD
-        factory.d.addCallback(self.assertEqual, b'lalala')
-=======
         factory.d.addCallback(self.assertEqual, b"lalala")
->>>>>>> 1dd5e23f
         factory.d.addCallback(lambda x: s.stopService())
         factory.d.addCallback(lambda x: TestEcho.d)
         return factory.d
 
-<<<<<<< HEAD
-
-    @skipIf(not interfaces.IReactorUNIX(reactor, None),
-            "This reactor does not support UNIX domain sockets")
-=======
     @skipIf(
         not interfaces.IReactorUNIX(reactor, None),
         "This reactor does not support UNIX domain sockets",
     )
->>>>>>> 1dd5e23f
     def testVolatile(self):
         factory = protocol.ServerFactory()
         factory.protocol = wire.Echo
@@ -536,16 +472,10 @@
         self.assertIsNone(t._connection)
         self.assertFalse(t.running)
 
-<<<<<<< HEAD
-
-    @skipIf(not interfaces.IReactorUNIX(reactor, None),
-            "This reactor does not support UNIX domain sockets")
-=======
     @skipIf(
         not interfaces.IReactorUNIX(reactor, None),
         "This reactor does not support UNIX domain sockets",
     )
->>>>>>> 1dd5e23f
     def testStoppingServer(self):
         factory = protocol.ServerFactory()
         factory.protocol = wire.Echo
@@ -559,10 +489,6 @@
         reactor.connectUNIX("echo.skt", factory)
         return d
 
-<<<<<<< HEAD
-
-=======
->>>>>>> 1dd5e23f
     def testPickledTimer(self):
         target = TimerTarget()
         t0 = internet.TimerService(1, target.append, "hello")
@@ -599,20 +525,12 @@
         L{service.Service} subclasses that in general have corresponding
         reactor.listenXXX or reactor.connectXXX calls.
         """
-<<<<<<< HEAD
-        trans = ['TCP', 'UNIX', 'SSL', 'UDP', 'UNIXDatagram', 'Multicast']
-=======
         trans = ["TCP", "UNIX", "SSL", "UDP", "UNIXDatagram", "Multicast"]
->>>>>>> 1dd5e23f
         for tran in trans[:]:
             if not getattr(interfaces, "IReactor" + tran)(reactor, None):
                 trans.remove(tran)
         for tran in trans:
-<<<<<<< HEAD
-            for side in ['Server', 'Client']:
-=======
             for side in ["Server", "Client"]:
->>>>>>> 1dd5e23f
                 if tran == "Multicast" and side == "Client":
                     continue
                 if tran == "UDP" and side == "Client":
@@ -695,10 +613,6 @@
         t.startService()
         self.assertEqual(reactor.tcpClients.pop()[:3], ("127.0.0.1", 1234, factory))
 
-<<<<<<< HEAD
-class TimerBasicTests(TestCase):
-=======
->>>>>>> 1dd5e23f
 
 class TimerBasicTests(TestCase):
     def testTimerRuns(self):
@@ -774,10 +688,6 @@
         self.install = install
 
 
-<<<<<<< HEAD
-
-=======
->>>>>>> 1dd5e23f
 class PluggableReactorTests(TwistedModulesMixin, TestCase):
     """
     Tests for the reactor discovery/inspection APIs.
@@ -936,20 +846,11 @@
         INSTALL_EVENT = "reactor installed"
         SUBCOMMAND_EVENT = "subcommands loaded"
 
-<<<<<<< HEAD
-        class ReactorSelectionOptions(usage.Options,
-                                      app.ReactorSelectionMixin):
-            @property
-            def subCommands(self):
-                executed.append(SUBCOMMAND_EVENT)
-                return [('subcommand', None, lambda: self, 'test subcommand')]
-=======
         class ReactorSelectionOptions(usage.Options, app.ReactorSelectionMixin):
             @property
             def subCommands(self):
                 executed.append(SUBCOMMAND_EVENT)
                 return [("subcommand", None, lambda: self, "test subcommand")]
->>>>>>> 1dd5e23f
 
         def install():
             executed.append(INSTALL_EVENT)
@@ -1017,10 +918,6 @@
         self.assertIn("help-reactors", e.args[0])
 
 
-<<<<<<< HEAD
-
-=======
->>>>>>> 1dd5e23f
 class HelpReactorsTests(TestCase):
     """
     --help-reactors lists the available reactors
@@ -1035,10 +932,6 @@
         self.assertRaises(SystemExit, self.options.opt_help_reactors)
         self.message = self.options.messageOutput.getvalue()
 
-<<<<<<< HEAD
-
-=======
->>>>>>> 1dd5e23f
     @skipIf(asyncio, "Not applicable, asyncio is available")
     def test_lacksAsyncIO(self):
         """
@@ -1046,10 +939,6 @@
         """
         self.assertIn(twisted_reactors.asyncio.description, self.message)
         self.assertIn("!" + twisted_reactors.asyncio.shortName, self.message)
-<<<<<<< HEAD
-
-=======
->>>>>>> 1dd5e23f
 
     @skipIf(not asyncio, "asyncio library not available")
     def test_hasAsyncIO(self):
@@ -1057,13 +946,7 @@
         --help-reactors should display the asyncio reactor on Python >= 3.4
         """
         self.assertIn(twisted_reactors.asyncio.description, self.message)
-<<<<<<< HEAD
-        self.assertNotIn(
-            "!" + twisted_reactors.asyncio.shortName, self.message)
-
-=======
         self.assertNotIn("!" + twisted_reactors.asyncio.shortName, self.message)
->>>>>>> 1dd5e23f
 
     @skipIf(platformType != "win32", "Test only applicable on Windows")
     def test_iocpWin32(self):
@@ -1072,10 +955,6 @@
         """
         self.assertIn(twisted_reactors.iocp.description, self.message)
         self.assertNotIn("!" + twisted_reactors.iocp.shortName, self.message)
-<<<<<<< HEAD
-
-=======
->>>>>>> 1dd5e23f
 
     @skipIf(platformType == "win32", "Test not applicable on Windows")
     def test_iocpNotWin32(self):
@@ -1084,10 +963,6 @@
         """
         self.assertIn(twisted_reactors.iocp.description, self.message)
         self.assertIn("!" + twisted_reactors.iocp.shortName, self.message)
-<<<<<<< HEAD
-
-=======
->>>>>>> 1dd5e23f
 
     def test_onlySupportedReactors(self):
         """
@@ -1105,10 +980,6 @@
         self.assertNotIn("reactors not available", message)
 
 
-<<<<<<< HEAD
-
-=======
->>>>>>> 1dd5e23f
 class BackoffPolicyTests(TestCase):
     """
     Tests of L{twisted.application.internet.backoffPolicy}
