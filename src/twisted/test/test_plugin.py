--- conflicted
+++ resolved
@@ -24,10 +24,6 @@
 
 from twisted import plugin
 
-<<<<<<< HEAD
-
-=======
->>>>>>> 1dd5e23f
 
 class ITestPlugin(Interface):
     """
@@ -101,10 +97,6 @@
         """
         self.package.child("dropin.cache").remove()
 
-<<<<<<< HEAD
-
-=======
->>>>>>> 1dd5e23f
     def _withCacheness(meth: Callable):
         """
         This is a paranoid test wrapper, that calls C{meth} 2 times, clear the
@@ -123,10 +115,6 @@
 
         return wrapped
 
-<<<<<<< HEAD
-
-=======
->>>>>>> 1dd5e23f
     @_withCacheness
     def test_cache(self):
         """
@@ -160,13 +148,8 @@
 
         # And it should also match if we import it classicly
         import mypackage.testplugin as tp
-<<<<<<< HEAD
+
         self.assertIs(realPlugin, tp.TestPlugin)
-
-=======
-
-        self.assertIs(realPlugin, tp.TestPlugin)
->>>>>>> 1dd5e23f
 
     def test_cacheRepr(self):
         """
@@ -183,10 +166,6 @@
             "(provides 'ITestPlugin, IPlugin')>",
         )
 
-<<<<<<< HEAD
-
-=======
->>>>>>> 1dd5e23f
     @_withCacheness
     def test_plugins(self):
         """
@@ -204,10 +183,6 @@
             names.remove(p.__name__)
             p.test()
 
-<<<<<<< HEAD
-
-=======
->>>>>>> 1dd5e23f
     @_withCacheness
     def test_detectNewFiles(self):
         """
@@ -236,14 +211,7 @@
                 names.remove(p.__name__)
                 p.test1()
         finally:
-<<<<<<< HEAD
-            self._unimportPythonModule(
-                sys.modules['mypackage.pluginextra'],
-                True)
-
-=======
             self._unimportPythonModule(sys.modules["mypackage.pluginextra"], True)
->>>>>>> 1dd5e23f
 
     @_withCacheness
     def test_detectFilesChanged(self):
@@ -276,14 +244,7 @@
                 names.remove(p.__name__)
                 p.test1()
         finally:
-<<<<<<< HEAD
-            self._unimportPythonModule(
-                sys.modules['mypackage.pluginextra'],
-                True)
-
-=======
             self._unimportPythonModule(sys.modules["mypackage.pluginextra"], True)
->>>>>>> 1dd5e23f
 
     @_withCacheness
     def test_detectFilesRemoved(self):
@@ -303,10 +264,6 @@
         plgs = list(plugin.getPlugins(ITestPlugin, self.module))
         self.assertEqual(1, len(plgs))
 
-<<<<<<< HEAD
-
-=======
->>>>>>> 1dd5e23f
     @_withCacheness
     def test_nonexistentPathEntry(self):
         """
@@ -323,10 +280,6 @@
         finally:
             self.module.__path__.remove(path)
 
-<<<<<<< HEAD
-
-=======
->>>>>>> 1dd5e23f
     @_withCacheness
     def test_nonDirectoryChildEntry(self):
         """
@@ -344,10 +297,6 @@
         finally:
             self.module.__path__.remove(child)
 
-<<<<<<< HEAD
-
-=======
->>>>>>> 1dd5e23f
     def test_deployedMode(self):
         """
         The C{dropin.cache} file may not be writable: the cache should still be
@@ -406,16 +355,6 @@
 
 def pluginFileContents(name):
     return (
-<<<<<<< HEAD
-        "from zope.interface import provider\n"
-        "from twisted.plugin import IPlugin\n"
-        "from twisted.test.test_plugin import ITestPlugin\n"
-        "\n"
-        "@provider(IPlugin, ITestPlugin)\n"
-        "class {0}:\n"
-        "    pass\n"
-    ).format(name).encode('ascii')
-=======
         (
             "from zope.interface import provider\n"
             "from twisted.plugin import IPlugin\n"
@@ -428,7 +367,6 @@
         .format(name)
         .encode("ascii")
     )
->>>>>>> 1dd5e23f
 
 
 def _createPluginDummy(entrypath, pluginContent, real, pluginModule):
@@ -596,16 +534,9 @@
         self.assertIn("one", self.getAllPlugins())
         self.failIfIn("two", self.getAllPlugins())
         self.resetEnvironment()
-<<<<<<< HEAD
-        mypath.setContent(pluginFileContents('two'))
-        self.failIfIn('one', self.getAllPlugins())
-        self.assertIn('two', self.getAllPlugins())
-
-=======
         mypath.setContent(pluginFileContents("two"))
         self.failIfIn("one", self.getAllPlugins())
         self.assertIn("two", self.getAllPlugins())
->>>>>>> 1dd5e23f
 
     def test_newPluginsOnReadOnlyPath(self):
         """
