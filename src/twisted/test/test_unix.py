# Copyright (c) Twisted Matrix Laboratories.
# See LICENSE for details.

"""
Tests for implementations of L{IReactorUNIX} and L{IReactorUNIXDatagram}.
"""


import os
import sys
import socket
from unittest import skipIf

from twisted.internet import interfaces, reactor, protocol, error, address
from twisted.internet import defer, utils
from twisted.python import lockfile
from twisted.python.compat import networkString
from twisted.python.filepath import FilePath
from twisted.trial import unittest

from twisted.test.test_tcp import MyServerFactory, MyClientFactory


class FailedConnectionClientFactory(protocol.ClientFactory):
    def __init__(self, onFail):
        self.onFail = onFail

    def clientConnectionFailed(self, connector, reason):
        self.onFail.errback(reason)


@skipIf(
    not interfaces.IReactorUNIX(reactor, None),
    "This reactor does not support UNIX domain sockets",
)
class UnixSocketTests(unittest.TestCase):
    """
    Test unix sockets.
    """

    if not interfaces.IReactorUNIX(reactor, None):
        skip = "This reactor does not support UNIX domain sockets"

    def test_peerBind(self):
        """
        The address passed to the server factory's C{buildProtocol} method and
        the address returned by the connected protocol's transport's C{getPeer}
        method match the address the client socket is bound to.
        """
        filename = self.mktemp()
        peername = self.mktemp()
        serverFactory = MyServerFactory()
        connMade = serverFactory.protocolConnectionMade = defer.Deferred()
        unixPort = reactor.listenUNIX(filename, serverFactory)
        self.addCleanup(unixPort.stopListening)
        unixSocket = socket.socket(socket.AF_UNIX, socket.SOCK_STREAM)
        self.addCleanup(unixSocket.close)
        unixSocket.bind(peername)
        unixSocket.connect(filename)

        def cbConnMade(proto):
            expected = address.UNIXAddress(peername)
            self.assertEqual(serverFactory.peerAddresses, [expected])
            self.assertEqual(proto.transport.getPeer(), expected)

        connMade.addCallback(cbConnMade)
        return connMade

    def test_dumber(self):
        """
        L{IReactorUNIX.connectUNIX} can be used to connect a client to a server
        started with L{IReactorUNIX.listenUNIX}.
        """
        filename = self.mktemp()
        serverFactory = MyServerFactory()
        serverConnMade = defer.Deferred()
        serverFactory.protocolConnectionMade = serverConnMade
        unixPort = reactor.listenUNIX(filename, serverFactory)
        self.addCleanup(unixPort.stopListening)
        clientFactory = MyClientFactory()
        clientConnMade = defer.Deferred()
        clientFactory.protocolConnectionMade = clientConnMade
        reactor.connectUNIX(filename, clientFactory)
        d = defer.gatherResults([serverConnMade, clientConnMade])

        def allConnected(args):
            serverProtocol, clientProtocol = args
            # Incidental assertion which may or may not be redundant with some
            # other test.  This probably deserves its own test method.
            self.assertEqual(
                clientFactory.peerAddresses, [address.UNIXAddress(filename)]
            )

            clientProtocol.transport.loseConnection()
            serverProtocol.transport.loseConnection()

        d.addCallback(allConnected)
        return d

    def test_pidFile(self):
        """
        A lockfile is created and locked when L{IReactorUNIX.listenUNIX} is
        called and released when the Deferred returned by the L{IListeningPort}
        provider's C{stopListening} method is called back.
        """
        filename = self.mktemp()
        serverFactory = MyServerFactory()
        serverConnMade = defer.Deferred()
        serverFactory.protocolConnectionMade = serverConnMade
        unixPort = reactor.listenUNIX(filename, serverFactory, wantPID=True)
        self.assertTrue(lockfile.isLocked(filename + ".lock"))

        # XXX This part would test something about the checkPID parameter, but
        # it doesn't actually.  It should be rewritten to test the several
        # different possible behaviors.  -exarkun
        clientFactory = MyClientFactory()
        clientConnMade = defer.Deferred()
        clientFactory.protocolConnectionMade = clientConnMade
        reactor.connectUNIX(filename, clientFactory, checkPID=1)

        d = defer.gatherResults([serverConnMade, clientConnMade])

        def _portStuff(args):
            serverProtocol, clientProto = args

            # Incidental assertion which may or may not be redundant with some
            # other test.  This probably deserves its own test method.
            self.assertEqual(
                clientFactory.peerAddresses, [address.UNIXAddress(filename)]
            )

            clientProto.transport.loseConnection()
            serverProtocol.transport.loseConnection()
            return unixPort.stopListening()

        d.addCallback(_portStuff)

        def _check(ignored):
            self.assertFalse(lockfile.isLocked(filename + ".lock"), "locked")

        d.addCallback(_check)
        return d

    def test_socketLocking(self):
        """
        L{IReactorUNIX.listenUNIX} raises L{error.CannotListenError} if passed
        the name of a file on which a server is already listening.
        """
        filename = self.mktemp()
        serverFactory = MyServerFactory()
        unixPort = reactor.listenUNIX(filename, serverFactory, wantPID=True)

        self.assertRaises(
            error.CannotListenError,
            reactor.listenUNIX,
            filename,
            serverFactory,
            wantPID=True,
        )

        def stoppedListening(ign):
            unixPort = reactor.listenUNIX(filename, serverFactory, wantPID=True)
            return unixPort.stopListening()

        return unixPort.stopListening().addCallback(stoppedListening)

    def _uncleanSocketTest(self, callback):
        self.filename = self.mktemp()
        source = networkString(
            (
                "from twisted.internet import protocol, reactor\n"
                "reactor.listenUNIX(%r, protocol.ServerFactory(),"
                "wantPID=True)\n"
            )
            % (self.filename,)
        )
        env = {b"PYTHONPATH": FilePath(os.pathsep.join(sys.path)).asBytesMode().path}
        pyExe = FilePath(sys.executable).asBytesMode().path

        d = utils.getProcessValue(pyExe, (b"-u", b"-c", source), env=env)
        d.addCallback(callback)
        return d

    def test_uncleanServerSocketLocking(self):
        """
        If passed C{True} for the C{wantPID} parameter, a server can be started
        listening with L{IReactorUNIX.listenUNIX} when passed the name of a
        file on which a previous server which has not exited cleanly has been
        listening using the C{wantPID} option.
        """

        def ranStupidChild(ign):
            # If this next call succeeds, our lock handling is correct.
            p = reactor.listenUNIX(self.filename, MyServerFactory(), wantPID=True)
            return p.stopListening()

        return self._uncleanSocketTest(ranStupidChild)

    def test_connectToUncleanServer(self):
        """
        If passed C{True} for the C{checkPID} parameter, a client connection
        attempt made with L{IReactorUNIX.connectUNIX} fails with
        L{error.BadFileError}.
        """

        def ranStupidChild(ign):
            d = defer.Deferred()
            f = FailedConnectionClientFactory(d)
            reactor.connectUNIX(self.filename, f, checkPID=True)
            return self.assertFailure(d, error.BadFileError)

        return self._uncleanSocketTest(ranStupidChild)

    def _reprTest(self, serverFactory, factoryName):
        """
        Test the C{__str__} and C{__repr__} implementations of a UNIX port when
        used with the given factory.
        """
        filename = self.mktemp()
        unixPort = reactor.listenUNIX(filename, serverFactory)

        connectedString = "<%s on %r>" % (factoryName, filename)
        self.assertEqual(repr(unixPort), connectedString)
        self.assertEqual(str(unixPort), connectedString)

        d = defer.maybeDeferred(unixPort.stopListening)

        def stoppedListening(ign):
            unconnectedString = "<%s (not listening)>" % (factoryName,)
            self.assertEqual(repr(unixPort), unconnectedString)
            self.assertEqual(str(unixPort), unconnectedString)

        d.addCallback(stoppedListening)
        return d

<<<<<<< HEAD

=======
>>>>>>> 1dd5e23f
    def test_reprWithNewStyleFactory(self):
        """
        The two string representations of the L{IListeningPort} returned by
        L{IReactorUNIX.listenUNIX} contains the name of the new-style factory
        class being used and the filename on which the port is listening or
        indicates that the port is not listening.
        """
<<<<<<< HEAD
=======

>>>>>>> 1dd5e23f
        class NewStyleFactory:
            def doStart(self):
                pass

            def doStop(self):
                pass

        # Sanity check
        self.assertIsInstance(NewStyleFactory, type)

        return self._reprTest(
            NewStyleFactory(), "twisted.test.test_unix.NewStyleFactory"
        )


class ClientProto(protocol.ConnectedDatagramProtocol):
    started = stopped = False
    gotback = None

    def __init__(self):
        self.deferredStarted = defer.Deferred()
        self.deferredGotBack = defer.Deferred()

    def stopProtocol(self):
        self.stopped = True

    def startProtocol(self):
        self.started = True
        self.deferredStarted.callback(None)

    def datagramReceived(self, data):
        self.gotback = data
        self.deferredGotBack.callback(None)


class ServerProto(protocol.DatagramProtocol):
    started = stopped = False
    gotwhat = gotfrom = None

    def __init__(self):
        self.deferredStarted = defer.Deferred()
        self.deferredGotWhat = defer.Deferred()

    def stopProtocol(self):
        self.stopped = True

    def startProtocol(self):
        self.started = True
        self.deferredStarted.callback(None)

    def datagramReceived(self, data, addr):
        self.gotfrom = addr
        self.transport.write(b"hi back", addr)
        self.gotwhat = data
        self.deferredGotWhat.callback(None)


@skipIf(
    not interfaces.IReactorUNIXDatagram(reactor, None),
    "This reactor does not support UNIX datagram sockets",
)
class DatagramUnixSocketTests(unittest.TestCase):
    """
    Test datagram UNIX sockets.
    """

    def test_exchange(self):
        """
        Test that a datagram can be sent to and received by a server and vice
        versa.
        """
        clientaddr = self.mktemp()
        serveraddr = self.mktemp()
        sp = ServerProto()
        cp = ClientProto()
        s = reactor.listenUNIXDatagram(serveraddr, sp)
        self.addCleanup(s.stopListening)
        c = reactor.connectUNIXDatagram(serveraddr, cp, bindAddress=clientaddr)
        self.addCleanup(c.stopListening)

        d = defer.gatherResults([sp.deferredStarted, cp.deferredStarted])

        def write(ignored):
            cp.transport.write(b"hi")
            return defer.gatherResults([sp.deferredGotWhat, cp.deferredGotBack])

        def _cbTestExchange(ignored):
            self.assertEqual(b"hi", sp.gotwhat)
            self.assertEqual(clientaddr, sp.gotfrom)
            self.assertEqual(b"hi back", cp.gotback)

        d.addCallback(write)
        d.addCallback(_cbTestExchange)
        return d

    def test_cannotListen(self):
        """
        L{IReactorUNIXDatagram.listenUNIXDatagram} raises
        L{error.CannotListenError} if the unix socket specified is already in
        use.
        """
        addr = self.mktemp()
        p = ServerProto()
        s = reactor.listenUNIXDatagram(addr, p)
        self.assertRaises(error.CannotListenError, reactor.listenUNIXDatagram, addr, p)
        s.stopListening()
        os.unlink(addr)

    # test connecting to bound and connected (somewhere else) address

    def _reprTest(self, serverProto, protocolName):
        """
        Test the C{__str__} and C{__repr__} implementations of a UNIX datagram
        port when used with the given protocol.
        """
        filename = self.mktemp()
        unixPort = reactor.listenUNIXDatagram(filename, serverProto)

        connectedString = "<%s on %r>" % (protocolName, filename)
        self.assertEqual(repr(unixPort), connectedString)
        self.assertEqual(str(unixPort), connectedString)

        stopDeferred = defer.maybeDeferred(unixPort.stopListening)

        def stoppedListening(ign):
            unconnectedString = "<%s (not listening)>" % (protocolName,)
            self.assertEqual(repr(unixPort), unconnectedString)
            self.assertEqual(str(unixPort), unconnectedString)

        stopDeferred.addCallback(stoppedListening)
        return stopDeferred

<<<<<<< HEAD

=======
>>>>>>> 1dd5e23f
    def test_reprWithNewStyleProtocol(self):
        """
        The two string representations of the L{IListeningPort} returned by
        L{IReactorUNIXDatagram.listenUNIXDatagram} contains the name of the
        new-style protocol class being used and the filename on which the port
        is listening or indicates that the port is not listening.
        """
<<<<<<< HEAD
=======

>>>>>>> 1dd5e23f
        class NewStyleProtocol:
            def makeConnection(self, transport):
                pass

            def doStop(self):
                pass

        # Sanity check
        self.assertIsInstance(NewStyleProtocol, type)

        return self._reprTest(
            NewStyleProtocol(), "twisted.test.test_unix.NewStyleProtocol"
        )<|MERGE_RESOLUTION|>--- conflicted
+++ resolved
@@ -233,10 +233,6 @@
         d.addCallback(stoppedListening)
         return d
 
-<<<<<<< HEAD
-
-=======
->>>>>>> 1dd5e23f
     def test_reprWithNewStyleFactory(self):
         """
         The two string representations of the L{IListeningPort} returned by
@@ -244,10 +240,7 @@
         class being used and the filename on which the port is listening or
         indicates that the port is not listening.
         """
-<<<<<<< HEAD
-=======
-
->>>>>>> 1dd5e23f
+
         class NewStyleFactory:
             def doStart(self):
                 pass
@@ -380,10 +373,6 @@
         stopDeferred.addCallback(stoppedListening)
         return stopDeferred
 
-<<<<<<< HEAD
-
-=======
->>>>>>> 1dd5e23f
     def test_reprWithNewStyleProtocol(self):
         """
         The two string representations of the L{IListeningPort} returned by
@@ -391,10 +380,7 @@
         new-style protocol class being used and the filename on which the port
         is listening or indicates that the port is not listening.
         """
-<<<<<<< HEAD
-=======
-
->>>>>>> 1dd5e23f
+
         class NewStyleProtocol:
             def makeConnection(self, transport):
                 pass
