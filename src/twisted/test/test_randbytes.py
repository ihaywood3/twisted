# Copyright (c) Twisted Matrix Laboratories.
# See LICENSE for details.

"""
Test cases for L{twisted.python.randbytes}.
"""


from twisted.trial import unittest
from twisted.python import randbytes


<<<<<<< HEAD

=======
>>>>>>> 1dd5e23f
class SecureRandomTestCaseBase:
    """
    Base class for secureRandom test cases.
    """

    def _check(self, source):
        """
        The given random bytes source should return the number of bytes
        requested each time it is called and should probably not return the
        same bytes on two consecutive calls (although this is a perfectly
        legitimate occurrence and rejecting it may generate a spurious failure
        -- maybe we'll get lucky and the heat death with come first).
        """
        for nbytes in range(17, 25):
            s = source(nbytes)
            self.assertEqual(len(s), nbytes)
            s2 = source(nbytes)
            self.assertEqual(len(s2), nbytes)
            # This is crude but hey
            self.assertNotEqual(s2, s)


class SecureRandomTests(SecureRandomTestCaseBase, unittest.TestCase):
    """
    Test secureRandom under normal conditions.
    """

    def test_normal(self):
        """
        L{randbytes.secureRandom} should return a string of the requested
        length and make some effort to make its result otherwise unpredictable.
        """
        self._check(randbytes.secureRandom)


class ConditionalSecureRandomTests(
    SecureRandomTestCaseBase, unittest.SynchronousTestCase
):
    """
    Test random sources one by one, then remove it to.
    """

    def setUp(self):
        """
        Create a L{randbytes.RandomFactory} to use in the tests.
        """
        self.factory = randbytes.RandomFactory()

    def errorFactory(self, nbytes):
        """
        A factory raising an error when a source is not available.
        """
        raise randbytes.SourceNotAvailable()

    def test_osUrandom(self):
        """
        L{RandomFactory._osUrandom} should work as a random source whenever
        L{os.urandom} is available.
        """
        self._check(self.factory._osUrandom)

    def test_withoutAnything(self):
        """
        Remove all secure sources and assert it raises a failure. Then try the
        fallback parameter.
        """
        self.factory._osUrandom = self.errorFactory
        self.assertRaises(
            randbytes.SecureRandomNotAvailable, self.factory.secureRandom, 18
        )

        def wrapper():
            return self.factory.secureRandom(18, fallback=True)

        s = self.assertWarns(
            RuntimeWarning,
            "urandom unavailable - "
            "proceeding with non-cryptographically secure random source",
            __file__,
            wrapper,
        )
        self.assertEqual(len(s), 18)


class RandomBaseTests(SecureRandomTestCaseBase, unittest.SynchronousTestCase):
    """
    'Normal' random test cases.
    """

    def test_normal(self):
        """
        Test basic case.
        """
        self._check(randbytes.insecureRandom)

    def test_withoutGetrandbits(self):
        """
        Test C{insecureRandom} without C{random.getrandbits}.
        """
        factory = randbytes.RandomFactory()
        factory.getrandbits = None
        self._check(factory.insecureRandom)<|MERGE_RESOLUTION|>--- conflicted
+++ resolved
@@ -10,10 +10,6 @@
 from twisted.python import randbytes
 
 
-<<<<<<< HEAD
-
-=======
->>>>>>> 1dd5e23f
 class SecureRandomTestCaseBase:
     """
     Base class for secureRandom test cases.
