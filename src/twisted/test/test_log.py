--- conflicted
+++ resolved
@@ -296,37 +296,20 @@
         pass
 
 
-<<<<<<< HEAD
-
 IOBase.register(FakeFile)  # type: ignore[attr-defined]
-
-=======
-IOBase.register(FakeFile)  # type: ignore[attr-defined]
->>>>>>> 1dd5e23f
 
 
 class EvilStr:
     def __str__(self) -> str:
         return str(1 // 0)
-<<<<<<< HEAD
-
-=======
->>>>>>> 1dd5e23f
 
 
 class EvilRepr:
     def __str__(self) -> str:
         return "Happy Evil Repr"
 
-<<<<<<< HEAD
-
     def __repr__(self) -> str:
         return str(1 // 0)
-
-=======
-    def __repr__(self) -> str:
-        return str(1 // 0)
->>>>>>> 1dd5e23f
 
 
 class EvilReprStr(EvilStr, EvilRepr):
@@ -347,19 +330,11 @@
         self.lp.addObserver(self.flo.emit)
 
         try:
-<<<<<<< HEAD
-            str('\N{VULGAR FRACTION ONE HALF}')
-=======
             str("\N{VULGAR FRACTION ONE HALF}")
->>>>>>> 1dd5e23f
         except UnicodeEncodeError:
             pass
         # This is the behavior we want - don't change anything.
         self._origEncoding = None
-<<<<<<< HEAD
-
-=======
->>>>>>> 1dd5e23f
 
     def tearDown(self):
         """
@@ -399,10 +374,6 @@
         self.lp.msg(message)
         self.assertEqual(len(self.out), 1)
         self.assertIn(message, self.out[0])
-<<<<<<< HEAD
-
-=======
->>>>>>> 1dd5e23f
 
 
 class FileObserverTests(LogPublisherTestCaseMixin, unittest.SynchronousTestCase):
@@ -956,10 +927,7 @@
         DefaultObserver.emit() does not raise when it observes an error event
         with a message that causes L{repr} to raise.
         """
-<<<<<<< HEAD
-=======
-
->>>>>>> 1dd5e23f
+
         class Ouch:
             def __repr__(self) -> str:
                 return str(1 / 0)
@@ -1055,14 +1023,7 @@
         self.addCleanup(setattr, sys, "stdout", oldStdout)
         # This should go to the log, utf-8 encoded too:
         print(unicodeString)
-<<<<<<< HEAD
-        self.assertEqual(self.getLogMessages(),
-                         [unicodeString,
-                          "Also, " + unicodeString,
-                          unicodeString])
-=======
         self.assertEqual(
             self.getLogMessages(),
             [unicodeString, "Also, " + unicodeString, unicodeString],
-        )
->>>>>>> 1dd5e23f
+        )