# Copyright (c) Twisted Matrix Laboratories.
# See LICENSE for details.

"""
Test cases covering L{twisted.python.filepath}.
"""


import errno
import os
import pickle
import stat
import time
from pprint import pformat
from unittest import skipIf

<<<<<<< HEAD
from twisted.python.compat import long
=======
>>>>>>> 1dd5e23f
from twisted.python.win32 import WindowsError, ERROR_DIRECTORY
from twisted.python import filepath
from twisted.python.runtime import platform

from twisted.trial.unittest import SynchronousTestCase as TestCase

from zope.interface.verify import verifyObject

<<<<<<< HEAD

symlinkSkip = not platform._supportsSymlinks()
=======
>>>>>>> 1dd5e23f

symlinkSkip = not platform._supportsSymlinks()


class BytesTestCase(TestCase):
    """
    Override default method implementations to support byte paths.
    """

    def mktemp(self):
        """
        Return a temporary path, encoded as bytes.
        """
        return TestCase.mktemp(self).encode("utf-8")


class AbstractFilePathTests(BytesTestCase):
    """
    Tests for L{IFilePath} implementations.
    """

    f1content = b"file 1"
    f2content = b"file 2"

    def _mkpath(self, *p):
        x = os.path.abspath(os.path.join(self.cmn, *p))
        self.all.append(x)
        return x

    def subdir(self, *dirname):
        os.mkdir(self._mkpath(*dirname))

    def subfile(self, *dirname):
        return open(self._mkpath(*dirname), "wb")

    def setUp(self):
        self.now = time.time()
        cmn = self.cmn = os.path.abspath(self.mktemp())
        self.all = [cmn]
        os.mkdir(cmn)
        self.subdir(b"sub1")
        with self.subfile(b"file1") as f:
            f.write(self.f1content)
        with self.subfile(b"sub1", b"file2") as f:
            f.write(self.f2content)
        self.subdir(b"sub3")
        self.subfile(b"sub3", b"file3.ext1").close()
        self.subfile(b"sub3", b"file3.ext2").close()
        self.subfile(b"sub3", b"file3.ext3").close()
        self.path = filepath.FilePath(cmn)
        self.root = filepath.FilePath(b"/")

    def test_verifyObject(self):
        """
        Instances of the path type being tested provide L{IFilePath}.
        """
        self.assertTrue(verifyObject(filepath.IFilePath, self.path))

    def test_segmentsFromPositive(self):
        """
        Verify that the segments between two paths are correctly identified.
        """
        self.assertEqual(
            self.path.child(b"a").child(b"b").child(b"c").segmentsFrom(self.path),
            [b"a", b"b", b"c"],
        )

    def test_segmentsFromNegative(self):
        """
        Verify that segmentsFrom notices when the ancestor isn't an ancestor.
        """
        self.assertRaises(
            ValueError,
            self.path.child(b"a").child(b"b").child(b"c").segmentsFrom,
            self.path.child(b"d").child(b"c").child(b"e"),
        )

    def test_walk(self):
        """
        Verify that walking the path gives the same result as the known file
        hierarchy.
        """
        x = [foo.path for foo in self.path.walk()]
        self.assertEqual(set(x), set(self.all))

    def test_parents(self):
        """
        L{FilePath.parents()} should return an iterator of every ancestor of
        the L{FilePath} in question.
        """
        L = []
        pathobj = self.path.child(b"a").child(b"b").child(b"c")
        fullpath = pathobj.path
        lastpath = fullpath
        thispath = os.path.dirname(fullpath)
        while lastpath != self.root.path:
            L.append(thispath)
            lastpath = thispath
            thispath = os.path.dirname(thispath)
        self.assertEqual([x.path for x in pathobj.parents()], L)

    def test_validSubdir(self):
        """
        Verify that a valid subdirectory will show up as a directory, but not as a
        file, not as a symlink, and be listable.
        """
        sub1 = self.path.child(b"sub1")
        self.assertTrue(sub1.exists(), "This directory does exist.")
        self.assertTrue(sub1.isdir(), "It's a directory.")
        self.assertFalse(sub1.isfile(), "It's a directory.")
        self.assertFalse(sub1.islink(), "It's a directory.")
        self.assertEqual(sub1.listdir(), [b"file2"])

    def test_invalidSubdir(self):
        """
        Verify that a subdirectory that doesn't exist is reported as such.
        """
        sub2 = self.path.child(b"sub2")
        self.assertFalse(sub2.exists(), "This directory does not exist.")

    def test_validFiles(self):
        """
        Make sure that we can read existent non-empty files.
        """
        f1 = self.path.child(b"file1")
        with f1.open() as f:
            self.assertEqual(f.read(), self.f1content)
        f2 = self.path.child(b"sub1").child(b"file2")
        with f2.open() as f:
            self.assertEqual(f.read(), self.f2content)

    def test_multipleChildSegments(self):
        """
        C{fp.descendant([a, b, c])} returns the same L{FilePath} as is returned
        by C{fp.child(a).child(b).child(c)}.
        """
        multiple = self.path.descendant([b"a", b"b", b"c"])
        single = self.path.child(b"a").child(b"b").child(b"c")
        self.assertEqual(multiple, single)

    def test_dictionaryKeys(self):
        """
        Verify that path instances are usable as dictionary keys.
        """
        f1 = self.path.child(b"file1")
        f1prime = self.path.child(b"file1")
        f2 = self.path.child(b"file2")
        dictoid = {}
        dictoid[f1] = 3
        dictoid[f1prime] = 4
        self.assertEqual(dictoid[f1], 4)
        self.assertEqual(list(dictoid.keys()), [f1])
        self.assertIs(list(dictoid.keys())[0], f1)
        self.assertIsNot(list(dictoid.keys())[0], f1prime)  # sanity check
        dictoid[f2] = 5
        self.assertEqual(dictoid[f2], 5)
        self.assertEqual(len(dictoid), 2)

    def test_dictionaryKeyWithString(self):
        """
        Verify that path instances are usable as dictionary keys which do not clash
        with their string counterparts.
        """
        f1 = self.path.child(b"file1")
        dictoid = {f1: "hello"}
        dictoid[f1.path] = "goodbye"
        self.assertEqual(len(dictoid), 2)

    def test_childrenNonexistentError(self):
        """
        Verify that children raises the appropriate exception for non-existent
        directories.
        """
        self.assertRaises(
            filepath.UnlistableError, self.path.child(b"not real").children
        )

    def test_childrenNotDirectoryError(self):
        """
        Verify that listdir raises the appropriate exception for attempting to list
        a file rather than a directory.
        """
        self.assertRaises(filepath.UnlistableError, self.path.child(b"file1").children)

    def test_newTimesAreFloats(self):
        """
        Verify that all times returned from the various new time functions are ints
        (and hopefully therefore 'high precision').
        """
        for p in self.path, self.path.child(b"file1"):
            self.assertEqual(type(p.getAccessTime()), float)
            self.assertEqual(type(p.getModificationTime()), float)
            self.assertEqual(type(p.getStatusChangeTime()), float)

    def test_oldTimesAreInts(self):
        """
        Verify that all times returned from the various time functions are
        integers, for compatibility.
        """
        for p in self.path, self.path.child(b"file1"):
            self.assertEqual(type(p.getatime()), int)
            self.assertEqual(type(p.getmtime()), int)
            self.assertEqual(type(p.getctime()), int)


class FakeWindowsPath(filepath.FilePath):
    """
    A test version of FilePath which overrides listdir to raise L{WindowsError}.
    """

    def listdir(self):
        """
        @raise WindowsError: always.
        """
        # For Python 3.3 and higher, WindowsError is an alias for OSError.
        # The first argument to the OSError constructor is errno,
        # and the fourth argument is winerror.
        # For further details, refer to:
        # https://docs.python.org/3/library/exceptions.html#OSError
        #
        # On Windows, if winerror is set in the constructor,
        # the errno value in the constructor is ignored, and OSError internally
        # maps the winerror value to an errno value.
        raise WindowsError(
            None,
            "A directory's validness was called into question",
            self.path,
<<<<<<< HEAD
            ERROR_DIRECTORY)

=======
            ERROR_DIRECTORY,
        )
>>>>>>> 1dd5e23f


class ListingCompatibilityTests(BytesTestCase):
    """
    These tests verify compatibility with legacy behavior of directory listing.
    """

    @skipIf(not platform.isWindows(), "Only relevant on on Windows.")
    def test_windowsErrorExcept(self):
        """
        Verify that when a WindowsError is raised from listdir, catching
        WindowsError works.
        """
        fwp = FakeWindowsPath(self.mktemp())
        self.assertRaises(filepath.UnlistableError, fwp.children)
        self.assertRaises(WindowsError, fwp.children)

<<<<<<< HEAD

=======
>>>>>>> 1dd5e23f
    def test_alwaysCatchOSError(self):
        """
        Verify that in the normal case where a directory does not exist, we will
        get an OSError.
        """
        fp = filepath.FilePath(self.mktemp())
        self.assertRaises(OSError, fp.children)

    def test_keepOriginalAttributes(self):
        """
        Verify that the Unlistable exception raised will preserve the attributes of
        the previously-raised exception.
        """
        fp = filepath.FilePath(self.mktemp())
        ose = self.assertRaises(OSError, fp.children)
        d1 = list(ose.__dict__.keys())
        d1.remove("originalException")
        d2 = list(ose.originalException.__dict__.keys())
        d1.sort()
        d2.sort()
        self.assertEqual(d1, d2)


class ExplodingFile:
    """
    A C{file}-alike which raises exceptions from its I/O methods and keeps track
    of whether it has been closed.

    @ivar closed: A C{bool} which is C{False} until C{close} is called, then it
        is C{True}.
    """

    closed = False

    def read(self, n=0):
        """
        @raise IOError: Always raised.
        """
        raise IOError()

    def write(self, what):
        """
        @raise IOError: Always raised.
        """
        raise IOError()

    def close(self):
        """
        Mark the file as having been closed.
        """
        self.closed = True

    def __enter__(self):
        return self

    def __exit__(self, exc_type, exc_value, traceback):
        self.close()


class TrackingFilePath(filepath.FilePath):
    """
    A subclass of L{filepath.FilePath} which maintains a list of all other paths
    created by clonePath.

    @ivar trackingList: A list of all paths created by this path via
        C{clonePath} (which also includes paths created by methods like
        C{parent}, C{sibling}, C{child}, etc (and all paths subsequently created
        by those paths, etc).

    @type trackingList: C{list} of L{TrackingFilePath}

    @ivar openedFiles: A list of all file objects opened by this
        L{TrackingFilePath} or any other L{TrackingFilePath} in C{trackingList}.

    @type openedFiles: C{list} of C{file}
    """

    def __init__(self, path, alwaysCreate=False, trackingList=None):
        filepath.FilePath.__init__(self, path, alwaysCreate)
        if trackingList is None:
            trackingList = []
        self.trackingList = trackingList
        self.openedFiles = []

    def open(self, *a, **k):
        """
        Override 'open' to track all files opened by this path.
        """
        f = filepath.FilePath.open(self, *a, **k)
        self.openedFiles.append(f)
        return f

    def openedPaths(self):
        """
        Return a list of all L{TrackingFilePath}s associated with this
        L{TrackingFilePath} that have had their C{open()} method called.
        """
        return [path for path in self.trackingList if path.openedFiles]

    def clonePath(self, name):
        """
        Override L{filepath.FilePath.clonePath} to give the new path a reference
        to the same tracking list.
        """
        clone = TrackingFilePath(name, trackingList=self.trackingList)
        self.trackingList.append(clone)
        return clone


class ExplodingFilePath(filepath.FilePath):
    """
    A specialized L{FilePath} which always returns an instance of
    L{ExplodingFile} from its C{open} method.

    @ivar fp: The L{ExplodingFile} instance most recently returned from the
        C{open} method.
    """

    def __init__(self, pathName, originalExploder=None):
        """
        Initialize an L{ExplodingFilePath} with a name and a reference to the

        @param pathName: The path name as passed to L{filepath.FilePath}.
        @type pathName: C{str}

        @param originalExploder: The L{ExplodingFilePath} to associate opened
        files with.
        @type originalExploder: L{ExplodingFilePath}
        """
        filepath.FilePath.__init__(self, pathName)
        if originalExploder is None:
            originalExploder = self
        self._originalExploder = originalExploder

    def open(self, mode=None):
        """
        Create, save, and return a new C{ExplodingFile}.

        @param mode: Present for signature compatibility.  Ignored.

        @return: A new C{ExplodingFile}.
        """
        f = self._originalExploder.fp = ExplodingFile()
        return f

    def clonePath(self, name):
        return ExplodingFilePath(name, self._originalExploder)


class PermissionsTests(BytesTestCase):
    """
    Test Permissions and RWX classes
    """

    def assertNotUnequal(self, first, second, msg=None):
        """
        Tests that C{first} != C{second} is false.  This method tests the
        __ne__ method, as opposed to L{assertEqual} (C{first} == C{second}),
        which tests the __eq__ method.

        Note: this should really be part of trial
        """
        if first != second:
            if msg is None:
                msg = ""
            if len(msg) > 0:
                msg += "\n"
            raise self.failureException(
                "%snot not unequal (__ne__ not implemented correctly):"
                "\na = %s\nb = %s\n" % (msg, pformat(first), pformat(second))
            )
        return first

    def test_rwxFromBools(self):
        """
        L{RWX}'s constructor takes a set of booleans
        """
        for r in (True, False):
            for w in (True, False):
                for x in (True, False):
                    rwx = filepath.RWX(r, w, x)
                    self.assertEqual(rwx.read, r)
                    self.assertEqual(rwx.write, w)
                    self.assertEqual(rwx.execute, x)
        rwx = filepath.RWX(True, True, True)
        self.assertTrue(rwx.read and rwx.write and rwx.execute)

    def test_rwxEqNe(self):
        """
        L{RWX}'s created with the same booleans are equivalent.  If booleans
        are different, they are not equal.
        """
        for r in (True, False):
            for w in (True, False):
                for x in (True, False):
                    self.assertEqual(filepath.RWX(r, w, x), filepath.RWX(r, w, x))
                    self.assertNotUnequal(filepath.RWX(r, w, x), filepath.RWX(r, w, x))
        self.assertNotEqual(
            filepath.RWX(True, True, True), filepath.RWX(True, True, False)
        )
        self.assertNotEqual(3, filepath.RWX(True, True, True))

    def test_rwxShorthand(self):
        """
        L{RWX}'s shorthand string should be 'rwx' if read, write, and execute
        permission bits are true.  If any of those permissions bits are false,
        the character is replaced by a '-'.
        """

        def getChar(val, letter):
            if val:
                return letter
            return "-"

        for r in (True, False):
            for w in (True, False):
                for x in (True, False):
                    rwx = filepath.RWX(r, w, x)
                    self.assertEqual(
                        rwx.shorthand(),
                        getChar(r, "r") + getChar(w, "w") + getChar(x, "x"),
                    )
        self.assertEqual(filepath.RWX(True, False, True).shorthand(), "r-x")

    def test_permissionsFromStat(self):
        """
        L{Permissions}'s constructor takes a valid permissions bitmask and
        parsaes it to produce the correct set of boolean permissions.
        """

        def _rwxFromStat(statModeInt, who):
            def getPermissionBit(what, who):
                return (statModeInt & getattr(stat, "S_I%s%s" % (what, who))) > 0

            return filepath.RWX(
                *[getPermissionBit(what, who) for what in ("R", "W", "X")]
            )

        for u in range(0, 8):
            for g in range(0, 8):
                for o in range(0, 8):
                    chmodString = "%d%d%d" % (u, g, o)
                    chmodVal = int(chmodString, 8)
                    perm = filepath.Permissions(chmodVal)
                    self.assertEqual(
                        perm.user,
                        _rwxFromStat(chmodVal, "USR"),
                        "%s: got user: %s" % (chmodString, perm.user),
                    )
                    self.assertEqual(
                        perm.group,
                        _rwxFromStat(chmodVal, "GRP"),
                        "%s: got group: %s" % (chmodString, perm.group),
                    )
                    self.assertEqual(
                        perm.other,
                        _rwxFromStat(chmodVal, "OTH"),
                        "%s: got other: %s" % (chmodString, perm.other),
                    )
        perm = filepath.Permissions(0o777)
        for who in ("user", "group", "other"):
            for what in ("read", "write", "execute"):
                self.assertTrue(getattr(getattr(perm, who), what))

    def test_permissionsEq(self):
        """
        Two L{Permissions}'s that are created with the same bitmask
        are equivalent
        """
        self.assertEqual(filepath.Permissions(0o777), filepath.Permissions(0o777))
        self.assertNotUnequal(filepath.Permissions(0o777), filepath.Permissions(0o777))
        self.assertNotEqual(filepath.Permissions(0o777), filepath.Permissions(0o700))
        self.assertNotEqual(3, filepath.Permissions(0o777))

    def test_permissionsShorthand(self):
        """
        L{Permissions}'s shorthand string is the RWX shorthand string for its
        user permission bits, group permission bits, and other permission bits
        concatenated together, without a space.
        """
        for u in range(0, 8):
            for g in range(0, 8):
                for o in range(0, 8):
                    perm = filepath.Permissions(int("0o%d%d%d" % (u, g, o), 8))
                    self.assertEqual(
                        perm.shorthand(),
                        "".join(
                            x.shorthand() for x in (perm.user, perm.group, perm.other)
                        ),
                    )
        self.assertEqual(filepath.Permissions(0o770).shorthand(), "rwxrwx---")


class FilePathTests(AbstractFilePathTests):
    """
    Test various L{FilePath} path manipulations.

    In particular, note that tests defined on this class instead of on the base
    class are only run against L{twisted.python.filepath}.
    """

    def test_chmod(self):
        """
        L{FilePath.chmod} modifies the permissions of
        the passed file as expected (using C{os.stat} to check). We use some
        basic modes that should work everywhere (even on Windows).
        """
        for mode in (0o555, 0o777):
            self.path.child(b"sub1").chmod(mode)
            self.assertEqual(
<<<<<<< HEAD
                stat.S_IMODE(os.stat(self.path.child(b"sub1").path).st_mode),
                mode)

=======
                stat.S_IMODE(os.stat(self.path.child(b"sub1").path).st_mode), mode
            )
>>>>>>> 1dd5e23f

    def createLinks(self):
        """
        Create several symbolic links to files and directories.
        """
        subdir = self.path.child(b"sub1")
        os.symlink(subdir.path, self._mkpath(b"sub1.link"))
        os.symlink(subdir.child(b"file2").path, self._mkpath(b"file2.link"))
<<<<<<< HEAD
        os.symlink(subdir.child(b"file2").path,
                   self._mkpath(b"sub1", b"sub1.file2.link"))

=======
        os.symlink(
            subdir.child(b"file2").path, self._mkpath(b"sub1", b"sub1.file2.link")
        )
>>>>>>> 1dd5e23f

    @skipIf(symlinkSkip, "Platform does not support symlinks")
    def test_realpathSymlink(self):
        """
        L{FilePath.realpath} returns the path of the ultimate target of a
        symlink.
        """
        self.createLinks()
<<<<<<< HEAD
        os.symlink(self.path.child(b"file2.link").path,
                   self.path.child(b"link.link").path)
        self.assertEqual(self.path.child(b"link.link").realpath(),
                         self.path.child(b"sub1").child(b"file2"))

=======
        os.symlink(
            self.path.child(b"file2.link").path, self.path.child(b"link.link").path
        )
        self.assertEqual(
            self.path.child(b"link.link").realpath(),
            self.path.child(b"sub1").child(b"file2"),
        )
>>>>>>> 1dd5e23f

    @skipIf(symlinkSkip, "Platform does not support symlinks")
    def test_realpathCyclicalSymlink(self):
        """
        L{FilePath.realpath} raises L{filepath.LinkError} if the path is a
        symbolic link which is part of a cycle.
        """
<<<<<<< HEAD
        os.symlink(self.path.child(b"link1").path,
                   self.path.child(b"link2").path)
        os.symlink(self.path.child(b"link2").path,
                   self.path.child(b"link1").path)
        self.assertRaises(filepath.LinkError,
                          self.path.child(b"link2").realpath)

=======
        os.symlink(self.path.child(b"link1").path, self.path.child(b"link2").path)
        os.symlink(self.path.child(b"link2").path, self.path.child(b"link1").path)
        self.assertRaises(filepath.LinkError, self.path.child(b"link2").realpath)
>>>>>>> 1dd5e23f

    def test_realpathNoSymlink(self):
        """
        L{FilePath.realpath} returns the path itself if the path is not a
        symbolic link.
        """
<<<<<<< HEAD
        self.assertEqual(self.path.child(b"sub1").realpath(),
                         self.path.child(b"sub1"))

=======
        self.assertEqual(self.path.child(b"sub1").realpath(), self.path.child(b"sub1"))
>>>>>>> 1dd5e23f

    @skipIf(symlinkSkip, "Platform does not support symlinks")
    def test_walkCyclicalSymlink(self):
        """
        Verify that walking a path with a cyclical symlink raises an error
        """
        self.createLinks()
<<<<<<< HEAD
        os.symlink(self.path.child(b"sub1").path,
                   self.path.child(b"sub1").child(b"sub1.loopylink").path)

        def iterateOverPath():
            return [foo.path for foo in self.path.walk()]

        self.assertRaises(filepath.LinkError, iterateOverPath)
=======
        os.symlink(
            self.path.child(b"sub1").path,
            self.path.child(b"sub1").child(b"sub1.loopylink").path,
        )

        def iterateOverPath():
            return [foo.path for foo in self.path.walk()]
>>>>>>> 1dd5e23f

        self.assertRaises(filepath.LinkError, iterateOverPath)

    @skipIf(symlinkSkip, "Platform does not support symlinks")
    def test_walkObeysDescendWithCyclicalSymlinks(self):
        """
        Verify that, after making a path with cyclical symlinks, when the
        supplied C{descend} predicate returns C{False}, the target is not
        traversed, as if it was a simple symlink.
        """
        self.createLinks()
        # we create cyclical symlinks
<<<<<<< HEAD
        os.symlink(self.path.child(b"sub1").path,
                   self.path.child(b"sub1").child(b"sub1.loopylink").path)
=======
        os.symlink(
            self.path.child(b"sub1").path,
            self.path.child(b"sub1").child(b"sub1.loopylink").path,
        )
>>>>>>> 1dd5e23f

        def noSymLinks(path):
            return not path.islink()

        def iterateOverPath():
            return [foo.path for foo in self.path.walk(descend=noSymLinks)]
<<<<<<< HEAD

        self.assertTrue(iterateOverPath())
=======
>>>>>>> 1dd5e23f

        self.assertTrue(iterateOverPath())

    @skipIf(symlinkSkip, "Platform does not support symlinks")
    def test_walkObeysDescend(self):
        """
        Verify that when the supplied C{descend} predicate returns C{False},
        the target is not traversed.
        """
        self.createLinks()

        def noSymLinks(path):
            return not path.islink()

        x = [foo.path for foo in self.path.walk(descend=noSymLinks)]
        self.assertEqual(set(x), set(self.all))

    def test_getAndSet(self):
        content = b"newcontent"
        self.path.child(b"new").setContent(content)
        newcontent = self.path.child(b"new").getContent()
        self.assertEqual(content, newcontent)
        content = b"content"
        self.path.child(b"new").setContent(content, b".tmp")
        newcontent = self.path.child(b"new").getContent()
        self.assertEqual(content, newcontent)

    def test_getContentFileClosing(self):
        """
        If reading from the underlying file raises an exception,
        L{FilePath.getContent} raises that exception after closing the file.
        """
        fp = ExplodingFilePath(b"")
        self.assertRaises(IOError, fp.getContent)
        self.assertTrue(fp.fp.closed)

<<<<<<< HEAD

=======
>>>>>>> 1dd5e23f
    @skipIf(symlinkSkip, "Platform does not support symlinks")
    def test_symbolicLink(self):
        """
        Verify the behavior of the C{isLink} method against links and
        non-links. Also check that the symbolic link shares the directory
        property with its target.
        """
        s4 = self.path.child(b"sub4")
        s3 = self.path.child(b"sub3")
        os.symlink(s3.path, s4.path)
        self.assertTrue(s4.islink())
        self.assertFalse(s3.islink())
        self.assertTrue(s4.isdir())
        self.assertTrue(s3.isdir())

<<<<<<< HEAD

=======
>>>>>>> 1dd5e23f
    @skipIf(symlinkSkip, "Platform does not support symlinks")
    def test_linkTo(self):
        """
        Verify that symlink creates a valid symlink that is both a link and a
        file if its target is a file, or a directory if its target is a
        directory.
        """
        targetLinks = [
            (self.path.child(b"sub2"), self.path.child(b"sub2.link")),
            (
                self.path.child(b"sub2").child(b"file3.ext1"),
                self.path.child(b"file3.ext1.link"),
            ),
        ]
        for target, link in targetLinks:
            target.linkTo(link)
            self.assertTrue(link.islink(), "This is a link")
            self.assertEqual(target.isdir(), link.isdir())
            self.assertEqual(target.isfile(), link.isfile())

<<<<<<< HEAD

=======
>>>>>>> 1dd5e23f
    @skipIf(symlinkSkip, "Platform does not support symlinks")
    def test_linkToErrors(self):
        """
        Verify C{linkTo} fails in the following case:
            - the target is in a directory that doesn't exist
            - the target already exists
        """
<<<<<<< HEAD
        self.assertRaises(OSError, self.path.child(b"file1").linkTo,
                          self.path.child(b'nosub').child(b'file1'))
        self.assertRaises(OSError, self.path.child(b"file1").linkTo,
                          self.path.child(b'sub1').child(b'file2'))

=======
        self.assertRaises(
            OSError,
            self.path.child(b"file1").linkTo,
            self.path.child(b"nosub").child(b"file1"),
        )
        self.assertRaises(
            OSError,
            self.path.child(b"file1").linkTo,
            self.path.child(b"sub1").child(b"file2"),
        )
>>>>>>> 1dd5e23f

    def testMultiExt(self):
        f3 = self.path.child(b"sub3").child(b"file3")
        exts = b".foo", b".bar", b"ext1", b"ext2", b"ext3"
        self.assertFalse(f3.siblingExtensionSearch(*exts))
        f3e = f3.siblingExtension(b".foo")
        f3e.touch()
        self.assertFalse(not f3.siblingExtensionSearch(*exts).exists())
        self.assertFalse(not f3.siblingExtensionSearch(b"*").exists())
        f3e.remove()
        self.assertFalse(f3.siblingExtensionSearch(*exts))

    def testPreauthChild(self):
        fp = filepath.FilePath(b".")
        fp.preauthChild(b"foo/bar")
        self.assertRaises(filepath.InsecurePath, fp.child, "/mon\u20acy")

    def testStatCache(self):
        p = self.path.child(b"stattest")
        p.touch()
        self.assertEqual(p.getsize(), 0)
        self.assertEqual(abs(p.getmtime() - time.time()) // 20, 0)
        self.assertEqual(abs(p.getctime() - time.time()) // 20, 0)
        self.assertEqual(abs(p.getatime() - time.time()) // 20, 0)
        self.assertTrue(p.exists())
        self.assertTrue(p.exists())
        # OOB removal: FilePath.remove() will automatically restat
        os.remove(p.path)
        # test caching
        self.assertTrue(p.exists())
        p.restat(reraise=False)
        self.assertFalse(p.exists())
        self.assertFalse(p.islink())
        self.assertFalse(p.isdir())
        self.assertFalse(p.isfile())

    def testPersist(self):
        newpath = pickle.loads(pickle.dumps(self.path))
        self.assertEqual(self.path.__class__, newpath.__class__)
        self.assertEqual(self.path.path, newpath.path)

    def testInsecureUNIX(self):
        self.assertRaises(filepath.InsecurePath, self.path.child, b"..")
        self.assertRaises(filepath.InsecurePath, self.path.child, b"/etc")
        self.assertRaises(filepath.InsecurePath, self.path.child, b"../..")

<<<<<<< HEAD

    @skipIf(platform.getType() != 'win32', "Test will run only on Windows.")
    def testInsecureWin32(self):
        self.assertRaises(filepath.InsecurePath, self.path.child, b"..\\..")
        self.assertRaises(filepath.InsecurePath,
                          self.path.child, b"C:randomfile")


    @skipIf(platform.getType() != 'win32', "Test will run only on Windows.")
=======
    @skipIf(platform.getType() != "win32", "Test will run only on Windows.")
    def testInsecureWin32(self):
        self.assertRaises(filepath.InsecurePath, self.path.child, b"..\\..")
        self.assertRaises(filepath.InsecurePath, self.path.child, b"C:randomfile")

    @skipIf(platform.getType() != "win32", "Test will run only on Windows.")
>>>>>>> 1dd5e23f
    def testInsecureWin32Whacky(self):
        """
        Windows has 'special' filenames like NUL and CON and COM1 and LPR
        and PRN and ... god knows what else.  They can be located anywhere in
        the filesystem.  For obvious reasons, we do not wish to normally permit
        access to these.
        """
        self.assertRaises(filepath.InsecurePath, self.path.child, b"CON")
        self.assertRaises(filepath.InsecurePath, self.path.child, b"C:CON")
        self.assertRaises(filepath.InsecurePath, self.path.child, r"C:\CON")

<<<<<<< HEAD

=======
>>>>>>> 1dd5e23f
    def testComparison(self):
        self.assertEqual(filepath.FilePath(b"a"), filepath.FilePath(b"a"))
        self.assertTrue(filepath.FilePath(b"z") > filepath.FilePath(b"a"))
        self.assertTrue(filepath.FilePath(b"z") >= filepath.FilePath(b"a"))
        self.assertTrue(filepath.FilePath(b"a") >= filepath.FilePath(b"a"))
        self.assertTrue(filepath.FilePath(b"a") <= filepath.FilePath(b"a"))
        self.assertTrue(filepath.FilePath(b"a") < filepath.FilePath(b"z"))
        self.assertTrue(filepath.FilePath(b"a") <= filepath.FilePath(b"z"))
        self.assertTrue(filepath.FilePath(b"a") != filepath.FilePath(b"z"))
        self.assertTrue(filepath.FilePath(b"z") != filepath.FilePath(b"a"))

        self.assertFalse(filepath.FilePath(b"z") != filepath.FilePath(b"z"))

    def test_descendantOnly(self):
        """
        If C{".."} is in the sequence passed to L{FilePath.descendant},
        L{InsecurePath} is raised.
        """
        self.assertRaises(
            filepath.InsecurePath, self.path.descendant, ["mon\u20acy", ".."]
        )

    def testSibling(self):
        p = self.path.child(b"sibling_start")
        ts = p.sibling(b"sibling_test")
        self.assertEqual(ts.dirname(), p.dirname())
        self.assertEqual(ts.basename(), b"sibling_test")
        ts.createDirectory()
        self.assertIn(ts, self.path.children())

    def testTemporarySibling(self):
        ts = self.path.temporarySibling()
        self.assertEqual(ts.dirname(), self.path.dirname())
        self.assertNotIn(ts.basename(), self.path.listdir())
        ts.createDirectory()
        self.assertIn(ts, self.path.parent().children())

    def test_temporarySiblingExtension(self):
        """
        If L{FilePath.temporarySibling} is given an extension argument, it will
        produce path objects with that extension appended to their names.
        """
        testExtension = b".test-extension"
        ts = self.path.temporarySibling(testExtension)
        self.assertTrue(
            ts.basename().endswith(testExtension),
            "%s does not end with %s" % (ts.basename(), testExtension),
        )

    def test_removeDirectory(self):
        """
        L{FilePath.remove} on a L{FilePath} that refers to a directory will
        recursively delete its contents.
        """
        self.path.remove()
        self.assertFalse(self.path.exists())

<<<<<<< HEAD

=======
>>>>>>> 1dd5e23f
    @skipIf(symlinkSkip, "Platform does not support symlinks")
    def test_removeWithSymlink(self):
        """
        For a path which is a symbolic link, L{FilePath.remove} just deletes
        the link, not the target.
        """
        link = self.path.child(b"sub1.link")
        # setUp creates the sub1 child
        os.symlink(self.path.child(b"sub1").path, link.path)
        link.remove()
        self.assertFalse(link.exists())
        self.assertTrue(self.path.child(b"sub1").exists())

    def test_copyToDirectory(self):
        """
        L{FilePath.copyTo} makes a copy of all the contents of the directory
        named by that L{FilePath} if it is able to do so.
        """
        oldPaths = list(self.path.walk())  # Record initial state
        fp = filepath.FilePath(self.mktemp())
        self.path.copyTo(fp)
        self.path.remove()
        fp.copyTo(self.path)
        newPaths = list(self.path.walk())  # Record double-copy state
        newPaths.sort()
        oldPaths.sort()
        self.assertEqual(newPaths, oldPaths)

    def test_copyToMissingDestFileClosing(self):
        """
        If an exception is raised while L{FilePath.copyTo} is trying to open
        source file to read from, the destination file is closed and the
        exception is raised to the caller of L{FilePath.copyTo}.
        """
        nosuch = self.path.child(b"nothere")
        # Make it look like something to copy, even though it doesn't exist.
        # This could happen if the file is deleted between the isfile check and
        # the file actually being opened.
        nosuch.isfile = lambda: True

        # We won't get as far as writing to this file, but it's still useful for
        # tracking whether we closed it.
        destination = ExplodingFilePath(self.mktemp())

        self.assertRaises(IOError, nosuch.copyTo, destination)
        self.assertTrue(destination.fp.closed)

    def test_copyToFileClosing(self):
        """
        If an exception is raised while L{FilePath.copyTo} is copying bytes
        between two regular files, the source and destination files are closed
        and the exception propagates to the caller of L{FilePath.copyTo}.
        """
        destination = ExplodingFilePath(self.mktemp())
        source = ExplodingFilePath(__file__)
        self.assertRaises(IOError, source.copyTo, destination)
        self.assertTrue(source.fp.closed)
        self.assertTrue(destination.fp.closed)

    def test_copyToDirectoryItself(self):
        """
        L{FilePath.copyTo} fails with an OSError or IOError (depending on
        platform, as it propagates errors from open() and write()) when
        attempting to copy a directory to a child of itself.
        """
        self.assertRaises(
            (OSError, IOError), self.path.copyTo, self.path.child(b"file1")
        )

    @skipIf(symlinkSkip, "Platform does not support symlinks")
    def test_copyToWithSymlink(self):
        """
        Verify that copying with followLinks=True copies symlink targets
        instead of symlinks
        """
<<<<<<< HEAD
        os.symlink(self.path.child(b"sub1").path,
                   self.path.child(b"link1").path)
        fp = filepath.FilePath(self.mktemp())
        self.path.copyTo(fp)
        self.assertFalse(fp.child(b"link1").islink())
        self.assertEqual([x.basename() for x in fp.child(b"sub1").children()],
                         [x.basename() for x in fp.child(b"link1").children()])

=======
        os.symlink(self.path.child(b"sub1").path, self.path.child(b"link1").path)
        fp = filepath.FilePath(self.mktemp())
        self.path.copyTo(fp)
        self.assertFalse(fp.child(b"link1").islink())
        self.assertEqual(
            [x.basename() for x in fp.child(b"sub1").children()],
            [x.basename() for x in fp.child(b"link1").children()],
        )
>>>>>>> 1dd5e23f

    @skipIf(symlinkSkip, "Platform does not support symlinks")
    def test_copyToWithoutSymlink(self):
        """
        Verify that copying with followLinks=False copies symlinks as symlinks
        """
        os.symlink(b"sub1", self.path.child(b"link1").path)
        fp = filepath.FilePath(self.mktemp())
        self.path.copyTo(fp, followLinks=False)
        self.assertTrue(fp.child(b"link1").islink())
        self.assertEqual(
            os.readlink(self.path.child(b"link1").path),
            os.readlink(fp.child(b"link1").path),
        )

    def test_copyToMissingSource(self):
        """
        If the source path is missing, L{FilePath.copyTo} raises L{OSError}.
        """
        path = filepath.FilePath(self.mktemp())
        exc = self.assertRaises(OSError, path.copyTo, b"some other path")
        self.assertEqual(exc.errno, errno.ENOENT)

    def test_moveTo(self):
        """
        Verify that moving an entire directory results into another directory
        with the same content.
        """
        oldPaths = list(self.path.walk())  # Record initial state
        fp = filepath.FilePath(self.mktemp())
        self.path.moveTo(fp)
        fp.moveTo(self.path)
        newPaths = list(self.path.walk())  # Record double-move state
        newPaths.sort()
        oldPaths.sort()
        self.assertEqual(newPaths, oldPaths)

    def test_moveToExistsCache(self):
        """
        A L{FilePath} that has been moved aside with L{FilePath.moveTo} no
        longer registers as existing.  Its previously non-existent target
        exists, though, as it was created by the call to C{moveTo}.
        """
        fp = filepath.FilePath(self.mktemp())
        fp2 = filepath.FilePath(self.mktemp())
        fp.touch()

        # Both a sanity check (make sure the file status looks right) and an
        # enticement for stat-caching logic to kick in and remember that these
        # exist / don't exist.
        self.assertTrue(fp.exists())
        self.assertFalse(fp2.exists())

        fp.moveTo(fp2)
        self.assertFalse(fp.exists())
        self.assertTrue(fp2.exists())

    def test_moveToExistsCacheCrossMount(self):
        """
        The assertion of test_moveToExistsCache should hold in the case of a
        cross-mount move.
        """
        self.setUpFaultyRename()
        self.test_moveToExistsCache()

    def test_moveToSizeCache(self, hook=lambda: None):
        """
        L{FilePath.moveTo} clears its destination's status cache, such that
        calls to L{FilePath.getsize} after the call to C{moveTo} will report the
        new size, not the old one.

        This is a separate test from C{test_moveToExistsCache} because it is
        intended to cover the fact that the destination's cache is dropped;
        test_moveToExistsCache doesn't cover this case because (currently) a
        file that doesn't exist yet does not cache the fact of its non-
        existence.
        """
        fp = filepath.FilePath(self.mktemp())
        fp2 = filepath.FilePath(self.mktemp())
        fp.setContent(b"1234")
        fp2.setContent(b"1234567890")
        hook()

        # Sanity check / kick off caching.
        self.assertEqual(fp.getsize(), 4)
        self.assertEqual(fp2.getsize(), 10)
        # Actually attempting to replace a file on Windows would fail with
        # ERROR_ALREADY_EXISTS, but we don't need to test that, just the cached
        # metadata, so, delete the file ...
        os.remove(fp2.path)
        # ... but don't clear the status cache, as fp2.remove() would.
        self.assertEqual(fp2.getsize(), 10)

        fp.moveTo(fp2)
        self.assertEqual(fp2.getsize(), 4)

    def test_moveToSizeCacheCrossMount(self):
        """
        The assertion of test_moveToSizeCache should hold in the case of a
        cross-mount move.
        """
        self.test_moveToSizeCache(hook=self.setUpFaultyRename)

    def test_moveToError(self):
        """
        Verify error behavior of moveTo: it should raises one of OSError or
        IOError if you want to move a path into one of its child. It's simply
        the error raised by the underlying rename system call.
        """
        self.assertRaises(
            (OSError, IOError), self.path.moveTo, self.path.child(b"file1")
        )

    def setUpFaultyRename(self):
        """
        Set up a C{os.rename} that will fail with L{errno.EXDEV} on first call.
        This is used to simulate a cross-device rename failure.

        @return: a list of pair (src, dest) of calls to C{os.rename}
        @rtype: C{list} of C{tuple}
        """
        invokedWith = []

        def faultyRename(src, dest):
            invokedWith.append((src, dest))
            if len(invokedWith) == 1:
                raise OSError(
                    errno.EXDEV,
                    "Test-induced failure simulating " "cross-device rename failure",
                )
            return originalRename(src, dest)

        originalRename = os.rename
        self.patch(os, "rename", faultyRename)
        return invokedWith

    def test_crossMountMoveTo(self):
        """
        C{moveTo} should be able to handle C{EXDEV} error raised by
        C{os.rename} when trying to move a file on a different mounted
        filesystem.
        """
        invokedWith = self.setUpFaultyRename()
        # Bit of a whitebox test - force os.rename, which moveTo tries
        # before falling back to a slower method, to fail, forcing moveTo to
        # use the slower behavior.
        self.test_moveTo()
        # A bit of a sanity check for this whitebox test - if our rename
        # was never invoked, the test has probably fallen into disrepair!
        self.assertTrue(invokedWith)

<<<<<<< HEAD

=======
>>>>>>> 1dd5e23f
    @skipIf(symlinkSkip, "Platform does not support symlinks")
    def test_crossMountMoveToWithSymlink(self):
        """
        By default, when moving a symlink, it should follow the link and
        actually copy the content of the linked node.
        """
        invokedWith = self.setUpFaultyRename()
<<<<<<< HEAD
        f2 = self.path.child(b'file2')
        f3 = self.path.child(b'file3')
        os.symlink(self.path.child(b'file1').path, f2.path)
=======
        f2 = self.path.child(b"file2")
        f3 = self.path.child(b"file3")
        os.symlink(self.path.child(b"file1").path, f2.path)
>>>>>>> 1dd5e23f
        f2.moveTo(f3)
        self.assertFalse(f3.islink())
        self.assertEqual(f3.getContent(), b"file 1")
        self.assertTrue(invokedWith)

<<<<<<< HEAD

=======
>>>>>>> 1dd5e23f
    @skipIf(symlinkSkip, "Platform does not support symlinks")
    def test_crossMountMoveToWithoutSymlink(self):
        """
        Verify that moveTo called with followLinks=False actually create
        another symlink.
        """
        invokedWith = self.setUpFaultyRename()
<<<<<<< HEAD
        f2 = self.path.child(b'file2')
        f3 = self.path.child(b'file3')
        os.symlink(self.path.child(b'file1').path, f2.path)
=======
        f2 = self.path.child(b"file2")
        f3 = self.path.child(b"file3")
        os.symlink(self.path.child(b"file1").path, f2.path)
>>>>>>> 1dd5e23f
        f2.moveTo(f3, followLinks=False)
        self.assertTrue(f3.islink())
        self.assertEqual(f3.getContent(), b"file 1")
        self.assertTrue(invokedWith)

    def test_createBinaryMode(self):
        """
        L{FilePath.create} should always open (and write to) files in binary
        mode; line-feed octets should be unmodified.

        (While this test should pass on all platforms, it is only really
        interesting on platforms which have the concept of binary mode, i.e.
        Windows platforms.)
        """
        path = filepath.FilePath(self.mktemp())
        with path.create() as f:
            self.assertIn("b", f.mode)
            f.write(b"\n")
        with open(path.path, "rb") as fp:
            read = fp.read()
            self.assertEqual(read, b"\n")

    def testOpen(self):
        # Opening a file for reading when it does not already exist is an error
        nonexistent = self.path.child(b"nonexistent")
        e = self.assertRaises(IOError, nonexistent.open)
        self.assertEqual(e.errno, errno.ENOENT)

        # Opening a file for writing when it does not exist is okay
        writer = self.path.child(b"writer")
        with writer.open("w") as f:
            f.write(b"abc\ndef")

        # Make sure those bytes ended up there - and test opening a file for
        # reading when it does exist at the same time
        with writer.open() as f:
            self.assertEqual(f.read(), b"abc\ndef")

        # Re-opening that file in write mode should erase whatever was there.
        writer.open("w").close()
        with writer.open() as f:
            self.assertEqual(f.read(), b"")

        # Put some bytes in a file so we can test that appending does not
        # destroy them.
        appender = self.path.child(b"appender")
        with appender.open("w") as f:
            f.write(b"abc")

        with appender.open("a") as f:
            f.write(b"def")

        with appender.open("r") as f:
            self.assertEqual(f.read(), b"abcdef")

        # read/write should let us do both without erasing those bytes
        with appender.open("r+") as f:
            self.assertEqual(f.read(), b"abcdef")
            # ANSI C *requires* an fseek or an fgetpos between an fread and an
            # fwrite or an fwrite and an fread.  We can't reliably get Python to
            # invoke fgetpos, so we seek to a 0 byte offset from the current
            # position instead.  Also, Python sucks for making this seek
            # relative to 1 instead of a symbolic constant representing the
            # current file position.
            f.seek(0, 1)
            # Put in some new bytes for us to test for later.
            f.write(b"ghi")

        # Make sure those new bytes really showed up
        with appender.open("r") as f:
            self.assertEqual(f.read(), b"abcdefghi")

        # write/read should let us do both, but erase anything that's there
        # already.
        with appender.open("w+") as f:
            self.assertEqual(f.read(), b"")
            f.seek(0, 1)  # Don't forget this!
            f.write(b"123")

        # super append mode should let us read and write and also position the
        # cursor at the end of the file, without erasing everything.
        with appender.open("a+") as f:

            # The order of these lines may seem surprising, but it is
            # necessary. The cursor is not at the end of the file until after
            # the first write.

            f.write(b"456")
            f.seek(0, 1)  # Asinine.
            self.assertEqual(f.read(), b"")

            f.seek(0, 0)
            self.assertEqual(f.read(), b"123456")

        # Opening a file exclusively must fail if that file exists already.
        nonexistent.requireCreate(True)
        nonexistent.open("w").close()
        existent = nonexistent
        del nonexistent
        self.assertRaises((OSError, IOError), existent.open)

    def test_openWithExplicitBinaryMode(self):
        """
        Due to a bug in Python 2.7 on Windows including multiple 'b'
        characters in the mode passed to the built-in open() will cause an
        error.  FilePath.open() ensures that only a single 'b' character is
        included in the mode passed to the built-in open().

        See http://bugs.python.org/issue7686 for details about the bug.
        """
        writer = self.path.child(b"explicit-binary")
        with writer.open("wb") as file:
            file.write(b"abc\ndef")
        self.assertTrue(writer.exists)

    def test_openWithRedundantExplicitBinaryModes(self):
        """
        Due to a bug in Python 2.7 on Windows including multiple 'b'
        characters in the mode passed to the built-in open() will cause an
        error.  No matter how many 'b' modes are specified, FilePath.open()
        ensures that only a single 'b' character is included in the mode
        passed to the built-in open().

        See http://bugs.python.org/issue7686 for details about the bug.
        """
        writer = self.path.child(b"multiple-binary")
        with writer.open("wbb") as file:
            file.write(b"abc\ndef")
        self.assertTrue(writer.exists)

    def test_existsCache(self):
        """
        Check that C{filepath.FilePath.exists} correctly restat the object if
        an operation has occurred in the mean time.
        """
        fp = filepath.FilePath(self.mktemp())
        self.assertFalse(fp.exists())

        fp.makedirs()
        self.assertTrue(fp.exists())

    def test_makedirsMakesDirectoriesRecursively(self):
        """
        C{FilePath.makedirs} creates a directory at C{path}}, including
        recursively creating all parent directories leading up to the path.
        """
        fp = filepath.FilePath(os.path.join(self.mktemp(), b"foo", b"bar", b"baz"))
        self.assertFalse(fp.exists())

        fp.makedirs()

        self.assertTrue(fp.exists())
        self.assertTrue(fp.isdir())

    def test_makedirsMakesDirectoriesWithIgnoreExistingDirectory(self):
        """
        Calling C{FilePath.makedirs} with C{ignoreExistingDirectory} set to
        C{True} has no effect if directory does not exist.
        """
        fp = filepath.FilePath(self.mktemp())
        self.assertFalse(fp.exists())

        fp.makedirs(ignoreExistingDirectory=True)

        self.assertTrue(fp.exists())
        self.assertTrue(fp.isdir())

    def test_makedirsThrowsWithExistentDirectory(self):
        """
        C{FilePath.makedirs} throws an C{OSError} exception
        when called on a directory that already exists.
        """
        fp = filepath.FilePath(os.path.join(self.mktemp()))
        fp.makedirs()

        exception = self.assertRaises(OSError, fp.makedirs)

        self.assertEqual(exception.errno, errno.EEXIST)

    def test_makedirsAcceptsIgnoreExistingDirectory(self):
        """
        C{FilePath.makedirs} succeeds when called on a directory that already
        exists and the c{ignoreExistingDirectory} argument is set to C{True}.
        """
        fp = filepath.FilePath(self.mktemp())
        fp.makedirs()
        self.assertTrue(fp.exists())

        fp.makedirs(ignoreExistingDirectory=True)

        self.assertTrue(fp.exists())

    def test_makedirsIgnoreExistingDirectoryExistAlreadyAFile(self):
        """
        When C{FilePath.makedirs} is called with C{ignoreExistingDirectory} set
        to C{True} it throws an C{OSError} exceptions if path is a file.
        """
        fp = filepath.FilePath(self.mktemp())
        fp.create()
        self.assertTrue(fp.isfile())

        exception = self.assertRaises(
            OSError, fp.makedirs, ignoreExistingDirectory=True
        )

        self.assertEqual(exception.errno, errno.EEXIST)

    def test_makedirsRaisesNonEexistErrorsIgnoreExistingDirectory(self):
        """
        When C{FilePath.makedirs} is called with C{ignoreExistingDirectory} set
        to C{True} it raises an C{OSError} exception if exception errno is not
        EEXIST.
        """

        def faultyMakedirs(path):
            raise OSError(errno.EACCES, "Permission Denied")

        self.patch(os, "makedirs", faultyMakedirs)
        fp = filepath.FilePath(self.mktemp())

        exception = self.assertRaises(
            OSError, fp.makedirs, ignoreExistingDirectory=True
        )

        self.assertEqual(exception.errno, errno.EACCES)

    def test_changed(self):
        """
        L{FilePath.changed} indicates that the L{FilePath} has changed, but does
        not re-read the status information from the filesystem until it is
        queried again via another method, such as C{getsize}.
        """
        fp = filepath.FilePath(self.mktemp())
        fp.setContent(b"12345")
        self.assertEqual(fp.getsize(), 5)

        # Someone else comes along and changes the file.
        with open(fp.path, "wb") as fObj:
            fObj.write(b"12345678")

        # Sanity check for caching: size should still be 5.
        self.assertEqual(fp.getsize(), 5)
        fp.changed()

        # This path should look like we don't know what status it's in, not
        # that we know that it didn't exist when last we checked.
        self.assertEqual(fp.getsize(), 8)

<<<<<<< HEAD

=======
>>>>>>> 1dd5e23f
    @skipIf(platform.isWindows(), "Test does not run on Windows")
    def test_getPermissions_POSIX(self):
        """
        Getting permissions for a file returns a L{Permissions} object for
        POSIX platforms (which supports separate user, group, and other
        permissions bits.
        """
        for mode in (0o777, 0o700):
            self.path.child(b"sub1").chmod(mode)
<<<<<<< HEAD
            self.assertEqual(self.path.child(b"sub1").getPermissions(),
                              filepath.Permissions(mode))
        self.path.child(b"sub1").chmod(0o764) #sanity check
        self.assertEqual(
            self.path.child(b"sub1").getPermissions().shorthand(),
            "rwxrw-r--")

=======
            self.assertEqual(
                self.path.child(b"sub1").getPermissions(), filepath.Permissions(mode)
            )
        self.path.child(b"sub1").chmod(0o764)  # sanity check
        self.assertEqual(
            self.path.child(b"sub1").getPermissions().shorthand(), "rwxrw-r--"
        )
>>>>>>> 1dd5e23f

    def test_filePathNotDeprecated(self):
        """
        While accessing L{twisted.python.filepath.FilePath.statinfo} is
        deprecated, the filepath itself is not.
        """
        filepath.FilePath(self.mktemp())
        warningInfo = self.flushWarnings([self.test_filePathNotDeprecated])
        self.assertEqual(warningInfo, [])

<<<<<<< HEAD

=======
>>>>>>> 1dd5e23f
    @skipIf(not platform.isWindows(), "Test will run only on Windows")
    def test_getPermissions_Windows(self):
        """
        Getting permissions for a file returns a L{Permissions} object in
        Windows.  Windows requires a different test, because user permissions
        = group permissions = other permissions.  Also, chmod may not be able
        to set the execute bit, so we are skipping tests that set the execute
        bit.
        """
        # Change permission after test so file can be deleted
        self.addCleanup(self.path.child(b"sub1").chmod, 0o777)

        for mode in (0o777, 0o555):
            self.path.child(b"sub1").chmod(mode)
            self.assertEqual(
                self.path.child(b"sub1").getPermissions(), filepath.Permissions(mode)
            )
        self.path.child(b"sub1").chmod(0o511)  # sanity check to make sure that
        # user=group=other permissions
        self.assertEqual(
            self.path.child(b"sub1").getPermissions().shorthand(), "r-xr-xr-x"
        )

    def test_whetherBlockOrSocket(self):
        """
        Ensure that a file is not a block or socket
        """
        self.assertFalse(self.path.isBlockDevice())
        self.assertFalse(self.path.isSocket())

<<<<<<< HEAD

=======
>>>>>>> 1dd5e23f
    @skipIf(not platform.isWindows(), "Test will run only on Windows")
    def test_statinfoBitsNotImplementedInWindows(self):
        """
        Verify that certain file stats are not available on Windows
        """
        self.assertRaises(NotImplementedError, self.path.getInodeNumber)
        self.assertRaises(NotImplementedError, self.path.getDevice)
        self.assertRaises(NotImplementedError, self.path.getNumberOfHardLinks)
        self.assertRaises(NotImplementedError, self.path.getUserID)
        self.assertRaises(NotImplementedError, self.path.getGroupID)

<<<<<<< HEAD

=======
>>>>>>> 1dd5e23f
    @skipIf(platform.isWindows(), "Test does not run on Windows")
    def test_statinfoBitsAreNumbers(self):
        """
        Verify that file inode/device/nlinks/uid/gid stats are numbers in
        a POSIX environment
        """
        c = self.path.child(b"file1")
        for p in self.path, c:
            self.assertIsInstance(p.getInodeNumber(), int)
            self.assertIsInstance(p.getDevice(), int)
            self.assertIsInstance(p.getNumberOfHardLinks(), int)
            self.assertIsInstance(p.getUserID(), int)
            self.assertIsInstance(p.getGroupID(), int)
        self.assertEqual(self.path.getUserID(), c.getUserID())
        self.assertEqual(self.path.getGroupID(), c.getGroupID())

<<<<<<< HEAD

=======
>>>>>>> 1dd5e23f
    @skipIf(platform.isWindows(), "Test does not run on Windows")
    def test_statinfoNumbersAreValid(self):
        """
        Verify that the right numbers come back from the right accessor methods
        for file inode/device/nlinks/uid/gid (in a POSIX environment)
        """
        # specify fake statinfo information
        class FakeStat:
            st_ino = 200
            st_dev = 300
            st_nlink = 400
            st_uid = 500
            st_gid = 600

        # monkey patch in a fake restat method for self.path
        fake = FakeStat()

        def fakeRestat(*args, **kwargs):
            self.path._statinfo = fake

        self.path.restat = fakeRestat

        # ensure that restat will need to be called to get values
        self.path._statinfo = None

        self.assertEqual(self.path.getInodeNumber(), fake.st_ino)
        self.assertEqual(self.path.getDevice(), fake.st_dev)
        self.assertEqual(self.path.getNumberOfHardLinks(), fake.st_nlink)
        self.assertEqual(self.path.getUserID(), fake.st_uid)
        self.assertEqual(self.path.getGroupID(), fake.st_gid)


<<<<<<< HEAD

=======
>>>>>>> 1dd5e23f
class SetContentTests(BytesTestCase):
    """
    Tests for L{FilePath.setContent}.
    """

    def test_write(self):
        """
        Contents of the file referred to by a L{FilePath} can be written using
        L{FilePath.setContent}.
        """
        pathString = self.mktemp()
        path = filepath.FilePath(pathString)
        path.setContent(b"hello, world")
        with open(pathString, "rb") as fObj:
            contents = fObj.read()
        self.assertEqual(b"hello, world", contents)

    def test_fileClosing(self):
        """
        If writing to the underlying file raises an exception,
        L{FilePath.setContent} raises that exception after closing the file.
        """
        fp = ExplodingFilePath(b"")
        self.assertRaises(IOError, fp.setContent, b"blah")
        self.assertTrue(fp.fp.closed)

    def test_nameCollision(self):
        """
        L{FilePath.setContent} will use a different temporary filename on each
        invocation, so that multiple processes, threads, or reentrant
        invocations will not collide with each other.
        """
        fp = TrackingFilePath(self.mktemp())
        fp.setContent(b"alpha")
        fp.setContent(b"beta")

        # Sanity check: setContent should only open one derivative path each
        # time to store the temporary file.
        openedSiblings = fp.openedPaths()
        self.assertEqual(len(openedSiblings), 2)
        self.assertNotEqual(openedSiblings[0], openedSiblings[1])

    def _assertOneOpened(self, fp, extension):
        """
        Assert that the L{TrackingFilePath} C{fp} was used to open one sibling
        with the given extension.

        @param fp: A L{TrackingFilePath} which should have been used to open
            file at a sibling path.
        @type fp: L{TrackingFilePath}

        @param extension: The extension the sibling path is expected to have
            had.
        @type extension: L{bytes}

        @raise: C{self.failureException} is raised if the extension of the
            opened file is incorrect or if not exactly one file was opened
            using C{fp}.
        """
        opened = fp.openedPaths()
        self.assertEqual(len(opened), 1, "expected exactly one opened file")
        self.assertTrue(
            opened[0].basename().endswith(extension),
            "%s does not end with %r extension" % (opened[0].basename(), extension),
        )

    def test_defaultExtension(self):
        """
        L{FilePath.setContent} creates temporary files with the extension
        I{.new} if no alternate extension value is given.
        """
        fp = TrackingFilePath(self.mktemp())
        fp.setContent(b"hello")
        self._assertOneOpened(fp, b".new")

    def test_customExtension(self):
        """
        L{FilePath.setContent} creates temporary files with a user-supplied
        extension so that if it is somehow interrupted while writing them the
        file that it leaves behind will be identifiable.
        """
        fp = TrackingFilePath(self.mktemp())
        fp.setContent(b"goodbye", b"-something-else")
        self._assertOneOpened(fp, b"-something-else")


class UnicodeFilePathTests(TestCase):
    """
    L{FilePath} instances should have the same internal representation as they
    were instantiated with.
    """

    def test_UnicodeInstantiation(self):
        """
        L{FilePath} instantiated with a text path will return a text-mode
        FilePath.
        """
<<<<<<< HEAD
        fp = filepath.FilePath(u'./mon\u20acy')
        self.assertEqual(type(fp.path), str)

=======
        fp = filepath.FilePath("./mon\u20acy")
        self.assertEqual(type(fp.path), str)
>>>>>>> 1dd5e23f

    def test_UnicodeInstantiationBytesChild(self):
        """
        Calling L{FilePath.child} on a text-mode L{FilePath} with a L{bytes}
        subpath will return a bytes-mode FilePath.
        """
        fp = filepath.FilePath("./parent-mon\u20acy")
        child = fp.child("child-mon\u20acy".encode("utf-8"))
        self.assertEqual(type(child.path), bytes)

    def test_UnicodeInstantiationUnicodeChild(self):
        """
        Calling L{FilePath.child} on a text-mode L{FilePath} with a text
        subpath will return a text-mode FilePath.
        """
<<<<<<< HEAD
        fp = filepath.FilePath(u'./parent-mon\u20acy')
        child = fp.child(u'mon\u20acy')
        self.assertEqual(type(child.path), str)

=======
        fp = filepath.FilePath("./parent-mon\u20acy")
        child = fp.child("mon\u20acy")
        self.assertEqual(type(child.path), str)
>>>>>>> 1dd5e23f

    def test_UnicodeInstantiationUnicodePreauthChild(self):
        """
        Calling L{FilePath.preauthChild} on a text-mode L{FilePath} with a text
        subpath will return a text-mode FilePath.
        """
<<<<<<< HEAD
        fp = filepath.FilePath(u'./parent-mon\u20acy')
        child = fp.preauthChild(u'mon\u20acy')
        self.assertEqual(type(child.path), str)

=======
        fp = filepath.FilePath("./parent-mon\u20acy")
        child = fp.preauthChild("mon\u20acy")
        self.assertEqual(type(child.path), str)
>>>>>>> 1dd5e23f

    def test_UnicodeInstantiationBytesPreauthChild(self):
        """
        Calling L{FilePath.preauthChild} on a text-mode L{FilePath} with a bytes
        subpath will return a bytes-mode FilePath.
        """
        fp = filepath.FilePath("./parent-mon\u20acy")
        child = fp.preauthChild("child-mon\u20acy".encode("utf-8"))
        self.assertEqual(type(child.path), bytes)

    def test_BytesInstantiation(self):
        """
        L{FilePath} instantiated with a L{bytes} path will return a bytes-mode
        FilePath.
        """
        fp = filepath.FilePath(b"./")
        self.assertEqual(type(fp.path), bytes)

    def test_BytesInstantiationBytesChild(self):
        """
        Calling L{FilePath.child} on a bytes-mode L{FilePath} with a bytes
        subpath will return a bytes-mode FilePath.
        """
        fp = filepath.FilePath(b"./")
        child = fp.child("child-mon\u20acy".encode("utf-8"))
        self.assertEqual(type(child.path), bytes)

    def test_BytesInstantiationUnicodeChild(self):
        """
        Calling L{FilePath.child} on a bytes-mode L{FilePath} with a text
        subpath will return a text-mode FilePath.
        """
<<<<<<< HEAD
        fp = filepath.FilePath(u'parent-mon\u20acy'.encode('utf-8'))
        child = fp.child(u"mon\u20acy")
        self.assertEqual(type(child.path), str)

=======
        fp = filepath.FilePath("parent-mon\u20acy".encode("utf-8"))
        child = fp.child("mon\u20acy")
        self.assertEqual(type(child.path), str)
>>>>>>> 1dd5e23f

    def test_BytesInstantiationBytesPreauthChild(self):
        """
        Calling L{FilePath.preauthChild} on a bytes-mode L{FilePath} with a
        bytes subpath will return a bytes-mode FilePath.
        """
        fp = filepath.FilePath("./parent-mon\u20acy".encode("utf-8"))
        child = fp.preauthChild("child-mon\u20acy".encode("utf-8"))
        self.assertEqual(type(child.path), bytes)

    def test_BytesInstantiationUnicodePreauthChild(self):
        """
        Calling L{FilePath.preauthChild} on a bytes-mode L{FilePath} with a text
        subpath will return a text-mode FilePath.
        """
<<<<<<< HEAD
        fp = filepath.FilePath(u'./parent-mon\u20acy'.encode('utf-8'))
        child = fp.preauthChild(u"mon\u20acy")
        self.assertEqual(type(child.path), str)

=======
        fp = filepath.FilePath("./parent-mon\u20acy".encode("utf-8"))
        child = fp.preauthChild("mon\u20acy")
        self.assertEqual(type(child.path), str)
>>>>>>> 1dd5e23f

    @skipIf(platform.isWindows(), "Test will not work on Windows")
    def test_unicoderepr(self):
        """
        The repr of a L{unicode} L{FilePath} shouldn't burst into flames.
        """
        fp = filepath.FilePath("/mon\u20acy")
        reprOutput = repr(fp)
        self.assertEqual("FilePath('/mon\u20acy')", reprOutput)
<<<<<<< HEAD

=======
>>>>>>> 1dd5e23f

    @skipIf(platform.isWindows(), "Test will not work on Windows")
    def test_bytesrepr(self):
        """
        The repr of a L{bytes} L{FilePath} shouldn't burst into flames.
        """
        fp = filepath.FilePath("/parent-mon\u20acy".encode("utf-8"))
        reprOutput = repr(fp)
<<<<<<< HEAD
        self.assertEqual(
            "FilePath(b'/parent-mon\\xe2\\x82\\xacy')", reprOutput)

=======
        self.assertEqual("FilePath(b'/parent-mon\\xe2\\x82\\xacy')", reprOutput)
>>>>>>> 1dd5e23f

    @skipIf(not platform.isWindows(), "Test only works on Windows")
    def test_unicodereprWindows(self):
        """
        The repr of a L{unicode} L{FilePath} shouldn't burst into flames.
        """
        fp = filepath.FilePath("C:\\")
        reprOutput = repr(fp)
        self.assertEqual("FilePath('C:\\\\')", reprOutput)
<<<<<<< HEAD

=======
>>>>>>> 1dd5e23f

    @skipIf(not platform.isWindows(), "Test only works on Windows")
    def test_bytesreprWindows(self):
        """
        The repr of a L{bytes} L{FilePath} shouldn't burst into flames.
        """
        fp = filepath.FilePath(b"C:\\")
        reprOutput = repr(fp)
        self.assertEqual("FilePath(b'C:\\\\')", reprOutput)
<<<<<<< HEAD

=======
>>>>>>> 1dd5e23f

    def test_mixedTypeGlobChildren(self):
        """
        C{globChildren} will return the same type as the pattern argument.
        """
        fp = filepath.FilePath("/")
        children = fp.globChildren(b"*")
        self.assertIsInstance(children[0].path, bytes)

    def test_unicodeGlobChildren(self):
        """
        C{globChildren} works with L{unicode}.
        """
<<<<<<< HEAD
        fp = filepath.FilePath(u"/")
        children = fp.globChildren(u"*")
        self.assertIsInstance(children[0].path, str)

=======
        fp = filepath.FilePath("/")
        children = fp.globChildren("*")
        self.assertIsInstance(children[0].path, str)
>>>>>>> 1dd5e23f

    def test_unicodeBasename(self):
        """
        Calling C{basename} on an text- L{FilePath} returns L{unicode}.
        """
<<<<<<< HEAD
        fp = filepath.FilePath(u"./")
        self.assertIsInstance(fp.basename(), str)

=======
        fp = filepath.FilePath("./")
        self.assertIsInstance(fp.basename(), str)
>>>>>>> 1dd5e23f

    def test_unicodeDirname(self):
        """
        Calling C{dirname} on a text-mode L{FilePath} returns L{unicode}.
        """
<<<<<<< HEAD
        fp = filepath.FilePath(u"./")
        self.assertIsInstance(fp.dirname(), str)

=======
        fp = filepath.FilePath("./")
        self.assertIsInstance(fp.dirname(), str)
>>>>>>> 1dd5e23f

    def test_unicodeParent(self):
        """
        Calling C{parent} on a text-mode L{FilePath} will return a text-mode
        L{FilePath}.
        """
        fp = filepath.FilePath("./")
        parent = fp.parent()
        self.assertIsInstance(parent.path, str)
<<<<<<< HEAD

=======
>>>>>>> 1dd5e23f

    def test_mixedTypeTemporarySibling(self):
        """
        A L{bytes} extension to C{temporarySibling} will mean a L{bytes} mode
        L{FilePath} is returned.
        """
        fp = filepath.FilePath("./mon\u20acy")
        tempSibling = fp.temporarySibling(b".txt")
        self.assertIsInstance(tempSibling.path, bytes)

    def test_unicodeTemporarySibling(self):
        """
        A L{unicode} extension to C{temporarySibling} will mean a L{unicode}
        mode L{FilePath} is returned.
        """
<<<<<<< HEAD
        fp = filepath.FilePath(u"/tmp/mon\u20acy")
        tempSibling = fp.temporarySibling(u".txt")
        self.assertIsInstance(tempSibling.path, str)

=======
        fp = filepath.FilePath("/tmp/mon\u20acy")
        tempSibling = fp.temporarySibling(".txt")
        self.assertIsInstance(tempSibling.path, str)
>>>>>>> 1dd5e23f

    def test_mixedTypeSiblingExtensionSearch(self):
        """
        C{siblingExtensionSearch} called with L{bytes} on a L{unicode}-mode
        L{FilePath} will return a L{list} of L{bytes}-mode L{FilePath}s.
        """
        fp = filepath.FilePath("./mon\u20acy")
        sibling = filepath.FilePath(fp._asTextPath() + ".txt")
        sibling.touch()
        newPath = fp.siblingExtensionSearch(b".txt")

        self.assertIsInstance(newPath, filepath.FilePath)
        self.assertIsInstance(newPath.path, bytes)

    def test_unicodeSiblingExtensionSearch(self):
        """
        C{siblingExtensionSearch} called with L{unicode} on a L{unicode}-mode
        L{FilePath} will return a L{list} of L{unicode}-mode L{FilePath}s.
        """
        fp = filepath.FilePath("./mon\u20acy")
        sibling = filepath.FilePath(fp._asTextPath() + ".txt")
        sibling.touch()

        newPath = fp.siblingExtensionSearch(".txt")

        self.assertIsInstance(newPath, filepath.FilePath)
        self.assertIsInstance(newPath.path, str)
<<<<<<< HEAD

=======
>>>>>>> 1dd5e23f

    def test_mixedTypeSiblingExtension(self):
        """
        C{siblingExtension} called with L{bytes} on a L{unicode}-mode
        L{FilePath} will return a L{bytes}-mode L{FilePath}.
        """
        fp = filepath.FilePath("./mon\u20acy")
        sibling = filepath.FilePath(fp._asTextPath() + ".txt")
        sibling.touch()

        newPath = fp.siblingExtension(b".txt")

        self.assertIsInstance(newPath, filepath.FilePath)
        self.assertIsInstance(newPath.path, bytes)

    def test_unicodeSiblingExtension(self):
        """
        C{siblingExtension} called with L{unicode} on a L{unicode}-mode
        L{FilePath} will return a L{unicode}-mode L{FilePath}.
        """
        fp = filepath.FilePath("./mon\u20acy")
        sibling = filepath.FilePath(fp._asTextPath() + ".txt")
        sibling.touch()

        newPath = fp.siblingExtension(".txt")

        self.assertIsInstance(newPath, filepath.FilePath)
        self.assertIsInstance(newPath.path, str)
<<<<<<< HEAD

=======
>>>>>>> 1dd5e23f

    def test_mixedTypeChildSearchPreauth(self):
        """
        C{childSearchPreauth} called with L{bytes} on a L{unicode}-mode
        L{FilePath} will return a L{bytes}-mode L{FilePath}.
        """
        fp = filepath.FilePath("./mon\u20acy")
        fp.createDirectory()
        self.addCleanup(lambda: fp.remove())
        child = fp.child("text.txt")
        child.touch()

        newPath = fp.childSearchPreauth(b"text.txt")

        self.assertIsInstance(newPath, filepath.FilePath)
        self.assertIsInstance(newPath.path, bytes)

    def test_unicodeChildSearchPreauth(self):
        """
        C{childSearchPreauth} called with L{unicode} on a L{unicode}-mode
        L{FilePath} will return a L{unicode}-mode L{FilePath}.
        """
        fp = filepath.FilePath("./mon\u20acy")
        fp.createDirectory()
        self.addCleanup(lambda: fp.remove())
        child = fp.child("text.txt")
        child.touch()

        newPath = fp.childSearchPreauth("text.txt")

        self.assertIsInstance(newPath, filepath.FilePath)
        self.assertIsInstance(newPath.path, str)
<<<<<<< HEAD

=======
>>>>>>> 1dd5e23f

    def test_asBytesModeFromUnicode(self):
        """
        C{asBytesMode} on a L{unicode}-mode L{FilePath} returns a new
        L{bytes}-mode L{FilePath}.
        """
        fp = filepath.FilePath("./tmp")
        newfp = fp.asBytesMode()
        self.assertIsNot(fp, newfp)
        self.assertIsInstance(newfp.path, bytes)

    def test_asTextModeFromBytes(self):
        """
        C{asBytesMode} on a L{unicode}-mode L{FilePath} returns a new
        L{bytes}-mode L{FilePath}.
        """
        fp = filepath.FilePath(b"./tmp")
        newfp = fp.asTextMode()
        self.assertIsNot(fp, newfp)
        self.assertIsInstance(newfp.path, str)
<<<<<<< HEAD

=======
>>>>>>> 1dd5e23f

    def test_asBytesModeFromBytes(self):
        """
        C{asBytesMode} on a L{bytes}-mode L{FilePath} returns the same
        L{bytes}-mode L{FilePath}.
        """
        fp = filepath.FilePath(b"./tmp")
        newfp = fp.asBytesMode()
        self.assertIs(fp, newfp)
        self.assertIsInstance(newfp.path, bytes)

    def test_asTextModeFromUnicode(self):
        """
        C{asTextMode} on a L{unicode}-mode L{FilePath} returns the same
        L{unicode}-mode L{FilePath}.
        """
        fp = filepath.FilePath("./tmp")
        newfp = fp.asTextMode()
        self.assertIs(fp, newfp)
        self.assertIsInstance(newfp.path, str)
<<<<<<< HEAD

=======
>>>>>>> 1dd5e23f

    def test_asBytesModeFromUnicodeWithEncoding(self):
        """
        C{asBytesMode} with an C{encoding} argument uses that encoding when
        coercing the L{unicode}-mode L{FilePath} to a L{bytes}-mode L{FilePath}.
        """
        fp = filepath.FilePath("\u2603")
        newfp = fp.asBytesMode(encoding="utf-8")
        self.assertIn(b"\xe2\x98\x83", newfp.path)

    def test_asTextModeFromBytesWithEncoding(self):
        """
        C{asTextMode} with an C{encoding} argument uses that encoding when
        coercing the L{bytes}-mode L{FilePath} to a L{unicode}-mode L{FilePath}.
        """
        fp = filepath.FilePath(b"\xe2\x98\x83")
        newfp = fp.asTextMode(encoding="utf-8")
        self.assertIn("\u2603", newfp.path)

    def test_asBytesModeFromUnicodeWithUnusableEncoding(self):
        """
        C{asBytesMode} with an C{encoding} argument that can't be used to encode
        the unicode path raises a L{UnicodeError}.
        """
        fp = filepath.FilePath("\u2603")
        with self.assertRaises(UnicodeError):
            fp.asBytesMode(encoding="ascii")

    def test_asTextModeFromBytesWithUnusableEncoding(self):
        """
        C{asTextMode} with an C{encoding} argument that can't be used to encode
        the unicode path raises a L{UnicodeError}.
        """
        fp = filepath.FilePath(b"\u2603")
        with self.assertRaises(UnicodeError):
            fp.asTextMode(encoding="utf-32")<|MERGE_RESOLUTION|>--- conflicted
+++ resolved
@@ -14,10 +14,6 @@
 from pprint import pformat
 from unittest import skipIf
 
-<<<<<<< HEAD
-from twisted.python.compat import long
-=======
->>>>>>> 1dd5e23f
 from twisted.python.win32 import WindowsError, ERROR_DIRECTORY
 from twisted.python import filepath
 from twisted.python.runtime import platform
@@ -26,11 +22,6 @@
 
 from zope.interface.verify import verifyObject
 
-<<<<<<< HEAD
-
-symlinkSkip = not platform._supportsSymlinks()
-=======
->>>>>>> 1dd5e23f
 
 symlinkSkip = not platform._supportsSymlinks()
 
@@ -258,13 +249,8 @@
             None,
             "A directory's validness was called into question",
             self.path,
-<<<<<<< HEAD
-            ERROR_DIRECTORY)
-
-=======
             ERROR_DIRECTORY,
         )
->>>>>>> 1dd5e23f
 
 
 class ListingCompatibilityTests(BytesTestCase):
@@ -282,10 +268,6 @@
         self.assertRaises(filepath.UnlistableError, fwp.children)
         self.assertRaises(WindowsError, fwp.children)
 
-<<<<<<< HEAD
-
-=======
->>>>>>> 1dd5e23f
     def test_alwaysCatchOSError(self):
         """
         Verify that in the normal case where a directory does not exist, we will
@@ -596,14 +578,8 @@
         for mode in (0o555, 0o777):
             self.path.child(b"sub1").chmod(mode)
             self.assertEqual(
-<<<<<<< HEAD
-                stat.S_IMODE(os.stat(self.path.child(b"sub1").path).st_mode),
-                mode)
-
-=======
                 stat.S_IMODE(os.stat(self.path.child(b"sub1").path).st_mode), mode
             )
->>>>>>> 1dd5e23f
 
     def createLinks(self):
         """
@@ -612,15 +588,9 @@
         subdir = self.path.child(b"sub1")
         os.symlink(subdir.path, self._mkpath(b"sub1.link"))
         os.symlink(subdir.child(b"file2").path, self._mkpath(b"file2.link"))
-<<<<<<< HEAD
-        os.symlink(subdir.child(b"file2").path,
-                   self._mkpath(b"sub1", b"sub1.file2.link"))
-
-=======
         os.symlink(
             subdir.child(b"file2").path, self._mkpath(b"sub1", b"sub1.file2.link")
         )
->>>>>>> 1dd5e23f
 
     @skipIf(symlinkSkip, "Platform does not support symlinks")
     def test_realpathSymlink(self):
@@ -629,13 +599,6 @@
         symlink.
         """
         self.createLinks()
-<<<<<<< HEAD
-        os.symlink(self.path.child(b"file2.link").path,
-                   self.path.child(b"link.link").path)
-        self.assertEqual(self.path.child(b"link.link").realpath(),
-                         self.path.child(b"sub1").child(b"file2"))
-
-=======
         os.symlink(
             self.path.child(b"file2.link").path, self.path.child(b"link.link").path
         )
@@ -643,7 +606,6 @@
             self.path.child(b"link.link").realpath(),
             self.path.child(b"sub1").child(b"file2"),
         )
->>>>>>> 1dd5e23f
 
     @skipIf(symlinkSkip, "Platform does not support symlinks")
     def test_realpathCyclicalSymlink(self):
@@ -651,32 +613,16 @@
         L{FilePath.realpath} raises L{filepath.LinkError} if the path is a
         symbolic link which is part of a cycle.
         """
-<<<<<<< HEAD
-        os.symlink(self.path.child(b"link1").path,
-                   self.path.child(b"link2").path)
-        os.symlink(self.path.child(b"link2").path,
-                   self.path.child(b"link1").path)
-        self.assertRaises(filepath.LinkError,
-                          self.path.child(b"link2").realpath)
-
-=======
         os.symlink(self.path.child(b"link1").path, self.path.child(b"link2").path)
         os.symlink(self.path.child(b"link2").path, self.path.child(b"link1").path)
         self.assertRaises(filepath.LinkError, self.path.child(b"link2").realpath)
->>>>>>> 1dd5e23f
 
     def test_realpathNoSymlink(self):
         """
         L{FilePath.realpath} returns the path itself if the path is not a
         symbolic link.
         """
-<<<<<<< HEAD
-        self.assertEqual(self.path.child(b"sub1").realpath(),
-                         self.path.child(b"sub1"))
-
-=======
         self.assertEqual(self.path.child(b"sub1").realpath(), self.path.child(b"sub1"))
->>>>>>> 1dd5e23f
 
     @skipIf(symlinkSkip, "Platform does not support symlinks")
     def test_walkCyclicalSymlink(self):
@@ -684,15 +630,6 @@
         Verify that walking a path with a cyclical symlink raises an error
         """
         self.createLinks()
-<<<<<<< HEAD
-        os.symlink(self.path.child(b"sub1").path,
-                   self.path.child(b"sub1").child(b"sub1.loopylink").path)
-
-        def iterateOverPath():
-            return [foo.path for foo in self.path.walk()]
-
-        self.assertRaises(filepath.LinkError, iterateOverPath)
-=======
         os.symlink(
             self.path.child(b"sub1").path,
             self.path.child(b"sub1").child(b"sub1.loopylink").path,
@@ -700,7 +637,6 @@
 
         def iterateOverPath():
             return [foo.path for foo in self.path.walk()]
->>>>>>> 1dd5e23f
 
         self.assertRaises(filepath.LinkError, iterateOverPath)
 
@@ -713,26 +649,16 @@
         """
         self.createLinks()
         # we create cyclical symlinks
-<<<<<<< HEAD
-        os.symlink(self.path.child(b"sub1").path,
-                   self.path.child(b"sub1").child(b"sub1.loopylink").path)
-=======
         os.symlink(
             self.path.child(b"sub1").path,
             self.path.child(b"sub1").child(b"sub1.loopylink").path,
         )
->>>>>>> 1dd5e23f
 
         def noSymLinks(path):
             return not path.islink()
 
         def iterateOverPath():
             return [foo.path for foo in self.path.walk(descend=noSymLinks)]
-<<<<<<< HEAD
-
-        self.assertTrue(iterateOverPath())
-=======
->>>>>>> 1dd5e23f
 
         self.assertTrue(iterateOverPath())
 
@@ -769,10 +695,6 @@
         self.assertRaises(IOError, fp.getContent)
         self.assertTrue(fp.fp.closed)
 
-<<<<<<< HEAD
-
-=======
->>>>>>> 1dd5e23f
     @skipIf(symlinkSkip, "Platform does not support symlinks")
     def test_symbolicLink(self):
         """
@@ -788,10 +710,6 @@
         self.assertTrue(s4.isdir())
         self.assertTrue(s3.isdir())
 
-<<<<<<< HEAD
-
-=======
->>>>>>> 1dd5e23f
     @skipIf(symlinkSkip, "Platform does not support symlinks")
     def test_linkTo(self):
         """
@@ -812,10 +730,6 @@
             self.assertEqual(target.isdir(), link.isdir())
             self.assertEqual(target.isfile(), link.isfile())
 
-<<<<<<< HEAD
-
-=======
->>>>>>> 1dd5e23f
     @skipIf(symlinkSkip, "Platform does not support symlinks")
     def test_linkToErrors(self):
         """
@@ -823,13 +737,6 @@
             - the target is in a directory that doesn't exist
             - the target already exists
         """
-<<<<<<< HEAD
-        self.assertRaises(OSError, self.path.child(b"file1").linkTo,
-                          self.path.child(b'nosub').child(b'file1'))
-        self.assertRaises(OSError, self.path.child(b"file1").linkTo,
-                          self.path.child(b'sub1').child(b'file2'))
-
-=======
         self.assertRaises(
             OSError,
             self.path.child(b"file1").linkTo,
@@ -840,7 +747,6 @@
             self.path.child(b"file1").linkTo,
             self.path.child(b"sub1").child(b"file2"),
         )
->>>>>>> 1dd5e23f
 
     def testMultiExt(self):
         f3 = self.path.child(b"sub3").child(b"file3")
@@ -887,24 +793,12 @@
         self.assertRaises(filepath.InsecurePath, self.path.child, b"/etc")
         self.assertRaises(filepath.InsecurePath, self.path.child, b"../..")
 
-<<<<<<< HEAD
-
-    @skipIf(platform.getType() != 'win32', "Test will run only on Windows.")
-    def testInsecureWin32(self):
-        self.assertRaises(filepath.InsecurePath, self.path.child, b"..\\..")
-        self.assertRaises(filepath.InsecurePath,
-                          self.path.child, b"C:randomfile")
-
-
-    @skipIf(platform.getType() != 'win32', "Test will run only on Windows.")
-=======
     @skipIf(platform.getType() != "win32", "Test will run only on Windows.")
     def testInsecureWin32(self):
         self.assertRaises(filepath.InsecurePath, self.path.child, b"..\\..")
         self.assertRaises(filepath.InsecurePath, self.path.child, b"C:randomfile")
 
     @skipIf(platform.getType() != "win32", "Test will run only on Windows.")
->>>>>>> 1dd5e23f
     def testInsecureWin32Whacky(self):
         """
         Windows has 'special' filenames like NUL and CON and COM1 and LPR
@@ -916,10 +810,6 @@
         self.assertRaises(filepath.InsecurePath, self.path.child, b"C:CON")
         self.assertRaises(filepath.InsecurePath, self.path.child, r"C:\CON")
 
-<<<<<<< HEAD
-
-=======
->>>>>>> 1dd5e23f
     def testComparison(self):
         self.assertEqual(filepath.FilePath(b"a"), filepath.FilePath(b"a"))
         self.assertTrue(filepath.FilePath(b"z") > filepath.FilePath(b"a"))
@@ -977,10 +867,6 @@
         self.path.remove()
         self.assertFalse(self.path.exists())
 
-<<<<<<< HEAD
-
-=======
->>>>>>> 1dd5e23f
     @skipIf(symlinkSkip, "Platform does not support symlinks")
     def test_removeWithSymlink(self):
         """
@@ -1056,16 +942,6 @@
         Verify that copying with followLinks=True copies symlink targets
         instead of symlinks
         """
-<<<<<<< HEAD
-        os.symlink(self.path.child(b"sub1").path,
-                   self.path.child(b"link1").path)
-        fp = filepath.FilePath(self.mktemp())
-        self.path.copyTo(fp)
-        self.assertFalse(fp.child(b"link1").islink())
-        self.assertEqual([x.basename() for x in fp.child(b"sub1").children()],
-                         [x.basename() for x in fp.child(b"link1").children()])
-
-=======
         os.symlink(self.path.child(b"sub1").path, self.path.child(b"link1").path)
         fp = filepath.FilePath(self.mktemp())
         self.path.copyTo(fp)
@@ -1074,7 +950,6 @@
             [x.basename() for x in fp.child(b"sub1").children()],
             [x.basename() for x in fp.child(b"link1").children()],
         )
->>>>>>> 1dd5e23f
 
     @skipIf(symlinkSkip, "Platform does not support symlinks")
     def test_copyToWithoutSymlink(self):
@@ -1226,10 +1101,6 @@
         # was never invoked, the test has probably fallen into disrepair!
         self.assertTrue(invokedWith)
 
-<<<<<<< HEAD
-
-=======
->>>>>>> 1dd5e23f
     @skipIf(symlinkSkip, "Platform does not support symlinks")
     def test_crossMountMoveToWithSymlink(self):
         """
@@ -1237,24 +1108,14 @@
         actually copy the content of the linked node.
         """
         invokedWith = self.setUpFaultyRename()
-<<<<<<< HEAD
-        f2 = self.path.child(b'file2')
-        f3 = self.path.child(b'file3')
-        os.symlink(self.path.child(b'file1').path, f2.path)
-=======
         f2 = self.path.child(b"file2")
         f3 = self.path.child(b"file3")
         os.symlink(self.path.child(b"file1").path, f2.path)
->>>>>>> 1dd5e23f
         f2.moveTo(f3)
         self.assertFalse(f3.islink())
         self.assertEqual(f3.getContent(), b"file 1")
         self.assertTrue(invokedWith)
 
-<<<<<<< HEAD
-
-=======
->>>>>>> 1dd5e23f
     @skipIf(symlinkSkip, "Platform does not support symlinks")
     def test_crossMountMoveToWithoutSymlink(self):
         """
@@ -1262,15 +1123,9 @@
         another symlink.
         """
         invokedWith = self.setUpFaultyRename()
-<<<<<<< HEAD
-        f2 = self.path.child(b'file2')
-        f3 = self.path.child(b'file3')
-        os.symlink(self.path.child(b'file1').path, f2.path)
-=======
         f2 = self.path.child(b"file2")
         f3 = self.path.child(b"file3")
         os.symlink(self.path.child(b"file1").path, f2.path)
->>>>>>> 1dd5e23f
         f2.moveTo(f3, followLinks=False)
         self.assertTrue(f3.islink())
         self.assertEqual(f3.getContent(), b"file 1")
@@ -1519,10 +1374,6 @@
         # that we know that it didn't exist when last we checked.
         self.assertEqual(fp.getsize(), 8)
 
-<<<<<<< HEAD
-
-=======
->>>>>>> 1dd5e23f
     @skipIf(platform.isWindows(), "Test does not run on Windows")
     def test_getPermissions_POSIX(self):
         """
@@ -1532,15 +1383,6 @@
         """
         for mode in (0o777, 0o700):
             self.path.child(b"sub1").chmod(mode)
-<<<<<<< HEAD
-            self.assertEqual(self.path.child(b"sub1").getPermissions(),
-                              filepath.Permissions(mode))
-        self.path.child(b"sub1").chmod(0o764) #sanity check
-        self.assertEqual(
-            self.path.child(b"sub1").getPermissions().shorthand(),
-            "rwxrw-r--")
-
-=======
             self.assertEqual(
                 self.path.child(b"sub1").getPermissions(), filepath.Permissions(mode)
             )
@@ -1548,7 +1390,6 @@
         self.assertEqual(
             self.path.child(b"sub1").getPermissions().shorthand(), "rwxrw-r--"
         )
->>>>>>> 1dd5e23f
 
     def test_filePathNotDeprecated(self):
         """
@@ -1559,10 +1400,6 @@
         warningInfo = self.flushWarnings([self.test_filePathNotDeprecated])
         self.assertEqual(warningInfo, [])
 
-<<<<<<< HEAD
-
-=======
->>>>>>> 1dd5e23f
     @skipIf(not platform.isWindows(), "Test will run only on Windows")
     def test_getPermissions_Windows(self):
         """
@@ -1593,10 +1430,6 @@
         self.assertFalse(self.path.isBlockDevice())
         self.assertFalse(self.path.isSocket())
 
-<<<<<<< HEAD
-
-=======
->>>>>>> 1dd5e23f
     @skipIf(not platform.isWindows(), "Test will run only on Windows")
     def test_statinfoBitsNotImplementedInWindows(self):
         """
@@ -1608,10 +1441,6 @@
         self.assertRaises(NotImplementedError, self.path.getUserID)
         self.assertRaises(NotImplementedError, self.path.getGroupID)
 
-<<<<<<< HEAD
-
-=======
->>>>>>> 1dd5e23f
     @skipIf(platform.isWindows(), "Test does not run on Windows")
     def test_statinfoBitsAreNumbers(self):
         """
@@ -1628,10 +1457,6 @@
         self.assertEqual(self.path.getUserID(), c.getUserID())
         self.assertEqual(self.path.getGroupID(), c.getGroupID())
 
-<<<<<<< HEAD
-
-=======
->>>>>>> 1dd5e23f
     @skipIf(platform.isWindows(), "Test does not run on Windows")
     def test_statinfoNumbersAreValid(self):
         """
@@ -1664,10 +1489,6 @@
         self.assertEqual(self.path.getGroupID(), fake.st_gid)
 
 
-<<<<<<< HEAD
-
-=======
->>>>>>> 1dd5e23f
 class SetContentTests(BytesTestCase):
     """
     Tests for L{FilePath.setContent}.
@@ -1765,14 +1586,8 @@
         L{FilePath} instantiated with a text path will return a text-mode
         FilePath.
         """
-<<<<<<< HEAD
-        fp = filepath.FilePath(u'./mon\u20acy')
-        self.assertEqual(type(fp.path), str)
-
-=======
         fp = filepath.FilePath("./mon\u20acy")
         self.assertEqual(type(fp.path), str)
->>>>>>> 1dd5e23f
 
     def test_UnicodeInstantiationBytesChild(self):
         """
@@ -1788,32 +1603,18 @@
         Calling L{FilePath.child} on a text-mode L{FilePath} with a text
         subpath will return a text-mode FilePath.
         """
-<<<<<<< HEAD
-        fp = filepath.FilePath(u'./parent-mon\u20acy')
-        child = fp.child(u'mon\u20acy')
-        self.assertEqual(type(child.path), str)
-
-=======
         fp = filepath.FilePath("./parent-mon\u20acy")
         child = fp.child("mon\u20acy")
         self.assertEqual(type(child.path), str)
->>>>>>> 1dd5e23f
 
     def test_UnicodeInstantiationUnicodePreauthChild(self):
         """
         Calling L{FilePath.preauthChild} on a text-mode L{FilePath} with a text
         subpath will return a text-mode FilePath.
         """
-<<<<<<< HEAD
-        fp = filepath.FilePath(u'./parent-mon\u20acy')
-        child = fp.preauthChild(u'mon\u20acy')
-        self.assertEqual(type(child.path), str)
-
-=======
         fp = filepath.FilePath("./parent-mon\u20acy")
         child = fp.preauthChild("mon\u20acy")
         self.assertEqual(type(child.path), str)
->>>>>>> 1dd5e23f
 
     def test_UnicodeInstantiationBytesPreauthChild(self):
         """
@@ -1846,16 +1647,9 @@
         Calling L{FilePath.child} on a bytes-mode L{FilePath} with a text
         subpath will return a text-mode FilePath.
         """
-<<<<<<< HEAD
-        fp = filepath.FilePath(u'parent-mon\u20acy'.encode('utf-8'))
-        child = fp.child(u"mon\u20acy")
-        self.assertEqual(type(child.path), str)
-
-=======
         fp = filepath.FilePath("parent-mon\u20acy".encode("utf-8"))
         child = fp.child("mon\u20acy")
         self.assertEqual(type(child.path), str)
->>>>>>> 1dd5e23f
 
     def test_BytesInstantiationBytesPreauthChild(self):
         """
@@ -1871,16 +1665,9 @@
         Calling L{FilePath.preauthChild} on a bytes-mode L{FilePath} with a text
         subpath will return a text-mode FilePath.
         """
-<<<<<<< HEAD
-        fp = filepath.FilePath(u'./parent-mon\u20acy'.encode('utf-8'))
-        child = fp.preauthChild(u"mon\u20acy")
-        self.assertEqual(type(child.path), str)
-
-=======
         fp = filepath.FilePath("./parent-mon\u20acy".encode("utf-8"))
         child = fp.preauthChild("mon\u20acy")
         self.assertEqual(type(child.path), str)
->>>>>>> 1dd5e23f
 
     @skipIf(platform.isWindows(), "Test will not work on Windows")
     def test_unicoderepr(self):
@@ -1890,10 +1677,6 @@
         fp = filepath.FilePath("/mon\u20acy")
         reprOutput = repr(fp)
         self.assertEqual("FilePath('/mon\u20acy')", reprOutput)
-<<<<<<< HEAD
-
-=======
->>>>>>> 1dd5e23f
 
     @skipIf(platform.isWindows(), "Test will not work on Windows")
     def test_bytesrepr(self):
@@ -1902,13 +1685,7 @@
         """
         fp = filepath.FilePath("/parent-mon\u20acy".encode("utf-8"))
         reprOutput = repr(fp)
-<<<<<<< HEAD
-        self.assertEqual(
-            "FilePath(b'/parent-mon\\xe2\\x82\\xacy')", reprOutput)
-
-=======
         self.assertEqual("FilePath(b'/parent-mon\\xe2\\x82\\xacy')", reprOutput)
->>>>>>> 1dd5e23f
 
     @skipIf(not platform.isWindows(), "Test only works on Windows")
     def test_unicodereprWindows(self):
@@ -1918,10 +1695,6 @@
         fp = filepath.FilePath("C:\\")
         reprOutput = repr(fp)
         self.assertEqual("FilePath('C:\\\\')", reprOutput)
-<<<<<<< HEAD
-
-=======
->>>>>>> 1dd5e23f
 
     @skipIf(not platform.isWindows(), "Test only works on Windows")
     def test_bytesreprWindows(self):
@@ -1931,10 +1704,6 @@
         fp = filepath.FilePath(b"C:\\")
         reprOutput = repr(fp)
         self.assertEqual("FilePath(b'C:\\\\')", reprOutput)
-<<<<<<< HEAD
-
-=======
->>>>>>> 1dd5e23f
 
     def test_mixedTypeGlobChildren(self):
         """
@@ -1948,42 +1717,23 @@
         """
         C{globChildren} works with L{unicode}.
         """
-<<<<<<< HEAD
-        fp = filepath.FilePath(u"/")
-        children = fp.globChildren(u"*")
-        self.assertIsInstance(children[0].path, str)
-
-=======
         fp = filepath.FilePath("/")
         children = fp.globChildren("*")
         self.assertIsInstance(children[0].path, str)
->>>>>>> 1dd5e23f
 
     def test_unicodeBasename(self):
         """
         Calling C{basename} on an text- L{FilePath} returns L{unicode}.
         """
-<<<<<<< HEAD
-        fp = filepath.FilePath(u"./")
-        self.assertIsInstance(fp.basename(), str)
-
-=======
         fp = filepath.FilePath("./")
         self.assertIsInstance(fp.basename(), str)
->>>>>>> 1dd5e23f
 
     def test_unicodeDirname(self):
         """
         Calling C{dirname} on a text-mode L{FilePath} returns L{unicode}.
         """
-<<<<<<< HEAD
-        fp = filepath.FilePath(u"./")
-        self.assertIsInstance(fp.dirname(), str)
-
-=======
         fp = filepath.FilePath("./")
         self.assertIsInstance(fp.dirname(), str)
->>>>>>> 1dd5e23f
 
     def test_unicodeParent(self):
         """
@@ -1993,10 +1743,6 @@
         fp = filepath.FilePath("./")
         parent = fp.parent()
         self.assertIsInstance(parent.path, str)
-<<<<<<< HEAD
-
-=======
->>>>>>> 1dd5e23f
 
     def test_mixedTypeTemporarySibling(self):
         """
@@ -2012,16 +1758,9 @@
         A L{unicode} extension to C{temporarySibling} will mean a L{unicode}
         mode L{FilePath} is returned.
         """
-<<<<<<< HEAD
-        fp = filepath.FilePath(u"/tmp/mon\u20acy")
-        tempSibling = fp.temporarySibling(u".txt")
-        self.assertIsInstance(tempSibling.path, str)
-
-=======
         fp = filepath.FilePath("/tmp/mon\u20acy")
         tempSibling = fp.temporarySibling(".txt")
         self.assertIsInstance(tempSibling.path, str)
->>>>>>> 1dd5e23f
 
     def test_mixedTypeSiblingExtensionSearch(self):
         """
@@ -2049,10 +1788,6 @@
 
         self.assertIsInstance(newPath, filepath.FilePath)
         self.assertIsInstance(newPath.path, str)
-<<<<<<< HEAD
-
-=======
->>>>>>> 1dd5e23f
 
     def test_mixedTypeSiblingExtension(self):
         """
@@ -2081,10 +1816,6 @@
 
         self.assertIsInstance(newPath, filepath.FilePath)
         self.assertIsInstance(newPath.path, str)
-<<<<<<< HEAD
-
-=======
->>>>>>> 1dd5e23f
 
     def test_mixedTypeChildSearchPreauth(self):
         """
@@ -2117,10 +1848,6 @@
 
         self.assertIsInstance(newPath, filepath.FilePath)
         self.assertIsInstance(newPath.path, str)
-<<<<<<< HEAD
-
-=======
->>>>>>> 1dd5e23f
 
     def test_asBytesModeFromUnicode(self):
         """
@@ -2141,10 +1868,6 @@
         newfp = fp.asTextMode()
         self.assertIsNot(fp, newfp)
         self.assertIsInstance(newfp.path, str)
-<<<<<<< HEAD
-
-=======
->>>>>>> 1dd5e23f
 
     def test_asBytesModeFromBytes(self):
         """
@@ -2165,10 +1888,6 @@
         newfp = fp.asTextMode()
         self.assertIs(fp, newfp)
         self.assertIsInstance(newfp.path, str)
-<<<<<<< HEAD
-
-=======
->>>>>>> 1dd5e23f
 
     def test_asBytesModeFromUnicodeWithEncoding(self):
         """
