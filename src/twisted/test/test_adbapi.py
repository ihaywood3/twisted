--- conflicted
+++ resolved
@@ -24,10 +24,6 @@
 """
 
 
-<<<<<<< HEAD
-
-=======
->>>>>>> 1dd5e23f
 class ADBAPITestBase:
     """
     Test the asynchronous DB-API code.
@@ -248,10 +244,6 @@
             curs.close()
 
 
-<<<<<<< HEAD
-
-=======
->>>>>>> 1dd5e23f
 class ReconnectTestBase:
     """
     Test the asynchronous DB-API code with reconnect.
@@ -332,10 +324,6 @@
         return d
 
 
-<<<<<<< HEAD
-
-=======
->>>>>>> 1dd5e23f
 class DBTestConnector:
     """
     A class which knows how to test for the presence of
@@ -345,10 +333,7 @@
     you must create a database named DB_NAME with a user DB_USER
     and password DB_PASS with full access rights to database DB_NAME.
     """
-<<<<<<< HEAD
-=======
-
->>>>>>> 1dd5e23f
+
     # used for creating new test cases
     TEST_PREFIX = None  # type: Optional[str]
 
@@ -634,10 +619,6 @@
 makeSQLTests(ReconnectTestBase, "ReconnectTests", globals())
 
 
-<<<<<<< HEAD
-
-=======
->>>>>>> 1dd5e23f
 class FakePool:
     """
     A fake L{ConnectionPool} for tests.
@@ -675,10 +656,7 @@
         If an error happens during rollback, L{ConnectionLost} is raised but
         the original error is logged.
         """
-<<<<<<< HEAD
-=======
-
->>>>>>> 1dd5e23f
+
         class ConnectionRollbackRaise:
             def rollback(self):
                 raise RuntimeError("problem!")
@@ -701,10 +679,7 @@
         If the cursor creation raises an error in L{Transaction.reopen}, it
         reconnects but log the error occurred.
         """
-<<<<<<< HEAD
-=======
-
->>>>>>> 1dd5e23f
+
         class ConnectionCursorRaise:
             count = 0
 
@@ -724,10 +699,6 @@
         self.assertEqual(errors[0].value.args[0], "problem!")
 
 
-<<<<<<< HEAD
-
-=======
->>>>>>> 1dd5e23f
 class NonThreadPool:
     def callInThreadWithCallback(self, onResult, f, *a, **kw):
         success = True
@@ -753,10 +724,6 @@
         self._reactor = reactor
 
 
-<<<<<<< HEAD
-
-=======
->>>>>>> 1dd5e23f
 class EventReactor:
     """
     Partial L{IReactorCore} implementation with simple event-related
@@ -797,10 +764,7 @@
         If rollback fails, L{ConnectionPool.runWithConnection} raises the
         original exception and log the error of the rollback.
         """
-<<<<<<< HEAD
-=======
-
->>>>>>> 1dd5e23f
+
         class ConnectionRollbackRaise:
             def __init__(self, pool):
                 pass
@@ -828,10 +792,7 @@
         """
         L{ConnectionPool._close} logs exceptions.
         """
-<<<<<<< HEAD
-=======
-
->>>>>>> 1dd5e23f
+
         class ConnectionCloseRaise:
             def close(self):
                 raise RuntimeError("problem!")
@@ -848,10 +809,7 @@
         If rollback fails, L{ConnectionPool.runInteraction} raises the
         original exception and log the error of the rollback.
         """
-<<<<<<< HEAD
-=======
-
->>>>>>> 1dd5e23f
+
         class ConnectionRollbackRaise:
             def __init__(self, pool):
                 pass
