--- conflicted
+++ resolved
@@ -42,12 +42,7 @@
 from twisted.test.proto_helpers import MemoryReactor
 from twisted.python.components import Componentized
 from twisted.python import util
-<<<<<<< HEAD
-from twisted.python.log import (ILogObserver as LegacyILogObserver,
-                                textFromEventDict)
-=======
 from twisted.python.log import ILogObserver as LegacyILogObserver, textFromEventDict
->>>>>>> 1dd5e23f
 from twisted.python.reflect import requireModule
 from twisted.python.runtime import platformType
 from twisted.python.usage import UsageError
@@ -55,30 +50,17 @@
 from twisted.scripts import twistd
 
 
-<<<<<<< HEAD
-
-_twistd_unix = requireModule('twistd.scripts._twistd_unix')
-=======
 _twistd_unix = requireModule("twistd.scripts._twistd_unix")
->>>>>>> 1dd5e23f
 if _twistd_unix:
     from twisted.scripts._twistd_unix import checkPID
     from twisted.scripts._twistd_unix import UnixApplicationRunner
     from twisted.scripts._twistd_unix import UnixAppLogger
 
 
-<<<<<<< HEAD
-syslog = requireModule('twistd.python.syslog')
-profile = requireModule('profile')
-pstats = requireModule('pstats')
-cProfile = requireModule('cProfile')
-
-=======
 syslog = requireModule("twistd.python.syslog")
 profile = requireModule("profile")
 pstats = requireModule("pstats")
 cProfile = requireModule("cProfile")
->>>>>>> 1dd5e23f
 
 
 def patchUserDatabase(patch, user, uid, group, gid):
@@ -126,10 +108,6 @@
     patch(pwd, "getpwuid", database.getpwuid)
 
 
-<<<<<<< HEAD
-
-=======
->>>>>>> 1dd5e23f
 class MockServiceMaker:
     """
     A non-implementation of L{twisted.application.service.IServiceMaker}.
@@ -172,10 +150,6 @@
         pass
 
 
-<<<<<<< HEAD
-
-=======
->>>>>>> 1dd5e23f
 class ServerOptionsTests(TestCase):
     """
     Non-platform-specific tests for the platform-specific ServerOptions class.
@@ -186,10 +160,7 @@
         subCommands is built from IServiceMaker plugins, and is sorted
         alphabetically.
         """
-<<<<<<< HEAD
-=======
-
->>>>>>> 1dd5e23f
+
         class FakePlugin:
             def __init__(self, name):
                 self.tapname = name
@@ -231,10 +202,7 @@
         """
         Reactor names are listed alphabetically by I{--help-reactors}.
         """
-<<<<<<< HEAD
-=======
-
->>>>>>> 1dd5e23f
+
         class FakeReactorInstaller:
             def __init__(self, name):
                 self.shortName = "name of " + name
@@ -302,10 +270,6 @@
         for profiler in app.AppProfiler.profilers:
             self.assertIn(profiler, helpOutput)
 
-<<<<<<< HEAD
-
-=======
->>>>>>> 1dd5e23f
     @skipIf(not _twistd_unix, "twistd unix not available")
     def test_defaultUmask(self):
         """
@@ -333,13 +297,7 @@
         an integer, L{UsageError} is raised by L{ServerOptions.parseOptions}.
         """
         config = twistd.ServerOptions()
-<<<<<<< HEAD
-        self.assertRaises(UsageError, config.parseOptions,
-                          ['--umask', 'abcdef'])
-
-=======
         self.assertRaises(UsageError, config.parseOptions, ["--umask", "abcdef"])
->>>>>>> 1dd5e23f
 
     def test_unimportableConfiguredLogObserver(self):
         """
@@ -405,10 +363,6 @@
         self.assertEqual(stdout.getvalue(), expectedOutput)
 
 
-<<<<<<< HEAD
-
-=======
->>>>>>> 1dd5e23f
 @skipIf(not _twistd_unix, "twistd unix not available")
 class CheckPIDTests(TestCase):
     """
@@ -480,10 +434,6 @@
         self.assertTrue(e.args[0].startswith("Can't check status of PID"))
 
 
-<<<<<<< HEAD
-
-=======
->>>>>>> 1dd5e23f
 class TapFileTests(TestCase):
     """
     Test twistd-related functionality that requires a tap file on disk.
@@ -549,10 +499,6 @@
         self.hadApplicationPostApplication = hasattr(self, "application")
 
 
-<<<<<<< HEAD
-
-=======
->>>>>>> 1dd5e23f
 class ApplicationRunnerTests(TestCase):
     """
     Non-platform-specific tests for the platform-specific ApplicationRunner.
@@ -675,15 +621,10 @@
             ],
         )
 
-<<<<<<< HEAD
-    @skipIf(not getattr(os, 'setuid', None),
-            "Platform does not support --uid/--gid twistd options.")
-=======
     @skipIf(
         not getattr(os, "setuid", None),
         "Platform does not support --uid/--gid twistd options.",
     )
->>>>>>> 1dd5e23f
     def test_applicationStartsWithConfiguredNumericIDs(self):
         """
         L{postApplication} should change the UID and GID to the values
@@ -694,13 +635,6 @@
         uid = 1234
         gid = 4321
         self._applicationStartsWithConfiguredID(
-<<<<<<< HEAD
-            ["--uid", str(uid), "--gid", str(gid)], uid, gid)
-
-
-    @skipIf(not getattr(os, 'setuid', None),
-            "Platform does not support --uid/--gid twistd options.")
-=======
             ["--uid", str(uid), "--gid", str(gid)], uid, gid
         )
 
@@ -708,7 +642,6 @@
         not getattr(os, "setuid", None),
         "Platform does not support --uid/--gid twistd options.",
     )
->>>>>>> 1dd5e23f
     def test_applicationStartsWithConfiguredNameIDs(self):
         """
         L{postApplication} should change the UID and GID to the values
@@ -722,13 +655,8 @@
         gid = 4321
         patchUserDatabase(self.patch, user, uid, group, gid)
         self._applicationStartsWithConfiguredID(
-<<<<<<< HEAD
-            ["--uid", user, "--gid", group], uid, gid)
-
-=======
             ["--uid", user, "--gid", group], uid, gid
         )
->>>>>>> 1dd5e23f
 
     def test_startReactorRunsTheReactor(self):
         """
@@ -815,10 +743,6 @@
         self.assertEquals(None, runner._exitSignal)
 
 
-<<<<<<< HEAD
-
-=======
->>>>>>> 1dd5e23f
 @skipIf(not _twistd_unix, "twistd unix not available")
 class UnixApplicationRunnerSetupEnvironmentTests(TestCase):
     """
@@ -957,10 +881,6 @@
         self.assertEqual(self.mask, 0o077)
 
 
-<<<<<<< HEAD
-
-=======
->>>>>>> 1dd5e23f
 @skipIf(not _twistd_unix, "twistd unix not available")
 class UnixApplicationRunnerStartApplicationTests(TestCase):
     """
@@ -997,19 +917,12 @@
             args.extend((chroot, rundir, nodaemon, umask, pidfile))
 
         # Sanity check
-<<<<<<< HEAD
-        setupEnvironmentParameters = \
-            inspect.signature(self.runner.setupEnvironment).parameters
-        fakeSetupEnvironmentParameters = \
-            inspect.signature(fakeSetupEnvironment).parameters
-=======
         setupEnvironmentParameters = inspect.signature(
             self.runner.setupEnvironment
         ).parameters
         fakeSetupEnvironmentParameters = inspect.signature(
             fakeSetupEnvironment
         ).parameters
->>>>>>> 1dd5e23f
 
         # inspect.signature() does not return "self" in the signature of
         # a class method, so we need to omit  it when comparing the
@@ -1017,22 +930,11 @@
         fakeSetupEnvironmentParameters = fakeSetupEnvironmentParameters.copy()
         fakeSetupEnvironmentParameters.pop("self")
 
-<<<<<<< HEAD
-        self.assertEqual(setupEnvironmentParameters,
-                         fakeSetupEnvironmentParameters)
-
-        self.patch(UnixApplicationRunner, 'setupEnvironment',
-                   fakeSetupEnvironment)
-        self.patch(UnixApplicationRunner, 'shedPrivileges',
-                   lambda *a, **kw: None)
-        self.patch(app, 'startApplication', lambda *a, **kw: None)
-=======
         self.assertEqual(setupEnvironmentParameters, fakeSetupEnvironmentParameters)
 
         self.patch(UnixApplicationRunner, "setupEnvironment", fakeSetupEnvironment)
         self.patch(UnixApplicationRunner, "shedPrivileges", lambda *a, **kw: None)
         self.patch(app, "startApplication", lambda *a, **kw: None)
->>>>>>> 1dd5e23f
         self.runner.startApplication(application)
 
         self.assertEqual(args, ["/foo/chroot", "/foo/rundir", True, 56, "/foo/pidfile"])
@@ -1120,10 +1022,6 @@
         self.assertEqual(expectedWarning, warningsShown[0]["message"])
 
 
-<<<<<<< HEAD
-
-=======
->>>>>>> 1dd5e23f
 @skipIf(not _twistd_unix, "twistd unix not available")
 class UnixApplicationRunnerRemovePIDTests(TestCase):
     """
@@ -1155,10 +1053,6 @@
         self.assertEqual(errors[0].value.errno, errno.ENOENT)
 
 
-<<<<<<< HEAD
-
-=======
->>>>>>> 1dd5e23f
 class FakeNonDaemonizingReactor:
     """
     A dummy reactor, providing C{beforeDaemonize} and C{afterDaemonize}
@@ -1195,10 +1089,6 @@
     """
 
 
-<<<<<<< HEAD
-
-=======
->>>>>>> 1dd5e23f
 class DummyReactor:
     """
     A dummy reactor, only providing a C{run} method and checking that it
@@ -1219,10 +1109,6 @@
         self.called = True
 
 
-<<<<<<< HEAD
-
-=======
->>>>>>> 1dd5e23f
 class AppProfilingTests(TestCase):
     """
     Tests for L{app.AppProfiler}.
@@ -1248,10 +1134,6 @@
         self.assertIn("DummyReactor.run", data)
         self.assertIn("function calls", data)
 
-<<<<<<< HEAD
-
-=======
->>>>>>> 1dd5e23f
     def _testStats(self, statsClass, profile):
         out = StringIO()
 
@@ -1269,10 +1151,6 @@
         self.assertIn("function calls", data)
         self.assertIn("(run)", data)
 
-<<<<<<< HEAD
-
-=======
->>>>>>> 1dd5e23f
     @skipIf(not profile, "profile module not available")
     def test_profileSaveStats(self):
         """
@@ -1289,12 +1167,7 @@
         profiler.run(reactor)
 
         self.assertTrue(reactor.called)
-<<<<<<< HEAD
-        self._testStats(pstats.Stats, config['profile'])
-
-=======
         self._testStats(pstats.Stats, config["profile"])
->>>>>>> 1dd5e23f
 
     def test_withoutProfile(self):
         """
@@ -1314,10 +1187,6 @@
             sys.modules.clear()
             sys.modules.update(savedModules)
 
-<<<<<<< HEAD
-
-=======
->>>>>>> 1dd5e23f
     @skipIf(not profile, "profile module not available")
     def test_profilePrintStatsError(self):
         """
@@ -1341,10 +1210,6 @@
         self.assertRaises(RuntimeError, profiler.run, reactor)
         self.assertIs(sys.stdout, oldStdout)
 
-<<<<<<< HEAD
-
-=======
->>>>>>> 1dd5e23f
     @skipIf(not cProfile, "cProfile module not available")
     def test_cProfile(self):
         """
@@ -1365,10 +1230,6 @@
         self.assertIn("run", data)
         self.assertIn("function calls", data)
 
-<<<<<<< HEAD
-
-=======
->>>>>>> 1dd5e23f
     @skipIf(not cProfile, "cProfile module not available")
     def test_cProfileSaveStats(self):
         """
@@ -1386,12 +1247,7 @@
         profiler.run(reactor)
 
         self.assertTrue(reactor.called)
-<<<<<<< HEAD
-        self._testStats(pstats.Stats, config['profile'])
-
-=======
         self._testStats(pstats.Stats, config["profile"])
->>>>>>> 1dd5e23f
 
     def test_withoutCProfile(self):
         """
@@ -1478,10 +1334,6 @@
     return logMessages
 
 
-<<<<<<< HEAD
-
-=======
->>>>>>> 1dd5e23f
 class AppLoggerTests(TestCase):
     """
     Tests for L{app.AppLogger}.
@@ -1635,10 +1487,6 @@
         self._checkObserver(observer)
         self.assertEqual(nonlogs, [])
 
-<<<<<<< HEAD
-
-=======
->>>>>>> 1dd5e23f
     @skipIf(not _twistd_unix, "twistd unix not available")
     @skipIf(not syslog, "syslog not available")
     def test_configuredLogObserverBeatsSyslog(self):
@@ -1648,18 +1496,10 @@
         """
         logs = _setupSyslog(self)
         application = Componentized()
-<<<<<<< HEAD
-        self._checkObserver(self._setupConfiguredLogger(application,
-                                                        {"syslog": True},
-                                                        UnixAppLogger))
-        self.assertEqual(logs, [])
-
-=======
         self._checkObserver(
             self._setupConfiguredLogger(application, {"syslog": True}, UnixAppLogger)
         )
         self.assertEqual(logs, [])
->>>>>>> 1dd5e23f
 
     def test_configuredLogObserverBeatsLogfile(self):
         """
@@ -1890,10 +1730,6 @@
         self.assertEqual(len(logFiles), 1)
         self.assertEqual(logFiles[0].path, os.path.abspath("twistd.log"))
 
-<<<<<<< HEAD
-
-=======
->>>>>>> 1dd5e23f
     @skipIf(not _twistd_unix, "twistd unix not available")
     def test_getLogObserverSyslog(self):
         """
@@ -1908,10 +1744,6 @@
         self.assertEqual(logs, ["test-prefix", {"a": "b"}])
 
 
-<<<<<<< HEAD
-
-=======
->>>>>>> 1dd5e23f
 @skipIf(not _twistd_unix, "twistd unix support not available")
 class DaemonizeTests(TestCase):
     """
@@ -2087,11 +1919,7 @@
         self.mockos.child = False
         self.mockos.readData = readData
         errorIO = StringIO()
-<<<<<<< HEAD
-        self.patch(sys, '__stderr__', errorIO)
-=======
         self.patch(sys, "__stderr__", errorIO)
->>>>>>> 1dd5e23f
         with AlternateReactor(FakeDaemonizingReactor()):
             self.assertRaises(SystemError, self.runner.postApplication)
         self.assertEqual(errorIO.getvalue(), errorMessage)
@@ -2220,6 +2048,7 @@
     MemoryReactor that implements the _ISupportsExitSignalCapturing interface,
     all other operations identical to MemoryReactor.
     """
+
     @property
     def _exitSignal(self):
         return self._val
@@ -2228,14 +2057,6 @@
     def _exitSignal(self, val):
         self._val = val
 
-    @property
-    def _exitSignal(self):
-        return self._val
-
-    @_exitSignal.setter
-    def _exitSignal(self, val):
-        self._val = val
-
 
 class StubApplicationRunnerWithSignal(twistd._SomeApplicationRunner):
     """
@@ -2299,10 +2120,6 @@
     return stubApplicationRunnerFactory
 
 
-<<<<<<< HEAD
-
-=======
->>>>>>> 1dd5e23f
 class ExitWithSignalTests(TestCase):
 
     """
