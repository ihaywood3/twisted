# Copyright (c) Twisted Matrix Laboratories.
# See LICENSE for details.

"""
Test cases for the L{twisted.python.reflect} module.
"""


import os
import weakref
from collections import deque

from twisted.trial.unittest import SynchronousTestCase as TestCase
from twisted.python import reflect
from twisted.python.reflect import (
    accumulateMethods,
    prefixedMethods,
    prefixedMethodNames,
    addMethodNamesToDict,
    fullyQualifiedName,
)


class Base:
    """
    A no-op class which can be used to verify the behavior of
    method-discovering APIs.
    """

    def method(self):
        """
        A no-op method which can be discovered.
        """


class Sub(Base):
    """
    A subclass of a class with a method which can be discovered.
    """


<<<<<<< HEAD

=======
>>>>>>> 1dd5e23f
class Separate:
    """
    A no-op class with methods with differing prefixes.
    """

    def good_method(self):
        """
        A no-op method which a matching prefix to be discovered.
        """

    def bad_method(self):
        """
        A no-op method with a mismatched prefix to not be discovered.
        """


class AccumulateMethodsTests(TestCase):
    """
    Tests for L{accumulateMethods} which finds methods on a class hierarchy and
    adds them to a dictionary.
    """

    def test_ownClass(self):
        """
        If x is and instance of Base and Base defines a method named method,
        L{accumulateMethods} adds an item to the given dictionary with
        C{"method"} as the key and a bound method object for Base.method value.
        """
        x = Base()
        output = {}
        accumulateMethods(x, output)
        self.assertEqual({"method": x.method}, output)

    def test_baseClass(self):
        """
        If x is an instance of Sub and Sub is a subclass of Base and Base
        defines a method named method, L{accumulateMethods} adds an item to the
        given dictionary with C{"method"} as the key and a bound method object
        for Base.method as the value.
        """
        x = Sub()
        output = {}
        accumulateMethods(x, output)
        self.assertEqual({"method": x.method}, output)

    def test_prefix(self):
        """
        If a prefix is given, L{accumulateMethods} limits its results to
        methods beginning with that prefix.  Keys in the resulting dictionary
        also have the prefix removed from them.
        """
        x = Separate()
        output = {}
        accumulateMethods(x, output, "good_")
        self.assertEqual({"method": x.good_method}, output)


class PrefixedMethodsTests(TestCase):
    """
    Tests for L{prefixedMethods} which finds methods on a class hierarchy and
    adds them to a dictionary.
    """

    def test_onlyObject(self):
        """
        L{prefixedMethods} returns a list of the methods discovered on an
        object.
        """
        x = Base()
        output = prefixedMethods(x)
        self.assertEqual([x.method], output)

    def test_prefix(self):
        """
        If a prefix is given, L{prefixedMethods} returns only methods named
        with that prefix.
        """
        x = Separate()
        output = prefixedMethods(x, "good_")
        self.assertEqual([x.good_method], output)


class PrefixedMethodNamesTests(TestCase):
    """
    Tests for L{prefixedMethodNames}.
    """

    def test_method(self):
        """
        L{prefixedMethodNames} returns a list including methods with the given
        prefix defined on the class passed to it.
        """
        self.assertEqual(["method"], prefixedMethodNames(Separate, "good_"))

    def test_inheritedMethod(self):
        """
        L{prefixedMethodNames} returns a list included methods with the given
        prefix defined on base classes of the class passed to it.
        """

        class Child(Separate):
            pass

        self.assertEqual(["method"], prefixedMethodNames(Child, "good_"))


class AddMethodNamesToDictTests(TestCase):
    """
    Tests for L{addMethodNamesToDict}.
    """

    def test_baseClass(self):
        """
        If C{baseClass} is passed to L{addMethodNamesToDict}, only methods which
        are a subclass of C{baseClass} are added to the result dictionary.
        """
<<<<<<< HEAD
=======

>>>>>>> 1dd5e23f
        class Alternate:
            pass

        class Child(Separate, Alternate):
            def good_alternate(self):
                pass

        result = {}
        addMethodNamesToDict(Child, result, "good_", Alternate)
        self.assertEqual({"alternate": 1}, result)


class Summer:
    """
    A class we look up as part of the LookupsTests.
    """

    def reallySet(self):
        """
        Do something.
        """


class LookupsTests(TestCase):
    """
    Tests for L{namedClass}, L{namedModule}, and L{namedAny}.
    """

    def test_namedClassLookup(self):
        """
        L{namedClass} should return the class object for the name it is passed.
        """
        self.assertIs(reflect.namedClass("twisted.test.test_reflect.Summer"), Summer)

    def test_namedModuleLookup(self):
        """
        L{namedModule} should return the module object for the name it is
        passed.
        """
        from twisted.python import monkey

        self.assertIs(reflect.namedModule("twisted.python.monkey"), monkey)

    def test_namedAnyPackageLookup(self):
        """
        L{namedAny} should return the package object for the name it is passed.
        """
        import twisted.python

        self.assertIs(reflect.namedAny("twisted.python"), twisted.python)

    def test_namedAnyModuleLookup(self):
        """
        L{namedAny} should return the module object for the name it is passed.
        """
        from twisted.python import monkey

        self.assertIs(reflect.namedAny("twisted.python.monkey"), monkey)

    def test_namedAnyClassLookup(self):
        """
        L{namedAny} should return the class object for the name it is passed.
        """
        self.assertIs(reflect.namedAny("twisted.test.test_reflect.Summer"), Summer)

    def test_namedAnyAttributeLookup(self):
        """
        L{namedAny} should return the object an attribute of a non-module,
        non-package object is bound to for the name it is passed.
        """
        # Note - not assertIs because unbound method lookup creates a new
        # object every time.  This is a foolishness of Python's object
        # implementation, not a bug in Twisted.
        self.assertEqual(
            reflect.namedAny("twisted.test.test_reflect.Summer.reallySet"),
            Summer.reallySet,
        )

    def test_namedAnySecondAttributeLookup(self):
        """
        L{namedAny} should return the object an attribute of an object which
        itself was an attribute of a non-module, non-package object is bound to
        for the name it is passed.
        """
        self.assertIs(
            reflect.namedAny("twisted.test.test_reflect." "Summer.reallySet.__doc__"),
            Summer.reallySet.__doc__,
        )

    def test_importExceptions(self):
        """
        Exceptions raised by modules which L{namedAny} causes to be imported
        should pass through L{namedAny} to the caller.
        """
        self.assertRaises(
            ZeroDivisionError, reflect.namedAny, "twisted.test.reflect_helper_ZDE"
        )
        # Make sure that there is post-failed-import cleanup
        self.assertRaises(
            ZeroDivisionError, reflect.namedAny, "twisted.test.reflect_helper_ZDE"
        )
        self.assertRaises(
            ValueError, reflect.namedAny, "twisted.test.reflect_helper_VE"
        )
        # Modules which themselves raise ImportError when imported should
        # result in an ImportError
        self.assertRaises(
            ImportError, reflect.namedAny, "twisted.test.reflect_helper_IE"
        )

    def test_attributeExceptions(self):
        """
        If segments on the end of a fully-qualified Python name represents
        attributes which aren't actually present on the object represented by
        the earlier segments, L{namedAny} should raise an L{AttributeError}.
        """
        self.assertRaises(
            AttributeError, reflect.namedAny, "twisted.nosuchmoduleintheworld"
        )
        # ImportError behaves somewhat differently between "import
        # extant.nonextant" and "import extant.nonextant.nonextant", so test
        # the latter as well.
        self.assertRaises(
            AttributeError, reflect.namedAny, "twisted.nosuch.modulein.theworld"
        )
        self.assertRaises(
            AttributeError,
            reflect.namedAny,
            "twisted.test.test_reflect.Summer.nosuchattribute",
        )

    def test_invalidNames(self):
        """
        Passing a name which isn't a fully-qualified Python name to L{namedAny}
        should result in one of the following exceptions:
         - L{InvalidName}: the name is not a dot-separated list of Python
           objects
         - L{ObjectNotFound}: the object doesn't exist
         - L{ModuleNotFound}: the object doesn't exist and there is only one
           component in the name
        """
        err = self.assertRaises(
            reflect.ModuleNotFound, reflect.namedAny, "nosuchmoduleintheworld"
        )
        self.assertEqual(str(err), "No module named 'nosuchmoduleintheworld'")

        # This is a dot-separated list, but it isn't valid!
        err = self.assertRaises(
            reflect.ObjectNotFound, reflect.namedAny, "@#$@(#.!@(#!@#"
        )
        self.assertEqual(str(err), "'@#$@(#.!@(#!@#' does not name an object")

        err = self.assertRaises(
            reflect.ObjectNotFound, reflect.namedAny, "tcelfer.nohtyp.detsiwt"
        )
        self.assertEqual(str(err), "'tcelfer.nohtyp.detsiwt' does not name an object")

        err = self.assertRaises(reflect.InvalidName, reflect.namedAny, "")
        self.assertEqual(str(err), "Empty module name")

        for invalidName in [".twisted", "twisted.", "twisted..python"]:
            err = self.assertRaises(reflect.InvalidName, reflect.namedAny, invalidName)
            self.assertEqual(
                str(err),
                "name must be a string giving a '.'-separated list of Python "
                "identifiers, not %r" % (invalidName,),
            )

    def test_requireModuleImportError(self):
        """
        When module import fails with ImportError it returns the specified
        default value.
        """
        for name in ["nosuchmtopodule", "no.such.module"]:
            default = object()

            result = reflect.requireModule(name, default=default)

            self.assertIs(result, default)

    def test_requireModuleDefaultNone(self):
        """
        When module import fails it returns L{None} by default.
        """
        result = reflect.requireModule("no.such.module")

        self.assertIsNone(result)

    def test_requireModuleRequestedImport(self):
        """
        When module import succeed it returns the module and not the default
        value.
        """
        from twisted.python import monkey

        default = object()

        self.assertIs(
            reflect.requireModule("twisted.python.monkey", default=default),
            monkey,
        )


class Breakable:

    breakRepr = False
    breakStr = False

    def __str__(self) -> str:
        if self.breakStr:
            raise RuntimeError("str!")
        else:
            return "<Breakable>"

<<<<<<< HEAD

=======
>>>>>>> 1dd5e23f
    def __repr__(self) -> str:
        if self.breakRepr:
            raise RuntimeError("repr!")
        else:
            return "Breakable()"


class BrokenType(Breakable, type):
    breakName = False

    @property
    def __name__(self):
        if self.breakName:
            raise RuntimeError("no name")
<<<<<<< HEAD
        return 'BrokenType'


=======
        return "BrokenType"
>>>>>>> 1dd5e23f


BTBase = BrokenType("BTBase", (Breakable,), {"breakRepr": True, "breakStr": True})


class NoClassAttr(Breakable):
    __class__ = property(lambda x: x.not_class)  # type: ignore[assignment]
<<<<<<< HEAD

=======
>>>>>>> 1dd5e23f


class SafeReprTests(TestCase):
    """
    Tests for L{reflect.safe_repr} function.
    """

    def test_workingRepr(self):
        """
        L{reflect.safe_repr} produces the same output as C{repr} on a working
        object.
        """
        xs = ([1, 2, 3], b"a")
        self.assertEqual(list(map(reflect.safe_repr, xs)), list(map(repr, xs)))

    def test_brokenRepr(self):
        """
        L{reflect.safe_repr} returns a string with class name, address, and
        traceback when the repr call failed.
        """
        b = Breakable()
        b.breakRepr = True
        bRepr = reflect.safe_repr(b)
        self.assertIn("Breakable instance at 0x", bRepr)
        # Check that the file is in the repr, but without the extension as it
        # can be .py/.pyc
        self.assertIn(os.path.splitext(__file__)[0], bRepr)
        self.assertIn("RuntimeError: repr!", bRepr)

    def test_brokenStr(self):
        """
        L{reflect.safe_repr} isn't affected by a broken C{__str__} method.
        """
        b = Breakable()
        b.breakStr = True
        self.assertEqual(reflect.safe_repr(b), repr(b))

    def test_brokenClassRepr(self):
        class X(BTBase):
            breakRepr = True

        reflect.safe_repr(X)
        reflect.safe_repr(X())

    def test_brokenReprIncludesID(self):
        """
        C{id} is used to print the ID of the object in case of an error.

        L{safe_repr} includes a traceback after a newline, so we only check
        against the first line of the repr.
        """

        class X(BTBase):
            breakRepr = True

        xRepr = reflect.safe_repr(X)
        xReprExpected = "<BrokenType instance at 0x%x with repr error:" % (id(X),)
        self.assertEqual(xReprExpected, xRepr.split("\n")[0])

    def test_brokenClassStr(self):
        class X(BTBase):
            breakStr = True

        reflect.safe_repr(X)
        reflect.safe_repr(X())

    def test_brokenClassAttribute(self):
        """
        If an object raises an exception when accessing its C{__class__}
        attribute, L{reflect.safe_repr} uses C{type} to retrieve the class
        object.
        """
        b = NoClassAttr()
        b.breakRepr = True
        bRepr = reflect.safe_repr(b)
        self.assertIn("NoClassAttr instance at 0x", bRepr)
        self.assertIn(os.path.splitext(__file__)[0], bRepr)
        self.assertIn("RuntimeError: repr!", bRepr)

    def test_brokenClassNameAttribute(self):
        """
        If a class raises an exception when accessing its C{__name__} attribute
        B{and} when calling its C{__str__} implementation, L{reflect.safe_repr}
        returns 'BROKEN CLASS' instead of the class name.
        """

        class X(BTBase):
            breakName = True

        xRepr = reflect.safe_repr(X())
        self.assertIn("<BROKEN CLASS AT 0x", xRepr)
        self.assertIn(os.path.splitext(__file__)[0], xRepr)
        self.assertIn("RuntimeError: repr!", xRepr)


class SafeStrTests(TestCase):
    """
    Tests for L{reflect.safe_str} function.
    """

    def test_workingStr(self):
        x = [1, 2, 3]
        self.assertEqual(reflect.safe_str(x), str(x))

    def test_brokenStr(self):
        b = Breakable()
        b.breakStr = True
        reflect.safe_str(b)

    def test_workingAscii(self):
        """
        L{safe_str} for C{str} with ascii-only data should return the
        value unchanged.
        """
<<<<<<< HEAD
        x = 'a'
        self.assertEqual(reflect.safe_str(x), 'a')

=======
        x = "a"
        self.assertEqual(reflect.safe_str(x), "a")
>>>>>>> 1dd5e23f

    def test_workingUtf8_3(self):
        """
        L{safe_str} for C{bytes} with utf-8 encoded data should return
        the value decoded into C{str}.
        """
<<<<<<< HEAD
        x = b't\xc3\xbcst'
        self.assertEqual(reflect.safe_str(x), x.decode('utf-8'))

=======
        x = b"t\xc3\xbcst"
        self.assertEqual(reflect.safe_str(x), x.decode("utf-8"))
>>>>>>> 1dd5e23f

    def test_brokenUtf8(self):
        """
        Use str() for non-utf8 bytes: "b'non-utf8'"
        """
        x = b"\xff"
        xStr = reflect.safe_str(x)
        self.assertEqual(xStr, str(x))

    def test_brokenRepr(self):
        b = Breakable()
        b.breakRepr = True
        reflect.safe_str(b)

    def test_brokenClassStr(self):
        class X(BTBase):
            breakStr = True

        reflect.safe_str(X)
        reflect.safe_str(X())

    def test_brokenClassRepr(self):
        class X(BTBase):
            breakRepr = True

        reflect.safe_str(X)
        reflect.safe_str(X())

    def test_brokenClassAttribute(self):
        """
        If an object raises an exception when accessing its C{__class__}
        attribute, L{reflect.safe_str} uses C{type} to retrieve the class
        object.
        """
        b = NoClassAttr()
        b.breakStr = True
        bStr = reflect.safe_str(b)
        self.assertIn("NoClassAttr instance at 0x", bStr)
        self.assertIn(os.path.splitext(__file__)[0], bStr)
        self.assertIn("RuntimeError: str!", bStr)

    def test_brokenClassNameAttribute(self):
        """
        If a class raises an exception when accessing its C{__name__} attribute
        B{and} when calling its C{__str__} implementation, L{reflect.safe_str}
        returns 'BROKEN CLASS' instead of the class name.
        """

        class X(BTBase):
            breakName = True

        xStr = reflect.safe_str(X())
        self.assertIn("<BROKEN CLASS AT 0x", xStr)
        self.assertIn(os.path.splitext(__file__)[0], xStr)
        self.assertIn("RuntimeError: str!", xStr)


class FilenameToModuleTests(TestCase):
    """
    Test L{filenameToModuleName} detection.
    """

    def setUp(self):
        self.path = os.path.join(self.mktemp(), "fakepackage", "test")
        os.makedirs(self.path)
        with open(os.path.join(self.path, "__init__.py"), "w") as f:
            f.write("")
        with open(os.path.join(os.path.dirname(self.path), "__init__.py"), "w") as f:
            f.write("")

    def test_directory(self):
        """
        L{filenameToModuleName} returns the correct module (a package) given a
        directory.
        """
        module = reflect.filenameToModuleName(self.path)
        self.assertEqual(module, "fakepackage.test")
        module = reflect.filenameToModuleName(self.path + os.path.sep)
        self.assertEqual(module, "fakepackage.test")

    def test_file(self):
        """
        L{filenameToModuleName} returns the correct module given the path to
        its file.
        """
        module = reflect.filenameToModuleName(
            os.path.join(self.path, "test_reflect.py")
        )
        self.assertEqual(module, "fakepackage.test.test_reflect")

    def test_bytes(self):
        """
        L{filenameToModuleName} returns the correct module given a C{bytes}
        path to its file.
        """
        module = reflect.filenameToModuleName(
            os.path.join(self.path.encode("utf-8"), b"test_reflect.py")
        )
        # Module names are always native string:
        self.assertEqual(module, "fakepackage.test.test_reflect")


class FullyQualifiedNameTests(TestCase):
    """
    Test for L{fullyQualifiedName}.
    """

    def _checkFullyQualifiedName(self, obj, expected):
        """
        Helper to check that fully qualified name of C{obj} results to
        C{expected}.
        """
        self.assertEqual(fullyQualifiedName(obj), expected)

    def test_package(self):
        """
        L{fullyQualifiedName} returns the full name of a package and a
        subpackage.
        """
        import twisted

        self._checkFullyQualifiedName(twisted, "twisted")
        import twisted.python

        self._checkFullyQualifiedName(twisted.python, "twisted.python")

    def test_module(self):
        """
        L{fullyQualifiedName} returns the name of a module inside a package.
        """
        import twisted.python.compat

        self._checkFullyQualifiedName(twisted.python.compat, "twisted.python.compat")

    def test_class(self):
        """
        L{fullyQualifiedName} returns the name of a class and its module.
        """
        self._checkFullyQualifiedName(
            FullyQualifiedNameTests, "%s.FullyQualifiedNameTests" % (__name__,)
        )

    def test_function(self):
        """
        L{fullyQualifiedName} returns the name of a function inside its module.
        """
        self._checkFullyQualifiedName(
            fullyQualifiedName, "twisted.python.reflect.fullyQualifiedName"
        )

    def test_boundMethod(self):
        """
        L{fullyQualifiedName} returns the name of a bound method inside its
        class and its module.
        """
        self._checkFullyQualifiedName(
            self.test_boundMethod,
            "%s.%s.test_boundMethod" % (__name__, self.__class__.__name__),
        )

    def test_unboundMethod(self):
        """
        L{fullyQualifiedName} returns the name of an unbound method inside its
        class and its module.
        """
        self._checkFullyQualifiedName(
            self.__class__.test_unboundMethod,
<<<<<<< HEAD
            "%s.%s.test_unboundMethod" % (__name__, self.__class__.__name__))


=======
            "%s.%s.test_unboundMethod" % (__name__, self.__class__.__name__),
        )
>>>>>>> 1dd5e23f

class ObjectGrepTests(TestCase):

class ObjectGrepTests(TestCase):
    def test_dictionary(self):
        """
        Test references search through a dictionary, as a key or as a value.
        """
        o = object()
        d1 = {None: o}
        d2 = {o: None}

        self.assertIn("[None]", reflect.objgrep(d1, o, reflect.isSame))
        self.assertIn("{None}", reflect.objgrep(d2, o, reflect.isSame))

    def test_list(self):
        """
        Test references search through a list.
        """
        o = object()
        L = [None, o]

        self.assertIn("[1]", reflect.objgrep(L, o, reflect.isSame))

    def test_tuple(self):
        """
        Test references search through a tuple.
        """
        o = object()
        T = (o, None)

        self.assertIn("[0]", reflect.objgrep(T, o, reflect.isSame))

    def test_instance(self):
        """
        Test references search through an object attribute.
        """

        class Dummy:
            pass

        o = object()
        d = Dummy()
        d.o = o

        self.assertIn(".o", reflect.objgrep(d, o, reflect.isSame))

    def test_weakref(self):
        """
        Test references search through a weakref object.
        """

        class Dummy:
            pass

        o = Dummy()
        w1 = weakref.ref(o)

        self.assertIn("()", reflect.objgrep(w1, o, reflect.isSame))

    def test_boundMethod(self):
        """
        Test references search through method special attributes.
        """

        class Dummy:
            def dummy(self):
                pass

        o = Dummy()
        m = o.dummy

        self.assertIn(".__self__", reflect.objgrep(m, m.__self__, reflect.isSame))
        self.assertIn(
            ".__self__.__class__",
            reflect.objgrep(m, m.__self__.__class__, reflect.isSame),
        )
        self.assertIn(".__func__", reflect.objgrep(m, m.__func__, reflect.isSame))

    def test_everything(self):
        """
        Test references search using complex set of objects.
        """

        class Dummy:
            def method(self):
                pass

        o = Dummy()
        D1 = {(): "baz", None: "Quux", o: "Foosh"}
        L = [None, (), D1, 3]
        T = (L, {}, Dummy())
        D2 = {0: "foo", 1: "bar", 2: T}
        i = Dummy()
        i.attr = D2
        m = i.method
        w = weakref.ref(m)

        self.assertIn(
            "().__self__.attr[2][0][2]{'Foosh'}", reflect.objgrep(w, o, reflect.isSame)
        )

    def test_depthLimit(self):
        """
        Test the depth of references search.
        """
        a = []
        b = [a]
        c = [a, b]
        d = [a, c]

        self.assertEqual(["[0]"], reflect.objgrep(d, a, reflect.isSame, maxDepth=1))
        self.assertEqual(
            ["[0]", "[1][0]"], reflect.objgrep(d, a, reflect.isSame, maxDepth=2)
        )
        self.assertEqual(
            ["[0]", "[1][0]", "[1][1][0]"],
            reflect.objgrep(d, a, reflect.isSame, maxDepth=3),
        )

    def test_deque(self):
        """
        Test references search through a deque object.
        """
        o = object()
        D = deque()
        D.append(None)
        D.append(o)

        self.assertIn("[1]", reflect.objgrep(D, o, reflect.isSame))


<<<<<<< HEAD

=======
>>>>>>> 1dd5e23f
class GetClassTests(TestCase):
    def test_new(self):
        class NewClass:
            pass

        new = NewClass()
        self.assertEqual(reflect.getClass(NewClass).__name__, "type")
        self.assertEqual(reflect.getClass(new).__name__, "NewClass")<|MERGE_RESOLUTION|>--- conflicted
+++ resolved
@@ -39,10 +39,6 @@
     """
 
 
-<<<<<<< HEAD
-
-=======
->>>>>>> 1dd5e23f
 class Separate:
     """
     A no-op class with methods with differing prefixes.
@@ -159,10 +155,7 @@
         If C{baseClass} is passed to L{addMethodNamesToDict}, only methods which
         are a subclass of C{baseClass} are added to the result dictionary.
         """
-<<<<<<< HEAD
-=======
-
->>>>>>> 1dd5e23f
+
         class Alternate:
             pass
 
@@ -377,10 +370,6 @@
         else:
             return "<Breakable>"
 
-<<<<<<< HEAD
-
-=======
->>>>>>> 1dd5e23f
     def __repr__(self) -> str:
         if self.breakRepr:
             raise RuntimeError("repr!")
@@ -395,13 +384,7 @@
     def __name__(self):
         if self.breakName:
             raise RuntimeError("no name")
-<<<<<<< HEAD
-        return 'BrokenType'
-
-
-=======
         return "BrokenType"
->>>>>>> 1dd5e23f
 
 
 BTBase = BrokenType("BTBase", (Breakable,), {"breakRepr": True, "breakStr": True})
@@ -409,10 +392,6 @@
 
 class NoClassAttr(Breakable):
     __class__ = property(lambda x: x.not_class)  # type: ignore[assignment]
-<<<<<<< HEAD
-
-=======
->>>>>>> 1dd5e23f
 
 
 class SafeReprTests(TestCase):
@@ -527,28 +506,16 @@
         L{safe_str} for C{str} with ascii-only data should return the
         value unchanged.
         """
-<<<<<<< HEAD
-        x = 'a'
-        self.assertEqual(reflect.safe_str(x), 'a')
-
-=======
         x = "a"
         self.assertEqual(reflect.safe_str(x), "a")
->>>>>>> 1dd5e23f
 
     def test_workingUtf8_3(self):
         """
         L{safe_str} for C{bytes} with utf-8 encoded data should return
         the value decoded into C{str}.
         """
-<<<<<<< HEAD
-        x = b't\xc3\xbcst'
-        self.assertEqual(reflect.safe_str(x), x.decode('utf-8'))
-
-=======
         x = b"t\xc3\xbcst"
         self.assertEqual(reflect.safe_str(x), x.decode("utf-8"))
->>>>>>> 1dd5e23f
 
     def test_brokenUtf8(self):
         """
@@ -716,16 +683,9 @@
         """
         self._checkFullyQualifiedName(
             self.__class__.test_unboundMethod,
-<<<<<<< HEAD
-            "%s.%s.test_unboundMethod" % (__name__, self.__class__.__name__))
-
-
-=======
             "%s.%s.test_unboundMethod" % (__name__, self.__class__.__name__),
         )
->>>>>>> 1dd5e23f
-
-class ObjectGrepTests(TestCase):
+
 
 class ObjectGrepTests(TestCase):
     def test_dictionary(self):
@@ -856,10 +816,6 @@
         self.assertIn("[1]", reflect.objgrep(D, o, reflect.isSame))
 
 
-<<<<<<< HEAD
-
-=======
->>>>>>> 1dd5e23f
 class GetClassTests(TestCase):
     def test_new(self):
         class NewClass:
