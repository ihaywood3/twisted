# Copyright (c) Twisted Matrix Laboratories.
# See LICENSE for details.


"""
Test cases for twisted.protocols.ident module.
"""

import builtins
import struct
from io import StringIO

from twisted.protocols import ident
from twisted.python import failure
from twisted.internet import error
from twisted.internet import defer

from twisted.trial import unittest
from twisted.test.proto_helpers import StringTransport


<<<<<<< HEAD

=======
>>>>>>> 1dd5e23f
class ClassParserTests(unittest.TestCase):
    """
    Test parsing of ident responses.
    """

    def setUp(self):
        """
        Create an ident client used in tests.
        """
        self.client = ident.IdentClient()

    def test_indentError(self):
        """
        'UNKNOWN-ERROR' error should map to the L{ident.IdentError} exception.
        """
        d = defer.Deferred()
        self.client.queries.append((d, 123, 456))
        self.client.lineReceived("123, 456 : ERROR : UNKNOWN-ERROR")
        return self.assertFailure(d, ident.IdentError)

    def test_noUSerError(self):
        """
        'NO-USER' error should map to the L{ident.NoUser} exception.
        """
        d = defer.Deferred()
        self.client.queries.append((d, 234, 456))
        self.client.lineReceived("234, 456 : ERROR : NO-USER")
        return self.assertFailure(d, ident.NoUser)

    def test_invalidPortError(self):
        """
        'INVALID-PORT' error should map to the L{ident.InvalidPort} exception.
        """
        d = defer.Deferred()
        self.client.queries.append((d, 345, 567))
        self.client.lineReceived("345, 567 :  ERROR : INVALID-PORT")
        return self.assertFailure(d, ident.InvalidPort)

    def test_hiddenUserError(self):
        """
        'HIDDEN-USER' error should map to the L{ident.HiddenUser} exception.
        """
        d = defer.Deferred()
        self.client.queries.append((d, 567, 789))
        self.client.lineReceived("567, 789 : ERROR : HIDDEN-USER")
        return self.assertFailure(d, ident.HiddenUser)

    def test_lostConnection(self):
        """
        A pending query which failed because of a ConnectionLost should
        receive an L{ident.IdentError}.
        """
        d = defer.Deferred()
        self.client.queries.append((d, 765, 432))
        self.client.connectionLost(failure.Failure(error.ConnectionLost()))
        return self.assertFailure(d, ident.IdentError)


class TestIdentServer(ident.IdentServer):
    def lookup(self, serverAddress, clientAddress):
        return self.resultValue


class TestErrorIdentServer(ident.IdentServer):
    def lookup(self, serverAddress, clientAddress):
        raise self.exceptionType()


class NewException(RuntimeError):
    pass


class ServerParserTests(unittest.TestCase):
    def testErrors(self):
        p = TestErrorIdentServer()
        p.makeConnection(StringTransport())
        L = []
        p.sendLine = L.append

        p.exceptionType = ident.IdentError
        p.lineReceived("123, 345")
        self.assertEqual(L[0], "123, 345 : ERROR : UNKNOWN-ERROR")

        p.exceptionType = ident.NoUser
        p.lineReceived("432, 210")
        self.assertEqual(L[1], "432, 210 : ERROR : NO-USER")

        p.exceptionType = ident.InvalidPort
        p.lineReceived("987, 654")
        self.assertEqual(L[2], "987, 654 : ERROR : INVALID-PORT")

        p.exceptionType = ident.HiddenUser
        p.lineReceived("756, 827")
        self.assertEqual(L[3], "756, 827 : ERROR : HIDDEN-USER")

        p.exceptionType = NewException
        p.lineReceived("987, 789")
        self.assertEqual(L[4], "987, 789 : ERROR : UNKNOWN-ERROR")
        errs = self.flushLoggedErrors(NewException)
        self.assertEqual(len(errs), 1)

        for port in -1, 0, 65536, 65537:
            del L[:]
            p.lineReceived("%d, 5" % (port,))
            p.lineReceived("5, %d" % (port,))
            self.assertEqual(
                L,
                [
                    "%d, 5 : ERROR : INVALID-PORT" % (port,),
                    "5, %d : ERROR : INVALID-PORT" % (port,),
                ],
            )

    def testSuccess(self):
        p = TestIdentServer()
        p.makeConnection(StringTransport())
        L = []
        p.sendLine = L.append

        p.resultValue = ("SYS", "USER")
        p.lineReceived("123, 456")
        self.assertEqual(L[0], "123, 456 : USERID : SYS : USER")


if struct.pack("=L", 1)[0:1] == b"\x01":
    _addr1 = "0100007F"
    _addr2 = "04030201"
else:
    _addr1 = "7F000001"
    _addr2 = "01020304"


class ProcMixinTests(unittest.TestCase):
    line = (
        "4: %s:0019 %s:02FA 0A 00000000:00000000 "
        "00:00000000 00000000     0        0 10927 1 f72a5b80 "
        "3000 0 0 2 -1"
    ) % (_addr1, _addr2)
    sampleFile = (
        "  sl  local_address rem_address   st tx_queue rx_queue tr "
        "tm->when retrnsmt   uid  timeout inode\n   " + line
    )

    def testDottedQuadFromHexString(self):
        p = ident.ProcServerMixin()
        self.assertEqual(p.dottedQuadFromHexString(_addr1), "127.0.0.1")

    def testUnpackAddress(self):
        p = ident.ProcServerMixin()
        self.assertEqual(p.unpackAddress(_addr1 + ":0277"), ("127.0.0.1", 631))

    def testLineParser(self):
        p = ident.ProcServerMixin()
        self.assertEqual(
            p.parseLine(self.line), (("127.0.0.1", 25), ("1.2.3.4", 762), 0)
        )

    def testExistingAddress(self):
        username = []
        p = ident.ProcServerMixin()
        p.entries = lambda: iter([self.line])
        p.getUsername = lambda uid: (username.append(uid), "root")[1]
        self.assertEqual(
            p.lookup(("127.0.0.1", 25), ("1.2.3.4", 762)), (p.SYSTEM_NAME, "root")
        )
        self.assertEqual(username, [0])

    def testNonExistingAddress(self):
        p = ident.ProcServerMixin()
        p.entries = lambda: iter([self.line])
        self.assertRaises(ident.NoUser, p.lookup, ("127.0.0.1", 26), ("1.2.3.4", 762))
        self.assertRaises(ident.NoUser, p.lookup, ("127.0.0.1", 25), ("1.2.3.5", 762))
        self.assertRaises(ident.NoUser, p.lookup, ("127.0.0.1", 25), ("1.2.3.4", 763))

    def testLookupProcNetTcp(self):
        """
        L{ident.ProcServerMixin.lookup} uses the Linux TCP process table.
        """
        open_calls = []

        def mocked_open(*args, **kwargs):
            """
            Mock for the open call to prevent actually opening /proc/net/tcp.
            """
            open_calls.append((args, kwargs))
            return StringIO(self.sampleFile)

        self.patch(builtins, "open", mocked_open)

        p = ident.ProcServerMixin()
        self.assertRaises(ident.NoUser, p.lookup, ("127.0.0.1", 26), ("1.2.3.4", 762))
        self.assertEqual([(("/proc/net/tcp",), {})], open_calls)<|MERGE_RESOLUTION|>--- conflicted
+++ resolved
@@ -19,10 +19,6 @@
 from twisted.test.proto_helpers import StringTransport
 
 
-<<<<<<< HEAD
-
-=======
->>>>>>> 1dd5e23f
 class ClassParserTests(unittest.TestCase):
     """
     Test parsing of ident responses.
