--- conflicted
+++ resolved
@@ -17,10 +17,6 @@
     @staticmethod
     def test1():
         pass
-<<<<<<< HEAD
-
-=======
->>>>>>> 1dd5e23f
 
 
 @provider(ITestPlugin, IPlugin)
@@ -28,10 +24,7 @@
     """
     More documentation: I hate you.
     """
-<<<<<<< HEAD
-=======
 
->>>>>>> 1dd5e23f
     @staticmethod
     def test1():
         pass