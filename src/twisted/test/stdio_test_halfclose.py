--- conflicted
+++ resolved
@@ -57,20 +57,12 @@
         # IHalfCloseableProtocol.writeConnectionLost
         pass
 
-    def writeConnectionLost(self):
-        # IHalfCloseableProtocol.writeConnectionLost
-        pass
-
-
 
 if __name__ == "__main__":
     reflect.namedAny(sys.argv[1]).install()
     log.startLogging(open(sys.argv[2], "wb"))
     from twisted.internet import reactor
-<<<<<<< HEAD
-=======
 
->>>>>>> 1dd5e23f
     halfCloseProtocol = HalfCloseProtocol()
     stdio.StandardIO(halfCloseProtocol)
     reactor.run()  # type: ignore[attr-defined]
