--- conflicted
+++ resolved
@@ -23,10 +23,6 @@
     @staticmethod
     def test1():
         pass
-<<<<<<< HEAD
-
-=======
->>>>>>> 1dd5e23f
 
 
 @provider(ITestPlugin2, IPlugin)
@@ -38,10 +34,6 @@
     @staticmethod
     def test():
         pass
-<<<<<<< HEAD
-
-=======
->>>>>>> 1dd5e23f
 
 
 @provider(ITestPlugin2, IPlugin)
