# Copyright (c) Twisted Matrix Laboratories.
# See LICENSE for details.


# System Imports
import copyreg
import io
import pickle
import sys

# Twisted Imports
from twisted.persisted import styles, aot, crefutil
from twisted.trial import unittest
from twisted.trial.unittest import TestCase


<<<<<<< HEAD

=======
>>>>>>> 1dd5e23f
class VersionTests(TestCase):
    def test_nullVersionUpgrade(self):
        global NullVersioned

        class NullVersioned:
            def __init__(self):
                self.ok = 0

        pkcl = pickle.dumps(NullVersioned())
<<<<<<< HEAD
=======

>>>>>>> 1dd5e23f
        class NullVersioned(styles.Versioned):
            persistenceVersion = 1

            def upgradeToVersion1(self):
                self.ok = 1

        mnv = pickle.loads(pkcl)
        styles.doUpgrade()
        assert mnv.ok, "initial upgrade not run!"


    def test_versionUpgrade(self):
        global MyVersioned

        class MyVersioned(styles.Versioned):
            persistenceVersion = 2
            persistenceForgets = ["garbagedata"]
            v3 = 0
            v4 = 0

            def __init__(self):
                self.somedata = "xxx"
                self.garbagedata = lambda q: "cant persist"

            def upgradeToVersion3(self):
                self.v3 += 1

            def upgradeToVersion4(self):
                self.v4 += 1

        mv = MyVersioned()
        assert not (mv.v3 or mv.v4), "hasn't been upgraded yet"
        pickl = pickle.dumps(mv)
        MyVersioned.persistenceVersion = 4
        obj = pickle.loads(pickl)
        styles.doUpgrade()
        assert obj.v3, "didn't do version 3 upgrade"
        assert obj.v4, "didn't do version 4 upgrade"
        pickl = pickle.dumps(obj)
        obj = pickle.loads(pickl)
        styles.doUpgrade()
        assert obj.v3 == 1, "upgraded unnecessarily"
        assert obj.v4 == 1, "upgraded unnecessarily"

<<<<<<< HEAD

=======
>>>>>>> 1dd5e23f
    def test_nonIdentityHash(self):
        global ClassWithCustomHash

        class ClassWithCustomHash(styles.Versioned):
            def __init__(self, unique, hash):
                self.unique = unique
                self.hash = hash

            def __hash__(self):
                return self.hash

<<<<<<< HEAD
        v1 = ClassWithCustomHash('v1', 0)
        v2 = ClassWithCustomHash('v2', 0)
=======
        v1 = ClassWithCustomHash("v1", 0)
        v2 = ClassWithCustomHash("v2", 0)
>>>>>>> 1dd5e23f

        pkl = pickle.dumps((v1, v2))
        del v1, v2
        ClassWithCustomHash.persistenceVersion = 1
        ClassWithCustomHash.upgradeToVersion1 = lambda self: setattr(
            self, "upgraded", True
        )
        v1, v2 = pickle.loads(pkl)
        styles.doUpgrade()
        self.assertEqual(v1.unique, "v1")
        self.assertEqual(v2.unique, "v2")
        self.assertTrue(v1.upgraded)
        self.assertTrue(v2.upgraded)

<<<<<<< HEAD

=======
>>>>>>> 1dd5e23f
    def test_upgradeDeserializesObjectsRequiringUpgrade(self):
        global ToyClassA, ToyClassB

        class ToyClassA(styles.Versioned):
            pass

        class ToyClassB(styles.Versioned):
            pass

        x = ToyClassA()
        y = ToyClassB()
        pklA, pklB = pickle.dumps(x), pickle.dumps(y)
        del x, y
        ToyClassA.persistenceVersion = 1

        def upgradeToVersion1(self):
            self.y = pickle.loads(pklB)
            styles.doUpgrade()

        ToyClassA.upgradeToVersion1 = upgradeToVersion1
        ToyClassB.persistenceVersion = 1

        def setUpgraded(self):
<<<<<<< HEAD
            setattr(self, 'upgraded', True)
=======
            setattr(self, "upgraded", True)
>>>>>>> 1dd5e23f

        ToyClassB.upgradeToVersion1 = setUpgraded

        x = pickle.loads(pklA)
        styles.doUpgrade()
        self.assertTrue(x.y.upgraded)


class VersionedSubClass(styles.Versioned):
    pass


class SecondVersionedSubClass(styles.Versioned):
    pass


class VersionedSubSubClass(VersionedSubClass):
    pass


class VersionedDiamondSubClass(VersionedSubSubClass, SecondVersionedSubClass):
    pass


<<<<<<< HEAD

=======
>>>>>>> 1dd5e23f
class AybabtuTests(TestCase):
    """
    L{styles._aybabtu} gets all of classes in the inheritance hierarchy of its
    argument that are strictly between L{Versioned} and the class itself.
    """

    def test_aybabtuStrictEmpty(self):
        """
        L{styles._aybabtu} of L{Versioned} itself is an empty list.
        """
        self.assertEqual(styles._aybabtu(styles.Versioned), [])

    def test_aybabtuStrictSubclass(self):
        """
        There are no classes I{between} L{VersionedSubClass} and L{Versioned},
        so L{styles._aybabtu} returns an empty list.
        """
        self.assertEqual(styles._aybabtu(VersionedSubClass), [])

    def test_aybabtuSubsubclass(self):
        """
        With a sub-sub-class of L{Versioned}, L{styles._aybabtu} returns a list
        containing the intervening subclass.
        """
        self.assertEqual(styles._aybabtu(VersionedSubSubClass), [VersionedSubClass])

    def test_aybabtuStrict(self):
        """
        For a diamond-shaped inheritance graph, L{styles._aybabtu} returns a
        list containing I{both} intermediate subclasses.
        """
        self.assertEqual(
            styles._aybabtu(VersionedDiamondSubClass),
            [VersionedSubSubClass, VersionedSubClass, SecondVersionedSubClass],
        )


class MyEphemeral(styles.Ephemeral):
    def __init__(self, x):
        self.x = x


<<<<<<< HEAD

class EphemeralTests(TestCase):

=======
class EphemeralTests(TestCase):
>>>>>>> 1dd5e23f
    def test_ephemeral(self):
        o = MyEphemeral(3)
        self.assertEqual(o.__class__, MyEphemeral)
        self.assertEqual(o.x, 3)

        pickl = pickle.dumps(o)
        o = pickle.loads(pickl)

        self.assertEqual(o.__class__, styles.Ephemeral)
        self.assertFalse(hasattr(o, "x"))



class Pickleable:
    def __init__(self, x):
        self.x = x

    def getX(self):
        return self.x


<<<<<<< HEAD

=======
>>>>>>> 1dd5e23f
class NotPickleable:
    """
    A class that is not pickleable.
    """

    def __reduce__(self):
        """
        Raise an exception instead of pickling.
        """
        raise TypeError("Not serializable.")


<<<<<<< HEAD

=======
>>>>>>> 1dd5e23f
class CopyRegistered:
    """
    A class that is pickleable only because it is registered with the
    C{copyreg} module.
    """

    def __init__(self):
        """
        Ensure that this object is normally not pickleable.
        """
        self.notPickleable = NotPickleable()


<<<<<<< HEAD

=======
>>>>>>> 1dd5e23f
class CopyRegisteredLoaded:
    """
    L{CopyRegistered} after unserialization.
    """


def reduceCopyRegistered(cr):
    """
    Externally implement C{__reduce__} for L{CopyRegistered}.

    @param cr: The L{CopyRegistered} instance.

    @return: a 2-tuple of callable and argument list, in this case
        L{CopyRegisteredLoaded} and no arguments.
    """
    return CopyRegisteredLoaded, ()


copyreg.pickle(CopyRegistered, reduceCopyRegistered)


class A:
    """
    dummy class
    """

    def amethod(self):
        pass


class B:
    """
    dummy class
    """

    def bmethod(self):
        pass


<<<<<<< HEAD

=======
>>>>>>> 1dd5e23f
def funktion():
    pass


<<<<<<< HEAD

=======
>>>>>>> 1dd5e23f
class PicklingTests(TestCase):
    """Test pickling of extra object types."""

    def test_module(self):
        pickl = pickle.dumps(styles)
        o = pickle.loads(pickl)
        self.assertEqual(o, styles)

<<<<<<< HEAD

=======
>>>>>>> 1dd5e23f
    def test_instanceMethod(self):
        obj = Pickleable(4)
        pickl = pickle.dumps(obj.getX)
        o = pickle.loads(pickl)
        self.assertEqual(o(), 4)
        self.assertEqual(type(o), type(obj.getX))
<<<<<<< HEAD

=======
>>>>>>> 1dd5e23f


class StringIOTransitionTests(TestCase):
    """
    When pickling a cStringIO in Python 2, it should unpickle as a BytesIO or a
    StringIO in Python 3, depending on the type of its contents.
    """

    def test_unpickleBytesIO(self):
        """
        A cStringIO pickled with bytes in it will yield an L{io.BytesIO} on
        python 3.
        """
        pickledStringIWithText = (
            b"ctwisted.persisted.styles\nunpickleStringI\np0\n"
            b"(S'test'\np1\nI0\ntp2\nRp3\n."
        )
        loaded = pickle.loads(pickledStringIWithText)
        self.assertIsInstance(loaded, io.StringIO)
        self.assertEqual(loaded.getvalue(), "test")


class EvilSourceror:
    def __init__(self, x):
        self.a = self
        self.a.b = self
        self.a.b.c = x


<<<<<<< HEAD

=======
>>>>>>> 1dd5e23f
class NonDictState:
    def __getstate__(self):
        return self.state

<<<<<<< HEAD

=======
>>>>>>> 1dd5e23f
    def __setstate__(self, state):
        self.state = state


<<<<<<< HEAD

=======
>>>>>>> 1dd5e23f
class AOTTests(TestCase):
    def test_simpleTypes(self):
        obj = (
            1,
            2.0,
            3j,
            True,
            slice(1, 2, 3),
            "hello",
            "world",
            sys.maxsize + 1,
            None,
            Ellipsis,
        )
        rtObj = aot.unjellyFromSource(aot.jellyToSource(obj))
        self.assertEqual(obj, rtObj)

    def test_methodSelfIdentity(self):
        a = A()
        b = B()
        a.bmethod = b.bmethod
        b.a = a
        im_ = aot.unjellyFromSource(aot.jellyToSource(b)).a.bmethod
        self.assertEqual(aot._selfOfMethod(im_).__class__, aot._classOfMethod(im_))

    def test_methodNotSelfIdentity(self):
        """
        If a class change after an instance has been created,
        L{aot.unjellyFromSource} shoud raise a C{TypeError} when trying to
        unjelly the instance.
        """
        a = A()
        b = B()
        a.bmethod = b.bmethod
        b.a = a
        savedbmethod = B.bmethod
        del B.bmethod
        try:
            self.assertRaises(TypeError, aot.unjellyFromSource, aot.jellyToSource(b))
        finally:
            B.bmethod = savedbmethod

    def test_unsupportedType(self):
        """
        L{aot.jellyToSource} should raise a C{TypeError} when trying to jelly
        an unknown type without a C{__dict__} property or C{__getstate__}
        method.
        """
<<<<<<< HEAD
=======

>>>>>>> 1dd5e23f
        class UnknownType:
            @property
            def __dict__(self):
                raise AttributeError()

        self.assertRaises(TypeError, aot.jellyToSource, UnknownType())

    def test_basicIdentity(self):
        # Anyone wanting to make this datastructure more complex, and thus this
        # test more comprehensive, is welcome to do so.
        aj = aot.AOTJellier().jellyToAO
        d = {"hello": "world", "method": aj}
        l = [
            1,
            2,
            3,
            'he\tllo\n\n"x world!',
            "goodbye \n\t\u1010 world!",
            1,
            1.0,
            100 ** 100,
            unittest,
            aot.AOTJellier,
            d,
            funktion,
        ]
        t = tuple(l)
        l.append(l)
        l.append(t)
        l.append(t)
        uj = aot.unjellyFromSource(aot.jellyToSource([l, l]))
        assert uj[0] is uj[1]
        assert uj[1][0:5] == l[0:5]

    def test_nonDictState(self):
        a = NonDictState()
        a.state = "meringue!"
        assert aot.unjellyFromSource(aot.jellyToSource(a)).state == a.state

    def test_copyReg(self):
        """
        L{aot.jellyToSource} and L{aot.unjellyFromSource} honor functions
        registered in the pickle copy registry.
        """
        uj = aot.unjellyFromSource(aot.jellyToSource(CopyRegistered()))
        self.assertIsInstance(uj, CopyRegisteredLoaded)

    def test_funkyReferences(self):
        o = EvilSourceror(EvilSourceror([]))
        j1 = aot.jellyToAOT(o)
        oj = aot.unjellyFromAOT(j1)

        assert oj.a is oj
        assert oj.a.b is oj.b
        assert oj.c is not oj.c.c

    def test_circularTuple(self):
        """
        L{aot.jellyToAOT} can persist circular references through tuples.
        """
        l = []
        t = (l, 4321)
        l.append(t)
        j1 = aot.jellyToAOT(l)
        oj = aot.unjellyFromAOT(j1)
        self.assertIsInstance(oj[0], tuple)
        self.assertIs(oj[0][0], oj)
        self.assertEqual(oj[0][1], 4321)


<<<<<<< HEAD

=======
>>>>>>> 1dd5e23f
class CrefUtilTests(TestCase):
    """
    Tests for L{crefutil}.
    """

    def test_dictUnknownKey(self):
        """
        L{crefutil._DictKeyAndValue} only support keys C{0} and C{1}.
        """
        d = crefutil._DictKeyAndValue({})
        self.assertRaises(RuntimeError, d.__setitem__, 2, 3)

    def test_deferSetMultipleTimes(self):
        """
        L{crefutil._Defer} can be assigned a key only one time.
        """
        d = crefutil._Defer()
        d[0] = 1
        self.assertRaises(RuntimeError, d.__setitem__, 0, 1)

    def test_containerWhereAllElementsAreKnown(self):
        """
        A L{crefutil._Container} where all of its elements are known at
        construction time is nonsensical and will result in errors in any call
        to addDependant.
        """
        container = crefutil._Container([1, 2, 3], list)
        self.assertRaises(AssertionError, container.addDependant, {}, "ignore-me")

    def test_dontPutCircularReferencesInDictionaryKeys(self):
        """
        If a dictionary key contains a circular reference (which is probably a
        bad practice anyway) it will be resolved by a
        L{crefutil._DictKeyAndValue}, not by placing a L{crefutil.NotKnown}
        into a dictionary key.
        """
        self.assertRaises(
            AssertionError, dict().__setitem__, crefutil.NotKnown(), "value"
        )

    def test_dontCallInstanceMethodsThatArentReady(self):
        """
        L{crefutil._InstanceMethod} raises L{AssertionError} to indicate it
        should not be called.  This should not be possible with any of its API
        clients, but is provided for helping to debug.
        """
        self.assertRaises(
            AssertionError,
            crefutil._InstanceMethod("no_name", crefutil.NotKnown(), type),
        )


testCases = [VersionTests, EphemeralTests, PicklingTests]<|MERGE_RESOLUTION|>--- conflicted
+++ resolved
@@ -14,10 +14,6 @@
 from twisted.trial.unittest import TestCase
 
 
-<<<<<<< HEAD
-
-=======
->>>>>>> 1dd5e23f
 class VersionTests(TestCase):
     def test_nullVersionUpgrade(self):
         global NullVersioned
@@ -27,10 +23,7 @@
                 self.ok = 0
 
         pkcl = pickle.dumps(NullVersioned())
-<<<<<<< HEAD
-=======
-
->>>>>>> 1dd5e23f
+
         class NullVersioned(styles.Versioned):
             persistenceVersion = 1
 
@@ -40,7 +33,6 @@
         mnv = pickle.loads(pkcl)
         styles.doUpgrade()
         assert mnv.ok, "initial upgrade not run!"
-
 
     def test_versionUpgrade(self):
         global MyVersioned
@@ -75,10 +67,6 @@
         assert obj.v3 == 1, "upgraded unnecessarily"
         assert obj.v4 == 1, "upgraded unnecessarily"
 
-<<<<<<< HEAD
-
-=======
->>>>>>> 1dd5e23f
     def test_nonIdentityHash(self):
         global ClassWithCustomHash
 
@@ -90,13 +78,8 @@
             def __hash__(self):
                 return self.hash
 
-<<<<<<< HEAD
-        v1 = ClassWithCustomHash('v1', 0)
-        v2 = ClassWithCustomHash('v2', 0)
-=======
         v1 = ClassWithCustomHash("v1", 0)
         v2 = ClassWithCustomHash("v2", 0)
->>>>>>> 1dd5e23f
 
         pkl = pickle.dumps((v1, v2))
         del v1, v2
@@ -111,10 +94,6 @@
         self.assertTrue(v1.upgraded)
         self.assertTrue(v2.upgraded)
 
-<<<<<<< HEAD
-
-=======
->>>>>>> 1dd5e23f
     def test_upgradeDeserializesObjectsRequiringUpgrade(self):
         global ToyClassA, ToyClassB
 
@@ -138,11 +117,7 @@
         ToyClassB.persistenceVersion = 1
 
         def setUpgraded(self):
-<<<<<<< HEAD
-            setattr(self, 'upgraded', True)
-=======
             setattr(self, "upgraded", True)
->>>>>>> 1dd5e23f
 
         ToyClassB.upgradeToVersion1 = setUpgraded
 
@@ -167,10 +142,6 @@
     pass
 
 
-<<<<<<< HEAD
-
-=======
->>>>>>> 1dd5e23f
 class AybabtuTests(TestCase):
     """
     L{styles._aybabtu} gets all of classes in the inheritance hierarchy of its
@@ -213,13 +184,7 @@
         self.x = x
 
 
-<<<<<<< HEAD
-
 class EphemeralTests(TestCase):
-
-=======
-class EphemeralTests(TestCase):
->>>>>>> 1dd5e23f
     def test_ephemeral(self):
         o = MyEphemeral(3)
         self.assertEqual(o.__class__, MyEphemeral)
@@ -232,7 +197,6 @@
         self.assertFalse(hasattr(o, "x"))
 
 
-
 class Pickleable:
     def __init__(self, x):
         self.x = x
@@ -241,10 +205,6 @@
         return self.x
 
 
-<<<<<<< HEAD
-
-=======
->>>>>>> 1dd5e23f
 class NotPickleable:
     """
     A class that is not pickleable.
@@ -257,10 +217,6 @@
         raise TypeError("Not serializable.")
 
 
-<<<<<<< HEAD
-
-=======
->>>>>>> 1dd5e23f
 class CopyRegistered:
     """
     A class that is pickleable only because it is registered with the
@@ -274,10 +230,6 @@
         self.notPickleable = NotPickleable()
 
 
-<<<<<<< HEAD
-
-=======
->>>>>>> 1dd5e23f
 class CopyRegisteredLoaded:
     """
     L{CopyRegistered} after unserialization.
@@ -317,18 +269,10 @@
         pass
 
 
-<<<<<<< HEAD
-
-=======
->>>>>>> 1dd5e23f
 def funktion():
     pass
 
 
-<<<<<<< HEAD
-
-=======
->>>>>>> 1dd5e23f
 class PicklingTests(TestCase):
     """Test pickling of extra object types."""
 
@@ -337,20 +281,12 @@
         o = pickle.loads(pickl)
         self.assertEqual(o, styles)
 
-<<<<<<< HEAD
-
-=======
->>>>>>> 1dd5e23f
     def test_instanceMethod(self):
         obj = Pickleable(4)
         pickl = pickle.dumps(obj.getX)
         o = pickle.loads(pickl)
         self.assertEqual(o(), 4)
         self.assertEqual(type(o), type(obj.getX))
-<<<<<<< HEAD
-
-=======
->>>>>>> 1dd5e23f
 
 
 class StringIOTransitionTests(TestCase):
@@ -380,26 +316,14 @@
         self.a.b.c = x
 
 
-<<<<<<< HEAD
-
-=======
->>>>>>> 1dd5e23f
 class NonDictState:
     def __getstate__(self):
         return self.state
 
-<<<<<<< HEAD
-
-=======
->>>>>>> 1dd5e23f
     def __setstate__(self, state):
         self.state = state
 
 
-<<<<<<< HEAD
-
-=======
->>>>>>> 1dd5e23f
 class AOTTests(TestCase):
     def test_simpleTypes(self):
         obj = (
@@ -448,10 +372,7 @@
         an unknown type without a C{__dict__} property or C{__getstate__}
         method.
         """
-<<<<<<< HEAD
-=======
-
->>>>>>> 1dd5e23f
+
         class UnknownType:
             @property
             def __dict__(self):
@@ -522,10 +443,6 @@
         self.assertEqual(oj[0][1], 4321)
 
 
-<<<<<<< HEAD
-
-=======
->>>>>>> 1dd5e23f
 class CrefUtilTests(TestCase):
     """
     Tests for L{crefutil}.
