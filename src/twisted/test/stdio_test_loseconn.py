# -*- test-case-name: twisted.test.test_stdio.StandardInputOutputTests.test_loseConnection -*-
# Copyright (c) Twisted Matrix Laboratories.
# See LICENSE for details.

"""
Main program for the child process run by
L{twisted.test.test_stdio.StandardInputOutputTests.test_loseConnection} to
test that ITransport.loseConnection() works for process transports.
"""


import sys

from twisted.internet.error import ConnectionDone
from twisted.internet import stdio, protocol
from twisted.python import reflect, log


class LoseConnChild(protocol.Protocol):
    exitCode = 0

    def connectionMade(self):
        self.transport.loseConnection()

    def connectionLost(self, reason):
        """
        Check that C{reason} is a L{Failure} wrapping a L{ConnectionDone}
        instance and stop the reactor.  If C{reason} is wrong for some reason,
        log something about that in C{self.errorLogFile} and make sure the
        process exits with a non-zero status.
        """
        try:
            try:
                reason.trap(ConnectionDone)
            except:
                log.err(None, "Problem with reason passed to connectionLost")
                self.exitCode = 1
        finally:
            reactor.stop()


if __name__ == "__main__":
    reflect.namedAny(sys.argv[1]).install()
    log.startLogging(open(sys.argv[2], "wb"))
    from twisted.internet import reactor
<<<<<<< HEAD
=======

>>>>>>> 1dd5e23f
    protocolLoseConnChild = LoseConnChild()
    stdio.StandardIO(protocolLoseConnChild)
    reactor.run()  # type: ignore[attr-defined]
    sys.exit(protocolLoseConnChild.exitCode)<|MERGE_RESOLUTION|>--- conflicted
+++ resolved
@@ -43,10 +43,7 @@
     reflect.namedAny(sys.argv[1]).install()
     log.startLogging(open(sys.argv[2], "wb"))
     from twisted.internet import reactor
-<<<<<<< HEAD
-=======
 
->>>>>>> 1dd5e23f
     protocolLoseConnChild = LoseConnChild()
     stdio.StandardIO(protocolLoseConnChild)
     reactor.run()  # type: ignore[attr-defined]
