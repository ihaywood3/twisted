# Copyright (c) Twisted Matrix Laboratories.
# See LICENSE for details.

"""
Tests for twisted.python.modules, abstract access to imported or importable
objects.
"""


import sys
import itertools
import compileall
import zipfile

import twisted

from twisted.python import modules
from twisted.python.compat import networkString
from twisted.python.filepath import FilePath
from twisted.python.reflect import namedAny

from twisted.trial.unittest import TestCase
from twisted.python.test.modules_helpers import TwistedModulesMixin
from twisted.python.test.test_zippath import zipit


class TwistedModulesTestCase(TwistedModulesMixin, TestCase):
    """
    Base class for L{modules} test cases.
    """

    def findByIteration(self, modname, where=modules, importPackages=False):
        """
        You don't ever actually want to do this, so it's not in the public
        API, but sometimes we want to compare the result of an iterative call
        with a lookup call and make sure they're the same for test purposes.
        """
        for modinfo in where.walkModules(importPackages=importPackages):
            if modinfo.name == modname:
                return modinfo
        self.fail("Unable to find module %r through iteration." % (modname,))


class BasicTests(TwistedModulesTestCase):
    def test_namespacedPackages(self):
        """
        Duplicate packages are not yielded when iterating over namespace
        packages.
        """
        # Force pkgutil to be loaded already, since the probe package being
        # created depends on it, and the replaceSysPath call below will make
        # pretty much everything unimportable.
        __import__("pkgutil")

        namespaceBoilerplate = (
            b"import pkgutil; " b"__path__ = pkgutil.extend_path(__path__, __name__)"
        )

        # Create two temporary directories with packages:
        #
        #   entry:
        #       test_package/
        #           __init__.py
        #           nested_package/
        #               __init__.py
        #               module.py
        #
        #   anotherEntry:
        #       test_package/
        #           __init__.py
        #           nested_package/
        #               __init__.py
        #               module2.py
        #
        # test_package and test_package.nested_package are namespace packages,
        # and when both of these are in sys.path, test_package.nested_package
        # should become a virtual package containing both "module" and
        # "module2"

        entry = self.pathEntryWithOnePackage()
        testPackagePath = entry.child("test_package")
        testPackagePath.child("__init__.py").setContent(namespaceBoilerplate)

        nestedEntry = testPackagePath.child("nested_package")
        nestedEntry.makedirs()
        nestedEntry.child("__init__.py").setContent(namespaceBoilerplate)
        nestedEntry.child("module.py").setContent(b"")

        anotherEntry = self.pathEntryWithOnePackage()
        anotherPackagePath = anotherEntry.child("test_package")
        anotherPackagePath.child("__init__.py").setContent(namespaceBoilerplate)

        anotherNestedEntry = anotherPackagePath.child("nested_package")
        anotherNestedEntry.makedirs()
        anotherNestedEntry.child("__init__.py").setContent(namespaceBoilerplate)
        anotherNestedEntry.child("module2.py").setContent(b"")

        self.replaceSysPath([entry.path, anotherEntry.path])

        module = modules.getModule("test_package")

        # We have to use importPackages=True in order to resolve the namespace
        # packages, so we remove the imported packages from sys.modules after
        # walking
        try:
            walkedNames = [mod.name for mod in module.walkModules(importPackages=True)]
        finally:
            for module in list(sys.modules.keys()):
                if module.startswith("test_package"):
                    del sys.modules[module]

        expected = [
            "test_package",
            "test_package.nested_package",
            "test_package.nested_package.module",
            "test_package.nested_package.module2",
        ]

        self.assertEqual(walkedNames, expected)

    def test_unimportablePackageGetItem(self):
        """
        If a package has been explicitly forbidden from importing by setting a
        L{None} key in sys.modules under its name,
        L{modules.PythonPath.__getitem__} should still be able to retrieve an
        unloaded L{modules.PythonModule} for that package.
        """
        shouldNotLoad = []
        path = modules.PythonPath(
            sysPath=[self.pathEntryWithOnePackage().path],
            moduleLoader=shouldNotLoad.append,
            importerCache={},
            sysPathHooks={},
            moduleDict={"test_package": None},
        )
        self.assertEqual(shouldNotLoad, [])
        self.assertFalse(path["test_package"].isLoaded())

    def test_unimportablePackageWalkModules(self):
        """
        If a package has been explicitly forbidden from importing by setting a
        L{None} key in sys.modules under its name, L{modules.walkModules} should
        still be able to retrieve an unloaded L{modules.PythonModule} for that
        package.
        """
        existentPath = self.pathEntryWithOnePackage()
        self.replaceSysPath([existentPath.path])
        self.replaceSysModules({"test_package": None})

        walked = list(modules.walkModules())
        self.assertEqual([m.name for m in walked], ["test_package"])
        self.assertFalse(walked[0].isLoaded())

    def test_nonexistentPaths(self):
        """
        Verify that L{modules.walkModules} ignores entries in sys.path which
        do not exist in the filesystem.
        """
        existentPath = self.pathEntryWithOnePackage()

        nonexistentPath = FilePath(self.mktemp())
        self.assertFalse(nonexistentPath.exists())

        self.replaceSysPath([existentPath.path])

        expected = [modules.getModule("test_package")]

        beforeModules = list(modules.walkModules())
        sys.path.append(nonexistentPath.path)
        afterModules = list(modules.walkModules())

        self.assertEqual(beforeModules, expected)
        self.assertEqual(afterModules, expected)

    def test_nonDirectoryPaths(self):
        """
        Verify that L{modules.walkModules} ignores entries in sys.path which
        refer to regular files in the filesystem.
        """
        existentPath = self.pathEntryWithOnePackage()

        nonDirectoryPath = FilePath(self.mktemp())
        self.assertFalse(nonDirectoryPath.exists())
        nonDirectoryPath.setContent(b"zip file or whatever\n")

        self.replaceSysPath([existentPath.path])

        beforeModules = list(modules.walkModules())
        sys.path.append(nonDirectoryPath.path)
        afterModules = list(modules.walkModules())

        self.assertEqual(beforeModules, afterModules)

    def test_twistedShowsUp(self):
        """
        Scrounge around in the top-level module namespace and make sure that
        Twisted shows up, and that the module thusly obtained is the same as
        the module that we find when we look for it explicitly by name.
        """
        self.assertEqual(modules.getModule("twisted"), self.findByIteration("twisted"))

    def test_dottedNames(self):
        """
        Verify that the walkModules APIs will give us back subpackages, not just
        subpackages.
        """
        self.assertEqual(
            modules.getModule("twisted.python"),
            self.findByIteration("twisted.python", where=modules.getModule("twisted")),
        )

    def test_onlyTopModules(self):
        """
        Verify that the iterModules API will only return top-level modules and
        packages, not submodules or subpackages.
        """
        for module in modules.iterModules():
            self.assertFalse(
                "." in module.name,
                "no nested modules should be returned from iterModules: %r"
                % (module.filePath),
            )

    def test_loadPackagesAndModules(self):
        """
        Verify that we can locate and load packages, modules, submodules, and
        subpackages.
        """
        for n in ["os", "twisted", "twisted.python", "twisted.python.reflect"]:
            m = namedAny(n)
            self.failUnlessIdentical(modules.getModule(n).load(), m)
            self.failUnlessIdentical(self.findByIteration(n).load(), m)

    def test_pathEntriesOnPath(self):
        """
        Verify that path entries discovered via module loading are, in fact, on
        sys.path somewhere.
        """
        for n in ["os", "twisted", "twisted.python", "twisted.python.reflect"]:
            self.failUnlessIn(modules.getModule(n).pathEntry.filePath.path, sys.path)

    def test_alwaysPreferPy(self):
        """
        Verify that .py files will always be preferred to .pyc files, regardless of
        directory listing order.
        """
        mypath = FilePath(self.mktemp())
        mypath.createDirectory()
        pp = modules.PythonPath(sysPath=[mypath.path])
        originalSmartPath = pp._smartPath

        def _evilSmartPath(pathName):
            o = originalSmartPath(pathName)
            originalChildren = o.children

            def evilChildren():
                # normally this order is random; let's make sure it always
                # comes up .pyc-first.
                x = list(originalChildren())
                x.sort()
                x.reverse()
                return x

            o.children = evilChildren
            return o

        mypath.child("abcd.py").setContent(b"\n")
        compileall.compile_dir(mypath.path, quiet=True)
        # sanity check
        self.assertEqual(len(list(mypath.children())), 2)
        pp._smartPath = _evilSmartPath
        self.assertEqual(pp["abcd"].filePath, mypath.child("abcd.py"))

    def test_packageMissingPath(self):
        """
        A package can delete its __path__ for some reasons,
        C{modules.PythonPath} should be able to deal with it.
        """
        mypath = FilePath(self.mktemp())
        mypath.createDirectory()
        pp = modules.PythonPath(sysPath=[mypath.path])
        subpath = mypath.child("abcd")
        subpath.createDirectory()
        subpath.child("__init__.py").setContent(b"del __path__\n")
        sys.path.append(mypath.path)
        __import__("abcd")
        try:
            l = list(pp.walkModules())
            self.assertEqual(len(l), 1)
            self.assertEqual(l[0].name, "abcd")
        finally:
            del sys.modules["abcd"]
            sys.path.remove(mypath.path)


class PathModificationTests(TwistedModulesTestCase):
    """
    These tests share setup/cleanup behavior of creating a dummy package and
    stuffing some code in it.
    """

    _serialnum = itertools.count()  # used to generate serial numbers for
    # package names.

    def setUp(self):
        self.pathExtensionName = self.mktemp()
        self.pathExtension = FilePath(self.pathExtensionName)
        self.pathExtension.createDirectory()
        self.packageName = "pyspacetests%d" % (next(self._serialnum),)
        self.packagePath = self.pathExtension.child(self.packageName)
        self.packagePath.createDirectory()
        self.packagePath.child("__init__.py").setContent(b"")
        self.packagePath.child("a.py").setContent(b"")
        self.packagePath.child("b.py").setContent(b"")
        self.packagePath.child("c__init__.py").setContent(b"")
        self.pathSetUp = False

    def _setupSysPath(self):
        assert not self.pathSetUp
        self.pathSetUp = True
        sys.path.append(self.pathExtensionName)

    def _underUnderPathTest(self, doImport=True):
        moddir2 = self.mktemp()
        fpmd = FilePath(moddir2)
        fpmd.createDirectory()
        fpmd.child("foozle.py").setContent(b"x = 123\n")
        self.packagePath.child("__init__.py").setContent(
            networkString("__path__.append({0})\n".format(repr(moddir2)))
        )
        # Cut here
        self._setupSysPath()
        modinfo = modules.getModule(self.packageName)
        self.assertEqual(
            self.findByIteration(
                self.packageName + ".foozle", modinfo, importPackages=doImport
            ),
            modinfo["foozle"],
        )
        self.assertEqual(modinfo["foozle"].load().x, 123)

    def test_underUnderPathAlreadyImported(self):
        """
        Verify that iterModules will honor the __path__ of already-loaded packages.
        """
        self._underUnderPathTest()

    def _listModules(self):
        pkginfo = modules.getModule(self.packageName)
        nfni = [modinfo.name.split(".")[-1] for modinfo in pkginfo.iterModules()]
        nfni.sort()
        self.assertEqual(nfni, ["a", "b", "c__init__"])

    def test_listingModules(self):
        """
        Make sure the module list comes back as we expect from iterModules on a
        package, whether zipped or not.
        """
        self._setupSysPath()
        self._listModules()

    def test_listingModulesAlreadyImported(self):
        """
        Make sure the module list comes back as we expect from iterModules on a
        package, whether zipped or not, even if the package has already been
        imported.
        """
        self._setupSysPath()
        namedAny(self.packageName)
        self._listModules()

    def tearDown(self):
        # Intentionally using 'assert' here, this is not a test assertion, this
        # is just an "oh fuck what is going ON" assertion. -glyph
        if self.pathSetUp:
            HORK = "path cleanup failed: don't be surprised if other tests break"
            assert sys.path.pop() is self.pathExtensionName, HORK + ", 1"
            assert self.pathExtensionName not in sys.path, HORK + ", 2"


class RebindingTests(PathModificationTests):
    """
    These tests verify that the default path interrogation API works properly
    even when sys.path has been rebound to a different object.
    """

    def _setupSysPath(self):
        assert not self.pathSetUp
        self.pathSetUp = True
        self.savedSysPath = sys.path
        sys.path = sys.path[:]
        sys.path.append(self.pathExtensionName)

    def tearDown(self):
        """
        Clean up sys.path by re-binding our original object.
        """
        if self.pathSetUp:
            sys.path = self.savedSysPath


class ZipPathModificationTests(PathModificationTests):
    def _setupSysPath(self):
        assert not self.pathSetUp
        zipit(self.pathExtensionName, self.pathExtensionName + ".zip")
        self.pathExtensionName += ".zip"
        assert zipfile.is_zipfile(self.pathExtensionName)
        PathModificationTests._setupSysPath(self)


class PythonPathTests(TestCase):
    """
    Tests for the class which provides the implementation for all of the
    public API of L{twisted.python.modules}, L{PythonPath}.
    """

    def test_unhandledImporter(self):
        """
        Make sure that the behavior when encountering an unknown importer
        type is not catastrophic failure.
        """
<<<<<<< HEAD
=======

>>>>>>> 1dd5e23f
        class SecretImporter:
            pass

        def hook(name):
            return SecretImporter()

        syspath = ["example/path"]
        sysmodules = {}
        syshooks = [hook]
        syscache = {}

        def sysloader(name):
            return None

        space = modules.PythonPath(syspath, sysmodules, syshooks, syscache, sysloader)
        entries = list(space.iterEntries())
        self.assertEqual(len(entries), 1)
        self.assertRaises(KeyError, lambda: entries[0]["module"])

    def test_inconsistentImporterCache(self):
        """
        If the path a module loaded with L{PythonPath.__getitem__} is not
        present in the path importer cache, a warning is emitted, but the
        L{PythonModule} is returned as usual.
        """
        space = modules.PythonPath([], sys.modules, [], {})
        thisModule = space[__name__]
        warnings = self.flushWarnings([self.test_inconsistentImporterCache])
        self.assertEqual(warnings[0]["category"], UserWarning)
        self.assertEqual(
            warnings[0]["message"],
            FilePath(twisted.__file__).parent().dirname()
            + " (for module "
            + __name__
            + ") not in path importer cache "
            "(PEP 302 violation - check your local configuration).",
        )
        self.assertEqual(len(warnings), 1)
        self.assertEqual(thisModule.name, __name__)

    def test_containsModule(self):
        """
        L{PythonPath} implements the C{in} operator so that when it is the
        right-hand argument and the name of a module which exists on that
        L{PythonPath} is the left-hand argument, the result is C{True}.
        """
        thePath = modules.PythonPath()
        self.assertIn("os", thePath)

    def test_doesntContainModule(self):
        """
        L{PythonPath} implements the C{in} operator so that when it is the
        right-hand argument and the name of a module which does not exist on
        that L{PythonPath} is the left-hand argument, the result is C{False}.
        """
        thePath = modules.PythonPath()
        self.assertNotIn("bogusModule", thePath)


__all__ = [
    "BasicTests",
    "PathModificationTests",
    "RebindingTests",
    "ZipPathModificationTests",
    "PythonPathTests",
]<|MERGE_RESOLUTION|>--- conflicted
+++ resolved
@@ -419,10 +419,7 @@
         Make sure that the behavior when encountering an unknown importer
         type is not catastrophic failure.
         """
-<<<<<<< HEAD
-=======
-
->>>>>>> 1dd5e23f
+
         class SecretImporter:
             pass
 
