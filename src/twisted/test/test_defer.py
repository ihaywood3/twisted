--- conflicted
+++ resolved
@@ -65,10 +65,6 @@
     deferred.callback("Callback Result")
 
 
-<<<<<<< HEAD
-
-=======
->>>>>>> 1dd5e23f
 class ImmediateFailureMixin:
     """
     Add additional assertion methods.
