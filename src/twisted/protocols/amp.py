--- conflicted
+++ resolved
@@ -200,11 +200,7 @@
 
 from io import BytesIO
 from struct import pack
-<<<<<<< HEAD
-from typing import Any, Callable, Dict, List, Tuple, Type, Union
-=======
 from typing import Any, Callable, Dict, List, Optional, Tuple, Type, Union
->>>>>>> 1dd5e23f
 import datetime
 import decimal
 from functools import partial
@@ -228,26 +224,10 @@
 from twisted.internet.defer import Deferred, maybeDeferred, fail
 from twisted.internet.protocol import Protocol
 from twisted.protocols.basic import Int16StringReceiver, StatefulStringProtocol
-<<<<<<< HEAD
-from twisted.python.compat import (
-    iteritems, unicode, nativeString, intToBytes, long,
-)
+from twisted.python.compat import nativeString
 
 try:
     from twisted.internet import ssl
-    if ssl.supported:
-        from twisted.internet.ssl import (CertificateOptions, Certificate, DN,
-                                          KeyPair)
-    else:
-        ssl = None  # type: ignore[assignment]
-except ImportError:
-    ssl = None  # type: ignore[assignment]
-=======
-from twisted.python.compat import nativeString
-
-try:
-    from twisted.internet import ssl
->>>>>>> 1dd5e23f
 
     if ssl.supported:
         from twisted.internet.ssl import CertificateOptions, Certificate, DN, KeyPair
@@ -521,10 +501,6 @@
         self.value = value
         self.keyName = keyName
 
-<<<<<<< HEAD
-
-=======
->>>>>>> 1dd5e23f
     def __repr__(self) -> str:
         hdr = self.isKey and "key" or "value"
         if not self.isKey:
@@ -543,10 +519,6 @@
         self.message = message
         self.enclosed = enclosed
 
-<<<<<<< HEAD
-
-=======
->>>>>>> 1dd5e23f
     def __repr__(self) -> str:
         return self.message + " " + self.enclosed.getBriefTraceback()
 
@@ -583,13 +555,8 @@
         # Backslash-escape errorCode. Python 3.5 can do this natively
         # ("backslashescape") but Python 2.7 and Python 3.4 can't.
         errorCodeForMessage = "".join(
-<<<<<<< HEAD
-            "\\x%2x" % (c,) if c >= 0x80 else chr(c)
-            for c in errorCode)
-=======
             "\\x%2x" % (c,) if c >= 0x80 else chr(c) for c in errorCode
         )
->>>>>>> 1dd5e23f
 
         if othertb:
             message = "Code<%s>%s: %s\n%s" % (
@@ -681,10 +648,6 @@
         for nonByteName in nonByteNames:
             byteName = nonByteName.encode("ascii")
             self[byteName] = self.pop(nonByteName)
-<<<<<<< HEAD
-
-=======
->>>>>>> 1dd5e23f
 
     def copy(self):
         """
@@ -736,12 +699,8 @@
         proto.sendBox(self)
 
     def __repr__(self) -> str:
-<<<<<<< HEAD
-        return 'AmpBox(%s)' % (dict.__repr__(self),)
-=======
         return "AmpBox(%s)" % (dict.__repr__(self),)
 
->>>>>>> 1dd5e23f
 
 # amp.Box => AmpBox
 
@@ -753,12 +712,7 @@
     I am an AmpBox that, upon being sent, terminates the connection.
     """
 
-<<<<<<< HEAD
-    def __repr__(self) -> str:
-        return 'QuitBox(**%s)' % (super(QuitBox, self).__repr__(),)
-=======
     __slots__ = []  # type: List[str]
->>>>>>> 1dd5e23f
 
     def __repr__(self) -> str:
         return "QuitBox(**%s)" % (super(QuitBox, self).__repr__(),)
@@ -789,19 +743,11 @@
         super(_SwitchBox, self).__init__(**kw)
         self.innerProto = innerProto
 
-<<<<<<< HEAD
-
-    def __repr__(self) -> str:
-        return '_SwitchBox(%r, **%s)' % (self.innerProto,
-                                         dict.__repr__(self),)
-
-=======
     def __repr__(self) -> str:
         return "_SwitchBox(%r, **%s)" % (
             self.innerProto,
             dict.__repr__(self),
         )
->>>>>>> 1dd5e23f
 
     def _sendTo(self, proto):
         """
@@ -1247,31 +1193,17 @@
         cd = self._commandDispatch
         if name in cd:
             commandClass, responderFunc = cd[name]
-<<<<<<< HEAD
-            responderMethod = types.MethodType(
-                responderFunc, self)
-            return self._wrapWithSerialization(responderMethod, commandClass)
-
-
-
-=======
             responderMethod = types.MethodType(responderFunc, self)
             return self._wrapWithSerialization(responderMethod, commandClass)
 
 
->>>>>>> 1dd5e23f
 # Python 3 ignores the __metaclass__ attribute and has instead new syntax
 # for setting the metaclass. Unfortunately it's not valid Python 2 syntax
 # so we work-around it by recreating CommandLocator using the metaclass
 # here.
 CommandLocator = CommandLocator.__metaclass__(  # type: ignore[assignment,misc]
-<<<<<<< HEAD
-    "CommandLocator", (CommandLocator, ), {})
-
-=======
     "CommandLocator", (CommandLocator,), {}
 )
->>>>>>> 1dd5e23f
 
 
 @implementer(IResponderLocator)
@@ -1811,17 +1743,10 @@
         """
 
         def __new__(cls, name, bases, attrs):
-<<<<<<< HEAD
-            reverseErrors = attrs['reverseErrors'] = {}
-            er = attrs['allErrors'] = {}
-            if 'commandName' not in attrs:
-                attrs['commandName'] = name.encode("ascii")
-=======
             reverseErrors = attrs["reverseErrors"] = {}
             er = attrs["allErrors"] = {}
             if "commandName" not in attrs:
                 attrs["commandName"] = name.encode("ascii")
->>>>>>> 1dd5e23f
             newtype = type.__new__(cls, name, bases, attrs)
 
             if not isinstance(newtype.commandName, bytes):
@@ -1842,13 +1767,8 @@
 
             errors = {}  # type: Dict[Type[Exception], bytes]
             fatalErrors = {}  # type: Dict[Type[Exception], bytes]
-<<<<<<< HEAD
-            accumulateClassDict(newtype, 'errors', errors)
-            accumulateClassDict(newtype, 'fatalErrors', fatalErrors)
-=======
             accumulateClassDict(newtype, "errors", errors)
             accumulateClassDict(newtype, "fatalErrors", fatalErrors)
->>>>>>> 1dd5e23f
 
             if not isinstance(newtype.errors, dict):
                 newtype.errors = dict(newtype.errors)
@@ -2055,19 +1975,10 @@
         return d
 
 
-<<<<<<< HEAD
-
-# Python 3 ignores the __metaclass__ attribute and has instead new syntax
-# for setting the metaclass. Unfortunately it's not valid Python 2 syntax
-# so we work-around it by recreating Command using the metaclass here.
-Command = Command.__metaclass__("Command", (Command, ), {})  # type: ignore[assignment,misc]  # noqa
-
-=======
 # Python 3 ignores the __metaclass__ attribute and has instead new syntax
 # for setting the metaclass. Unfortunately it's not valid Python 2 syntax
 # so we work-around it by recreating Command using the metaclass here.
 Command = Command.__metaclass__("Command", (Command,), {})  # type: ignore[assignment,misc]  # noqa
->>>>>>> 1dd5e23f
 
 
 class _NoCertificate:
@@ -2143,19 +2054,8 @@
         return self.get(b"tls_localCertificate", _NoCertificate(False))
 
     @property
-<<<<<<< HEAD
-    def certificate(self):
-        return self.get(b'tls_localCertificate', _NoCertificate(False))
-
-
-    @property
-    def verify(self):
-        return self.get(b'tls_verifyAuthorities', None)
-
-=======
     def verify(self):
         return self.get(b"tls_verifyAuthorities", None)
->>>>>>> 1dd5e23f
 
     def _sendTo(self, proto):
         """
@@ -2601,19 +2501,11 @@
             for box in stlsb:
                 self.sendBox(box)
 
-<<<<<<< HEAD
-
-=======
->>>>>>> 1dd5e23f
     @property
     def peerCertificate(self):
         if self.noPeerCertificate:
             return None
         return Certificate.peerFromTransport(self.transport)
-<<<<<<< HEAD
-
-=======
->>>>>>> 1dd5e23f
 
     def unhandledError(self, failure):
         """
@@ -2681,10 +2573,6 @@
         secondResponder = SimpleStringLocator.locateResponder(self, name)
         return secondResponder
 
-<<<<<<< HEAD
-
-=======
->>>>>>> 1dd5e23f
     def __repr__(self) -> str:
         """
         A verbose string representation which gives us information about this
