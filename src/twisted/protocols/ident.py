# -*- test-case-name: twisted.test.test_ident -*-
# Copyright (c) Twisted Matrix Laboratories.
# See LICENSE for details.

"""
Ident protocol implementation.
"""

import struct

from twisted.internet import defer
from twisted.protocols import basic
from twisted.python import log, failure

_MIN_PORT = 1
_MAX_PORT = 2 ** 16 - 1


class IdentError(Exception):
    """
    Can't determine connection owner; reason unknown.
    """

    identDescription = "UNKNOWN-ERROR"

    def __str__(self) -> str:
        return self.identDescription


class NoUser(IdentError):
    """
    The connection specified by the port pair is not currently in use or
    currently not owned by an identifiable entity.
    """

    identDescription = "NO-USER"


class InvalidPort(IdentError):
    """
    Either the local or foreign port was improperly specified. This should
    be returned if either or both of the port ids were out of range (TCP
    port numbers are from 1-65535), negative integers, reals or in any
    fashion not recognized as a non-negative integer.
    """

    identDescription = "INVALID-PORT"


class HiddenUser(IdentError):
    """
    The server was able to identify the user of this port, but the
    information was not returned at the request of the user.
    """

    identDescription = "HIDDEN-USER"


class IdentServer(basic.LineOnlyReceiver):
    """
    The Identification Protocol (a.k.a., "ident", a.k.a., "the Ident
    Protocol") provides a means to determine the identity of a user of a
    particular TCP connection. Given a TCP port number pair, it returns a
    character string which identifies the owner of that connection on the
    server's system.

    Server authors should subclass this class and override the lookup method.
    The default implementation returns an UNKNOWN-ERROR response for every
    query.
    """

    def lineReceived(self, line):
        parts = line.split(",")
        if len(parts) != 2:
            self.invalidQuery()
        else:
            try:
                portOnServer, portOnClient = map(int, parts)
            except ValueError:
                self.invalidQuery()
            else:
                if (
                    _MIN_PORT <= portOnServer <= _MAX_PORT
                    and _MIN_PORT <= portOnClient <= _MAX_PORT
                ):
                    self.validQuery(portOnServer, portOnClient)
                else:
                    self._ebLookup(
                        failure.Failure(InvalidPort()), portOnServer, portOnClient
                    )

    def invalidQuery(self):
        self.transport.loseConnection()

    def validQuery(self, portOnServer, portOnClient):
        """
        Called when a valid query is received to look up and deliver the
        response.

        @param portOnServer: The server port from the query.
        @param portOnClient: The client port from the query.
        """
        serverAddr = self.transport.getHost().host, portOnServer
        clientAddr = self.transport.getPeer().host, portOnClient
        defer.maybeDeferred(self.lookup, serverAddr, clientAddr).addCallback(
            self._cbLookup, portOnServer, portOnClient
        ).addErrback(self._ebLookup, portOnServer, portOnClient)

    def _cbLookup(self, result, sport, cport):
        (sysName, userId) = result
        self.sendLine("%d, %d : USERID : %s : %s" % (sport, cport, sysName, userId))

    def _ebLookup(self, failure, sport, cport):
        if failure.check(IdentError):
            self.sendLine("%d, %d : ERROR : %s" % (sport, cport, failure.value))
        else:
            log.err(failure)
            self.sendLine(
                "%d, %d : ERROR : %s" % (sport, cport, IdentError(failure.value))
            )

    def lookup(self, serverAddress, clientAddress):
        """
        Lookup user information about the specified address pair.

        Return value should be a two-tuple of system name and username.
        Acceptable values for the system name may be found online at::

            U{http://www.iana.org/assignments/operating-system-names}

        This method may also raise any IdentError subclass (or IdentError
        itself) to indicate user information will not be provided for the
        given query.

        A Deferred may also be returned.

        @param serverAddress: A two-tuple representing the server endpoint
        of the address being queried.  The first element is a string holding
        a dotted-quad IP address.  The second element is an integer
        representing the port.

        @param clientAddress: Like I{serverAddress}, but represents the
        client endpoint of the address being queried.
        """
        raise IdentError()


class ProcServerMixin:
    """Implements lookup() to grab entries for responses from /proc/net/tcp"""

    SYSTEM_NAME = "LINUX"

    try:
        from pwd import getpwuid

        def getUsername(self, uid, getpwuid=getpwuid):
            return getpwuid(uid)[0]

        del getpwuid
    except ImportError:
<<<<<<< HEAD
        def getUsername(self, uid, getpwuid=None):
            raise IdentError()
=======
>>>>>>> 1dd5e23f

        def getUsername(self, uid, getpwuid=None):
            raise IdentError()

    def entries(self):
        with open("/proc/net/tcp") as f:
            f.readline()
            for L in f:
                yield L.strip()

    def dottedQuadFromHexString(self, hexstr):
        return ".".join(
            map(str, struct.unpack("4B", struct.pack("=L", int(hexstr, 16))))
        )

    def unpackAddress(self, packed):
        addr, port = packed.split(":")
        addr = self.dottedQuadFromHexString(addr)
        port = int(port, 16)
        return addr, port

    def parseLine(self, line):
        parts = line.strip().split()
        localAddr, localPort = self.unpackAddress(parts[1])
        remoteAddr, remotePort = self.unpackAddress(parts[2])
        uid = int(parts[7])
        return (localAddr, localPort), (remoteAddr, remotePort), uid

    def lookup(self, serverAddress, clientAddress):
        for ent in self.entries():
            localAddr, remoteAddr, uid = self.parseLine(ent)
            if remoteAddr == clientAddress and localAddr[1] == serverAddress[1]:
                return (self.SYSTEM_NAME, self.getUsername(uid))

        raise NoUser()


class IdentClient(basic.LineOnlyReceiver):

    errorTypes = (IdentError, NoUser, InvalidPort, HiddenUser)

    def __init__(self):
        self.queries = []

    def lookup(self, portOnServer, portOnClient):
        """
        Lookup user information about the specified address pair.
        """
        self.queries.append((defer.Deferred(), portOnServer, portOnClient))
        if len(self.queries) > 1:
            return self.queries[-1][0]

        self.sendLine("%d, %d" % (portOnServer, portOnClient))
        return self.queries[-1][0]

    def lineReceived(self, line):
        if not self.queries:
            log.msg("Unexpected server response: %r" % (line,))
        else:
            d, _, _ = self.queries.pop(0)
            self.parseResponse(d, line)
            if self.queries:
                self.sendLine("%d, %d" % (self.queries[0][1], self.queries[0][2]))

    def connectionLost(self, reason):
        for q in self.queries:
            q[0].errback(IdentError(reason))
        self.queries = []

    def parseResponse(self, deferred, line):
        parts = line.split(":", 2)
        if len(parts) != 3:
            deferred.errback(IdentError(line))
        else:
            ports, type, addInfo = map(str.strip, parts)
            if type == "ERROR":
                for et in self.errorTypes:
                    if et.identDescription == addInfo:
                        deferred.errback(et(line))
                        return
                deferred.errback(IdentError(line))
            else:
                deferred.callback((type, addInfo))


__all__ = [
    "IdentError",
    "NoUser",
    "InvalidPort",
    "HiddenUser",
    "IdentServer",
    "IdentClient",
    "ProcServerMixin",
]<|MERGE_RESOLUTION|>--- conflicted
+++ resolved
@@ -158,11 +158,6 @@
 
         del getpwuid
     except ImportError:
-<<<<<<< HEAD
-        def getUsername(self, uid, getpwuid=None):
-            raise IdentError()
-=======
->>>>>>> 1dd5e23f
 
         def getUsername(self, uid, getpwuid=None):
             raise IdentError()
