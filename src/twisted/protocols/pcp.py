--- conflicted
+++ resolved
@@ -92,11 +92,7 @@
             self.consumer.unregisterProducer()
 
     def __repr__(self) -> str:
-<<<<<<< HEAD
-        return '<%s@%x around %s>' % (self.__class__, id(self), self.consumer)
-=======
         return "<%s@%x around %s>" % (self.__class__, id(self), self.consumer)
->>>>>>> 1dd5e23f
 
 
 class ProducerConsumerProxy(BasicProducerConsumerProxy):
