# -*- test-case-name: twisted.protocols.haproxy.test.test_wrapper -*-

# Copyright (c) Twisted Matrix Laboratories.
# See LICENSE for details.

"""
Protocol wrapper that provides HAProxy PROXY protocol support.
"""

from twisted.protocols import policies
from twisted.internet import interfaces
from twisted.internet.endpoints import _WrapperServerEndpoint

from ._exceptions import InvalidProxyHeader
from ._v1parser import V1Parser
from ._v2parser import V2Parser


<<<<<<< HEAD

=======
>>>>>>> 1dd5e23f
class HAProxyProtocolWrapper(policies.ProtocolWrapper):
    """
    A Protocol wrapper that provides HAProxy support.

    This protocol reads the PROXY stream header, v1 or v2, parses the provided
    connection data, and modifies the behavior of getPeer and getHost to return
    the data provided by the PROXY header.
    """

    def __init__(self, factory, wrappedProtocol):
        policies.ProtocolWrapper.__init__(self, factory, wrappedProtocol)
        self._proxyInfo = None
        self._parser = None

    def dataReceived(self, data):
        if self._proxyInfo is not None:
            return self.wrappedProtocol.dataReceived(data)

        if self._parser is None:
            if (
                len(data) >= 16
                and data[:12] == V2Parser.PREFIX
                and ord(data[12:13]) & 0b11110000 == 0x20
            ):
                self._parser = V2Parser()
            elif len(data) >= 8 and data[:5] == V1Parser.PROXYSTR:
                self._parser = V1Parser()
            else:
                self.loseConnection()
                return None

        try:
            self._proxyInfo, remaining = self._parser.feed(data)
            if remaining:
                self.wrappedProtocol.dataReceived(remaining)
        except InvalidProxyHeader:
            self.loseConnection()

    def getPeer(self):
        if self._proxyInfo and self._proxyInfo.source:
            return self._proxyInfo.source
        return self.transport.getPeer()

    def getHost(self):
        if self._proxyInfo and self._proxyInfo.destination:
            return self._proxyInfo.destination
        return self.transport.getHost()


class HAProxyWrappingFactory(policies.WrappingFactory):
    """
    A Factory wrapper that adds PROXY protocol support to connections.
    """

    protocol = HAProxyProtocolWrapper

    def logPrefix(self):
        """
        Annotate the wrapped factory's log prefix with some text indicating
        the PROXY protocol is in use.

        @rtype: C{str}
        """
        if interfaces.ILoggingContext.providedBy(self.wrappedFactory):
            logPrefix = self.wrappedFactory.logPrefix()
        else:
            logPrefix = self.wrappedFactory.__class__.__name__
        return "%s (PROXY)" % (logPrefix,)


def proxyEndpoint(wrappedEndpoint):
    """
    Wrap an endpoint with PROXY protocol support, so that the transport's
    C{getHost} and C{getPeer} methods reflect the attributes of the proxied
    connection rather than the underlying connection.

    @param wrappedEndpoint: The underlying listening endpoint.
    @type wrappedEndpoint: L{IStreamServerEndpoint}

    @return: a new listening endpoint that speaks the PROXY protocol.
    @rtype: L{IStreamServerEndpoint}
    """
    return _WrapperServerEndpoint(wrappedEndpoint, HAProxyWrappingFactory)<|MERGE_RESOLUTION|>--- conflicted
+++ resolved
@@ -16,10 +16,6 @@
 from ._v2parser import V2Parser
 
 
-<<<<<<< HEAD
-
-=======
->>>>>>> 1dd5e23f
 class HAProxyProtocolWrapper(policies.ProtocolWrapper):
     """
     A Protocol wrapper that provides HAProxy support.
