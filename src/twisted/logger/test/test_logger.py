# Copyright (c) Twisted Matrix Laboratories.
# See LICENSE for details.

"""
Test cases for L{twisted.logger._logger}.
"""

from twisted.trial import unittest

from .._levels import InvalidLogLevelError
from .._levels import LogLevel
from .._format import formatEvent
from .._logger import Logger
from .._global import globalLogPublisher


class TestLogger(Logger):
    """
    L{Logger} with an overridden C{emit} method that keeps track of received
    events.
    """

    def emit(self, level, format=None, **kwargs):
        def observer(event):
            self.event = event

        globalLogPublisher.addObserver(observer)
        try:
            Logger.emit(self, level, format, **kwargs)
        finally:
            globalLogPublisher.removeObserver(observer)

        self.emitted = {
            "level": level,
            "format": format,
            "kwargs": kwargs,
        }


<<<<<<< HEAD

=======
>>>>>>> 1dd5e23f
class LogComposedObject:
    """
    A regular object, with a logger attached.
    """

    log = TestLogger()

    def __init__(self, state=None):
        self.state = state

<<<<<<< HEAD

=======
>>>>>>> 1dd5e23f
    def __str__(self) -> str:
        return "<LogComposedObject {state}>".format(state=self.state)


class LoggerTests(unittest.TestCase):
    """
    Tests for L{Logger}.
    """

    def test_repr(self):
        """
        repr() on Logger
        """
        namespace = "bleargh"
        log = Logger(namespace)
        self.assertEqual(repr(log), "<Logger {0}>".format(repr(namespace)))

    def test_namespaceDefault(self):
        """
        Default namespace is module name.
        """
        log = Logger()
        self.assertEqual(log.namespace, __name__)

    def test_namespaceOMGItsTooHard(self):
        """
        Default namespace is C{"<unknown>"} when a logger is created from a
        context in which is can't be determined automatically and no namespace
        was specified.
        """
        result = []
        exec(
            "result.append(Logger())",
            dict(Logger=Logger),
            locals(),
        )
        self.assertEqual(result[0].namespace, "<unknown>")

    def test_namespaceAttribute(self):
        """
        Default namespace for classes using L{Logger} as a descriptor is the
        class name they were retrieved from.
        """
        obj = LogComposedObject()
        expectedNamespace = "{0}.{1}".format(
            obj.__module__,
            obj.__class__.__name__,
        )
        self.assertEqual(obj.log.namespace, expectedNamespace)
        self.assertEqual(LogComposedObject.log.namespace, expectedNamespace)
        self.assertIs(LogComposedObject.log.source, LogComposedObject)
        self.assertIs(obj.log.source, obj)
        self.assertIsNone(Logger().source)

    def test_descriptorObserver(self):
        """
        When used as a descriptor, the observer is propagated.
        """
        observed = []

        class MyObject:
            log = Logger(observer=observed.append)

        MyObject.log.info("hello")
        self.assertEqual(len(observed), 1)
        self.assertEqual(observed[0]["log_format"], "hello")

    def test_sourceAvailableForFormatting(self):
        """
        On instances that have a L{Logger} class attribute, the C{log_source}
        key is available to format strings.
        """
        obj = LogComposedObject("hello")
        log = obj.log
        log.error("Hello, {log_source}.")

        self.assertIn("log_source", log.event)
        self.assertEqual(log.event["log_source"], obj)

        stuff = formatEvent(log.event)
        self.assertIn("Hello, <LogComposedObject hello>.", stuff)

    def test_basicLogger(self):
        """
        Test that log levels and messages are emitted correctly for
        Logger.
        """
        log = TestLogger()

        for level in LogLevel.iterconstants():
            format = "This is a {level_name} message"
            message = format.format(level_name=level.name)

            logMethod = getattr(log, level.name)
            logMethod(format, junk=message, level_name=level.name)

            # Ensure that test_emit got called with expected arguments
            self.assertEqual(log.emitted["level"], level)
            self.assertEqual(log.emitted["format"], format)
            self.assertEqual(log.emitted["kwargs"]["junk"], message)

            self.assertTrue(hasattr(log, "event"), "No event observed.")

            self.assertEqual(log.event["log_format"], format)
            self.assertEqual(log.event["log_level"], level)
            self.assertEqual(log.event["log_namespace"], __name__)
            self.assertIsNone(log.event["log_source"])
            self.assertEqual(log.event["junk"], message)

            self.assertEqual(formatEvent(log.event), message)

    def test_sourceOnClass(self):
        """
        C{log_source} event key refers to the class.
        """

        def observer(event):
            self.assertEqual(event["log_source"], Thingo)

        class Thingo:
            log = TestLogger(observer=observer)

        Thingo.log.info()

    def test_sourceOnInstance(self):
        """
        C{log_source} event key refers to the instance.
        """

        def observer(event):
            self.assertEqual(event["log_source"], thingo)

        class Thingo:
            log = TestLogger(observer=observer)

        thingo = Thingo()
        thingo.log.info()

    def test_sourceUnbound(self):
        """
        C{log_source} event key is L{None}.
        """

        def observer(event):
            self.assertIsNone(event["log_source"])

        log = TestLogger(observer=observer)
        log.info()

    def test_defaultFailure(self):
        """
        Test that log.failure() emits the right data.
        """
        log = TestLogger()
        try:
            raise RuntimeError("baloney!")
        except RuntimeError:
            log.failure("Whoops")

        errors = self.flushLoggedErrors(RuntimeError)
        self.assertEqual(len(errors), 1)

        self.assertEqual(log.emitted["level"], LogLevel.critical)
        self.assertEqual(log.emitted["format"], "Whoops")

    def test_conflictingKwargs(self):
        """
        Make sure that kwargs conflicting with args don't pass through.
        """
        log = TestLogger()

        log.warn(
            "*",
            log_format="#",
            log_level=LogLevel.error,
            log_namespace="*namespace*",
            log_source="*source*",
        )

        self.assertEqual(log.event["log_format"], "*")
        self.assertEqual(log.event["log_level"], LogLevel.warn)
        self.assertEqual(log.event["log_namespace"], log.namespace)
        self.assertIsNone(log.event["log_source"])

    def test_logInvalidLogLevel(self):
        """
        Test passing in a bogus log level to C{emit()}.
        """
        log = TestLogger()

        log.emit("*bogus*")

        errors = self.flushLoggedErrors(InvalidLogLevelError)
        self.assertEqual(len(errors), 1)

    def test_trace(self):
        """
        Tracing keeps track of forwarding to the publisher.
        """

        def publisher(event):
            observer(event)

        def observer(event):
            self.assertEqual(event["log_trace"], [(log, publisher)])

        log = TestLogger(observer=publisher)
        log.info("Hello.", log_trace=[])<|MERGE_RESOLUTION|>--- conflicted
+++ resolved
@@ -37,10 +37,6 @@
         }
 
 
-<<<<<<< HEAD
-
-=======
->>>>>>> 1dd5e23f
 class LogComposedObject:
     """
     A regular object, with a logger attached.
@@ -51,10 +47,6 @@
     def __init__(self, state=None):
         self.state = state
 
-<<<<<<< HEAD
-
-=======
->>>>>>> 1dd5e23f
     def __str__(self) -> str:
         return "<LogComposedObject {state}>".format(state=self.state)
 
