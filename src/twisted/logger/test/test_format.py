# -*- coding: utf-8 -*-
# Copyright (c) Twisted Matrix Laboratories.
# See LICENSE for details.

"""
Test cases for L{twisted.logger._format}.
"""

from twisted.python.test.test_tzhelper import mktime, addTZCleanup, setTZ

try:
    from time import tzset

    # We should upgrade to a version of pyflakes that does not require this.
    tzset
except ImportError:
    tzset = None  # type: ignore[assignment,misc]

from twisted.trial import unittest
from twisted.trial.unittest import SkipTest

from .._levels import LogLevel
from .._format import (
    formatEvent,
    formatUnformattableEvent,
    formatTime,
    formatEventAsClassicLogText,
    formatWithCall,
    eventAsText,
)
from twisted.python.failure import Failure


class FormattingTests(unittest.TestCase):
    """
    Tests for basic event formatting functions.
    """

    def test_formatEvent(self):
        """
        L{formatEvent} will format an event according to several rules:

            - A string with no formatting instructions will be passed straight
              through.

            - PEP 3101 strings will be formatted using the keys and values of
              the event as named fields.

            - PEP 3101 keys ending with C{()} will be treated as instructions
              to call that key (which ought to be a callable) before
              formatting.

        L{formatEvent} will always return L{str}, and if given bytes, will
        always treat its format string as UTF-8 encoded.
        """

        def format(logFormat, **event):
            event["log_format"] = logFormat
            result = formatEvent(event)
            self.assertIs(type(result), str)
            return result

        self.assertEqual("", format(b""))
        self.assertEqual("", format(""))
        self.assertEqual("abc", format("{x}", x="abc"))
        self.assertEqual(
            "no, yes.",
<<<<<<< HEAD
            format(
                "{not_called}, {called()}.",
                not_called="no", called=lambda: "yes"
            )
=======
            format("{not_called}, {called()}.", not_called="no", called=lambda: "yes"),
>>>>>>> 1dd5e23f
        )
        self.assertEqual("S\xe1nchez", format(b"S\xc3\xa1nchez"))
        badResult = format(b"S\xe1nchez")
        self.assertIn("Unable to format event", badResult)
        maybeResult = format(b"S{a!s}nchez", a=b"\xe1")
        self.assertIn("Sb'\\xe1'nchez", maybeResult)
<<<<<<< HEAD

        xe1 = str(repr(b"\xe1"))
        self.assertIn("S" + xe1 + "nchez", format(b"S{a!r}nchez", a=b"\xe1"))
=======
>>>>>>> 1dd5e23f

        xe1 = str(repr(b"\xe1"))
        self.assertIn("S" + xe1 + "nchez", format(b"S{a!r}nchez", a=b"\xe1"))

    def test_formatEventNoFormat(self):
        """
        Formatting an event with no format.
        """
        event = dict(foo=1, bar=2)
        result = formatEvent(event)

        self.assertEqual("", result)
<<<<<<< HEAD

=======
>>>>>>> 1dd5e23f

    def test_formatEventWeirdFormat(self):
        """
        Formatting an event with a bogus format.
        """
        event = dict(log_format=object(), foo=1, bar=2)
        result = formatEvent(event)

        self.assertIn("Log format must be unicode or bytes", result)
        self.assertIn(repr(event), result)

    def test_formatUnformattableEvent(self):
        """
        Formatting an event that's just plain out to get us.
        """
        event = dict(log_format="{evil()}", evil=lambda: 1 / 0)
        result = formatEvent(event)

        self.assertIn("Unable to format event", result)
        self.assertIn(repr(event), result)

    def test_formatUnformattableEventWithUnformattableKey(self):
        """
        Formatting an unformattable event that has an unformattable key.
        """
        event = {
            "log_format": "{evil()}",
            "evil": lambda: 1 / 0,
            Unformattable(): "gurk",
        }
        result = formatEvent(event)
        self.assertIn("MESSAGE LOST: unformattable object logged:", result)
        self.assertIn("Recoverable data:", result)
        self.assertIn("Exception during formatting:", result)

    def test_formatUnformattableEventWithUnformattableValue(self):
        """
        Formatting an unformattable event that has an unformattable value.
        """
        event = dict(
            log_format="{evil()}",
            evil=lambda: 1 / 0,
            gurk=Unformattable(),
        )
        result = formatEvent(event)
        self.assertIn("MESSAGE LOST: unformattable object logged:", result)
        self.assertIn("Recoverable data:", result)
        self.assertIn("Exception during formatting:", result)

    def test_formatUnformattableEventWithUnformattableErrorOMGWillItStop(self):
        """
        Formatting an unformattable event that has an unformattable value.
        """
        event = dict(
            log_format="{evil()}",
            evil=lambda: 1 / 0,
            recoverable="okay",
        )
        # Call formatUnformattableEvent() directly with a bogus exception.
        result = formatUnformattableEvent(event, Unformattable())
        self.assertIn("MESSAGE LOST: unformattable object logged:", result)
        self.assertIn(repr("recoverable") + " = " + repr("okay"), result)


class TimeFormattingTests(unittest.TestCase):
    """
    Tests for time formatting functions.
    """

    def setUp(self):
        addTZCleanup(self)

    def test_formatTimeWithDefaultFormat(self):
        """
        Default time stamp format is RFC 3339 and offset respects the timezone
        as set by the standard C{TZ} environment variable and L{tzset} API.
        """
        if tzset is None:
            raise SkipTest("Platform cannot change timezone; unable to verify offsets.")

        def testForTimeZone(name, expectedDST, expectedSTD):
            setTZ(name)

            localDST = mktime((2006, 6, 30, 0, 0, 0, 4, 181, 1))
            localSTD = mktime((2007, 1, 31, 0, 0, 0, 2, 31, 0))

            self.assertEqual(formatTime(localDST), expectedDST)
            self.assertEqual(formatTime(localSTD), expectedSTD)

        # UTC
        testForTimeZone(
            "UTC+00",
            "2006-06-30T00:00:00+0000",
            "2007-01-31T00:00:00+0000",
        )

        # West of UTC
        testForTimeZone(
            "EST+05EDT,M4.1.0,M10.5.0",
            "2006-06-30T00:00:00-0400",
            "2007-01-31T00:00:00-0500",
        )

        # East of UTC
        testForTimeZone(
            "CEST-01CEDT,M4.1.0,M10.5.0",
            "2006-06-30T00:00:00+0200",
            "2007-01-31T00:00:00+0100",
        )

        # No DST
        testForTimeZone(
            "CST+06",
            "2006-06-30T00:00:00-0600",
            "2007-01-31T00:00:00-0600",
        )

    def test_formatTimeWithNoTime(self):
        """
        If C{when} argument is L{None}, we get the default output.
        """
        self.assertEqual(formatTime(None), "-")
        self.assertEqual(formatTime(None, default="!"), "!")
<<<<<<< HEAD

=======
>>>>>>> 1dd5e23f

    def test_formatTimeWithNoFormat(self):
        """
        If C{timeFormat} argument is L{None}, we get the default output.
        """
        t = mktime((2013, 9, 24, 11, 40, 47, 1, 267, 1))
        self.assertEqual(formatTime(t, timeFormat=None), "-")
        self.assertEqual(formatTime(t, timeFormat=None, default="!"), "!")
<<<<<<< HEAD

=======
>>>>>>> 1dd5e23f

    def test_formatTimeWithAlternateTimeFormat(self):
        """
        Alternate time format in output.
        """
        t = mktime((2013, 9, 24, 11, 40, 47, 1, 267, 1))
        self.assertEqual(formatTime(t, timeFormat="%Y/%W"), "2013/38")
<<<<<<< HEAD

=======
>>>>>>> 1dd5e23f

    def test_formatTimePercentF(self):
        """
        "%f" supported in time format.
        """
        self.assertEqual(formatTime(1000000.23456, timeFormat="%f"), "234560")
<<<<<<< HEAD

=======
>>>>>>> 1dd5e23f


class ClassicLogFormattingTests(unittest.TestCase):
    """
    Tests for classic text log event formatting functions.
    """

    def test_formatTimeDefault(self):
        """
        Time is first field.  Default time stamp format is RFC 3339 and offset
        respects the timezone as set by the standard C{TZ} environment variable
        and L{tzset} API.
        """
        if tzset is None:
            raise SkipTest("Platform cannot change timezone; unable to verify offsets.")

        addTZCleanup(self)
        setTZ("UTC+00")

        t = mktime((2013, 9, 24, 11, 40, 47, 1, 267, 1))
        event = dict(log_format="XYZZY", log_time=t)
        self.assertEqual(
            formatEventAsClassicLogText(event),
            "2013-09-24T11:40:47+0000 [-\x23-] XYZZY\n",
        )

    def test_formatTimeCustom(self):
        """
        Time is first field.  Custom formatting function is an optional
        argument.
        """
<<<<<<< HEAD
=======

>>>>>>> 1dd5e23f
        def formatTime(t):
            return "__{0}__".format(t)

        event = dict(log_format="XYZZY", log_time=12345)
        self.assertEqual(
            formatEventAsClassicLogText(event, formatTime=formatTime),
            "__12345__ [-\x23-] XYZZY\n",
        )

    def test_formatNamespace(self):
        """
        Namespace is first part of second field.
        """
        event = dict(log_format="XYZZY", log_namespace="my.namespace")
        self.assertEqual(
            formatEventAsClassicLogText(event),
            "- [my.namespace\x23-] XYZZY\n",
        )

    def test_formatLevel(self):
        """
        Level is second part of second field.
        """
        event = dict(log_format="XYZZY", log_level=LogLevel.warn)
        self.assertEqual(
            formatEventAsClassicLogText(event),
            "- [-\x23warn] XYZZY\n",
        )

    def test_formatSystem(self):
        """
        System is second field.
        """
        event = dict(log_format="XYZZY", log_system="S.Y.S.T.E.M.")
        self.assertEqual(
            formatEventAsClassicLogText(event),
            "- [S.Y.S.T.E.M.] XYZZY\n",
        )

    def test_formatSystemRulz(self):
        """
        System is not supplanted by namespace and level.
        """
        event = dict(
            log_format="XYZZY",
            log_namespace="my.namespace",
            log_level=LogLevel.warn,
            log_system="S.Y.S.T.E.M.",
        )
        self.assertEqual(
            formatEventAsClassicLogText(event),
            "- [S.Y.S.T.E.M.] XYZZY\n",
        )

    def test_formatSystemUnformattable(self):
        """
        System is not supplanted by namespace and level.
        """
        event = dict(log_format="XYZZY", log_system=Unformattable())
        self.assertEqual(
            formatEventAsClassicLogText(event),
            "- [UNFORMATTABLE] XYZZY\n",
        )

    def test_formatFormat(self):
        """
        Formatted event is last field.
        """
        event = dict(log_format="id:{id}", id="123")
        self.assertEqual(
            formatEventAsClassicLogText(event),
            "- [-\x23-] id:123\n",
        )

    def test_formatNoFormat(self):
        """
        No format string.
        """
        event = dict(id="123")
        self.assertIs(formatEventAsClassicLogText(event), None)

    def test_formatEmptyFormat(self):
        """
        Empty format string.
        """
        event = dict(log_format="", id="123")
        self.assertIs(formatEventAsClassicLogText(event), None)

    def test_formatFormatMultiLine(self):
        """
        If the formatted event has newlines, indent additional lines.
        """
        event = dict(log_format='XYZZY\nA hollow voice says:\n"Plugh"')
        self.assertEqual(
            formatEventAsClassicLogText(event),
            '- [-\x23-] XYZZY\n\tA hollow voice says:\n\t"Plugh"\n',
        )


class FormatFieldTests(unittest.TestCase):
    """
    Tests for format field functions.
    """

    def test_formatWithCall(self):
        """
        L{formatWithCall} is an extended version of L{str.format} that
        will interpret a set of parentheses "C{()}" at the end of a format key
        to mean that the format key ought to be I{called} rather than
        stringified.
        """
        self.assertEqual(
            formatWithCall(
                "Hello, {world}. {callme()}.",
<<<<<<< HEAD
                dict(world="earth", callme=lambda: "maybe")
=======
                dict(world="earth", callme=lambda: "maybe"),
>>>>>>> 1dd5e23f
            ),
            "Hello, earth. maybe.",
        )
        self.assertEqual(
<<<<<<< HEAD
            formatWithCall(
                "Hello, {repr()!r}.",
                dict(repr=lambda: "repr")
            ),
            "Hello, 'repr'."
        )



=======
            formatWithCall("Hello, {repr()!r}.", dict(repr=lambda: "repr")),
            "Hello, 'repr'.",
        )


>>>>>>> 1dd5e23f
class Unformattable:
    """
    An object that raises an exception from C{__repr__}.
    """

    def __repr__(self) -> str:
        return str(1 / 0)


class CapturedError(Exception):
    """
    A captured error for use in format tests.
    """


class EventAsTextTests(unittest.TestCase):
    """
    Tests for L{eventAsText}, all of which ensure that the
    returned type is UTF-8 decoded text.
    """

    def test_eventWithTraceback(self):
        """
        An event with a C{log_failure} key will have a traceback appended.
        """
        try:
            raise CapturedError("This is a fake error")
        except CapturedError:
            f = Failure()

<<<<<<< HEAD
        event = {
            "log_format": "This is a test log message"
        }
        event["log_failure"] = f
        eventText = eventAsText(
            event,
            includeTimestamp=True,
            includeSystem=False
        )
        self.assertIn(str(f.getTraceback()), eventText)
        self.assertIn(u'This is a test log message', eventText)

=======
        event = {"log_format": "This is a test log message"}
        event["log_failure"] = f
        eventText = eventAsText(event, includeTimestamp=True, includeSystem=False)
        self.assertIn(str(f.getTraceback()), eventText)
        self.assertIn("This is a test log message", eventText)
>>>>>>> 1dd5e23f

    def test_formatEmptyEventWithTraceback(self):
        """
        An event with an empty C{log_format} key appends a traceback from
        the accompanying failure.
        """
        try:
            raise CapturedError("This is a fake error")
        except CapturedError:
            f = Failure()
<<<<<<< HEAD
        event = {
            "log_format": ""
        }
        event["log_failure"] = f
        eventText = eventAsText(
            event,
            includeTimestamp=True,
            includeSystem=False
        )
        self.assertIn(str(f.getTraceback()), eventText)
        self.assertIn(u'This is a fake error', eventText)

=======
        event = {"log_format": ""}
        event["log_failure"] = f
        eventText = eventAsText(event, includeTimestamp=True, includeSystem=False)
        self.assertIn(str(f.getTraceback()), eventText)
        self.assertIn("This is a fake error", eventText)
>>>>>>> 1dd5e23f

    def test_formatUnformattableWithTraceback(self):
        """
        An event with an unformattable value in the C{log_format} key still
        has a traceback appended.
        """
        try:
            raise CapturedError("This is a fake error")
        except CapturedError:
            f = Failure()

        event = {
            "log_format": "{evil()}",
            "evil": lambda: 1 / 0,
        }
        event["log_failure"] = f
<<<<<<< HEAD
        eventText = eventAsText(
            event,
            includeTimestamp=True,
            includeSystem=False
        )
        self.assertIsInstance(eventText, str)
        self.assertIn(str(f.getTraceback()), eventText)
        self.assertIn(u'This is a fake error', eventText)

=======
        eventText = eventAsText(event, includeTimestamp=True, includeSystem=False)
        self.assertIsInstance(eventText, str)
        self.assertIn(str(f.getTraceback()), eventText)
        self.assertIn("This is a fake error", eventText)
>>>>>>> 1dd5e23f

    def test_formatUnformattableErrorWithTraceback(self):
        """
        An event with an unformattable value in the C{log_format} key, that
        throws an exception when __repr__ is invoked still has a traceback
        appended.
        """
        try:
            raise CapturedError("This is a fake error")
        except CapturedError:
            f = Failure()

        event = {
            "log_format": "{evil()}",
            "evil": lambda: 1 / 0,
            Unformattable(): "gurk",
        }
        event["log_failure"] = f
<<<<<<< HEAD
        eventText = eventAsText(
            event,
            includeTimestamp=True,
            includeSystem=False
        )
        self.assertIsInstance(eventText, str)
        self.assertIn(u'MESSAGE LOST', eventText)
        self.assertIn(str(f.getTraceback()), eventText)
        self.assertIn(u'This is a fake error', eventText)

=======
        eventText = eventAsText(event, includeTimestamp=True, includeSystem=False)
        self.assertIsInstance(eventText, str)
        self.assertIn("MESSAGE LOST", eventText)
        self.assertIn(str(f.getTraceback()), eventText)
        self.assertIn("This is a fake error", eventText)
>>>>>>> 1dd5e23f

    def test_formatEventUnformattableTraceback(self):
        """
        If a traceback cannot be appended, a message indicating this is true
        is appended.
        """
<<<<<<< HEAD
        event = {
            "log_format": ""
        }
        event["log_failure"] = object()
        eventText = eventAsText(
            event,
            includeTimestamp=True,
            includeSystem=False
        )
        self.assertIsInstance(eventText, str)
        self.assertIn("(UNABLE TO OBTAIN TRACEBACK FROM EVENT)", eventText)

=======
        event = {"log_format": ""}
        event["log_failure"] = object()
        eventText = eventAsText(event, includeTimestamp=True, includeSystem=False)
        self.assertIsInstance(eventText, str)
        self.assertIn("(UNABLE TO OBTAIN TRACEBACK FROM EVENT)", eventText)
>>>>>>> 1dd5e23f

    def test_formatEventNonCritical(self):
        """
        An event with no C{log_failure} key will not have a traceback appended.
        """
<<<<<<< HEAD
        event = {
            "log_format": "This is a test log message"
        }
        eventText = eventAsText(
            event,
            includeTimestamp=True,
            includeSystem=False
        )
        self.assertIsInstance(eventText, str)
        self.assertIn(u'This is a test log message', eventText)

=======
        event = {"log_format": "This is a test log message"}
        eventText = eventAsText(event, includeTimestamp=True, includeSystem=False)
        self.assertIsInstance(eventText, str)
        self.assertIn("This is a test log message", eventText)
>>>>>>> 1dd5e23f

    def test_formatTracebackMultibyte(self):
        """
        An exception message with multibyte characters is properly handled.
        """
        try:
            raise CapturedError("€")
        except CapturedError:
            f = Failure()

<<<<<<< HEAD
        event = {
            "log_format": "This is a test log message"
        }
=======
        event = {"log_format": "This is a test log message"}
>>>>>>> 1dd5e23f
        event["log_failure"] = f
        eventText = eventAsText(event, includeTimestamp=True, includeSystem=False)
        self.assertIn("€", eventText)
        self.assertIn("Traceback", eventText)

    def test_formatTracebackHandlesUTF8DecodeFailure(self):
        """
        An error raised attempting to decode the UTF still produces a
        valid log message.
        """
        try:
            # 'test' in utf-16
            raise CapturedError(b"\xff\xfet\x00e\x00s\x00t\x00")
        except CapturedError:
            f = Failure()

<<<<<<< HEAD
        event = {
            "log_format": "This is a test log message"
        }
        event["log_failure"] = f
        eventText = eventAsText(
            event,
            includeTimestamp=True,
            includeSystem=False
        )
        self.assertIn(u'Traceback', eventText)
        self.assertIn(
            r"CapturedError(b'\xff\xfet\x00e\x00s\x00t\x00')",
            eventText
        )

=======
        event = {"log_format": "This is a test log message"}
        event["log_failure"] = f
        eventText = eventAsText(event, includeTimestamp=True, includeSystem=False)
        self.assertIn("Traceback", eventText)
        self.assertIn(r'CapturedError(b"\xff\xfet\x00e\x00s\x00t\x00")', eventText)
>>>>>>> 1dd5e23f

    def test_eventAsTextSystemOnly(self):
        """
        If includeSystem is specified as the only option no timestamp or
        traceback are printed.
        """
        try:
            raise CapturedError("This is a fake error")
        except CapturedError:
            f = Failure()

        t = mktime((2013, 9, 24, 11, 40, 47, 1, 267, 1))
        event = {
            "log_format": "ABCD",
            "log_system": "fake_system",
            "log_time": t,
        }
        event["log_failure"] = f
        eventText = eventAsText(
            event,
            includeTimestamp=False,
            includeTraceback=False,
            includeSystem=True,
        )
        self.assertEqual(
            eventText,
            "[fake_system] ABCD",
        )

    def test_eventAsTextTimestampOnly(self):
        """
        If includeTimestamp is specified as the only option no system or
        traceback are printed.
        """
        if tzset is None:
            raise SkipTest("Platform cannot change timezone; unable to verify offsets.")

        addTZCleanup(self)
        setTZ("UTC+00")

        try:
            raise CapturedError("This is a fake error")
        except CapturedError:
            f = Failure()

        t = mktime((2013, 9, 24, 11, 40, 47, 1, 267, 1))
        event = {
            "log_format": "ABCD",
            "log_system": "fake_system",
            "log_time": t,
        }
        event["log_failure"] = f
        eventText = eventAsText(
            event,
            includeTimestamp=True,
            includeTraceback=False,
            includeSystem=False,
        )
        self.assertEqual(
            eventText,
            "2013-09-24T11:40:47+0000 ABCD",
        )

    def test_eventAsTextSystemMissing(self):
        """
        If includeSystem is specified with a missing system [-#-]
        is used.
        """
        try:
            raise CapturedError("This is a fake error")
        except CapturedError:
            f = Failure()

        t = mktime((2013, 9, 24, 11, 40, 47, 1, 267, 1))
        event = {
            "log_format": "ABCD",
            "log_time": t,
        }
        event["log_failure"] = f
        eventText = eventAsText(
            event,
            includeTimestamp=False,
            includeTraceback=False,
            includeSystem=True,
        )
        self.assertEqual(
            eventText,
            "[-\x23-] ABCD",
        )

    def test_eventAsTextSystemMissingNamespaceAndLevel(self):
        """
        If includeSystem is specified with a missing system but
        namespace and level are present they are used.
        """
        try:
            raise CapturedError("This is a fake error")
        except CapturedError:
            f = Failure()

        t = mktime((2013, 9, 24, 11, 40, 47, 1, 267, 1))
        event = {
            "log_format": "ABCD",
            "log_time": t,
            "log_level": LogLevel.info,
            "log_namespace": "test",
        }
        event["log_failure"] = f
        eventText = eventAsText(
            event,
            includeTimestamp=False,
            includeTraceback=False,
            includeSystem=True,
        )
        self.assertEqual(
            eventText,
            "[test\x23info] ABCD",
        )

    def test_eventAsTextSystemMissingLevelOnly(self):
        """
        If includeSystem is specified with a missing system but
        level is present, level is included.
        """
        try:
            raise CapturedError("This is a fake error")
        except CapturedError:
            f = Failure()

        t = mktime((2013, 9, 24, 11, 40, 47, 1, 267, 1))
        event = {
            "log_format": "ABCD",
            "log_time": t,
            "log_level": LogLevel.info,
        }
        event["log_failure"] = f
        eventText = eventAsText(
            event,
            includeTimestamp=False,
            includeTraceback=False,
            includeSystem=True,
        )
        self.assertEqual(
            eventText,
            "[-\x23info] ABCD",
        )<|MERGE_RESOLUTION|>--- conflicted
+++ resolved
@@ -65,29 +65,16 @@
         self.assertEqual("abc", format("{x}", x="abc"))
         self.assertEqual(
             "no, yes.",
-<<<<<<< HEAD
-            format(
-                "{not_called}, {called()}.",
-                not_called="no", called=lambda: "yes"
-            )
-=======
             format("{not_called}, {called()}.", not_called="no", called=lambda: "yes"),
->>>>>>> 1dd5e23f
         )
         self.assertEqual("S\xe1nchez", format(b"S\xc3\xa1nchez"))
         badResult = format(b"S\xe1nchez")
         self.assertIn("Unable to format event", badResult)
         maybeResult = format(b"S{a!s}nchez", a=b"\xe1")
         self.assertIn("Sb'\\xe1'nchez", maybeResult)
-<<<<<<< HEAD
 
         xe1 = str(repr(b"\xe1"))
         self.assertIn("S" + xe1 + "nchez", format(b"S{a!r}nchez", a=b"\xe1"))
-=======
->>>>>>> 1dd5e23f
-
-        xe1 = str(repr(b"\xe1"))
-        self.assertIn("S" + xe1 + "nchez", format(b"S{a!r}nchez", a=b"\xe1"))
 
     def test_formatEventNoFormat(self):
         """
@@ -97,10 +84,6 @@
         result = formatEvent(event)
 
         self.assertEqual("", result)
-<<<<<<< HEAD
-
-=======
->>>>>>> 1dd5e23f
 
     def test_formatEventWeirdFormat(self):
         """
@@ -224,10 +207,6 @@
         """
         self.assertEqual(formatTime(None), "-")
         self.assertEqual(formatTime(None, default="!"), "!")
-<<<<<<< HEAD
-
-=======
->>>>>>> 1dd5e23f
 
     def test_formatTimeWithNoFormat(self):
         """
@@ -236,10 +215,6 @@
         t = mktime((2013, 9, 24, 11, 40, 47, 1, 267, 1))
         self.assertEqual(formatTime(t, timeFormat=None), "-")
         self.assertEqual(formatTime(t, timeFormat=None, default="!"), "!")
-<<<<<<< HEAD
-
-=======
->>>>>>> 1dd5e23f
 
     def test_formatTimeWithAlternateTimeFormat(self):
         """
@@ -247,20 +222,12 @@
         """
         t = mktime((2013, 9, 24, 11, 40, 47, 1, 267, 1))
         self.assertEqual(formatTime(t, timeFormat="%Y/%W"), "2013/38")
-<<<<<<< HEAD
-
-=======
->>>>>>> 1dd5e23f
 
     def test_formatTimePercentF(self):
         """
         "%f" supported in time format.
         """
         self.assertEqual(formatTime(1000000.23456, timeFormat="%f"), "234560")
-<<<<<<< HEAD
-
-=======
->>>>>>> 1dd5e23f
 
 
 class ClassicLogFormattingTests(unittest.TestCase):
@@ -292,10 +259,7 @@
         Time is first field.  Custom formatting function is an optional
         argument.
         """
-<<<<<<< HEAD
-=======
-
->>>>>>> 1dd5e23f
+
         def formatTime(t):
             return "__{0}__".format(t)
 
@@ -410,32 +374,16 @@
         self.assertEqual(
             formatWithCall(
                 "Hello, {world}. {callme()}.",
-<<<<<<< HEAD
-                dict(world="earth", callme=lambda: "maybe")
-=======
                 dict(world="earth", callme=lambda: "maybe"),
->>>>>>> 1dd5e23f
             ),
             "Hello, earth. maybe.",
         )
         self.assertEqual(
-<<<<<<< HEAD
-            formatWithCall(
-                "Hello, {repr()!r}.",
-                dict(repr=lambda: "repr")
-            ),
-            "Hello, 'repr'."
-        )
-
-
-
-=======
             formatWithCall("Hello, {repr()!r}.", dict(repr=lambda: "repr")),
             "Hello, 'repr'.",
         )
 
 
->>>>>>> 1dd5e23f
 class Unformattable:
     """
     An object that raises an exception from C{__repr__}.
@@ -466,26 +414,11 @@
         except CapturedError:
             f = Failure()
 
-<<<<<<< HEAD
-        event = {
-            "log_format": "This is a test log message"
-        }
-        event["log_failure"] = f
-        eventText = eventAsText(
-            event,
-            includeTimestamp=True,
-            includeSystem=False
-        )
-        self.assertIn(str(f.getTraceback()), eventText)
-        self.assertIn(u'This is a test log message', eventText)
-
-=======
         event = {"log_format": "This is a test log message"}
         event["log_failure"] = f
         eventText = eventAsText(event, includeTimestamp=True, includeSystem=False)
         self.assertIn(str(f.getTraceback()), eventText)
         self.assertIn("This is a test log message", eventText)
->>>>>>> 1dd5e23f
 
     def test_formatEmptyEventWithTraceback(self):
         """
@@ -496,26 +429,11 @@
             raise CapturedError("This is a fake error")
         except CapturedError:
             f = Failure()
-<<<<<<< HEAD
-        event = {
-            "log_format": ""
-        }
-        event["log_failure"] = f
-        eventText = eventAsText(
-            event,
-            includeTimestamp=True,
-            includeSystem=False
-        )
-        self.assertIn(str(f.getTraceback()), eventText)
-        self.assertIn(u'This is a fake error', eventText)
-
-=======
         event = {"log_format": ""}
         event["log_failure"] = f
         eventText = eventAsText(event, includeTimestamp=True, includeSystem=False)
         self.assertIn(str(f.getTraceback()), eventText)
         self.assertIn("This is a fake error", eventText)
->>>>>>> 1dd5e23f
 
     def test_formatUnformattableWithTraceback(self):
         """
@@ -532,22 +450,10 @@
             "evil": lambda: 1 / 0,
         }
         event["log_failure"] = f
-<<<<<<< HEAD
-        eventText = eventAsText(
-            event,
-            includeTimestamp=True,
-            includeSystem=False
-        )
-        self.assertIsInstance(eventText, str)
-        self.assertIn(str(f.getTraceback()), eventText)
-        self.assertIn(u'This is a fake error', eventText)
-
-=======
         eventText = eventAsText(event, includeTimestamp=True, includeSystem=False)
         self.assertIsInstance(eventText, str)
         self.assertIn(str(f.getTraceback()), eventText)
         self.assertIn("This is a fake error", eventText)
->>>>>>> 1dd5e23f
 
     def test_formatUnformattableErrorWithTraceback(self):
         """
@@ -566,73 +472,31 @@
             Unformattable(): "gurk",
         }
         event["log_failure"] = f
-<<<<<<< HEAD
-        eventText = eventAsText(
-            event,
-            includeTimestamp=True,
-            includeSystem=False
-        )
-        self.assertIsInstance(eventText, str)
-        self.assertIn(u'MESSAGE LOST', eventText)
-        self.assertIn(str(f.getTraceback()), eventText)
-        self.assertIn(u'This is a fake error', eventText)
-
-=======
         eventText = eventAsText(event, includeTimestamp=True, includeSystem=False)
         self.assertIsInstance(eventText, str)
         self.assertIn("MESSAGE LOST", eventText)
         self.assertIn(str(f.getTraceback()), eventText)
         self.assertIn("This is a fake error", eventText)
->>>>>>> 1dd5e23f
 
     def test_formatEventUnformattableTraceback(self):
         """
         If a traceback cannot be appended, a message indicating this is true
         is appended.
         """
-<<<<<<< HEAD
-        event = {
-            "log_format": ""
-        }
+        event = {"log_format": ""}
         event["log_failure"] = object()
-        eventText = eventAsText(
-            event,
-            includeTimestamp=True,
-            includeSystem=False
-        )
+        eventText = eventAsText(event, includeTimestamp=True, includeSystem=False)
         self.assertIsInstance(eventText, str)
         self.assertIn("(UNABLE TO OBTAIN TRACEBACK FROM EVENT)", eventText)
 
-=======
-        event = {"log_format": ""}
-        event["log_failure"] = object()
-        eventText = eventAsText(event, includeTimestamp=True, includeSystem=False)
-        self.assertIsInstance(eventText, str)
-        self.assertIn("(UNABLE TO OBTAIN TRACEBACK FROM EVENT)", eventText)
->>>>>>> 1dd5e23f
-
     def test_formatEventNonCritical(self):
         """
         An event with no C{log_failure} key will not have a traceback appended.
         """
-<<<<<<< HEAD
-        event = {
-            "log_format": "This is a test log message"
-        }
-        eventText = eventAsText(
-            event,
-            includeTimestamp=True,
-            includeSystem=False
-        )
-        self.assertIsInstance(eventText, str)
-        self.assertIn(u'This is a test log message', eventText)
-
-=======
         event = {"log_format": "This is a test log message"}
         eventText = eventAsText(event, includeTimestamp=True, includeSystem=False)
         self.assertIsInstance(eventText, str)
         self.assertIn("This is a test log message", eventText)
->>>>>>> 1dd5e23f
 
     def test_formatTracebackMultibyte(self):
         """
@@ -643,13 +507,7 @@
         except CapturedError:
             f = Failure()
 
-<<<<<<< HEAD
-        event = {
-            "log_format": "This is a test log message"
-        }
-=======
         event = {"log_format": "This is a test log message"}
->>>>>>> 1dd5e23f
         event["log_failure"] = f
         eventText = eventAsText(event, includeTimestamp=True, includeSystem=False)
         self.assertIn("€", eventText)
@@ -666,29 +524,11 @@
         except CapturedError:
             f = Failure()
 
-<<<<<<< HEAD
-        event = {
-            "log_format": "This is a test log message"
-        }
-        event["log_failure"] = f
-        eventText = eventAsText(
-            event,
-            includeTimestamp=True,
-            includeSystem=False
-        )
-        self.assertIn(u'Traceback', eventText)
-        self.assertIn(
-            r"CapturedError(b'\xff\xfet\x00e\x00s\x00t\x00')",
-            eventText
-        )
-
-=======
         event = {"log_format": "This is a test log message"}
         event["log_failure"] = f
         eventText = eventAsText(event, includeTimestamp=True, includeSystem=False)
         self.assertIn("Traceback", eventText)
         self.assertIn(r'CapturedError(b"\xff\xfet\x00e\x00s\x00t\x00")', eventText)
->>>>>>> 1dd5e23f
 
     def test_eventAsTextSystemOnly(self):
         """
