# -*- coding: utf-8 -*-
# Copyright (c) Twisted Matrix Laboratories.
# See LICENSE for details.

"""
Test cases for L{twisted.logger._format}.
"""

from itertools import count
import json

try:
    from time import tzset
except ImportError:
    tzset = None  # type: ignore[assignment, misc]

from twisted.trial import unittest

from .._format import formatEvent
from .._flatten import flattenEvent, extractField, KeyFlattener, aFormatter


class FlatFormattingTests(unittest.TestCase):
    """
    Tests for flattened event formatting functions.
    """

    def test_formatFlatEvent(self):
        """
        L{flattenEvent} will "flatten" an event so that, if scrubbed of all but
        serializable objects, it will preserve all necessary data to be
        formatted once serialized.  When presented with an event thusly
        flattened, L{formatEvent} will produce the same output.
        """
        counter = count()

        class Ephemeral:
            attribute = "value"

        event1 = dict(
            log_format=(
                "callable: {callme()} "
                "attribute: {object.attribute} "
                "numrepr: {number!r} "
                "numstr: {number!s} "
                "strrepr: {string!r} "
                "unistr: {unistr!s}"
            ),
            callme=lambda: next(counter),
            object=Ephemeral(),
            number=7,
            string="hello",
            unistr="ö",
        )

        flattenEvent(event1)

        event2 = dict(event1)
        del event2["callme"]
        del event2["object"]
        event3 = json.loads(json.dumps(event2))
        self.assertEqual(
            formatEvent(event3),
            (
                "callable: 0 "
                "attribute: value "
                "numrepr: 7 "
                "numstr: 7 "
                "strrepr: 'hello' "
                "unistr: ö"
            ),
        )

    def test_formatFlatEventBadFormat(self):
        """
        If the format string is invalid, an error is produced.
        """
        event1 = dict(
            log_format=("strrepr: {string!X}"),
            string="hello",
        )

        flattenEvent(event1)
        event2 = json.loads(json.dumps(event1))

        self.assertTrue(formatEvent(event2).startswith("Unable to format event"))

    def test_formatFlatEventWithMutatedFields(self):
        """
        L{formatEvent} will prefer the stored C{str()} or C{repr()} value for
        an object, in case the other version.
        """
<<<<<<< HEAD
=======

>>>>>>> 1dd5e23f
        class Unpersistable:
            """
            Unpersitable object.
            """

            destructed = False

            def selfDestruct(self):
                """
                Self destruct.
                """
                self.destructed = True

            def __repr__(self) -> str:
                if self.destructed:
                    return "post-serialization garbage"
                else:
                    return "un-persistable"

        up = Unpersistable()
        event1 = dict(log_format="unpersistable: {unpersistable}", unpersistable=up)

        flattenEvent(event1)
        up.selfDestruct()

        self.assertEqual(formatEvent(event1), "unpersistable: un-persistable")

    def test_keyFlattening(self):
        """
        Test that L{KeyFlattener.flatKey} returns the expected keys for format
        fields.
        """

        def keyFromFormat(format):
            for (
                literalText,
                fieldName,
                formatSpec,
                conversion,
            ) in aFormatter.parse(format):
                return KeyFlattener().flatKey(fieldName, formatSpec, conversion)

        # No name
        try:
            self.assertEqual(keyFromFormat("{}"), "!:")
        except ValueError:
            # In python 2.6, an empty field name causes Formatter.parse to
            # raise ValueError.
            # In Python 2.7, it's allowed, so this exception is unexpected.
            raise

        # Just a name
        self.assertEqual(keyFromFormat("{foo}"), "foo!:")

        # Add conversion
        self.assertEqual(keyFromFormat("{foo!s}"), "foo!s:")
        self.assertEqual(keyFromFormat("{foo!r}"), "foo!r:")

        # Add format spec
        self.assertEqual(keyFromFormat("{foo:%s}"), "foo!:%s")
        self.assertEqual(keyFromFormat("{foo:!}"), "foo!:!")
        self.assertEqual(keyFromFormat("{foo::}"), "foo!::")

        # Both
        self.assertEqual(keyFromFormat("{foo!s:%s}"), "foo!s:%s")
        self.assertEqual(keyFromFormat("{foo!s:!}"), "foo!s:!")
        self.assertEqual(keyFromFormat("{foo!s::}"), "foo!s::")
        [keyPlusLiteral] = aFormatter.parse("{x}")
        key = keyPlusLiteral[1:]
        sameFlattener = KeyFlattener()
        self.assertEqual(sameFlattener.flatKey(*key), "x!:")
        self.assertEqual(sameFlattener.flatKey(*key), "x!:/2")

    def _test_formatFlatEvent_fieldNamesSame(self, event=None):
        """
        The same format field used twice in one event is rendered twice.

        @param event: An event to flatten.  If L{None}, create a new event.
        @return: C{event} or the event created.
        """
        if event is None:
            counter = count()

            class CountStr:
                """
                Hack
                """
<<<<<<< HEAD
=======

>>>>>>> 1dd5e23f
                def __str__(self) -> str:
                    return str(next(counter))

            event = dict(
                log_format="{x} {x}",
                x=CountStr(),
            )

        flattenEvent(event)
        self.assertEqual(formatEvent(event), "0 1")

        return event

    def test_formatFlatEventFieldNamesSame(self):
        """
        The same format field used twice in one event is rendered twice.
        """
        self._test_formatFlatEvent_fieldNamesSame()

    def test_formatFlatEventFieldNamesSameAgain(self):
        """
        The same event flattened twice gives the same (already rendered)
        result.
        """
        event = self._test_formatFlatEvent_fieldNamesSame()
        self._test_formatFlatEvent_fieldNamesSame(event)

    def test_formatEventFlatTrailingText(self):
        """
        L{formatEvent} will handle a flattened event with tailing text after
        a replacement field.
        """
        event = dict(
            log_format="test {x} trailing",
            x="value",
        )
        flattenEvent(event)

        result = formatEvent(event)

        self.assertEqual(result, "test value trailing")

    def test_extractField(self, flattenFirst=lambda x: x):
        """
        L{extractField} will extract a field used in the format string.

        @param flattenFirst: callable to flatten an event
        """
<<<<<<< HEAD
=======

>>>>>>> 1dd5e23f
        class ObjectWithRepr:
            def __repr__(self) -> str:
                return "repr"

        class Something:
            def __init__(self):
                self.number = 7
                self.object = ObjectWithRepr()

            def __getstate__(self):
                raise NotImplementedError("Just in case.")

        event = dict(
            log_format="{something.number} {something.object}",
            something=Something(),
        )

        flattened = flattenFirst(event)

        def extract(field):
            return extractField(field, flattened)

        self.assertEqual(extract("something.number"), 7)
        self.assertEqual(extract("something.number!s"), "7")
        self.assertEqual(extract("something.object!s"), "repr")

    def test_extractFieldFlattenFirst(self):
        """
        L{extractField} behaves identically if the event is explicitly
        flattened first.
        """

        def flattened(evt):
            flattenEvent(evt)
            return evt

        self.test_extractField(flattened)

    def test_flattenEventWithoutFormat(self):
        """
        L{flattenEvent} will do nothing to an event with no format string.
        """
        inputEvent = {"a": "b", "c": 1}
        flattenEvent(inputEvent)
        self.assertEqual(inputEvent, {"a": "b", "c": 1})

    def test_flattenEventWithInertFormat(self):
        """
        L{flattenEvent} will do nothing to an event with a format string that
        contains no format fields.
        """
        inputEvent = {"a": "b", "c": 1, "log_format": "simple message"}
        flattenEvent(inputEvent)
        self.assertEqual(
            inputEvent,
            {
                "a": "b",
                "c": 1,
                "log_format": "simple message",
            },
        )

    def test_flattenEventWithNoneFormat(self):
        """
        L{flattenEvent} will do nothing to an event with log_format set to
        None.
        """
        inputEvent = {"a": "b", "c": 1, "log_format": None}
        flattenEvent(inputEvent)
        self.assertEqual(
            inputEvent,
            {
                "a": "b",
                "c": 1,
                "log_format": None,
            },
        )<|MERGE_RESOLUTION|>--- conflicted
+++ resolved
@@ -90,10 +90,7 @@
         L{formatEvent} will prefer the stored C{str()} or C{repr()} value for
         an object, in case the other version.
         """
-<<<<<<< HEAD
-=======
-
->>>>>>> 1dd5e23f
+
         class Unpersistable:
             """
             Unpersitable object.
@@ -181,10 +178,7 @@
                 """
                 Hack
                 """
-<<<<<<< HEAD
-=======
-
->>>>>>> 1dd5e23f
+
                 def __str__(self) -> str:
                     return str(next(counter))
 
@@ -233,10 +227,7 @@
 
         @param flattenFirst: callable to flatten an event
         """
-<<<<<<< HEAD
-=======
-
->>>>>>> 1dd5e23f
+
         class ObjectWithRepr:
             def __repr__(self) -> str:
                 return "repr"
