# -*- test-case-name: twisted.logger.test.test_io -*-
# Copyright (c) Twisted Matrix Laboratories.
# See LICENSE for details.

"""
File-like object that logs.
"""

import sys

from ._levels import LogLevel


<<<<<<< HEAD

=======
>>>>>>> 1dd5e23f
class LoggingFile:
    """
    File-like object that turns C{write()} calls into logging events.

    Note that because event formats are C{unicode}, C{bytes} received via
    C{write()} are converted to C{unicode}, which is the opposite of what
    C{file} does.

    @ivar softspace: File-like L{'softspace' attribute <file.softspace>}; zero
        or one.
    @type softspace: L{int}
    """

    softspace = 0

    def __init__(self, logger, level=LogLevel.info, encoding=None):
        """
        @param logger: the logger to log through.

        @param level: the log level to emit events with.

        @param encoding: The encoding to expect when receiving bytes via
            C{write()}.  If L{None}, use C{sys.getdefaultencoding()}.
        @type encoding: L{str}

        @param log: The logger to send events to.
        @type log: L{Logger}
        """
        self.level = level
        self.log = logger

        if encoding is None:
            self._encoding = sys.getdefaultencoding()
        else:
            self._encoding = encoding

        self._buffer = ""
        self._closed = False

    @property
    def closed(self):
        """
        Read-only property.  Is the file closed?

        @return: true if closed, otherwise false.
        @rtype: L{bool}
        """
        return self._closed

    @property
    def encoding(self):
        """
        Read-only property.   File encoding.

        @return: an encoding.
        @rtype: L{str}
        """
        return self._encoding

    @property
    def mode(self):
        """
        Read-only property.  File mode.

        @return: "w"
        @rtype: L{str}
        """
        return "w"

    @property
    def newlines(self):
        """
        Read-only property.  Types of newlines encountered.

        @return: L{None}
        @rtype: L{None}
        """
        return None

    @property
    def name(self):
        """
        The name of this file; a repr-style string giving information about its
        namespace.

        @return: A file name.
        @rtype: L{str}
        """
        return "<{0} {1}#{2}>".format(
            self.__class__.__name__,
            self.log.namespace,
            self.level.name,
        )

    def close(self):
        """
        Close this file so it can no longer be written to.
        """
        self._closed = True

    def flush(self):
        """
        No-op; this file does not buffer.
        """
        pass

    def fileno(self):
        """
        Returns an invalid file descriptor, since this is not backed by an FD.

        @return: C{-1}
        @rtype: L{int}
        """
        return -1

    def isatty(self):
        """
        A L{LoggingFile} is not a TTY.

        @return: C{False}
        @rtype: L{bool}
        """
        return False

    def write(self, string):
        """
        Log the given message.

        @param string: Data to write.
        @type string: L{bytes} in this file's preferred encoding or L{unicode}
        """
        if self._closed:
            raise ValueError("I/O operation on closed file")

        if isinstance(string, bytes):
            string = string.decode(self._encoding)

        lines = (self._buffer + string).split("\n")
        self._buffer = lines[-1]
        lines = lines[0:-1]

        for line in lines:
            self.log.emit(self.level, format="{log_io}", log_io=line)

    def writelines(self, lines):
        """
        Log each of the given lines as a separate message.

        @param lines: Data to write.
        @type lines: iterable of L{unicode} or L{bytes} in this file's
            declared encoding
        """
        for line in lines:
            self.write(line)

    def _unsupported(self, *args):
        """
        Template for unsupported operations.

        @param args: Arguments.
        @type args: tuple of L{object}
        """
        raise IOError("unsupported operation")

    read = _unsupported
    next = _unsupported
    readline = _unsupported
    readlines = _unsupported
    xreadlines = _unsupported
    seek = _unsupported
    tell = _unsupported
    truncate = _unsupported<|MERGE_RESOLUTION|>--- conflicted
+++ resolved
@@ -11,10 +11,6 @@
 from ._levels import LogLevel
 
 
-<<<<<<< HEAD
-
-=======
->>>>>>> 1dd5e23f
 class LoggingFile:
     """
     File-like object that turns C{write()} calls into logging events.
