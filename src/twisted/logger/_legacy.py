# -*- test-case-name: twisted.logger.test.test_legacy -*-
# Copyright (c) Twisted Matrix Laboratories.
# See LICENSE for details.

"""
Integration with L{twisted.python.log}.
"""

from zope.interface import implementer

from ._levels import LogLevel
from ._format import formatEvent
from ._observer import ILogObserver
from ._stdlib import fromStdlibLogLevelMapping, StringifiableFromEvent


@implementer(ILogObserver)
class LegacyLogObserverWrapper:
    """
    L{ILogObserver} that wraps an L{twisted.python.log.ILogObserver}.

    Received (new-style) events are modified prior to forwarding to
    the legacy observer to ensure compatibility with observers that
    expect legacy events.
    """

    def __init__(self, legacyObserver):
        """
        @param legacyObserver: a legacy observer to which this observer will
            forward events.
        @type legacyObserver: L{twisted.python.log.ILogObserver}
        """
        self.legacyObserver = legacyObserver

<<<<<<< HEAD

    def __repr__(self) -> str:
        return (
            "{self.__class__.__name__}({self.legacyObserver})"
            .format(self=self)
        )

=======
    def __repr__(self) -> str:
        return "{self.__class__.__name__}({self.legacyObserver})".format(self=self)
>>>>>>> 1dd5e23f

    def __call__(self, event):
        """
        Forward events to the legacy observer after editing them to
        ensure compatibility.

        @param event: an event
        @type event: L{dict}
        """

        # The "message" key is required by textFromEventDict()
        if "message" not in event:
            event["message"] = ()

        if "time" not in event:
            event["time"] = event["log_time"]

        if "system" not in event:
            event["system"] = event.get("log_system", "-")

        # Format new style -> old style
        if "format" not in event and event.get("log_format", None) is not None:
            # Create an object that implements __str__() in order to defer the
            # work of formatting until it's needed by a legacy log observer.
            event["format"] = "%(log_legacy)s"
            event["log_legacy"] = StringifiableFromEvent(event.copy())

            # In the old-style system, the 'message' key always holds a tuple
            # of messages. If we find the 'message' key here to not be a
            # tuple, it has been passed as new-style parameter. We drop it
            # here because we render it using the old-style 'format' key,
            # which otherwise doesn't get precedence, and the original event
            # has been copied above.
            if not isinstance(event["message"], tuple):
                event["message"] = ()

        # From log.failure() -> isError blah blah
        if "log_failure" in event:
            if "failure" not in event:
                event["failure"] = event["log_failure"]
            if "isError" not in event:
                event["isError"] = 1
            if "why" not in event:
                event["why"] = formatEvent(event)
        elif "isError" not in event:
            if event["log_level"] in (LogLevel.error, LogLevel.critical):
                event["isError"] = 1
            else:
                event["isError"] = 0

        self.legacyObserver(event)


def publishToNewObserver(observer, eventDict, textFromEventDict):
    """
    Publish an old-style (L{twisted.python.log}) event to a new-style
    (L{twisted.logger}) observer.

    @note: It's possible that a new-style event was sent to a
        L{LegacyLogObserverWrapper}, and may now be getting sent back to a
        new-style observer.  In this case, it's already a new-style event,
        adapted to also look like an old-style event, and we don't need to
        tweak it again to be a new-style event, hence the checks for
        already-defined new-style keys.

    @param observer: A new-style observer to handle this event.
    @type observer: L{ILogObserver}

    @param eventDict: An L{old-style <twisted.python.log>}, log event.
    @type eventDict: L{dict}

    @param textFromEventDict: callable that can format an old-style event as a
        string.  Passed here rather than imported to avoid circular dependency.
    @type textFromEventDict: 1-arg L{callable} taking L{dict} returning L{str}

    @return: L{None}
    """

    if "log_time" not in eventDict:
        eventDict["log_time"] = eventDict["time"]

    if "log_format" not in eventDict:
        text = textFromEventDict(eventDict)
        if text is not None:
            eventDict["log_text"] = text
            eventDict["log_format"] = "{log_text}"

    if "log_level" not in eventDict:
        if "logLevel" in eventDict:
            try:
                level = fromStdlibLogLevelMapping[eventDict["logLevel"]]
            except KeyError:
                level = None
        elif "isError" in eventDict:
            if eventDict["isError"]:
                level = LogLevel.critical
            else:
                level = LogLevel.info
        else:
            level = LogLevel.info

        if level is not None:
            eventDict["log_level"] = level

    if "log_namespace" not in eventDict:
        eventDict["log_namespace"] = "log_legacy"

    if "log_system" not in eventDict and "system" in eventDict:
        eventDict["log_system"] = eventDict["system"]

    observer(eventDict)<|MERGE_RESOLUTION|>--- conflicted
+++ resolved
@@ -32,18 +32,8 @@
         """
         self.legacyObserver = legacyObserver
 
-<<<<<<< HEAD
-
-    def __repr__(self) -> str:
-        return (
-            "{self.__class__.__name__}({self.legacyObserver})"
-            .format(self=self)
-        )
-
-=======
     def __repr__(self) -> str:
         return "{self.__class__.__name__}({self.legacyObserver})".format(self=self)
->>>>>>> 1dd5e23f
 
     def __call__(self, event):
         """
