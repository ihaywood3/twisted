--- conflicted
+++ resolved
@@ -66,13 +66,7 @@
             self["reactorName"] = name
 
     opt_reactor.__doc__ = dedent(opt_reactor.__doc__ or "").format(
-<<<<<<< HEAD
-        options=", ".join(
-            '"{}"'.format(rt.shortName) for rt in getReactorTypes()
-        ),
-=======
         options=", ".join('"{}"'.format(rt.shortName) for rt in getReactorTypes()),
->>>>>>> 1dd5e23f
     )
 
     def installReactor(self, name):
@@ -98,12 +92,7 @@
 
     opt_log_level.__doc__ = dedent(opt_log_level.__doc__ or "").format(
         options=", ".join(
-<<<<<<< HEAD
-            '"{}"'.format(constant.name)
-            for constant in LogLevel.iterconstants()
-=======
             '"{}"'.format(constant.name) for constant in LogLevel.iterconstants()
->>>>>>> 1dd5e23f
         ),
         default=defaultLogLevel.name,
     )
@@ -145,10 +134,6 @@
         self["logFormat"] = format
 
     opt_log_format.__doc__ = dedent(opt_log_format.__doc__ or "")
-<<<<<<< HEAD
-
-=======
->>>>>>> 1dd5e23f
 
     def selectDefaultLogObserver(self):
         """
