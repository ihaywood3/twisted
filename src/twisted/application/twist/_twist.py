# -*- test-case-name: twisted.application.twist.test.test_twist -*-
# Copyright (c) Twisted Matrix Laboratories.
# See LICENSE for details.

"""
Run a Twisted application.
"""

import sys

from twisted.python.usage import UsageError
from ..service import Application, IService
from ..runner._exit import exit, ExitStatus
from ..runner._runner import Runner
from ._options import TwistOptions
from twisted.application.app import _exitWithSignal
from twisted.internet.interfaces import _ISupportsExitSignalCapturing


<<<<<<< HEAD

=======
>>>>>>> 1dd5e23f
class Twist:
    """
    Run a Twisted application.
    """

    @staticmethod
    def options(argv):
        """
        Parse command line options.

        @param argv: Command line arguments.
        @type argv: L{list}

        @return: The parsed options.
        @rtype: L{TwistOptions}
        """
        options = TwistOptions()

        try:
            options.parseOptions(argv[1:])
        except UsageError as e:
            exit(ExitStatus.EX_USAGE, "Error: {}\n\n{}".format(e, options))

        return options

    @staticmethod
    def service(plugin, options):
        """
        Create the application service.

        @param plugin: The name of the plugin that implements the service
            application to run.
        @type plugin: L{str}

        @param options: Options to pass to the application.
        @type options: L{twisted.python.usage.Options}

        @return: The created application service.
        @rtype: L{IService}
        """
        service = plugin.makeService(options)
        application = Application(plugin.tapname)
        service.setServiceParent(application)

        return IService(application)

    @staticmethod
    def startService(reactor, service):
        """
        Start the application service.

        @param reactor: The reactor to run the service with.
        @type reactor: L{twisted.internet.interfaces.IReactorCore}

        @param service: The application service to run.
        @type service: L{IService}
        """
        service.startService()

        # Ask the reactor to stop the service before shutting down
        reactor.addSystemEventTrigger("before", "shutdown", service.stopService)

    @staticmethod
    def run(twistOptions):
        """
        Run the application service.

        @param twistOptions: Command line options to convert to runner
            arguments.
        @type twistOptions: L{TwistOptions}
        """
        runner = Runner(
            reactor=twistOptions["reactor"],
            defaultLogLevel=twistOptions["logLevel"],
            logFile=twistOptions["logFile"],
            fileLogObserverFactory=twistOptions["fileLogObserverFactory"],
        )
        runner.run()
        reactor = twistOptions["reactor"]
        if _ISupportsExitSignalCapturing.providedBy(reactor):
            if reactor._exitSignal is not None:
                _exitWithSignal(reactor._exitSignal)

    @classmethod
    def main(cls, argv=sys.argv):
        """
        Executable entry point for L{Twist}.
        Processes options and run a twisted reactor with a service.

        @param argv: Command line arguments.
        @type argv: L{list}
        """
        options = cls.options(argv)

        reactor = options["reactor"]
        service = cls.service(
            plugin=options.plugins[options.subCommand],
            options=options.subOptions,
        )

        cls.startService(reactor, service)
        cls.run(options)<|MERGE_RESOLUTION|>--- conflicted
+++ resolved
@@ -17,10 +17,6 @@
 from twisted.internet.interfaces import _ISupportsExitSignalCapturing
 
 
-<<<<<<< HEAD
-
-=======
->>>>>>> 1dd5e23f
 class Twist:
     """
     Run a Twisted application.
