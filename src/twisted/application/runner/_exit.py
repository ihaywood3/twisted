--- conflicted
+++ resolved
@@ -40,10 +40,7 @@
 try:
     import posix as Status
 except ImportError:
-<<<<<<< HEAD
-=======
 
->>>>>>> 1dd5e23f
     class Status:  # type: ignore[no-redef]
         """
         Object to hang C{EX_*} values off of as a substitute for L{posix}.
