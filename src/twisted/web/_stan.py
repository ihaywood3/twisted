--- conflicted
+++ resolved
@@ -22,13 +22,6 @@
 """
 
 
-<<<<<<< HEAD
-from twisted.python.compat import iteritems
-
-
-
-=======
->>>>>>> 1dd5e23f
 class slot:
     """
     Marker for markup insertion in a template.
@@ -70,18 +63,10 @@
         self.lineNumber = lineNumber
         self.columnNumber = columnNumber
 
-<<<<<<< HEAD
-
-=======
->>>>>>> 1dd5e23f
     def __repr__(self) -> str:
         return "slot(%r)" % (self.name,)
 
 
-<<<<<<< HEAD
-
-=======
->>>>>>> 1dd5e23f
 class Tag:
     """
     A L{Tag} represents an XML tags with a tag name, attributes, and children.
@@ -271,14 +256,8 @@
         self.children = []
         return self
 
-<<<<<<< HEAD
-
-    def __repr__(self) -> str:
-        rstr = ''
-=======
     def __repr__(self) -> str:
         rstr = ""
->>>>>>> 1dd5e23f
         if self.attributes:
             rstr += ", attributes=%r" % self.attributes
         if self.children:
@@ -286,12 +265,6 @@
         return "Tag(%r%s)" % (self.tagName, rstr)
 
 
-<<<<<<< HEAD
-
-voidElements = ('img', 'br', 'hr', 'base', 'meta', 'link', 'param', 'area',
-                'input', 'col', 'basefont', 'isindex', 'frame', 'command',
-                'embed', 'keygen', 'source', 'track', 'wbs')
-=======
 voidElements = (
     "img",
     "br",
@@ -313,7 +286,6 @@
     "track",
     "wbs",
 )
->>>>>>> 1dd5e23f
 
 
 class CDATA:
@@ -329,19 +301,10 @@
     def __init__(self, data):
         self.data = data
 
-<<<<<<< HEAD
-
-    def __repr__(self) -> str:
-        return 'CDATA(%r)' % (self.data,)
-
-
-
-=======
     def __repr__(self) -> str:
         return "CDATA(%r)" % (self.data,)
 
 
->>>>>>> 1dd5e23f
 class Comment:
     """
     A C{<!-- -->} comment from a template.  Given a separate representation in
@@ -355,15 +318,8 @@
     def __init__(self, data):
         self.data = data
 
-<<<<<<< HEAD
-
-    def __repr__(self) -> str:
-        return 'Comment(%r)' % (self.data,)
-
-=======
     def __repr__(self) -> str:
         return "Comment(%r)" % (self.data,)
->>>>>>> 1dd5e23f
 
 
 class CharRef:
@@ -381,9 +337,5 @@
     def __init__(self, ordinal):
         self.ordinal = ordinal
 
-<<<<<<< HEAD
-
-=======
->>>>>>> 1dd5e23f
     def __repr__(self) -> str:
         return "CharRef(%d)" % (self.ordinal,)