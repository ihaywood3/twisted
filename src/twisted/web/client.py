--- conflicted
+++ resolved
@@ -19,12 +19,7 @@
 
 from zope.interface import implementer
 
-<<<<<<< HEAD
-from twisted.python.compat import networkString
-from twisted.python.compat import nativeString, intToBytes, unicode, itervalues
-=======
 from twisted.python.compat import nativeString, networkString
->>>>>>> 1dd5e23f
 from twisted.python.deprecate import deprecatedModuleAttribute, deprecated
 from twisted.python.failure import Failure
 from incremental import Version
@@ -398,10 +393,6 @@
         self._disconnectedDeferred.addCallback(lambda ignored: passthrough)
         return self._disconnectedDeferred
 
-<<<<<<< HEAD
-
-=======
->>>>>>> 1dd5e23f
     def __repr__(self) -> str:
         return "<%s: %s>" % (self.__class__.__name__, self.url)
 
@@ -611,10 +602,6 @@
         self.deferred.callback(self.value)
 
 
-<<<<<<< HEAD
-
-=======
->>>>>>> 1dd5e23f
 class URI:
     """
     A URI object.
@@ -909,10 +896,6 @@
     return decoratee
 
 
-<<<<<<< HEAD
-
-=======
->>>>>>> 1dd5e23f
 class WebClientContextFactory:
     """
     This class is deprecated.  Please simply use L{Agent} as-is, or if you want
@@ -1260,27 +1243,15 @@
         self._quiescentCallback = quiescentCallback
         self._metadata = metadata
 
-<<<<<<< HEAD
-
-    def __repr__(self) -> str:
-        return '_HTTP11ClientFactory({}, {})'.format(
-            self._quiescentCallback,
-            self._metadata)
-=======
     def __repr__(self) -> str:
         return "_HTTP11ClientFactory({}, {})".format(
             self._quiescentCallback, self._metadata
         )
->>>>>>> 1dd5e23f
 
     def buildProtocol(self, addr):
         return HTTP11ClientProtocol(self._quiescentCallback)
 
 
-<<<<<<< HEAD
-
-=======
->>>>>>> 1dd5e23f
 class _RetryingHTTP11ClientProtocol:
     """
     A wrapper for L{HTTP11ClientProtocol} that automatically retries requests.
@@ -1345,10 +1316,6 @@
         return d
 
 
-<<<<<<< HEAD
-
-=======
->>>>>>> 1dd5e23f
 class HTTPConnectionPool:
     """
     A pool of persistent HTTP connections.
@@ -1505,10 +1472,6 @@
         return defer.gatherResults(results).addCallback(lambda ign: None)
 
 
-<<<<<<< HEAD
-
-=======
->>>>>>> 1dd5e23f
 class _AgentBase:
     """
     Base class offering common facilities for L{Agent}-type classes.
@@ -1888,10 +1851,6 @@
 
         self.origin_req_host = nativeString(_uri.host)
         self.unverifiable = lambda _: False
-<<<<<<< HEAD
-
-=======
->>>>>>> 1dd5e23f
 
     def has_header(self, header):
         return self.headers.hasHeader(networkString(header))
@@ -1920,10 +1879,6 @@
         return False
 
 
-<<<<<<< HEAD
-
-=======
->>>>>>> 1dd5e23f
 class _FakeUrllib2Response:
     """
     A fake C{urllib2.Response} object for C{cookielib} to work with.
@@ -2022,10 +1977,6 @@
         return response
 
 
-<<<<<<< HEAD
-
-=======
->>>>>>> 1dd5e23f
 class GzipDecoder(proxyForInterface(IResponse)):  # type: ignore[misc]
     """
     A wrapper for a L{Response} instance which handles gzip'ed body.
@@ -2047,10 +1998,6 @@
         self.original.deliverBody(_GzipProtocol(protocol, self.original))
 
 
-<<<<<<< HEAD
-
-=======
->>>>>>> 1dd5e23f
 class _GzipProtocol(proxyForInterface(IProtocol)):  # type: ignore[misc]
     """
     A L{Protocol} implementation which wraps another one, transparently
