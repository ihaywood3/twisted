# Copyright (c) Twisted Matrix Laboratories.
# See LICENSE for details.

"""
Tests for L{twisted.web.resource}.
"""

from twisted.trial.unittest import TestCase

from twisted.web.error import UnsupportedMethod
from twisted.web.resource import (
    NOT_FOUND,
    FORBIDDEN,
    Resource,
    ErrorPage,
    NoResource,
    ForbiddenResource,
    getChildForRequest,
)
from twisted.web.http_headers import Headers
from twisted.web.test.requesthelper import DummyRequest


class ErrorPageTests(TestCase):
    """
    Tests for L{ErrorPage}, L{NoResource}, and L{ForbiddenResource}.
    """

    errorPage = ErrorPage
    noResource = NoResource
    forbiddenResource = ForbiddenResource

    def test_getChild(self):
        """
        The C{getChild} method of L{ErrorPage} returns the L{ErrorPage} it is
        called on.
        """
        page = self.errorPage(321, "foo", "bar")
        self.assertIdentical(page.getChild(b"name", object()), page)

    def _pageRenderingTest(self, page, code, brief, detail):
        request = DummyRequest([b""])
        template = (
            "\n"
            "<html>\n"
            "  <head><title>%s - %s</title></head>\n"
            "  <body>\n"
            "    <h1>%s</h1>\n"
            "    <p>%s</p>\n"
            "  </body>\n"
            "</html>\n"
        )
        expected = template % (code, brief, brief, detail)
        self.assertEqual(page.render(request), expected.encode("utf-8"))
        self.assertEqual(request.responseCode, code)
        self.assertEqual(
            request.responseHeaders,
            Headers({b"content-type": [b"text/html; charset=utf-8"]}),
        )

    def test_errorPageRendering(self):
        """
        L{ErrorPage.render} returns a C{bytes} describing the error defined by
        the response code and message passed to L{ErrorPage.__init__}.  It also
        uses that response code to set the response code on the L{Request}
        passed in.
        """
        code = 321
        brief = "brief description text"
        detail = "much longer text might go here"
        page = self.errorPage(code, brief, detail)
        self._pageRenderingTest(page, code, brief, detail)

    def test_noResourceRendering(self):
        """
        L{NoResource} sets the HTTP I{NOT FOUND} code.
        """
        detail = "long message"
        page = self.noResource(detail)
        self._pageRenderingTest(page, NOT_FOUND, "No Such Resource", detail)

    def test_forbiddenResourceRendering(self):
        """
        L{ForbiddenResource} sets the HTTP I{FORBIDDEN} code.
        """
        detail = "longer message"
        page = self.forbiddenResource(detail)
        self._pageRenderingTest(page, FORBIDDEN, "Forbidden Resource", detail)


class DynamicChild(Resource):
    """
    A L{Resource} to be created on the fly by L{DynamicChildren}.
    """

    def __init__(self, path, request):
        Resource.__init__(self)
        self.path = path
        self.request = request


class DynamicChildren(Resource):
    """
    A L{Resource} with dynamic children.
    """

    def getChild(self, path, request):
        return DynamicChild(path, request)


class BytesReturnedRenderable(Resource):
    """
    A L{Resource} with minimal capabilities to render a response.
    """

    def __init__(self, response):
        """
        @param response: A C{bytes} object giving the value to return from
            C{render_GET}.
        """
        Resource.__init__(self)
        self._response = response

    def render_GET(self, request):
        """
        Render a response to a I{GET} request by returning a short byte string
        to be written by the server.
        """
        return self._response


class ImplicitAllowedMethods(Resource):
    """
    A L{Resource} which implicitly defines its allowed methods by defining
    renderers to handle them.
    """

    def render_GET(self, request):
        pass

    def render_PUT(self, request):
        pass


class ResourceTests(TestCase):
    """
    Tests for L{Resource}.
    """

    def test_staticChildren(self):
        """
        L{Resource.putChild} adds a I{static} child to the resource.  That child
        is returned from any call to L{Resource.getChildWithDefault} for the
        child's path.
        """
        resource = Resource()
        child = Resource()
        sibling = Resource()
        resource.putChild(b"foo", child)
        resource.putChild(b"bar", sibling)
        self.assertIdentical(
            child, resource.getChildWithDefault(b"foo", DummyRequest([]))
        )

    def test_dynamicChildren(self):
        """
        L{Resource.getChildWithDefault} delegates to L{Resource.getChild} when
        the requested path is not associated with any static child.
        """
        path = b"foo"
        request = DummyRequest([])
        resource = DynamicChildren()
        child = resource.getChildWithDefault(path, request)
        self.assertIsInstance(child, DynamicChild)
        self.assertEqual(child.path, path)
        self.assertIdentical(child.request, request)

    def test_staticChildPathType(self):
        """
        Test that passing the wrong type to putChild results in a warning,
        and a failure in Python 3
        """
        resource = Resource()
        child = Resource()
        sibling = Resource()
        resource.putChild("foo", child)
        warnings = self.flushWarnings([self.test_staticChildPathType])
        self.assertEqual(len(warnings), 1)
<<<<<<< HEAD
        self.assertIn("Path segment must be bytes",
                      warnings[0]['message'])
        # We expect an error here because "foo" != b"foo" on Python 3+
        self.assertIsInstance(
            resource.getChildWithDefault(b"foo", DummyRequest([])),
            ErrorPage)
=======
        self.assertIn("Path segment must be bytes", warnings[0]["message"])
        # We expect an error here because "foo" != b"foo" on Python 3+
        self.assertIsInstance(
            resource.getChildWithDefault(b"foo", DummyRequest([])), ErrorPage
        )
>>>>>>> 1dd5e23f

        resource.putChild(None, sibling)
        warnings = self.flushWarnings([self.test_staticChildPathType])
        self.assertEqual(len(warnings), 1)
        self.assertIn("Path segment must be bytes", warnings[0]["message"])

    def test_defaultHEAD(self):
        """
        When not otherwise overridden, L{Resource.render} treats a I{HEAD}
        request as if it were a I{GET} request.
        """
        expected = b"insert response here"
        request = DummyRequest([])
        request.method = b"HEAD"
        resource = BytesReturnedRenderable(expected)
        self.assertEqual(expected, resource.render(request))

    def test_explicitAllowedMethods(self):
        """
        The L{UnsupportedMethod} raised by L{Resource.render} for an unsupported
        request method has a C{allowedMethods} attribute set to the value of the
        C{allowedMethods} attribute of the L{Resource}, if it has one.
        """
        expected = [b"GET", b"HEAD", b"PUT"]
        resource = Resource()
        resource.allowedMethods = expected
        request = DummyRequest([])
        request.method = b"FICTIONAL"
        exc = self.assertRaises(UnsupportedMethod, resource.render, request)
        self.assertEqual(set(expected), set(exc.allowedMethods))

    def test_implicitAllowedMethods(self):
        """
        The L{UnsupportedMethod} raised by L{Resource.render} for an unsupported
        request method has a C{allowedMethods} attribute set to a list of the
        methods supported by the L{Resource}, as determined by the
        I{render_}-prefixed methods which it defines, if C{allowedMethods} is
        not explicitly defined by the L{Resource}.
        """
        expected = set([b"GET", b"HEAD", b"PUT"])
        resource = ImplicitAllowedMethods()
        request = DummyRequest([])
        request.method = b"FICTIONAL"
        exc = self.assertRaises(UnsupportedMethod, resource.render, request)
        self.assertEqual(expected, set(exc.allowedMethods))


class GetChildForRequestTests(TestCase):
    """
    Tests for L{getChildForRequest}.
    """

    def test_exhaustedPostPath(self):
        """
        L{getChildForRequest} returns whatever resource has been reached by the
        time the request's C{postpath} is empty.
        """
        request = DummyRequest([])
        resource = Resource()
        result = getChildForRequest(resource, request)
        self.assertIdentical(resource, result)

    def test_leafResource(self):
        """
        L{getChildForRequest} returns the first resource it encounters with a
        C{isLeaf} attribute set to C{True}.
        """
        request = DummyRequest([b"foo", b"bar"])
        resource = Resource()
        resource.isLeaf = True
        result = getChildForRequest(resource, request)
        self.assertIdentical(resource, result)

    def test_postPathToPrePath(self):
        """
        As path segments from the request are traversed, they are taken from
        C{postpath} and put into C{prepath}.
        """
        request = DummyRequest([b"foo", b"bar"])
        root = Resource()
        child = Resource()
        child.isLeaf = True
        root.putChild(b"foo", child)
        self.assertIdentical(child, getChildForRequest(root, request))
        self.assertEqual(request.prepath, [b"foo"])
        self.assertEqual(request.postpath, [b"bar"])<|MERGE_RESOLUTION|>--- conflicted
+++ resolved
@@ -186,20 +186,11 @@
         resource.putChild("foo", child)
         warnings = self.flushWarnings([self.test_staticChildPathType])
         self.assertEqual(len(warnings), 1)
-<<<<<<< HEAD
-        self.assertIn("Path segment must be bytes",
-                      warnings[0]['message'])
-        # We expect an error here because "foo" != b"foo" on Python 3+
-        self.assertIsInstance(
-            resource.getChildWithDefault(b"foo", DummyRequest([])),
-            ErrorPage)
-=======
         self.assertIn("Path segment must be bytes", warnings[0]["message"])
         # We expect an error here because "foo" != b"foo" on Python 3+
         self.assertIsInstance(
             resource.getChildWithDefault(b"foo", DummyRequest([])), ErrorPage
         )
->>>>>>> 1dd5e23f
 
         resource.putChild(None, sibling)
         warnings = self.flushWarnings([self.test_staticChildPathType])
