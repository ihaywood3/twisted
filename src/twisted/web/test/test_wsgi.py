--- conflicted
+++ resolved
@@ -15,10 +15,6 @@
 
 from zope.interface.verify import verifyObject
 
-<<<<<<< HEAD
-from twisted.python.compat import intToBytes, urlquote
-=======
->>>>>>> 1dd5e23f
 from twisted.python.failure import Failure
 from twisted.python.threadable import getThreadID
 from twisted.python.threadpool import ThreadPool
@@ -474,12 +470,7 @@
         # Native strings are rejected by Request.requestReceived() before
         # t.w.wsgi has any say in the matter.
         request, result = self.prepareRequest()
-<<<<<<< HEAD
-        self.assertRaises(TypeError, request.requestReceived, path=u"/res")
-
-=======
         self.assertRaises(TypeError, request.requestReceived, path="/res")
->>>>>>> 1dd5e23f
 
     def test_pathInfo(self):
         """
@@ -528,13 +519,7 @@
         # Native strings are rejected by Request.requestReceived() before
         # t.w.wsgi has any say in the matter.
         request, result = self.prepareRequest()
-<<<<<<< HEAD
-        self.assertRaises(
-            TypeError, request.requestReceived, path=u"/res/foo/bar")
-
-=======
         self.assertRaises(TypeError, request.requestReceived, path="/res/foo/bar")
->>>>>>> 1dd5e23f
 
     def test_queryString(self):
         """
@@ -577,13 +562,7 @@
         # Native strings are rejected by Request.requestReceived() before
         # t.w.wsgi has any say in the matter.
         request, result = self.prepareRequest()
-<<<<<<< HEAD
-        self.assertRaises(
-            TypeError, request.requestReceived, path=u"/res?foo=bar")
-
-=======
         self.assertRaises(TypeError, request.requestReceived, path="/res?foo=bar")
->>>>>>> 1dd5e23f
 
     def test_contentType(self):
         """
@@ -875,10 +854,6 @@
         errors.addCallback(cbErrors)
         return errors
 
-<<<<<<< HEAD
-
-=======
->>>>>>> 1dd5e23f
     def test_wsgiErrorsAcceptsOnlyNativeStringsInPython3(self):
         """
         The C{'wsgi.errors'} file-like object from the C{environ} C{dict}
@@ -1305,12 +1280,7 @@
         request.requestReceived()
 
         def checkMessage(error):
-<<<<<<< HEAD
-            self.assertEqual(
-                "status must be str, not b'200 OK' (bytes)", str(error))
-=======
             self.assertEqual("status must be str, not b'200 OK' (bytes)", str(error))
->>>>>>> 1dd5e23f
 
         return self.assertFailure(result, TypeError).addCallback(checkMessage)
 
@@ -1897,13 +1867,8 @@
 
         def checkMessage(error):
             self.assertEqual(
-<<<<<<< HEAD
-                "Can only write bytes to a transport, not 'bogus'",
-                str(error))
-=======
                 "Can only write bytes to a transport, not 'bogus'", str(error)
             )
->>>>>>> 1dd5e23f
 
         return self.assertFailure(result, TypeError).addCallback(checkMessage)
 
