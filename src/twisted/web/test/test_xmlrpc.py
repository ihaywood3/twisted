--- conflicted
+++ resolved
@@ -7,13 +7,8 @@
 """
 
 
-<<<<<<< HEAD
-from twisted.python.compat import nativeString, networkString, NativeStringIO
-from io import BytesIO
-=======
 from twisted.python.compat import nativeString, networkString
 from io import BytesIO, StringIO
->>>>>>> 1dd5e23f
 from unittest import skipIf
 
 import datetime
@@ -42,10 +37,6 @@
     sslSkip = True
 else:
     sslSkip = False
-<<<<<<< HEAD
-
-=======
->>>>>>> 1dd5e23f
 
 
 class AsyncXMLRPCTests(unittest.TestCase):
@@ -123,16 +114,10 @@
         """
         return a + b
 
-<<<<<<< HEAD
-    xmlrpc_add.signature = [['int', 'int',  # type: ignore[attr-defined]
-                             'int'],
-                            ['double', 'double', 'double']]
-=======
     xmlrpc_add.signature = [  # type: ignore[attr-defined]
         ["int", "int", "int"],
         ["double", "double", "double"],
     ]
->>>>>>> 1dd5e23f
 
     # the doc string is part of the test
     def xmlrpc_pair(self, string, num):
@@ -141,12 +126,7 @@
         """
         return [string, num]
 
-<<<<<<< HEAD
-    xmlrpc_pair.signature = [['array',  # type: ignore[attr-defined]
-                              'string', 'int']]
-=======
     xmlrpc_pair.signature = [["array", "string", "int"]]  # type: ignore[attr-defined]
->>>>>>> 1dd5e23f
 
     # the doc string is part of the test
     def xmlrpc_defer(self, x):
@@ -180,12 +160,8 @@
 
     def xmlrpc_dict(self, map, key):
         return map[key]
-<<<<<<< HEAD
-    xmlrpc_dict.help = 'Help for dict.'  # type: ignore[attr-defined]
-=======
 
     xmlrpc_dict.help = "Help for dict."  # type: ignore[attr-defined]
->>>>>>> 1dd5e23f
 
     @withRequest
     def xmlrpc_withRequest(self, request, other):
@@ -288,10 +264,6 @@
         xmlrpc.QueryProtocol.sendHeader(self, key, val)
 
 
-<<<<<<< HEAD
-
-=======
->>>>>>> 1dd5e23f
 class TestQueryFactory(xmlrpc.QueryFactory):
     """
     QueryFactory using L{TestQueryProtocol} for saving headers.
@@ -303,10 +275,6 @@
         self.headers = {}
         self.sent_headers = {}
         xmlrpc.QueryFactory.__init__(self, *args, **kwargs)
-<<<<<<< HEAD
-
-=======
->>>>>>> 1dd5e23f
 
 
 class TestQueryFactoryCancel(xmlrpc.QueryFactory):
@@ -565,10 +533,6 @@
         proxy.callRemote("someMethod")
         self.assertEqual(reactor.tcpClients[0][3], 2.0)
 
-<<<<<<< HEAD
-
-=======
->>>>>>> 1dd5e23f
     @skipIf(sslSkip, "OpenSSL not present")
     def test_sslTimeout(self):
         """
@@ -582,10 +546,6 @@
         )
         proxy.callRemote("someMethod")
         self.assertEqual(reactor.sslClients[0][4], 3.0)
-<<<<<<< HEAD
-
-=======
->>>>>>> 1dd5e23f
 
 
 class XMLRPCProxyWithoutSlashTests(XMLRPCTests):
@@ -891,10 +851,6 @@
         # The QueryFactory that we are testing. We don't care about any
         # of the constructor parameters.
         self.queryFactory = QueryFactory(
-<<<<<<< HEAD
-            path=None, host=None, method='POST', user=None, password=None,
-            allowNone=False, args=())
-=======
             path=None,
             host=None,
             method="POST",
@@ -903,7 +859,6 @@
             allowNone=False,
             args=(),
         )
->>>>>>> 1dd5e23f
         # An XML-RPC response that will parse without raising an error.
         self.goodContents = xmlrpclib.dumps(("",))
         # An 'XML-RPC response' that will raise a parsing error.
