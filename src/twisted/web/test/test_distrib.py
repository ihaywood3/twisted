# Copyright (c) Twisted Matrix Laboratories.
# See LICENSE for details.

"""
Tests for L{twisted.web.distrib}.
"""

from os.path import abspath
from xml.dom.minidom import parseString

try:
    import pwd as _pwd
except ImportError:
    pwd = None
else:
    pwd = _pwd

from unittest import skipIf
from zope.interface.verify import verifyObject

from twisted.python import filepath, failure
from twisted.internet import reactor, defer
from twisted.trial.unittest import TestCase
from twisted.spread import pb
from twisted.spread.banana import SIZE_LIMIT
from twisted.web import distrib, client, resource, static, server
from twisted.web.test.test_web import DummyRequest, DummyChannel
from twisted.web.test._util import _render
from twisted.test import proto_helpers
from twisted.web.http_headers import Headers
from twisted.logger import globalLogPublisher


class MySite(server.Site):
    pass


class PBServerFactory(pb.PBServerFactory):
    """
    A PB server factory which keeps track of the most recent protocol it
    created.

    @ivar proto: L{None} or the L{Broker} instance most recently returned
        from C{buildProtocol}.
    """

    proto = None

    def buildProtocol(self, addr):
        self.proto = pb.PBServerFactory.buildProtocol(self, addr)
        return self.proto


class ArbitraryError(Exception):
    """
    An exception for this test.
    """


<<<<<<< HEAD

=======
>>>>>>> 1dd5e23f
class DistribTests(TestCase):
    port1 = None
    port2 = None
    sub = None
    f1 = None

    def tearDown(self):
        """
        Clean up all the event sources left behind by either directly by
        test methods or indirectly via some distrib API.
        """
        dl = [defer.Deferred(), defer.Deferred()]
        if self.f1 is not None and self.f1.proto is not None:
            self.f1.proto.notifyOnDisconnect(lambda: dl[0].callback(None))
        else:
            dl[0].callback(None)
        if self.sub is not None and self.sub.publisher is not None:
            self.sub.publisher.broker.notifyOnDisconnect(lambda: dl[1].callback(None))
            self.sub.publisher.broker.transport.loseConnection()
        else:
            dl[1].callback(None)
        if self.port1 is not None:
            dl.append(self.port1.stopListening())
        if self.port2 is not None:
            dl.append(self.port2.stopListening())
        return defer.gatherResults(dl)

    def testDistrib(self):
        # site1 is the publisher
        r1 = resource.Resource()
        r1.putChild(b"there", static.Data(b"root", "text/plain"))
        site1 = server.Site(r1)
        self.f1 = PBServerFactory(distrib.ResourcePublisher(site1))
        self.port1 = reactor.listenTCP(0, self.f1)
        self.sub = distrib.ResourceSubscription("127.0.0.1", self.port1.getHost().port)
        r2 = resource.Resource()
        r2.putChild(b"here", self.sub)
        f2 = MySite(r2)
        self.port2 = reactor.listenTCP(0, f2)
        agent = client.Agent(reactor)
        url = "http://127.0.0.1:{}/here/there".format(self.port2.getHost().port)
        url = url.encode("ascii")
        d = agent.request(b"GET", url)
        d.addCallback(client.readBody)
        d.addCallback(self.assertEqual, b"root")
        return d

    def _setupDistribServer(self, child):
        """
        Set up a resource on a distrib site using L{ResourcePublisher}.

        @param child: The resource to publish using distrib.

        @return: A tuple consisting of the host and port on which to contact
            the created site.
        """
        distribRoot = resource.Resource()
        distribRoot.putChild(b"child", child)
        distribSite = server.Site(distribRoot)
        self.f1 = distribFactory = PBServerFactory(
            distrib.ResourcePublisher(distribSite)
        )
        distribPort = reactor.listenTCP(0, distribFactory, interface="127.0.0.1")
        self.addCleanup(distribPort.stopListening)
        addr = distribPort.getHost()

        self.sub = mainRoot = distrib.ResourceSubscription(addr.host, addr.port)
        mainSite = server.Site(mainRoot)
        mainPort = reactor.listenTCP(0, mainSite, interface="127.0.0.1")
        self.addCleanup(mainPort.stopListening)
        mainAddr = mainPort.getHost()

        return mainPort, mainAddr

    def _requestTest(self, child, **kwargs):
        """
        Set up a resource on a distrib site using L{ResourcePublisher} and
        then retrieve it from a L{ResourceSubscription} via an HTTP client.

        @param child: The resource to publish using distrib.
        @param **kwargs: Extra keyword arguments to pass to L{Agent.request} when
            requesting the resource.

        @return: A L{Deferred} which fires with the result of the request.
        """
        mainPort, mainAddr = self._setupDistribServer(child)
        agent = client.Agent(reactor)
        url = "http://%s:%s/child" % (mainAddr.host, mainAddr.port)
        url = url.encode("ascii")
        d = agent.request(b"GET", url, **kwargs)
        d.addCallback(client.readBody)
        return d

    def _requestAgentTest(self, child, **kwargs):
        """
        Set up a resource on a distrib site using L{ResourcePublisher} and
        then retrieve it from a L{ResourceSubscription} via an HTTP client.

        @param child: The resource to publish using distrib.
        @param **kwargs: Extra keyword arguments to pass to L{Agent.request} when
            requesting the resource.

        @return: A L{Deferred} which fires with a tuple consisting of a
            L{twisted.test.proto_helpers.AccumulatingProtocol} containing the
            body of the response and an L{IResponse} with the response itself.
        """
        mainPort, mainAddr = self._setupDistribServer(child)

        url = "http://{}:{}/child".format(mainAddr.host, mainAddr.port)
        url = url.encode("ascii")
        d = client.Agent(reactor).request(b"GET", url, **kwargs)

        def cbCollectBody(response):
            protocol = proto_helpers.AccumulatingProtocol()
            response.deliverBody(protocol)
            d = protocol.closedDeferred = defer.Deferred()
            d.addCallback(lambda _: (protocol, response))
            return d

        d.addCallback(cbCollectBody)
        return d

    def test_requestHeaders(self):
        """
        The request headers are available on the request object passed to a
        distributed resource's C{render} method.
        """
        requestHeaders = {}
        logObserver = proto_helpers.EventLoggingObserver()
        globalLogPublisher.addObserver(logObserver)
        req = [None]

        class ReportRequestHeaders(resource.Resource):
            def render(self, request):
                req[0] = request
                requestHeaders.update(dict(request.requestHeaders.getAllRawHeaders()))
                return b""

        def check_logs():
            msgs = [e["log_format"] for e in logObserver]
            self.assertIn("connected to publisher", msgs)
            self.assertIn("could not connect to distributed web service: {msg}", msgs)
            self.assertIn(req[0], msgs)
            globalLogPublisher.removeObserver(logObserver)

        request = self._requestTest(
            ReportRequestHeaders(), headers=Headers({"foo": ["bar"]})
        )

        def cbRequested(result):
            self.f1.proto.notifyOnDisconnect(check_logs)
            self.assertEqual(requestHeaders[b"Foo"], [b"bar"])

        request.addCallback(cbRequested)
        return request

    def test_requestResponseCode(self):
        """
        The response code can be set by the request object passed to a
        distributed resource's C{render} method.
        """

        class SetResponseCode(resource.Resource):
            def render(self, request):
                request.setResponseCode(200)
                return ""

        request = self._requestAgentTest(SetResponseCode())

        def cbRequested(result):
            self.assertEqual(result[0].data, b"")
            self.assertEqual(result[1].code, 200)
            self.assertEqual(result[1].phrase, b"OK")

        request.addCallback(cbRequested)
        return request

    def test_requestResponseCodeMessage(self):
        """
        The response code and message can be set by the request object passed to
        a distributed resource's C{render} method.
        """

        class SetResponseCode(resource.Resource):
            def render(self, request):
                request.setResponseCode(200, b"some-message")
                return ""

        request = self._requestAgentTest(SetResponseCode())

        def cbRequested(result):
            self.assertEqual(result[0].data, b"")
            self.assertEqual(result[1].code, 200)
            self.assertEqual(result[1].phrase, b"some-message")

        request.addCallback(cbRequested)
        return request

    def test_largeWrite(self):
        """
        If a string longer than the Banana size limit is passed to the
        L{distrib.Request} passed to the remote resource, it is broken into
        smaller strings to be transported over the PB connection.
        """

        class LargeWrite(resource.Resource):
            def render(self, request):
                request.write(b"x" * SIZE_LIMIT + b"y")
                request.finish()
                return server.NOT_DONE_YET

        request = self._requestTest(LargeWrite())
        request.addCallback(self.assertEqual, b"x" * SIZE_LIMIT + b"y")
        return request

    def test_largeReturn(self):
        """
        Like L{test_largeWrite}, but for the case where C{render} returns a
        long string rather than explicitly passing it to L{Request.write}.
        """

        class LargeReturn(resource.Resource):
            def render(self, request):
                return b"x" * SIZE_LIMIT + b"y"

        request = self._requestTest(LargeReturn())
        request.addCallback(self.assertEqual, b"x" * SIZE_LIMIT + b"y")
        return request

    def test_connectionLost(self):
        """
        If there is an error issuing the request to the remote publisher, an
        error response is returned.
        """
        # Using pb.Root as a publisher will cause request calls to fail with an
        # error every time.  Just what we want to test.
        self.f1 = serverFactory = PBServerFactory(pb.Root())
        self.port1 = serverPort = reactor.listenTCP(0, serverFactory)

        self.sub = subscription = distrib.ResourceSubscription(
            "127.0.0.1", serverPort.getHost().port
        )
        request = DummyRequest([b""])
        d = _render(subscription, request)

        def cbRendered(ignored):
            self.assertEqual(request.responseCode, 500)
            # This is the error we caused the request to fail with.  It should
            # have been logged.
            errors = self.flushLoggedErrors(pb.NoSuchMethod)
            self.assertEqual(len(errors), 1)
            # The error page is rendered as HTML.
            expected = [
                b"",
                b"<html>",
                b"  <head><title>500 - Server Connection Lost</title></head>",
                b"  <body>",
                b"    <h1>Server Connection Lost</h1>",
                b"    <p>Connection to distributed server lost:"
                b"<pre>"
                b"[Failure instance: Traceback from remote host -- "
                b"twisted.spread.flavors.NoSuchMethod: "
                b"No such method: remote_request",
                b"]</pre></p>",
                b"  </body>",
                b"</html>",
                b"",
            ]
            self.assertEqual([b"\n".join(expected)], request.written)

        d.addCallback(cbRendered)
        return d

    def test_logFailed(self):
        """
        When a request fails, the string form of the failure is logged.
        """
        logObserver = proto_helpers.EventLoggingObserver.createWithCleanup(
            self, globalLogPublisher
        )

        f = failure.Failure(ArbitraryError())
        request = DummyRequest([b""])
        issue = distrib.Issue(request)
        issue.failed(f)
        self.assertEquals(1, len(logObserver))
        self.assertIn("Failure instance", logObserver[0]["log_format"])

    def test_requestFail(self):
        """
        When L{twisted.web.distrib.Request}'s fail is called, the failure
        is logged.
        """
        logObserver = proto_helpers.EventLoggingObserver.createWithCleanup(
            self, globalLogPublisher
        )
        err = ArbitraryError()
        f = failure.Failure(err)
        req = distrib.Request(DummyChannel())
        req.fail(f)
        self.flushLoggedErrors(ArbitraryError)
        self.assertEquals(1, len(logObserver))
        self.assertIs(logObserver[0]["log_failure"], f)


class _PasswordDatabase:
    def __init__(self, users):
        self._users = users

    def getpwall(self):
        return iter(self._users)

    def getpwnam(self, username):
        for user in self._users:
            if user[0] == username:
                return user
        raise KeyError()


<<<<<<< HEAD

=======
>>>>>>> 1dd5e23f
class UserDirectoryTests(TestCase):
    """
    Tests for L{UserDirectory}, a resource for listing all user resources
    available on a system.
    """

    def setUp(self):
        self.alice = ("alice", "x", 123, 456, "Alice,,,", self.mktemp(), "/bin/sh")
        self.bob = ("bob", "x", 234, 567, "Bob,,,", self.mktemp(), "/bin/sh")
        self.database = _PasswordDatabase([self.alice, self.bob])
        self.directory = distrib.UserDirectory(self.database)

    def test_interface(self):
        """
        L{UserDirectory} instances provide L{resource.IResource}.
        """
        self.assertTrue(verifyObject(resource.IResource, self.directory))

    def _404Test(self, name):
        """
        Verify that requesting the C{name} child of C{self.directory} results
        in a 404 response.
        """
        request = DummyRequest([name])
        result = self.directory.getChild(name, request)
        d = _render(result, request)

        def cbRendered(ignored):
            self.assertEqual(request.responseCode, 404)

        d.addCallback(cbRendered)
        return d

    def test_getInvalidUser(self):
        """
        L{UserDirectory.getChild} returns a resource which renders a 404
        response when passed a string which does not correspond to any known
        user.
        """
        return self._404Test("carol")

    def test_getUserWithoutResource(self):
        """
        L{UserDirectory.getChild} returns a resource which renders a 404
        response when passed a string which corresponds to a known user who has
        neither a user directory nor a user distrib socket.
        """
        return self._404Test("alice")

    def test_getPublicHTMLChild(self):
        """
        L{UserDirectory.getChild} returns a L{static.File} instance when passed
        the name of a user with a home directory containing a I{public_html}
        directory.
        """
        home = filepath.FilePath(self.bob[-2])
        public_html = home.child("public_html")
        public_html.makedirs()
        request = DummyRequest(["bob"])
        result = self.directory.getChild("bob", request)
        self.assertIsInstance(result, static.File)
        self.assertEqual(result.path, public_html.path)

    def test_getDistribChild(self):
        """
        L{UserDirectory.getChild} returns a L{ResourceSubscription} instance
        when passed the name of a user suffixed with C{".twistd"} who has a
        home directory containing a I{.twistd-web-pb} socket.
        """
        home = filepath.FilePath(self.bob[-2])
        home.makedirs()
        web = home.child(".twistd-web-pb")
        request = DummyRequest(["bob"])
        result = self.directory.getChild("bob.twistd", request)
        self.assertIsInstance(result, distrib.ResourceSubscription)
        self.assertEqual(result.host, "unix")
        self.assertEqual(abspath(result.port), web.path)

    def test_invalidMethod(self):
        """
        L{UserDirectory.render} raises L{UnsupportedMethod} in response to a
        non-I{GET} request.
        """
        request = DummyRequest([""])
        request.method = "POST"
        self.assertRaises(server.UnsupportedMethod, self.directory.render, request)

    def test_render(self):
        """
        L{UserDirectory} renders a list of links to available user content
        in response to a I{GET} request.
        """
        public_html = filepath.FilePath(self.alice[-2]).child("public_html")
        public_html.makedirs()
        web = filepath.FilePath(self.bob[-2])
        web.makedirs()
        # This really only works if it's a unix socket, but the implementation
        # doesn't currently check for that.  It probably should someday, and
        # then skip users with non-sockets.
        web.child(".twistd-web-pb").setContent(b"")

        request = DummyRequest([""])
        result = _render(self.directory, request)

        def cbRendered(ignored):
            document = parseString(b"".join(request.written))

            # Each user should have an li with a link to their page.
            [alice, bob] = document.getElementsByTagName("li")
            self.assertEqual(alice.firstChild.tagName, "a")
            self.assertEqual(alice.firstChild.getAttribute("href"), "alice/")
            self.assertEqual(alice.firstChild.firstChild.data, "Alice (file)")
            self.assertEqual(bob.firstChild.tagName, "a")
            self.assertEqual(bob.firstChild.getAttribute("href"), "bob.twistd/")
            self.assertEqual(bob.firstChild.firstChild.data, "Bob (twistd)")

        result.addCallback(cbRendered)
        return result

<<<<<<< HEAD

=======
>>>>>>> 1dd5e23f
    @skipIf(not pwd, "pwd module required")
    def test_passwordDatabase(self):
        """
        If L{UserDirectory} is instantiated with no arguments, it uses the
        L{pwd} module as its password database.
        """
        directory = distrib.UserDirectory()
        self.assertIdentical(directory._pwd, pwd)<|MERGE_RESOLUTION|>--- conflicted
+++ resolved
@@ -57,10 +57,6 @@
     """
 
 
-<<<<<<< HEAD
-
-=======
->>>>>>> 1dd5e23f
 class DistribTests(TestCase):
     port1 = None
     port2 = None
@@ -380,10 +376,6 @@
         raise KeyError()
 
 
-<<<<<<< HEAD
-
-=======
->>>>>>> 1dd5e23f
 class UserDirectoryTests(TestCase):
     """
     Tests for L{UserDirectory}, a resource for listing all user resources
@@ -503,10 +495,6 @@
         result.addCallback(cbRendered)
         return result
 
-<<<<<<< HEAD
-
-=======
->>>>>>> 1dd5e23f
     @skipIf(not pwd, "pwd module required")
     def test_passwordDatabase(self):
         """
