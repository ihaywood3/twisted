# Copyright (c) Twisted Matrix Laboratories.
# See LICENSE for details.

"""
Test HTTP/2 support.
"""


import itertools

from zope.interface import providedBy, directlyProvides

from twisted.internet import defer, reactor, task, error
from twisted.python import failure
from twisted.python.compat import iterbytes
from twisted.internet.testing import StringTransport, MemoryReactorClock
from twisted.test.test_internet import DummyProducer
from twisted.trial import unittest
from twisted.web import http
from twisted.web.test.test_http import (
    DummyHTTPHandler,
    DummyHTTPHandlerProxy,
    DelayedHTTPHandler,
    DelayedHTTPHandlerProxy,
    DummyPullProducerHandlerProxy,
    _makeRequestProxyFactory,
    _IDeprecatedHTTPChannelToRequestInterfaceProxy,
)
from twisted.internet.address import IPv4Address

skipH2 = None

try:
    from twisted.web._http2 import H2Connection

    # These third-party imports are guaranteed to be present if HTTP/2 support
    # is compiled in. We do not use them in the main code: only in the tests.
    import h2
    import h2.errors
    import h2.exceptions
    import hyperframe
    import priority
    from hpack.hpack import Encoder, Decoder
except ImportError:
    skipH2 = "HTTP/2 support not enabled"


# Define some helpers for the rest of these tests.
class FrameFactory:
    """
    A class containing lots of helper methods and state to build frames. This
    allows test cases to easily build correct HTTP/2 frames to feed to
    hyper-h2.
    """

    def __init__(self):
        self.encoder = Encoder()

    def refreshEncoder(self):
        self.encoder = Encoder()

    def clientConnectionPreface(self):
        return b"PRI * HTTP/2.0\r\n\r\nSM\r\n\r\n"

    def buildHeadersFrame(self, headers, flags=[], streamID=1, **priorityKwargs):
        """
        Builds a single valid headers frame out of the contained headers.
        """
        f = hyperframe.frame.HeadersFrame(streamID)
        f.data = self.encoder.encode(headers)
        f.flags.add("END_HEADERS")
        for flag in flags:
            f.flags.add(flag)

        for k, v in priorityKwargs.items():
            setattr(f, k, v)

        return f

    def buildDataFrame(self, data, flags=None, streamID=1):
        """
        Builds a single data frame out of a chunk of data.
        """
        flags = set(flags) if flags is not None else set()
        f = hyperframe.frame.DataFrame(streamID)
        f.data = data
        f.flags = flags
        return f

    def buildSettingsFrame(self, settings, ack=False):
        """
        Builds a single settings frame.
        """
        f = hyperframe.frame.SettingsFrame(0)
        if ack:
            f.flags.add("ACK")

        f.settings = settings
        return f

    def buildWindowUpdateFrame(self, streamID, increment):
        """
        Builds a single WindowUpdate frame.
        """
        f = hyperframe.frame.WindowUpdateFrame(streamID)
        f.window_increment = increment
        return f

    def buildGoAwayFrame(self, lastStreamID, errorCode=0, additionalData=b""):
        """
        Builds a single GOAWAY frame.
        """
        f = hyperframe.frame.GoAwayFrame(0)
        f.error_code = errorCode
        f.last_stream_id = lastStreamID
        f.additional_data = additionalData
        return f

    def buildRstStreamFrame(self, streamID, errorCode=0):
        """
        Builds a single RST_STREAM frame.
        """
        f = hyperframe.frame.RstStreamFrame(streamID)
        f.error_code = errorCode
        return f

    def buildPriorityFrame(self, streamID, weight, dependsOn=0, exclusive=False):
        """
        Builds a single priority frame.
        """
        f = hyperframe.frame.PriorityFrame(streamID)
        f.depends_on = dependsOn
        f.stream_weight = weight
        f.exclusive = exclusive
        return f

    def buildPushPromiseFrame(self, streamID, promisedStreamID, headers, flags=[]):
        """
        Builds a single Push Promise frame.
        """
        f = hyperframe.frame.PushPromiseFrame(streamID)
        f.promised_stream_id = promisedStreamID
        f.data = self.encoder.encode(headers)
        f.flags = set(flags)
        f.flags.add("END_HEADERS")
        return f


<<<<<<< HEAD

=======
>>>>>>> 1dd5e23f
class FrameBuffer:
    """
    A test object that converts data received from Twisted's HTTP/2 stack and
    turns it into a sequence of hyperframe frame objects.

    This is primarily used to make it easier to write and debug tests: rather
    than have to serialize the expected frames and then do byte-level
    comparison (which can be unclear in debugging output), this object makes it
    possible to work with the frames directly.

    It also ensures that headers are properly decompressed.
    """

    def __init__(self):
        self.decoder = Decoder()
        self._data = b""

    def receiveData(self, data):
        self._data += data

    def __iter__(self):
        return self

    def next(self):
        if len(self._data) < 9:
            raise StopIteration()

        frame, length = hyperframe.frame.Frame.parse_frame_header(self._data[:9])
        if len(self._data) < length + 9:
            raise StopIteration()

        frame.parse_body(memoryview(self._data[9 : 9 + length]))
        self._data = self._data[9 + length :]

        if isinstance(frame, hyperframe.frame.HeadersFrame):
            frame.data = self.decoder.decode(frame.data, raw=True)

        return frame

    __next__ = next


def buildRequestFrames(headers, data, frameFactory=None, streamID=1):
    """
    Provides a sequence of HTTP/2 frames that encode a single HTTP request.
    This should be used when you want to control the serialization yourself,
    e.g. because you want to interleave other frames with these. If that's not
    necessary, prefer L{buildRequestBytes}.

    @param headers: The HTTP/2 headers to send.
    @type headers: L{list} of L{tuple} of L{bytes}

    @param data: The HTTP data to send. Each list entry will be sent in its own
    frame.
    @type data: L{list} of L{bytes}

    @param frameFactory: The L{FrameFactory} that will be used to construct the
    frames.
    @type frameFactory: L{FrameFactory}

    @param streamID: The ID of the stream on which to send the request.
    @type streamID: L{int}
    """
    if frameFactory is None:
        frameFactory = FrameFactory()

    frames = []
    frames.append(frameFactory.buildHeadersFrame(headers=headers, streamID=streamID))
    frames.extend(
        frameFactory.buildDataFrame(chunk, streamID=streamID) for chunk in data
    )
    frames[-1].flags.add("END_STREAM")
    return frames


def buildRequestBytes(headers, data, frameFactory=None, streamID=1):
    """
    Provides the byte sequence for a collection of HTTP/2 frames representing
    the provided request.

    @param headers: The HTTP/2 headers to send.
    @type headers: L{list} of L{tuple} of L{bytes}

    @param data: The HTTP data to send. Each list entry will be sent in its own
    frame.
    @type data: L{list} of L{bytes}

    @param frameFactory: The L{FrameFactory} that will be used to construct the
    frames.
    @type frameFactory: L{FrameFactory}

    @param streamID: The ID of the stream on which to send the request.
    @type streamID: L{int}
    """
    frames = buildRequestFrames(headers, data, frameFactory, streamID)
    return b"".join(f.serialize() for f in frames)


def framesFromBytes(data):
    """
    Given a sequence of bytes, decodes them into frames.

    Note that this method should almost always be called only once, before
    making some assertions. This is because decoding HTTP/2 frames is extremely
    stateful, and this function doesn't preserve any of that state between
    calls.

    @param data: The serialized HTTP/2 frames.
    @type data: L{bytes}

    @returns: A list of HTTP/2 frames.
    @rtype: L{list} of L{hyperframe.frame.Frame} subclasses.
    """
    buffer = FrameBuffer()
    buffer.receiveData(data)
    return list(buffer)


class ChunkedHTTPHandler(http.Request):
    """
    A HTTP request object that writes chunks of data back to the network based
    on the URL.

    Must be called with a path /chunked/<num_chunks>
    """

    chunkData = b"hello world!"

    def process(self):
        chunks = int(self.uri.split(b"/")[-1])
        self.setResponseCode(200)

        for _ in range(chunks):
            self.write(self.chunkData)

        self.finish()


ChunkedHTTPHandlerProxy = _makeRequestProxyFactory(ChunkedHTTPHandler)


class ConsumerDummyHandler(http.Request):
    """
    This is a HTTP request handler that works with the C{IPushProducer}
    implementation in the L{H2Stream} object. No current IRequest object does
    that, but in principle future implementations could: that codepath should
    therefore be tested.
    """

    def __init__(self, *args, **kwargs):
        http.Request.__init__(self, *args, **kwargs)

        # Production starts paused.
        self.channel.pauseProducing()
        self._requestReceived = False
        self._data = None

    def acceptData(self):
        """
        Start the data pipe.
        """
        self.channel.resumeProducing()

    def requestReceived(self, *args, **kwargs):
        self._requestReceived = True
        return http.Request.requestReceived(self, *args, **kwargs)

    def process(self):
        self.setResponseCode(200)
        self._data = self.content.read()
        returnData = b"this is a response from a consumer dummy handler"
        self.write(returnData)
        self.finish()


ConsumerDummyHandlerProxy = _makeRequestProxyFactory(ConsumerDummyHandler)


class AbortingConsumerDummyHandler(ConsumerDummyHandler):
    """
    This is a HTTP request handler that works with the C{IPushProducer}
    implementation in the L{H2Stream} object. The difference between this and
    the ConsumerDummyHandler is that after resuming production it immediately
    aborts it again.
    """

    def acceptData(self):
        """
        Start and then immediately stop the data pipe.
        """
        self.channel.resumeProducing()
        self.channel.stopProducing()


AbortingConsumerDummyHandlerProxy = _makeRequestProxyFactory(
    AbortingConsumerDummyHandler
)


class DummyProducerHandler(http.Request):
    """
    An HTTP request handler that registers a dummy producer to serve the body.

    The owner must call C{finish} to complete the response.
    """

    def process(self):
        self.setResponseCode(200)
        self.registerProducer(DummyProducer(), True)


DummyProducerHandlerProxy = _makeRequestProxyFactory(DummyProducerHandler)


<<<<<<< HEAD

=======
>>>>>>> 1dd5e23f
class NotifyingRequestFactory:
    """
    A L{http.Request} factory that calls L{http.Request.notifyFinish} on all
    L{http.Request} objects before it returns them, and squirrels the resulting
    L{defer.Deferred} away on the class for later use. This is done as early
    as possible to ensure that we always see the result.
    """

    def __init__(self, wrappedFactory):
        self.results = []
        self._wrappedFactory = wrappedFactory

        # Add interfaces provided by the factory we are wrapping. We expect
        # this only to be INonQueuedRequestFactory, but we don't want to
        # hard-code that rule.
        for interface in providedBy(self._wrappedFactory):
            directlyProvides(self, interface)

    def __call__(self, *args, **kwargs):
        req = self._wrappedFactory(*args, **kwargs)
        self.results.append(req.notifyFinish())
        return _IDeprecatedHTTPChannelToRequestInterfaceProxy(req)


NotifyingRequestFactoryProxy = _makeRequestProxyFactory(NotifyingRequestFactory)


class HTTP2TestHelpers:
    """
    A superclass that contains no tests but provides test helpers for HTTP/2
    tests.
    """

    if skipH2:
        skip = skipH2

    def assertAllStreamsBlocked(self, connection):
        """
        Confirm that all streams are blocked: that is, the priority tree
        believes that none of the streams have data ready to send.
        """
        self.assertRaises(priority.DeadlockError, next, connection.priority)


class HTTP2ServerTests(unittest.TestCase, HTTP2TestHelpers):
    getRequestHeaders = [
        (b":method", b"GET"),
        (b":authority", b"localhost"),
        (b":path", b"/"),
        (b":scheme", b"https"),
        (b"user-agent", b"twisted-test-code"),
        (b"custom-header", b"1"),
        (b"custom-header", b"2"),
    ]

    postRequestHeaders = [
        (b":method", b"POST"),
        (b":authority", b"localhost"),
        (b":path", b"/post_endpoint"),
        (b":scheme", b"https"),
        (b"user-agent", b"twisted-test-code"),
        (b"content-length", b"25"),
    ]

    postRequestData = [b"hello ", b"world, ", b"it's ", b"http/2!"]

    getResponseHeaders = [
        (b":status", b"200"),
        (b"request", b"/"),
        (b"command", b"GET"),
        (b"version", b"HTTP/2"),
        (b"content-length", b"13"),
    ]

    getResponseData = b"'''\nNone\n'''\n"

    postResponseHeaders = [
        (b":status", b"200"),
        (b"request", b"/post_endpoint"),
        (b"command", b"POST"),
        (b"version", b"HTTP/2"),
        (b"content-length", b"36"),
    ]

    postResponseData = b"'''\n25\nhello world, it's http/2!'''\n"

    def connectAndReceive(self, connection, headers, body):
        """
        Takes a single L{H2Connection} object and connects it to a
        L{StringTransport} using a brand new L{FrameFactory}.

        @param connection: The L{H2Connection} object to connect.
        @type connection: L{H2Connection}

        @param headers: The headers to send on the first request.
        @type headers: L{Iterable} of L{tuple} of C{(bytes, bytes)}

        @param body: Chunks of body to send, if any.
        @type body: L{Iterable} of L{bytes}

        @return: A tuple of L{FrameFactory}, L{StringTransport}
        """
        frameFactory = FrameFactory()
        transport = StringTransport()

        requestBytes = frameFactory.clientConnectionPreface()
        requestBytes += buildRequestBytes(headers, body, frameFactory)

        connection.makeConnection(transport)
        # One byte at a time, to stress the implementation.
        for byte in iterbytes(requestBytes):
            connection.dataReceived(byte)

        return frameFactory, transport

    def test_basicRequest(self):
        """
        Send request over a TCP connection and confirm that we get back the
        expected data in the order and style we expect.
        """
        # This test is complex because it validates the data very closely: it
        # specifically checks frame ordering and type.
        connection = H2Connection()
        connection.requestFactory = DummyHTTPHandlerProxy
        _, transport = self.connectAndReceive(connection, self.getRequestHeaders, [])

        def validate(streamID):
            frames = framesFromBytes(transport.value())

            self.assertEqual(len(frames), 4)
            self.assertTrue(all(f.stream_id == 1 for f in frames[1:]))

            self.assertTrue(isinstance(frames[1], hyperframe.frame.HeadersFrame))
            self.assertTrue(isinstance(frames[2], hyperframe.frame.DataFrame))
            self.assertTrue(isinstance(frames[3], hyperframe.frame.DataFrame))

            self.assertEqual(dict(frames[1].data), dict(self.getResponseHeaders))
            self.assertEqual(frames[2].data, self.getResponseData)
            self.assertEqual(frames[3].data, b"")
            self.assertTrue("END_STREAM" in frames[3].flags)

        return connection._streamCleanupCallbacks[1].addCallback(validate)

    def test_postRequest(self):
        """
        Send a POST request and confirm that the data is safely transferred.
        """
        connection = H2Connection()
        connection.requestFactory = DummyHTTPHandlerProxy
        _, transport = self.connectAndReceive(
            connection, self.postRequestHeaders, self.postRequestData
        )

        def validate(streamID):
            frames = framesFromBytes(transport.value())

            # One Settings frame, one Headers frame and two Data frames.
            self.assertEqual(len(frames), 4)
            self.assertTrue(all(f.stream_id == 1 for f in frames[-3:]))

            self.assertTrue(isinstance(frames[-3], hyperframe.frame.HeadersFrame))
            self.assertTrue(isinstance(frames[-2], hyperframe.frame.DataFrame))
            self.assertTrue(isinstance(frames[-1], hyperframe.frame.DataFrame))

            self.assertEqual(dict(frames[-3].data), dict(self.postResponseHeaders))
            self.assertEqual(frames[-2].data, self.postResponseData)
            self.assertEqual(frames[-1].data, b"")
            self.assertTrue("END_STREAM" in frames[-1].flags)

        return connection._streamCleanupCallbacks[1].addCallback(validate)

    def test_postRequestNoLength(self):
        """
        Send a POST request without length and confirm that the data is safely
        transferred.
        """
        postResponseHeaders = [
            (b":status", b"200"),
            (b"request", b"/post_endpoint"),
            (b"command", b"POST"),
            (b"version", b"HTTP/2"),
            (b"content-length", b"38"),
        ]
        postResponseData = b"'''\nNone\nhello world, it's http/2!'''\n"

        # Strip the content-length header.
        postRequestHeaders = [
            (x, y) for x, y in self.postRequestHeaders if x != b"content-length"
        ]

        connection = H2Connection()
        connection.requestFactory = DummyHTTPHandlerProxy
        _, transport = self.connectAndReceive(
            connection, postRequestHeaders, self.postRequestData
        )

        def validate(streamID):
            frames = framesFromBytes(transport.value())

            # One Settings frame, one Headers frame, and two Data frames
            self.assertEqual(len(frames), 4)
            self.assertTrue(all(f.stream_id == 1 for f in frames[-3:]))

            self.assertTrue(isinstance(frames[-3], hyperframe.frame.HeadersFrame))
            self.assertTrue(isinstance(frames[-2], hyperframe.frame.DataFrame))
            self.assertTrue(isinstance(frames[-1], hyperframe.frame.DataFrame))

            self.assertEqual(dict(frames[-3].data), dict(postResponseHeaders))
            self.assertEqual(frames[-2].data, postResponseData)
            self.assertEqual(frames[-1].data, b"")
            self.assertTrue("END_STREAM" in frames[-1].flags)

        return connection._streamCleanupCallbacks[1].addCallback(validate)

    def test_interleavedRequests(self):
        """
        Many interleaved POST requests all get received and responded to
        appropriately.
        """
        # Unfortunately this test is pretty complex.
        REQUEST_COUNT = 40

        f = FrameFactory()
        b = StringTransport()
        a = H2Connection()
        a.requestFactory = DummyHTTPHandlerProxy

        # Stream IDs are always odd numbers.
        streamIDs = list(range(1, REQUEST_COUNT * 2, 2))
        frames = [
            buildRequestFrames(
                self.postRequestHeaders, self.postRequestData, f, streamID
            )
            for streamID in streamIDs
        ]

        requestBytes = f.clientConnectionPreface()

        # Interleave the frames. That is, send one frame from each stream at a
        # time. This wacky line lets us do that.
        frames = itertools.chain.from_iterable(zip(*frames))
        requestBytes += b"".join(frame.serialize() for frame in frames)
        a.makeConnection(b)
        # one byte at a time, to stress the implementation.
        for byte in iterbytes(requestBytes):
            a.dataReceived(byte)

        def validate(results):
            frames = framesFromBytes(b.value())

            # We expect 1 Settings frame for the connection, and then 3 frames
            # *per stream* (1 Headers frame, 2 Data frames). This doesn't send
            # enough data to trigger a window update.
            self.assertEqual(len(frames), 1 + (3 * 40))

            # Let's check the data is ok. We need the non-WindowUpdate frames
            # for each stream.
            for streamID in streamIDs:
                streamFrames = [
                    f
                    for f in frames
                    if f.stream_id == streamID
                    and not isinstance(f, hyperframe.frame.WindowUpdateFrame)
                ]

                self.assertEqual(len(streamFrames), 3)

                self.assertEqual(
                    dict(streamFrames[0].data), dict(self.postResponseHeaders)
                )
                self.assertEqual(streamFrames[1].data, self.postResponseData)
                self.assertEqual(streamFrames[2].data, b"")
                self.assertTrue("END_STREAM" in streamFrames[2].flags)

        return defer.DeferredList(list(a._streamCleanupCallbacks.values())).addCallback(
            validate
        )

    def test_sendAccordingToPriority(self):
        """
        Data in responses is interleaved according to HTTP/2 priorities.
        """
        # We want to start three parallel GET requests that will each return
        # four chunks of data. These chunks will be interleaved according to
        # HTTP/2 priorities. Stream 1 will be set to weight 64, Stream 3 to
        # weight 32, and Stream 5 to weight 16 but dependent on Stream 1.
        # That will cause data frames for these streams to be emitted in this
        # order: 1, 3, 1, 1, 3, 1, 1, 3, 5, 3, 5, 3, 5, 5, 5.
        #
        # The reason there are so many frames is because the implementation
        # interleaves stream completion according to priority order as well,
        # because it is sent on a Data frame.
        #
        # This doesn't fully test priority, but tests *almost* enough of it to
        # be worthwhile.
        f = FrameFactory()
        b = StringTransport()
        a = H2Connection()
        a.requestFactory = ChunkedHTTPHandlerProxy
        getRequestHeaders = self.getRequestHeaders
        getRequestHeaders[2] = (":path", "/chunked/4")

        frames = [
            buildRequestFrames(getRequestHeaders, [], f, streamID)
            for streamID in [1, 3, 5]
        ]

        # Set the priorities. The first two will use their HEADERS frame, the
        # third will have a PRIORITY frame sent before the headers.
        frames[0][0].flags.add("PRIORITY")
        frames[0][0].stream_weight = 64

        frames[1][0].flags.add("PRIORITY")
        frames[1][0].stream_weight = 32

        priorityFrame = f.buildPriorityFrame(
            streamID=5,
            weight=16,
            dependsOn=1,
            exclusive=True,
        )
        frames[2].insert(0, priorityFrame)

        frames = itertools.chain.from_iterable(frames)
        requestBytes = f.clientConnectionPreface()
        requestBytes += b"".join(frame.serialize() for frame in frames)

        a.makeConnection(b)
        # one byte at a time, to stress the implementation.
        for byte in iterbytes(requestBytes):
            a.dataReceived(byte)

        def validate(results):
            frames = framesFromBytes(b.value())

            # We expect 1 Settings frame for the connection, and then 6 frames
            # per stream (1 Headers frame, 5 data frames), for a total of 19.
            self.assertEqual(len(frames), 19)

            streamIDs = [
                f.stream_id for f in frames if isinstance(f, hyperframe.frame.DataFrame)
            ]
            expectedOrder = [1, 3, 1, 1, 3, 1, 1, 3, 5, 3, 5, 3, 5, 5, 5]
            self.assertEqual(streamIDs, expectedOrder)

        return defer.DeferredList(list(a._streamCleanupCallbacks.values())).addCallback(
            validate
        )

    def test_protocolErrorTerminatesConnection(self):
        """
        A protocol error from the remote peer terminates the connection.
        """
        f = FrameFactory()
        b = StringTransport()
        a = H2Connection()
        a.requestFactory = DummyHTTPHandlerProxy

        # We're going to open a stream and then send a PUSH_PROMISE frame,
        # which is forbidden.
        requestBytes = f.clientConnectionPreface()
        requestBytes += buildRequestBytes(self.getRequestHeaders, [], f)
        requestBytes += f.buildPushPromiseFrame(
            streamID=1,
            promisedStreamID=2,
            headers=self.getRequestHeaders,
            flags=["END_HEADERS"],
        ).serialize()

        a.makeConnection(b)
        # one byte at a time, to stress the implementation.
        for byte in iterbytes(requestBytes):
            a.dataReceived(byte)

            # Check whether the transport got shut down: if it did, stop
            # sending more data.
            if b.disconnecting:
                break

        frames = framesFromBytes(b.value())

        # The send loop never gets to terminate the stream, but *some* data
        # does get sent. We get a Settings frame, a Headers frame, and then the
        # GoAway frame.
        self.assertEqual(len(frames), 3)
        self.assertTrue(isinstance(frames[-1], hyperframe.frame.GoAwayFrame))
        self.assertTrue(b.disconnecting)

    def test_streamProducingData(self):
        """
        The H2Stream data implements IPushProducer, and can have its data
        production controlled by the Request if the Request chooses to.
        """
        connection = H2Connection()
        connection.requestFactory = ConsumerDummyHandlerProxy
        _, transport = self.connectAndReceive(
            connection, self.postRequestHeaders, self.postRequestData
        )

        # At this point no data should have been received by the request *or*
        # the response. We need to dig the request out of the tree of objects.
        request = connection.streams[1]._request.original
        self.assertFalse(request._requestReceived)

        # We should have only received the Settings frame. It's important that
        # the WindowUpdate frames don't land before data is delivered to the
        # Request.
        frames = framesFromBytes(transport.value())
        self.assertEqual(len(frames), 1)

        # At this point, we can kick off the producing. This will force the
        # H2Stream object to deliver the request data all at once, so check
        # that it was delivered correctly.
        request.acceptData()
        self.assertTrue(request._requestReceived)
        self.assertTrue(request._data, b"hello world, it's http/2!")

        # *That* will have also caused the H2Connection object to emit almost
        # all the data it needs. That'll be a Headers frame, as well as the
        # original SETTINGS frame.
        frames = framesFromBytes(transport.value())
        self.assertEqual(len(frames), 2)

        def validate(streamID):
            # Confirm that the response is ok.
            frames = framesFromBytes(transport.value())

            # The only new frames here are the two Data frames.
            self.assertEqual(len(frames), 4)
            self.assertTrue("END_STREAM" in frames[-1].flags)

        return connection._streamCleanupCallbacks[1].addCallback(validate)

    def test_abortStreamProducingData(self):
        """
        The H2Stream data implements IPushProducer, and can have its data
        production controlled by the Request if the Request chooses to.
        When the production is stopped, that causes the stream connection to
        be lost.
        """
        f = FrameFactory()
        b = StringTransport()
        a = H2Connection()
        a.requestFactory = AbortingConsumerDummyHandlerProxy

        # We're going to send in a POST request.
        frames = buildRequestFrames(self.postRequestHeaders, self.postRequestData, f)
        frames[-1].flags = set()  # Remove END_STREAM flag.
        requestBytes = f.clientConnectionPreface()
        requestBytes += b"".join(f.serialize() for f in frames)
        a.makeConnection(b)
        # one byte at a time, to stress the implementation.
        for byte in iterbytes(requestBytes):
            a.dataReceived(byte)

        # At this point no data should have been received by the request *or*
        # the response. We need to dig the request out of the tree of objects.
        request = a.streams[1]._request.original
        self.assertFalse(request._requestReceived)

        # Save off the cleanup deferred now, it'll be removed when the
        # RstStream frame is sent.
        cleanupCallback = a._streamCleanupCallbacks[1]

        # At this point, we can kick off the production and immediate abort.
        request.acceptData()

        # The stream will now have been aborted.
        def validate(streamID):
            # Confirm that the response is ok.
            frames = framesFromBytes(b.value())

            # We expect a Settings frame and a RstStream frame.
            self.assertEqual(len(frames), 2)
            self.assertTrue(isinstance(frames[-1], hyperframe.frame.RstStreamFrame))
            self.assertEqual(frames[-1].stream_id, 1)

        return cleanupCallback.addCallback(validate)

    def test_terminatedRequest(self):
        """
        When a RstStream frame is received, the L{H2Connection} and L{H2Stream}
        objects tear down the L{http.Request} and swallow all outstanding
        writes.
        """
        # Here we want to use the DummyProducerHandler primarily for the side
        # effect it has of not writing to the connection. That means we can
        # delay some writes until *after* the RstStream frame is received.
        connection = H2Connection()
        connection.requestFactory = DummyProducerHandlerProxy
        frameFactory, transport = self.connectAndReceive(
            connection, self.getRequestHeaders, []
        )

        # Get the request object.
        request = connection.streams[1]._request.original

        # Send two writes in.
        request.write(b"first chunk")
        request.write(b"second chunk")

        # Save off the cleanup deferred now, it'll be removed when the
        # RstStream frame is received.
        cleanupCallback = connection._streamCleanupCallbacks[1]

        # Now fire the RstStream frame.
        connection.dataReceived(
            frameFactory.buildRstStreamFrame(1, errorCode=1).serialize()
        )

        # This should have cancelled the request.
        self.assertTrue(request._disconnected)
        self.assertTrue(request.channel is None)

        # This should not raise an exception, the function will just return
        # immediately, and do nothing
        request.write(b"third chunk")

        # Check that everything is fine.
        # We expect that only the Settings and Headers frames will have been
        # emitted. The two writes are lost because the delayed call never had
        # another chance to execute before the RstStream frame got processed.
        def validate(streamID):
            frames = framesFromBytes(transport.value())

            self.assertEqual(len(frames), 2)
            self.assertEqual(frames[1].stream_id, 1)

            self.assertTrue(isinstance(frames[1], hyperframe.frame.HeadersFrame))

        return cleanupCallback.addCallback(validate)

    def test_terminatedConnection(self):
        """
        When a GoAway frame is received, the L{H2Connection} and L{H2Stream}
        objects tear down all outstanding L{http.Request} objects and stop all
        writing.
        """
        # Here we want to use the DummyProducerHandler primarily for the side
        # effect it has of not writing to the connection. That means we can
        # delay some writes until *after* the GoAway frame is received.
        connection = H2Connection()
        connection.requestFactory = DummyProducerHandlerProxy
        frameFactory, transport = self.connectAndReceive(
            connection, self.getRequestHeaders, []
        )

        # Get the request object.
        request = connection.streams[1]._request.original

        # Send two writes in.
        request.write(b"first chunk")
        request.write(b"second chunk")

        # Save off the cleanup deferred now, it'll be removed when the
        # GoAway frame is received.
        cleanupCallback = connection._streamCleanupCallbacks[1]

        # Now fire the GoAway frame.
        connection.dataReceived(
            frameFactory.buildGoAwayFrame(lastStreamID=0).serialize()
        )

        # This should have cancelled the request.
        self.assertTrue(request._disconnected)
        self.assertTrue(request.channel is None)

        # It should also have cancelled the sending loop.
        self.assertFalse(connection._stillProducing)

        # Check that everything is fine.
        # We expect that only the Settings and Headers frames will have been
        # emitted. The writes are lost because the callLater never had
        # a chance to execute before the GoAway frame got processed.
        def validate(streamID):
            frames = framesFromBytes(transport.value())

            self.assertEqual(len(frames), 2)
            self.assertEqual(frames[1].stream_id, 1)

            self.assertTrue(isinstance(frames[1], hyperframe.frame.HeadersFrame))

        return cleanupCallback.addCallback(validate)

    def test_respondWith100Continue(self):
        """
        Requests containing Expect: 100-continue cause provisional 100
        responses to be emitted.
        """
        connection = H2Connection()
        connection.requestFactory = DummyHTTPHandlerProxy

        # Add Expect: 100-continue for this request.
        headers = self.getRequestHeaders + [(b"expect", b"100-continue")]

        _, transport = self.connectAndReceive(connection, headers, [])

        # We expect 5 frames now: Settings, two Headers frames, and two Data
        # frames. We're only really interested in validating the first Headers
        # frame which contains the 100.
        def validate(streamID):
            frames = framesFromBytes(transport.value())

            self.assertEqual(len(frames), 5)
            self.assertTrue(all(f.stream_id == 1 for f in frames[1:]))

            self.assertTrue(isinstance(frames[1], hyperframe.frame.HeadersFrame))
            self.assertEqual(frames[1].data, [(b":status", b"100")])
            self.assertTrue("END_STREAM" in frames[-1].flags)

        return connection._streamCleanupCallbacks[1].addCallback(validate)

    def test_respondWith400(self):
        """
        Triggering the call to L{H2Stream._respondToBadRequestAndDisconnect}
        leads to a 400 error being sent automatically and the stream being torn
        down.
        """
        # The only "natural" way to trigger this in the current codebase is to
        # send a multipart/form-data request that the cgi module doesn't like.
        # That's absurdly hard, so instead we'll just call it ourselves. For
        # this reason we use the DummyProducerHandler, which doesn't write the
        # headers straight away.
        connection = H2Connection()
        connection.requestFactory = DummyProducerHandlerProxy
        _, transport = self.connectAndReceive(connection, self.getRequestHeaders, [])

        # Grab the request and the completion callback.
        stream = connection.streams[1]
        request = stream._request.original
        cleanupCallback = connection._streamCleanupCallbacks[1]

        # Abort the stream.
        stream._respondToBadRequestAndDisconnect()

        # This should have cancelled the request.
        self.assertTrue(request._disconnected)
        self.assertTrue(request.channel is None)

        # We expect 2 frames Settings and the 400 Headers.
        def validate(streamID):
            frames = framesFromBytes(transport.value())

            self.assertEqual(len(frames), 2)

            self.assertTrue(isinstance(frames[1], hyperframe.frame.HeadersFrame))
            self.assertEqual(frames[1].data, [(b":status", b"400")])
            self.assertTrue("END_STREAM" in frames[-1].flags)

        return cleanupCallback.addCallback(validate)

    def test_loseH2StreamConnection(self):
        """
        Calling L{Request.loseConnection} causes all data that has previously
        been sent to be flushed, and then the stream cleanly closed.
        """
        # Here we again want to use the DummyProducerHandler because it doesn't
        # close the connection on its own.
        connection = H2Connection()
        connection.requestFactory = DummyProducerHandlerProxy
        _, transport = self.connectAndReceive(connection, self.getRequestHeaders, [])

        # Grab the request.
        stream = connection.streams[1]
        request = stream._request.original

        # Send in some writes.
        dataChunks = [b"hello", b"world", b"here", b"are", b"some", b"writes"]
        for chunk in dataChunks:
            request.write(chunk)

        # Now lose the connection.
        request.loseConnection()

        # Check that the data was all written out correctly and that the stream
        # state is cleaned up.
        def validate(streamID):
            frames = framesFromBytes(transport.value())

            # Settings, Headers, 7 Data frames.
            self.assertEqual(len(frames), 9)
            self.assertTrue(all(f.stream_id == 1 for f in frames[1:]))

            self.assertTrue(isinstance(frames[1], hyperframe.frame.HeadersFrame))
            self.assertTrue("END_STREAM" in frames[-1].flags)

            receivedDataChunks = [
                f.data for f in frames if isinstance(f, hyperframe.frame.DataFrame)
            ]
            self.assertEqual(
                receivedDataChunks,
                dataChunks + [b""],
            )

        return connection._streamCleanupCallbacks[1].addCallback(validate)

    def test_cannotRegisterTwoProducers(self):
        """
        The L{H2Stream} object forbids registering two producers.
        """
        connection = H2Connection()
        connection.requestFactory = DummyProducerHandlerProxy
        self.connectAndReceive(connection, self.getRequestHeaders, [])

        # Grab the request.
        stream = connection.streams[1]
        request = stream._request.original

        self.assertRaises(ValueError, stream.registerProducer, request, True)

    def test_handlesPullProducer(self):
        """
        L{Request} objects that have registered pull producers get blocked and
        unblocked according to HTTP/2 flow control.
        """
        connection = H2Connection()
        connection.requestFactory = DummyPullProducerHandlerProxy
        _, transport = self.connectAndReceive(connection, self.getRequestHeaders, [])

        # Get the producer completion deferred and ensure we call
        # request.finish.
        stream = connection.streams[1]
        request = stream._request.original
        producerComplete = request._actualProducer.result
        producerComplete.addCallback(lambda x: request.finish())

        # Check that the sending loop sends all the appropriate data.
        def validate(streamID):
            frames = framesFromBytes(transport.value())

            # Check that the stream is correctly terminated.
            self.assertTrue("END_STREAM" in frames[-1].flags)

            # Grab the data from the frames.
            dataChunks = [
                f.data for f in frames if isinstance(f, hyperframe.frame.DataFrame)
            ]
            self.assertEqual(
                dataChunks,
                [b"0", b"1", b"2", b"3", b"4", b"5", b"6", b"7", b"8", b"9", b""],
            )

        return connection._streamCleanupCallbacks[1].addCallback(validate)

    def test_isSecureWorksProperly(self):
        """
        L{Request} objects can correctly ask isSecure on HTTP/2.
        """
        connection = H2Connection()
        connection.requestFactory = DelayedHTTPHandlerProxy
        self.connectAndReceive(connection, self.getRequestHeaders, [])

        request = connection.streams[1]._request.original
        self.assertFalse(request.isSecure())
        connection.streams[1].abortConnection()

    def test_lateCompletionWorks(self):
        """
        L{H2Connection} correctly unblocks when a stream is ended.
        """
        connection = H2Connection()
        connection.requestFactory = DelayedHTTPHandlerProxy
        _, transport = self.connectAndReceive(connection, self.getRequestHeaders, [])

        # Delay a call to end request, forcing the connection to block because
        # it has no data to send.
        request = connection.streams[1]._request.original
        reactor.callLater(0.01, request.finish)

        def validateComplete(*args):
            frames = framesFromBytes(transport.value())

            # Check that the stream is correctly terminated.
            self.assertEqual(len(frames), 3)
            self.assertTrue("END_STREAM" in frames[-1].flags)

        return connection._streamCleanupCallbacks[1].addCallback(validateComplete)

    def test_writeSequenceForChannels(self):
        """
        L{H2Stream} objects can send a series of frames via C{writeSequence}.
        """
        connection = H2Connection()
        connection.requestFactory = DelayedHTTPHandlerProxy
        _, transport = self.connectAndReceive(connection, self.getRequestHeaders, [])

        stream = connection.streams[1]
        request = stream._request.original

        request.setResponseCode(200)
        stream.writeSequence([b"Hello", b",", b"world!"])
        request.finish()

        completionDeferred = connection._streamCleanupCallbacks[1]

        def validate(streamID):
            frames = framesFromBytes(transport.value())

            # Check that the stream is correctly terminated.
            self.assertTrue("END_STREAM" in frames[-1].flags)

            # Grab the data from the frames.
            dataChunks = [
                f.data for f in frames if isinstance(f, hyperframe.frame.DataFrame)
            ]
            self.assertEqual(dataChunks, [b"Hello", b",", b"world!", b""])

        return completionDeferred.addCallback(validate)

    def test_delayWrites(self):
        """
        Delaying writes from L{Request} causes the L{H2Connection} to block on
        sending until data is available. However, data is *not* sent if there's
        no room in the flow control window.
        """
        # Here we again want to use the DummyProducerHandler because it doesn't
        # close the connection on its own.
        f = FrameFactory()
        b = StringTransport()
        a = H2Connection()
        a.requestFactory = DelayedHTTPHandlerProxy

        requestBytes = f.clientConnectionPreface()
        requestBytes += f.buildSettingsFrame(
            {h2.settings.SettingCodes.INITIAL_WINDOW_SIZE: 5}
        ).serialize()
        requestBytes += buildRequestBytes(self.getRequestHeaders, [], f)
        a.makeConnection(b)
        # one byte at a time, to stress the implementation.
        for byte in iterbytes(requestBytes):
            a.dataReceived(byte)

        # Grab the request.
        stream = a.streams[1]
        request = stream._request.original

        # Write the first 5 bytes.
        request.write(b"fiver")
        dataChunks = [b"here", b"are", b"some", b"writes"]

        def write_chunks():
            # Send in some writes.
            for chunk in dataChunks:
                request.write(chunk)
            request.finish()

        d = task.deferLater(reactor, 0.01, write_chunks)
        d.addCallback(
            lambda *args: a.dataReceived(
                f.buildWindowUpdateFrame(streamID=1, increment=50).serialize()
            )
        )

        # Check that the data was all written out correctly and that the stream
        # state is cleaned up.
        def validate(streamID):
            frames = framesFromBytes(b.value())

            # 2 Settings, Headers, 7 Data frames.
            self.assertEqual(len(frames), 9)
            self.assertTrue(all(f.stream_id == 1 for f in frames[2:]))

            self.assertTrue(isinstance(frames[2], hyperframe.frame.HeadersFrame))
            self.assertTrue("END_STREAM" in frames[-1].flags)

            receivedDataChunks = [
                f.data for f in frames if isinstance(f, hyperframe.frame.DataFrame)
            ]
            self.assertEqual(
                receivedDataChunks,
                [b"fiver"] + dataChunks + [b""],
            )

        return a._streamCleanupCallbacks[1].addCallback(validate)

    def test_resetAfterBody(self):
        """
        A client that immediately resets after sending the body causes Twisted
        to send no response.
        """
        frameFactory = FrameFactory()
        transport = StringTransport()
        a = H2Connection()
        a.requestFactory = DummyHTTPHandlerProxy

        requestBytes = frameFactory.clientConnectionPreface()
        requestBytes += buildRequestBytes(
            headers=self.getRequestHeaders, data=[], frameFactory=frameFactory
        )
        requestBytes += frameFactory.buildRstStreamFrame(streamID=1).serialize()
        a.makeConnection(transport)
        a.dataReceived(requestBytes)

        frames = framesFromBytes(transport.value())

        self.assertEqual(len(frames), 1)
        self.assertNotIn(1, a._streamCleanupCallbacks)

    def test_RequestRequiringFactorySiteInConstructor(self):
        """
        A custom L{Request} subclass that requires the site and factory in the
        constructor is able to get them.
        """
        d = defer.Deferred()

        class SuperRequest(DummyHTTPHandler):
            def __init__(self, *args, **kwargs):
                DummyHTTPHandler.__init__(self, *args, **kwargs)
                d.callback((self.channel.site, self.channel.factory))

        connection = H2Connection()
        httpFactory = http.HTTPFactory()
        connection.requestFactory = _makeRequestProxyFactory(SuperRequest)

        # Create some sentinels to look for.
        connection.factory = httpFactory
        connection.site = object()

        self.connectAndReceive(connection, self.getRequestHeaders, [])

        def validateFactoryAndSite(args):
            site, factory = args
            self.assertIs(site, connection.site)
            self.assertIs(factory, connection.factory)

        d.addCallback(validateFactoryAndSite)

        # We need to wait for the stream cleanup callback to drain the
        # response.
        cleanupCallback = connection._streamCleanupCallbacks[1]
        return defer.gatherResults([d, cleanupCallback])

    def test_notifyOnCompleteRequest(self):
        """
        A request sent to a HTTP/2 connection fires the
        L{http.Request.notifyFinish} callback with a L{None} value.
        """
        connection = H2Connection()
        connection.requestFactory = NotifyingRequestFactory(DummyHTTPHandler)
        _, transport = self.connectAndReceive(connection, self.getRequestHeaders, [])

        deferreds = connection.requestFactory.results
        self.assertEqual(len(deferreds), 1)

        def validate(result):
            self.assertIsNone(result)

        d = deferreds[0]
        d.addCallback(validate)

        # We need to wait for the stream cleanup callback to drain the
        # response.
        cleanupCallback = connection._streamCleanupCallbacks[1]
        return defer.gatherResults([d, cleanupCallback])

    def test_notifyOnResetStream(self):
        """
        A HTTP/2 reset stream fires the L{http.Request.notifyFinish} deferred
        with L{ConnectionLost}.
        """
        connection = H2Connection()
        connection.requestFactory = NotifyingRequestFactory(DelayedHTTPHandler)
        frameFactory, transport = self.connectAndReceive(
            connection, self.getRequestHeaders, []
        )

        deferreds = connection.requestFactory.results
        self.assertEqual(len(deferreds), 1)

        # We need this to errback with a Failure indicating the RSTSTREAM
        # frame.
        def callback(ign):
            self.fail("Didn't errback, called back instead")

        def errback(reason):
            self.assertIsInstance(reason, failure.Failure)
            self.assertIs(reason.type, error.ConnectionLost)
            return None  # Trap the error

        d = deferreds[0]
        d.addCallbacks(callback, errback)

        # Now send the RSTSTREAM frame.
        invalidData = frameFactory.buildRstStreamFrame(streamID=1).serialize()
        connection.dataReceived(invalidData)

        return d

    def test_failWithProtocolError(self):
        """
        A HTTP/2 protocol error triggers the L{http.Request.notifyFinish}
        deferred for all outstanding requests with a Failure that contains the
        underlying exception.
        """
        # We need to set up two requests concurrently so that we can validate
        # that these all fail. connectAndReceive will set up one: we will need
        # to manually send the rest.
        connection = H2Connection()
        connection.requestFactory = NotifyingRequestFactory(DelayedHTTPHandler)
        frameFactory, transport = self.connectAndReceive(
            connection, self.getRequestHeaders, []
        )

        secondRequest = buildRequestBytes(
            self.getRequestHeaders, [], frameFactory=frameFactory, streamID=3
        )
        connection.dataReceived(secondRequest)

        # Now we want to grab the deferreds from the notifying factory.
        deferreds = connection.requestFactory.results
        self.assertEqual(len(deferreds), 2)

        # We need these to errback with a Failure representing the
        # ProtocolError.
        def callback(ign):
            self.fail("Didn't errback, called back instead")

        def errback(reason):
            self.assertIsInstance(reason, failure.Failure)
            self.assertIsInstance(reason.value, h2.exceptions.ProtocolError)
            return None  # Trap the error

        for d in deferreds:
            d.addCallbacks(callback, errback)

        # Now trigger the protocol error. The easiest protocol error to trigger
        # is to send a data frame for a non-existent stream.
        invalidData = frameFactory.buildDataFrame(data=b"yo", streamID=0xF0).serialize()
        connection.dataReceived(invalidData)

        return defer.gatherResults(deferreds)

    def test_failOnGoaway(self):
        """
        A HTTP/2 GoAway triggers the L{http.Request.notifyFinish}
        deferred for all outstanding requests with a Failure that contains a
        RemoteGoAway error.
        """
        # We need to set up two requests concurrently so that we can validate
        # that these all fail. connectAndReceive will set up one: we will need
        # to manually send the rest.
        connection = H2Connection()
        connection.requestFactory = NotifyingRequestFactory(DelayedHTTPHandler)
        frameFactory, transport = self.connectAndReceive(
            connection, self.getRequestHeaders, []
        )

        secondRequest = buildRequestBytes(
            self.getRequestHeaders, [], frameFactory=frameFactory, streamID=3
        )
        connection.dataReceived(secondRequest)

        # Now we want to grab the deferreds from the notifying factory.
        deferreds = connection.requestFactory.results
        self.assertEqual(len(deferreds), 2)

        # We need these to errback with a Failure indicating the GOAWAY frame.
        def callback(ign):
            self.fail("Didn't errback, called back instead")

        def errback(reason):
            self.assertIsInstance(reason, failure.Failure)
            self.assertIs(reason.type, error.ConnectionLost)
            return None  # Trap the error

        for d in deferreds:
            d.addCallbacks(callback, errback)

        # Now send the GoAway frame.
        invalidData = frameFactory.buildGoAwayFrame(lastStreamID=3).serialize()
        connection.dataReceived(invalidData)

        return defer.gatherResults(deferreds)

    def test_failOnStopProducing(self):
        """
        The transport telling the HTTP/2 connection to stop producing will
        fire all L{http.Request.notifyFinish} errbacks with L{error.}
        """
        # We need to set up two requests concurrently so that we can validate
        # that these all fail. connectAndReceive will set up one: we will need
        # to manually send the rest.
        connection = H2Connection()
        connection.requestFactory = NotifyingRequestFactory(DelayedHTTPHandler)
        frameFactory, transport = self.connectAndReceive(
            connection, self.getRequestHeaders, []
        )

        secondRequest = buildRequestBytes(
            self.getRequestHeaders, [], frameFactory=frameFactory, streamID=3
        )
        connection.dataReceived(secondRequest)

        # Now we want to grab the deferreds from the notifying factory.
        deferreds = connection.requestFactory.results
        self.assertEqual(len(deferreds), 2)

        # We need these to errback with a Failure indicating the consumer
        # aborted our data production.
        def callback(ign):
            self.fail("Didn't errback, called back instead")

        def errback(reason):
            self.assertIsInstance(reason, failure.Failure)
            self.assertIs(reason.type, error.ConnectionLost)
            return None  # Trap the error

        for d in deferreds:
            d.addCallbacks(callback, errback)

        # Now call stopProducing.
        connection.stopProducing()

        return defer.gatherResults(deferreds)

    def test_notifyOnFast400(self):
        """
        A HTTP/2 stream that has had _respondToBadRequestAndDisconnect called
        on it from a request handler calls the L{http.Request.notifyFinish}
        errback with L{ConnectionLost}.
        """
        connection = H2Connection()
        connection.requestFactory = NotifyingRequestFactory(DelayedHTTPHandler)
        frameFactory, transport = self.connectAndReceive(
            connection, self.getRequestHeaders, []
        )

        deferreds = connection.requestFactory.results
        self.assertEqual(len(deferreds), 1)

        # We need this to errback with a Failure indicating the loss of the
        # connection.
        def callback(ign):
            self.fail("Didn't errback, called back instead")

        def errback(reason):
            self.assertIsInstance(reason, failure.Failure)
            self.assertIs(reason.type, error.ConnectionLost)
            return None  # Trap the error

        d = deferreds[0]
        d.addCallbacks(callback, errback)

        # Abort the stream. The only "natural" way to trigger this in the
        # current codebase is to send a multipart/form-data request that the
        # cgi module doesn't like.
        # That's absurdly hard, so instead we'll just call it ourselves. For
        # this reason we use the DummyProducerHandler, which doesn't write the
        # headers straight away.
        stream = connection.streams[1]
        stream._respondToBadRequestAndDisconnect()

        return d

    def test_fast400WithCircuitBreaker(self):
        """
        A HTTP/2 stream that has had _respondToBadRequestAndDisconnect
        called on it does not write control frame data if its
        transport is paused and its control frame limit has been
        reached.
        """
        # Set the connection up.
        memoryReactor = MemoryReactorClock()
        connection = H2Connection(memoryReactor)
        connection.callLater = memoryReactor.callLater
        # Use the DelayedHTTPHandler to prevent the connection from
        # writing any response bytes after receiving a request that
        # establishes the stream.
        connection.requestFactory = DelayedHTTPHandler

        streamID = 1

        frameFactory = FrameFactory()
        transport = StringTransport()

        # Establish the connection
        clientConnectionPreface = frameFactory.clientConnectionPreface()
        connection.makeConnection(transport)
        connection.dataReceived(clientConnectionPreface)
        # Establish the stream.
        connection.dataReceived(
            buildRequestBytes(
                self.getRequestHeaders, [], frameFactory, streamID=streamID
            )
        )

        # Pause the connection and limit the number of outbound bytes
        # to 0, so that attempting to send the 400 aborts the
        # connection.
        connection.pauseProducing()
        connection._maxBufferedControlFrameBytes = 0

        connection._respondToBadRequestAndDisconnect(streamID)

        self.assertTrue(transport.disconnected)

    def test_bufferingAutomaticFrameData(self):
        """
        If a the L{H2Connection} has been paused by the transport, it will
        not write automatic frame data triggered by writes.
        """
        # Set the connection up.
        connection = H2Connection()
        connection.requestFactory = DummyHTTPHandlerProxy
        frameFactory = FrameFactory()
        transport = StringTransport()

        clientConnectionPreface = frameFactory.clientConnectionPreface()
        connection.makeConnection(transport)
        connection.dataReceived(clientConnectionPreface)

        # Now we're going to pause the producer.
        connection.pauseProducing()

        # Now we're going to send a bunch of empty SETTINGS frames. This
        # should not cause writes.
        for _ in range(0, 100):
            connection.dataReceived(frameFactory.buildSettingsFrame({}).serialize())

        frames = framesFromBytes(transport.value())
        self.assertEqual(len(frames), 1)

        # Re-enable the transport.
        connection.resumeProducing()
        frames = framesFromBytes(transport.value())
        self.assertEqual(len(frames), 101)

    def test_bufferingAutomaticFrameDataWithCircuitBreaker(self):
        """
        If the L{H2Connection} has been paused by the transport, it will
        not write automatic frame data triggered by writes. If this buffer
        gets too large, the connection will be dropped.
        """
        # Set the connection up.
        connection = H2Connection()
        connection.requestFactory = DummyHTTPHandlerProxy
        frameFactory = FrameFactory()
        transport = StringTransport()

        clientConnectionPreface = frameFactory.clientConnectionPreface()
        connection.makeConnection(transport)
        connection.dataReceived(clientConnectionPreface)

        # Now we're going to pause the producer.
        connection.pauseProducing()

        # Now we're going to limit the outstanding buffered bytes to
        # 100 bytes.
        connection._maxBufferedControlFrameBytes = 100

        # Now we're going to send 11 empty SETTINGS frames. This
        # should not cause writes, or a close.
        self.assertFalse(transport.disconnecting)
        for _ in range(0, 11):
            connection.dataReceived(frameFactory.buildSettingsFrame({}).serialize())
        self.assertFalse(transport.disconnecting)

        # Send a last settings frame, which will push us over the buffer limit.
        connection.dataReceived(frameFactory.buildSettingsFrame({}).serialize())
        self.assertTrue(transport.disconnected)

    def test_bufferingContinuesIfProducerIsPausedOnWrite(self):
        """
        If the L{H2Connection} has buffered control frames, is unpaused, and then
        paused while unbuffering, it persists the buffer and stops trying to write.
        """

        class AutoPausingStringTransport(StringTransport):
            def write(self, *args, **kwargs):
                StringTransport.write(self, *args, **kwargs)
                self.producer.pauseProducing()

        # Set the connection up.
        connection = H2Connection()
        connection.requestFactory = DummyHTTPHandlerProxy
        frameFactory = FrameFactory()
        transport = AutoPausingStringTransport()
        transport.registerProducer(connection, True)

        clientConnectionPreface = frameFactory.clientConnectionPreface()
        connection.makeConnection(transport)
        connection.dataReceived(clientConnectionPreface)

        # The connection should already be paused.
        self.assertIsNotNone(connection._consumerBlocked)
        frames = framesFromBytes(transport.value())
        self.assertEqual(len(frames), 1)
        self.assertEqual(connection._bufferedControlFrameBytes, 0)

        # Now we're going to send 11 empty SETTINGS frames. This should produce
        # no output, but some buffered settings ACKs.
        for _ in range(0, 11):
            connection.dataReceived(frameFactory.buildSettingsFrame({}).serialize())

        frames = framesFromBytes(transport.value())
        self.assertEqual(len(frames), 1)
        self.assertEqual(connection._bufferedControlFrameBytes, 9 * 11)

        # Ok, now we're going to unpause the producer. This should write only one of the
        # SETTINGS ACKs, as the connection gets repaused.
        connection.resumeProducing()

        frames = framesFromBytes(transport.value())
        self.assertEqual(len(frames), 2)
        self.assertEqual(connection._bufferedControlFrameBytes, 9 * 10)

    def test_circuitBreakerAbortsAfterProtocolError(self):
        """
        A client that triggers a L{h2.exceptions.ProtocolError} over a
        paused connection that's reached its buffered control frame
        limit causes that connection to be aborted.
        """
        memoryReactor = MemoryReactorClock()
        connection = H2Connection(memoryReactor)
        connection.callLater = memoryReactor.callLater

        frameFactory = FrameFactory()
        transport = StringTransport()

        # Establish the connection.
        clientConnectionPreface = frameFactory.clientConnectionPreface()
        connection.makeConnection(transport)
        connection.dataReceived(clientConnectionPreface)

        # Pause it and limit the number of outbound bytes to 0, so
        # that a ProtocolError aborts the connection
        connection.pauseProducing()
        connection._maxBufferedControlFrameBytes = 0

        # Trigger a ProtocolError with a data frame that refers to an
        # unknown stream.
        invalidData = frameFactory.buildDataFrame(data=b"yo", streamID=0xF0).serialize()

        # The frame should have aborted the connection.
        connection.dataReceived(invalidData)
        self.assertTrue(transport.disconnected)


class H2FlowControlTests(unittest.TestCase, HTTP2TestHelpers):
    """
    Tests that ensure that we handle HTTP/2 flow control limits appropriately.
    """

    getRequestHeaders = [
        (b":method", b"GET"),
        (b":authority", b"localhost"),
        (b":path", b"/"),
        (b":scheme", b"https"),
        (b"user-agent", b"twisted-test-code"),
    ]

    getResponseData = b"'''\nNone\n'''\n"

    postRequestHeaders = [
        (b":method", b"POST"),
        (b":authority", b"localhost"),
        (b":path", b"/post_endpoint"),
        (b":scheme", b"https"),
        (b"user-agent", b"twisted-test-code"),
        (b"content-length", b"25"),
    ]

    postRequestData = [b"hello ", b"world, ", b"it's ", b"http/2!"]

    postResponseData = b"'''\n25\nhello world, it's http/2!'''\n"

    def test_bufferExcessData(self):
        """
        When a L{Request} object is not using C{IProducer} to generate data and
        so is not having backpressure exerted on it, the L{H2Stream} object
        will buffer data until the flow control window is opened.
        """
        f = FrameFactory()
        b = StringTransport()
        a = H2Connection()
        a.requestFactory = DummyHTTPHandlerProxy

        # Shrink the window to 5 bytes, then send the request.
        requestBytes = f.clientConnectionPreface()
        requestBytes += f.buildSettingsFrame(
            {h2.settings.SettingCodes.INITIAL_WINDOW_SIZE: 5}
        ).serialize()
        requestBytes += buildRequestBytes(self.getRequestHeaders, [], f)
        a.makeConnection(b)
        # one byte at a time, to stress the implementation.
        for byte in iterbytes(requestBytes):
            a.dataReceived(byte)

        # Send in WindowUpdate frames that open the window one byte at a time,
        # to repeatedly temporarily unbuffer data. 5 bytes will have already
        # been sent.
        bonusFrames = len(self.getResponseData) - 5
        for _ in range(bonusFrames):
            frame = f.buildWindowUpdateFrame(streamID=1, increment=1)
            a.dataReceived(frame.serialize())

        # Give the sending loop a chance to catch up!
        def validate(streamID):
            frames = framesFromBytes(b.value())

            # Check that the stream is correctly terminated.
            self.assertTrue("END_STREAM" in frames[-1].flags)

            # Put the Data frames together to confirm we're all good.
            actualResponseData = b"".join(
                f.data for f in frames if isinstance(f, hyperframe.frame.DataFrame)
            )
            self.assertEqual(self.getResponseData, actualResponseData)

        return a._streamCleanupCallbacks[1].addCallback(validate)

    def test_producerBlockingUnblocking(self):
        """
        L{Request} objects that have registered producers get blocked and
        unblocked according to HTTP/2 flow control.
        """
        f = FrameFactory()
        b = StringTransport()
        a = H2Connection()
        a.requestFactory = DummyProducerHandlerProxy

        # Shrink the window to 5 bytes, then send the request.
        requestBytes = f.clientConnectionPreface()
        requestBytes += f.buildSettingsFrame(
            {h2.settings.SettingCodes.INITIAL_WINDOW_SIZE: 5}
        ).serialize()
        requestBytes += buildRequestBytes(self.getRequestHeaders, [], f)
        a.makeConnection(b)
        # one byte at a time, to stress the implementation.
        for byte in iterbytes(requestBytes):
            a.dataReceived(byte)

        # Grab the request object.
        stream = a.streams[1]
        request = stream._request.original

        # Confirm that the stream believes the producer is producing.
        self.assertTrue(stream._producerProducing)

        # Write 10 bytes to the connection.
        request.write(b"helloworld")

        # The producer should have been paused.
        self.assertFalse(stream._producerProducing)
        self.assertEqual(request.producer.events, ["pause"])

        # Open the flow control window by 5 bytes. This should not unpause the
        # producer.
        a.dataReceived(f.buildWindowUpdateFrame(streamID=1, increment=5).serialize())
        self.assertFalse(stream._producerProducing)
        self.assertEqual(request.producer.events, ["pause"])

        # Open the connection window by 5 bytes as well. This should also not
        # unpause the producer.
        a.dataReceived(f.buildWindowUpdateFrame(streamID=0, increment=5).serialize())
        self.assertFalse(stream._producerProducing)
        self.assertEqual(request.producer.events, ["pause"])

        # Open it by five more bytes. This should unpause the producer.
        a.dataReceived(f.buildWindowUpdateFrame(streamID=1, increment=5).serialize())
        self.assertTrue(stream._producerProducing)
        self.assertEqual(request.producer.events, ["pause", "resume"])

        # Write another 10 bytes, which should force us to pause again. When
        # written this chunk will be sent as one lot, simply because of the
        # fact that the sending loop is not currently running.
        request.write(b"helloworld")
        self.assertFalse(stream._producerProducing)
        self.assertEqual(request.producer.events, ["pause", "resume", "pause"])

        # Open the window wide and then complete the request.
        a.dataReceived(f.buildWindowUpdateFrame(streamID=1, increment=50).serialize())
        self.assertTrue(stream._producerProducing)
        self.assertEqual(
            request.producer.events, ["pause", "resume", "pause", "resume"]
        )
        request.unregisterProducer()
        request.finish()

        # Check that the sending loop sends all the appropriate data.
        def validate(streamID):
            frames = framesFromBytes(b.value())

            # Check that the stream is correctly terminated.
            self.assertTrue("END_STREAM" in frames[-1].flags)

            # Grab the data from the frames.
            dataChunks = [
                f.data for f in frames if isinstance(f, hyperframe.frame.DataFrame)
            ]
            self.assertEqual(dataChunks, [b"helloworld", b"helloworld", b""])

        return a._streamCleanupCallbacks[1].addCallback(validate)

    def test_flowControlExact(self):
        """
        Exactly filling the flow control window still blocks producers.
        """
        f = FrameFactory()
        b = StringTransport()
        a = H2Connection()
        a.requestFactory = DummyProducerHandlerProxy

        # Shrink the window to 5 bytes, then send the request.
        requestBytes = f.clientConnectionPreface()
        requestBytes += f.buildSettingsFrame(
            {h2.settings.SettingCodes.INITIAL_WINDOW_SIZE: 5}
        ).serialize()
        requestBytes += buildRequestBytes(self.getRequestHeaders, [], f)
        a.makeConnection(b)
        # one byte at a time, to stress the implementation.
        for byte in iterbytes(requestBytes):
            a.dataReceived(byte)

        # Grab the request object.
        stream = a.streams[1]
        request = stream._request.original

        # Confirm that the stream believes the producer is producing.
        self.assertTrue(stream._producerProducing)

        # Write 10 bytes to the connection. This should block the producer
        # immediately.
        request.write(b"helloworld")
        self.assertFalse(stream._producerProducing)
        self.assertEqual(request.producer.events, ["pause"])

        # Despite the producer being blocked, write one more byte. This should
        # not get sent or force any other data to be sent.
        request.write(b"h")

        # Open the window wide and then complete the request. We do this by
        # means of callLater to ensure that the sending loop has time to run.
        def window_open():
            a.dataReceived(
                f.buildWindowUpdateFrame(streamID=1, increment=50).serialize()
            )
            self.assertTrue(stream._producerProducing)
            self.assertEqual(request.producer.events, ["pause", "resume"])
            request.unregisterProducer()
            request.finish()

        windowDefer = task.deferLater(reactor, 0, window_open)

        # Check that the sending loop sends all the appropriate data.
        def validate(streamID):
            frames = framesFromBytes(b.value())

            # Check that the stream is correctly terminated.
            self.assertTrue("END_STREAM" in frames[-1].flags)

            # Grab the data from the frames.
            dataChunks = [
                f.data for f in frames if isinstance(f, hyperframe.frame.DataFrame)
            ]
            self.assertEqual(dataChunks, [b"hello", b"world", b"h", b""])

        validateDefer = a._streamCleanupCallbacks[1].addCallback(validate)
        return defer.DeferredList([windowDefer, validateDefer])

    def test_endingBlockedStream(self):
        """
        L{Request} objects that end a stream that is currently blocked behind
        flow control can still end the stream and get cleaned up.
        """
        f = FrameFactory()
        b = StringTransport()
        a = H2Connection()
        a.requestFactory = DummyProducerHandlerProxy

        # Shrink the window to 5 bytes, then send the request.
        requestBytes = f.clientConnectionPreface()
        requestBytes += f.buildSettingsFrame(
            {h2.settings.SettingCodes.INITIAL_WINDOW_SIZE: 5}
        ).serialize()
        requestBytes += buildRequestBytes(self.getRequestHeaders, [], f)
        a.makeConnection(b)
        # one byte at a time, to stress the implementation.
        for byte in iterbytes(requestBytes):
            a.dataReceived(byte)

        # Grab the request object.
        stream = a.streams[1]
        request = stream._request.original

        # Confirm that the stream believes the producer is producing.
        self.assertTrue(stream._producerProducing)

        # Write 10 bytes to the connection, then complete the connection.
        request.write(b"helloworld")
        request.unregisterProducer()
        request.finish()

        # This should have completed the request.
        self.assertTrue(request.finished)

        # Open the window wide and then complete the request.
        reactor.callLater(
            0,
            a.dataReceived,
            f.buildWindowUpdateFrame(streamID=1, increment=50).serialize(),
        )

        # Check that the sending loop sends all the appropriate data.
        def validate(streamID):
            frames = framesFromBytes(b.value())

            # Check that the stream is correctly terminated.
            self.assertTrue("END_STREAM" in frames[-1].flags)

            # Grab the data from the frames.
            dataChunks = [
                f.data for f in frames if isinstance(f, hyperframe.frame.DataFrame)
            ]
            self.assertEqual(dataChunks, [b"hello", b"world", b""])

        return a._streamCleanupCallbacks[1].addCallback(validate)

    def test_responseWithoutBody(self):
        """
        We safely handle responses without bodies.
        """
        f = FrameFactory()
        b = StringTransport()
        a = H2Connection()

        # We use the DummyProducerHandler just because we can guarantee that it
        # doesn't end up with a body.
        a.requestFactory = DummyProducerHandlerProxy

        # Send the request.
        requestBytes = f.clientConnectionPreface()
        requestBytes += buildRequestBytes(self.getRequestHeaders, [], f)
        a.makeConnection(b)
        # one byte at a time, to stress the implementation.
        for byte in iterbytes(requestBytes):
            a.dataReceived(byte)

        # Grab the request object and the stream completion callback.
        stream = a.streams[1]
        request = stream._request.original
        cleanupCallback = a._streamCleanupCallbacks[1]

        # Complete the connection immediately.
        request.unregisterProducer()
        request.finish()

        # This should have completed the request.
        self.assertTrue(request.finished)

        # Check that the sending loop sends all the appropriate data.
        def validate(streamID):
            frames = framesFromBytes(b.value())

            self.assertEqual(len(frames), 3)

            # Check that the stream is correctly terminated.
            self.assertTrue("END_STREAM" in frames[-1].flags)

            # Grab the data from the frames.
            dataChunks = [
                f.data for f in frames if isinstance(f, hyperframe.frame.DataFrame)
            ]
            self.assertEqual(
                dataChunks,
                [b""],
            )

        return cleanupCallback.addCallback(validate)

    def test_windowUpdateForCompleteStream(self):
        """
        WindowUpdate frames received after we've completed the stream are
        safely handled.
        """
        # To test this with the data sending loop working the way it does, we
        # need to send *no* body on the response. That's unusual, but fine.
        f = FrameFactory()
        b = StringTransport()
        a = H2Connection()

        # We use the DummyProducerHandler just because we can guarantee that it
        # doesn't end up with a body.
        a.requestFactory = DummyProducerHandlerProxy

        # Send the request.
        requestBytes = f.clientConnectionPreface()
        requestBytes += buildRequestBytes(self.getRequestHeaders, [], f)
        a.makeConnection(b)
        # one byte at a time, to stress the implementation.
        for byte in iterbytes(requestBytes):
            a.dataReceived(byte)

        # Grab the request object and the stream completion callback.
        stream = a.streams[1]
        request = stream._request.original
        cleanupCallback = a._streamCleanupCallbacks[1]

        # Complete the connection immediately.
        request.unregisterProducer()
        request.finish()

        # This should have completed the request.
        self.assertTrue(request.finished)

        # Now open the flow control window a bit. This should cause no
        # problems.
        a.dataReceived(f.buildWindowUpdateFrame(streamID=1, increment=50).serialize())

        # Check that the sending loop sends all the appropriate data.
        def validate(streamID):
            frames = framesFromBytes(b.value())

            self.assertEqual(len(frames), 3)

            # Check that the stream is correctly terminated.
            self.assertTrue("END_STREAM" in frames[-1].flags)

            # Grab the data from the frames.
            dataChunks = [
                f.data for f in frames if isinstance(f, hyperframe.frame.DataFrame)
            ]
            self.assertEqual(
                dataChunks,
                [b""],
            )

        return cleanupCallback.addCallback(validate)

    def test_producerUnblocked(self):
        """
        L{Request} objects that have registered producers that are not blocked
        behind flow control do not have their producer notified.
        """
        f = FrameFactory()
        b = StringTransport()
        a = H2Connection()
        a.requestFactory = DummyProducerHandlerProxy

        # Shrink the window to 5 bytes, then send the request.
        requestBytes = f.clientConnectionPreface()
        requestBytes += f.buildSettingsFrame(
            {h2.settings.SettingCodes.INITIAL_WINDOW_SIZE: 5}
        ).serialize()
        requestBytes += buildRequestBytes(self.getRequestHeaders, [], f)
        a.makeConnection(b)
        # one byte at a time, to stress the implementation.
        for byte in iterbytes(requestBytes):
            a.dataReceived(byte)

        # Grab the request object.
        stream = a.streams[1]
        request = stream._request.original

        # Confirm that the stream believes the producer is producing.
        self.assertTrue(stream._producerProducing)

        # Write 4 bytes to the connection, leaving space in the window.
        request.write(b"word")

        # The producer should not have been paused.
        self.assertTrue(stream._producerProducing)
        self.assertEqual(request.producer.events, [])

        # Open the flow control window by 5 bytes. This should not notify the
        # producer.
        a.dataReceived(f.buildWindowUpdateFrame(streamID=1, increment=5).serialize())
        self.assertTrue(stream._producerProducing)
        self.assertEqual(request.producer.events, [])

        # Open the window wide complete the request.
        request.unregisterProducer()
        request.finish()

        # Check that the sending loop sends all the appropriate data.
        def validate(streamID):
            frames = framesFromBytes(b.value())

            # Check that the stream is correctly terminated.
            self.assertTrue("END_STREAM" in frames[-1].flags)

            # Grab the data from the frames.
            dataChunks = [
                f.data for f in frames if isinstance(f, hyperframe.frame.DataFrame)
            ]
            self.assertEqual(dataChunks, [b"word", b""])

        return a._streamCleanupCallbacks[1].addCallback(validate)

    def test_unnecessaryWindowUpdate(self):
        """
        When a WindowUpdate frame is received for the whole connection but no
        data is currently waiting, nothing exciting happens.
        """
        f = FrameFactory()
        b = StringTransport()
        a = H2Connection()
        a.requestFactory = DummyHTTPHandlerProxy

        # Send the request.
        frames = buildRequestFrames(self.postRequestHeaders, self.postRequestData, f)
        frames.insert(1, f.buildWindowUpdateFrame(streamID=0, increment=5))
        requestBytes = f.clientConnectionPreface()
        requestBytes += b"".join(f.serialize() for f in frames)
        a.makeConnection(b)
        # one byte at a time, to stress the implementation.
        for byte in iterbytes(requestBytes):
            a.dataReceived(byte)

        # Give the sending loop a chance to catch up!
        def validate(streamID):
            frames = framesFromBytes(b.value())

            # Check that the stream is correctly terminated.
            self.assertTrue("END_STREAM" in frames[-1].flags)

            # Put the Data frames together to confirm we're all good.
            actualResponseData = b"".join(
                f.data for f in frames if isinstance(f, hyperframe.frame.DataFrame)
            )
            self.assertEqual(self.postResponseData, actualResponseData)

        return a._streamCleanupCallbacks[1].addCallback(validate)

    def test_unnecessaryWindowUpdateForStream(self):
        """
        When a WindowUpdate frame is received for a stream but no data is
        currently waiting, that stream is not marked as unblocked and the
        priority tree continues to assert that no stream can progress.
        """
        f = FrameFactory()
        transport = StringTransport()
        conn = H2Connection()
        conn.requestFactory = DummyHTTPHandlerProxy

        # Send a request that implies a body is coming. Twisted doesn't send a
        # response until the entire request is received, so it won't queue any
        # data yet. Then, fire off a WINDOW_UPDATE frame.
        frames = []
        frames.append(f.buildHeadersFrame(headers=self.postRequestHeaders, streamID=1))
        frames.append(f.buildWindowUpdateFrame(streamID=1, increment=5))
        data = f.clientConnectionPreface()
        data += b"".join(f.serialize() for f in frames)

        conn.makeConnection(transport)
        conn.dataReceived(data)

        self.assertAllStreamsBlocked(conn)

    def test_windowUpdateAfterTerminate(self):
        """
        When a WindowUpdate frame is received for a stream that has been
        aborted it is ignored.
        """
        f = FrameFactory()
        b = StringTransport()
        a = H2Connection()
        a.requestFactory = DummyHTTPHandlerProxy

        # Send the request.
        frames = buildRequestFrames(self.postRequestHeaders, self.postRequestData, f)
        requestBytes = f.clientConnectionPreface()
        requestBytes += b"".join(f.serialize() for f in frames)
        a.makeConnection(b)
        # one byte at a time, to stress the implementation.
        for byte in iterbytes(requestBytes):
            a.dataReceived(byte)

        # Abort the connection.
        a.streams[1].abortConnection()

        # Send a WindowUpdate
        windowUpdateFrame = f.buildWindowUpdateFrame(streamID=1, increment=5)
        a.dataReceived(windowUpdateFrame.serialize())

        # Give the sending loop a chance to catch up!
        frames = framesFromBytes(b.value())

        # Check that the stream is terminated.
        self.assertTrue(isinstance(frames[-1], hyperframe.frame.RstStreamFrame))

    def test_windowUpdateAfterComplete(self):
        """
        When a WindowUpdate frame is received for a stream that has been
        completed it is ignored.
        """
        f = FrameFactory()
        b = StringTransport()
        a = H2Connection()
        a.requestFactory = DummyHTTPHandlerProxy

        # Send the request.
        frames = buildRequestFrames(self.postRequestHeaders, self.postRequestData, f)
        requestBytes = f.clientConnectionPreface()
        requestBytes += b"".join(f.serialize() for f in frames)
        a.makeConnection(b)
        # one byte at a time, to stress the implementation.
        for byte in iterbytes(requestBytes):
            a.dataReceived(byte)

        def update_window(*args):
            # Send a WindowUpdate
            windowUpdateFrame = f.buildWindowUpdateFrame(streamID=1, increment=5)
            a.dataReceived(windowUpdateFrame.serialize())

        def validate(*args):
            # Give the sending loop a chance to catch up!
            frames = framesFromBytes(b.value())

            # Check that the stream is ended neatly.
            self.assertIn("END_STREAM", frames[-1].flags)

        d = a._streamCleanupCallbacks[1].addCallback(update_window)
        return d.addCallback(validate)

    def test_dataAndRstStream(self):
        """
        When a DATA frame is received at the same time as RST_STREAM,
        Twisted does not send WINDOW_UPDATE frames for the stream.
        """
        frameFactory = FrameFactory()
        transport = StringTransport()
        a = H2Connection()
        a.requestFactory = DummyHTTPHandlerProxy

        # Send the request, but instead of the last frame send a RST_STREAM
        # frame instead. This needs to be very long to actually force the
        # WINDOW_UPDATE frames out.
        frameData = [b"\x00" * (2 ** 14)] * 4
        bodyLength = "{}".format(sum(len(data) for data in frameData))
        headers = self.postRequestHeaders[:-1] + [("content-length", bodyLength)]
        frames = buildRequestFrames(
            headers=headers, data=frameData, frameFactory=frameFactory
        )
        del frames[-1]
        frames.append(
            frameFactory.buildRstStreamFrame(
                streamID=1, errorCode=h2.errors.ErrorCodes.INTERNAL_ERROR
            )
        )

        requestBytes = frameFactory.clientConnectionPreface()
        requestBytes += b"".join(f.serialize() for f in frames)
        a.makeConnection(transport)

        # Feed all the bytes at once. This is important: if they arrive slowly,
        # Twisted doesn't have any problems.
        a.dataReceived(requestBytes)

        # Check the frames we got. We expect a WINDOW_UPDATE frame only for the
        # connection, because Twisted knew the stream was going to be reset.
        frames = framesFromBytes(transport.value())

        # Check that the only WINDOW_UPDATE frame came for the connection.
        windowUpdateFrameIDs = [
            f.stream_id
            for f in frames
            if isinstance(f, hyperframe.frame.WindowUpdateFrame)
        ]
        self.assertEqual([0], windowUpdateFrameIDs)

        # While we're here: we shouldn't have received HEADERS or DATA for this
        # either.
        headersFrames = [
            f for f in frames if isinstance(f, hyperframe.frame.HeadersFrame)
        ]
        dataFrames = [f for f in frames if isinstance(f, hyperframe.frame.DataFrame)]
        self.assertFalse(headersFrames)
        self.assertFalse(dataFrames)

    def test_abortRequestWithCircuitBreaker(self):
        """
        Aborting a request associated with a paused connection that's
        reached its buffered control frame limit causes that
        connection to be aborted.
        """
        memoryReactor = MemoryReactorClock()
        connection = H2Connection(memoryReactor)
        connection.callLater = memoryReactor.callLater
        connection.requestFactory = DummyHTTPHandlerProxy

        frameFactory = FrameFactory()
        transport = StringTransport()

        # Establish the connection.
        clientConnectionPreface = frameFactory.clientConnectionPreface()
        connection.makeConnection(transport)
        connection.dataReceived(clientConnectionPreface)

        # Send a headers frame for a stream
        streamID = 1
        headersFrameData = frameFactory.buildHeadersFrame(
            headers=self.postRequestHeaders, streamID=streamID
        ).serialize()
        connection.dataReceived(headersFrameData)

        # Pause it and limit the number of outbound bytes to 1, so
        # that a ProtocolError aborts the connection
        connection.pauseProducing()
        connection._maxBufferedControlFrameBytes = 0

        # Remove anything sent by the preceding frames.
        transport.clear()

        # Abort the request.
        connection.abortRequest(streamID)

        # No RST_STREAM frame was sent...
        self.assertFalse(transport.value())
        # ...and the transport was disconnected (abortConnection was
        # called)
        self.assertTrue(transport.disconnected)


class HTTP2TransportChecking(unittest.TestCase, HTTP2TestHelpers):
    getRequestHeaders = [
        (b":method", b"GET"),
        (b":authority", b"localhost"),
        (b":path", b"/"),
        (b":scheme", b"https"),
        (b"user-agent", b"twisted-test-code"),
        (b"custom-header", b"1"),
        (b"custom-header", b"2"),
    ]

    def test_registerProducerWithTransport(self):
        """
        L{H2Connection} can be registered with the transport as a producer.
        """
        b = StringTransport()
        a = H2Connection()
        a.requestFactory = DummyHTTPHandlerProxy

        b.registerProducer(a, True)
        self.assertTrue(b.producer is a)

    def test_pausingProducerPreventsDataSend(self):
        """
        L{H2Connection} can be paused by its consumer. When paused it stops
        sending data to the transport.
        """
        f = FrameFactory()
        b = StringTransport()
        a = H2Connection()
        a.requestFactory = DummyHTTPHandlerProxy

        # Send the request.
        frames = buildRequestFrames(self.getRequestHeaders, [], f)
        requestBytes = f.clientConnectionPreface()
        requestBytes += b"".join(f.serialize() for f in frames)
        a.makeConnection(b)
        b.registerProducer(a, True)

        # one byte at a time, to stress the implementation.
        for byte in iterbytes(requestBytes):
            a.dataReceived(byte)

        # The headers will be sent immediately, but the body will be waiting
        # until the reactor gets to spin. Before it does we'll pause
        # production.
        a.pauseProducing()

        # Now we want to build up a whole chain of Deferreds. We want to
        # 1. deferLater for a moment to let the sending loop run, which should
        #    block.
        # 2. After that deferred fires, we want to validate that no data has
        #    been sent yet.
        # 3. Then we want to resume the production.
        # 4. Then, we want to wait for the stream completion deferred.
        # 5. Validate that the data is correct.
        cleanupCallback = a._streamCleanupCallbacks[1]

        def validateNotSent(*args):
            frames = framesFromBytes(b.value())

            self.assertEqual(len(frames), 2)
            self.assertFalse(isinstance(frames[-1], hyperframe.frame.DataFrame))
            a.resumeProducing()

            # Resume producing is a no-op, so let's call it a bunch more times.
            a.resumeProducing()
            a.resumeProducing()
            a.resumeProducing()
            a.resumeProducing()
            return cleanupCallback

        def validateComplete(*args):
            frames = framesFromBytes(b.value())

            # Check that the stream is correctly terminated.
            self.assertEqual(len(frames), 4)
            self.assertTrue("END_STREAM" in frames[-1].flags)

        d = task.deferLater(reactor, 0.01, validateNotSent)
        d.addCallback(validateComplete)

        return d

    def test_stopProducing(self):
        """
        L{H2Connection} can be stopped by its producer. That causes it to lose
        its transport.
        """
        f = FrameFactory()
        b = StringTransport()
        a = H2Connection()
        a.requestFactory = DummyHTTPHandlerProxy

        # Send the request.
        frames = buildRequestFrames(self.getRequestHeaders, [], f)
        requestBytes = f.clientConnectionPreface()
        requestBytes += b"".join(f.serialize() for f in frames)
        a.makeConnection(b)
        b.registerProducer(a, True)

        # one byte at a time, to stress the implementation.
        for byte in iterbytes(requestBytes):
            a.dataReceived(byte)

        # The headers will be sent immediately, but the body will be waiting
        # until the reactor gets to spin. Before it does we'll stop production.
        a.stopProducing()

        frames = framesFromBytes(b.value())

        self.assertEqual(len(frames), 2)
        self.assertFalse(isinstance(frames[-1], hyperframe.frame.DataFrame))
        self.assertFalse(a._stillProducing)

    def test_passthroughHostAndPeer(self):
        """
        A L{H2Stream} object correctly passes through host and peer information
        from its L{H2Connection}.
        """
        hostAddress = IPv4Address("TCP", "17.52.24.8", 443)
        peerAddress = IPv4Address("TCP", "17.188.0.12", 32008)

        frameFactory = FrameFactory()
        transport = StringTransport(hostAddress=hostAddress, peerAddress=peerAddress)
        connection = H2Connection()
        connection.requestFactory = DummyHTTPHandlerProxy
        connection.makeConnection(transport)

        frames = buildRequestFrames(self.getRequestHeaders, [], frameFactory)
        requestBytes = frameFactory.clientConnectionPreface()
        requestBytes += b"".join(frame.serialize() for frame in frames)

        for byte in iterbytes(requestBytes):
            connection.dataReceived(byte)

        # The stream is present. Go grab the stream object.
        stream = connection.streams[1]
        self.assertEqual(stream.getHost(), hostAddress)
        self.assertEqual(stream.getPeer(), peerAddress)

        # Allow the stream to finish up and check the result.
        cleanupCallback = connection._streamCleanupCallbacks[1]

        def validate(*args):
            self.assertEqual(stream.getHost(), hostAddress)
            self.assertEqual(stream.getPeer(), peerAddress)

        return cleanupCallback.addCallback(validate)


class HTTP2SchedulingTests(unittest.TestCase, HTTP2TestHelpers):
    """
    The H2Connection object schedules certain events (mostly its data sending
    loop) using callbacks from the reactor. These tests validate that the calls
    are scheduled correctly.
    """

    def test_initiallySchedulesOneDataCall(self):
        """
        When a H2Connection is established it schedules one call to be run as
        soon as the reactor has time.
        """
        reactor = task.Clock()
        a = H2Connection(reactor)

        calls = reactor.getDelayedCalls()
        self.assertEqual(len(calls), 1)
        call = calls[0]

        # Validate that the call is scheduled for right now, but hasn't run,
        # and that it's correct.
        self.assertTrue(call.active())
        self.assertEqual(call.time, 0)
        self.assertEqual(call.func, a._sendPrioritisedData)
        self.assertEqual(call.args, ())
        self.assertEqual(call.kw, {})


class HTTP2TimeoutTests(unittest.TestCase, HTTP2TestHelpers):
    """
    The L{H2Connection} object times out idle connections.
    """

    getRequestHeaders = [
        (b":method", b"GET"),
        (b":authority", b"localhost"),
        (b":path", b"/"),
        (b":scheme", b"https"),
        (b"user-agent", b"twisted-test-code"),
        (b"custom-header", b"1"),
        (b"custom-header", b"2"),
    ]

    # A sentinel object used to flag default timeouts
    _DEFAULT = object()

    def patch_TimeoutMixin_clock(self, connection, reactor):
        """
        Unfortunately, TimeoutMixin does not allow passing an explicit reactor
        to test timeouts. For that reason, we need to monkeypatch the method
        set up by the TimeoutMixin.

        @param connection: The HTTP/2 connection object to patch.
        @type connection: L{H2Connection}

        @param reactor: The reactor whose callLater method we want.
        @type reactor: An object implementing
            L{twisted.internet.interfaces.IReactorTime}
        """
        connection.callLater = reactor.callLater

    def initiateH2Connection(self, initialData, requestFactory):
        """
        Performs test setup by building a HTTP/2 connection object, a transport
        to back it, a reactor to run in, and sending in some initial data as
        needed.

        @param initialData: The initial HTTP/2 data to be fed into the
            connection after setup.
        @type initialData: L{bytes}

        @param requestFactory: The L{Request} factory to use with the
            connection.
        """
        reactor = task.Clock()
        conn = H2Connection(reactor)
        conn.timeOut = 100
        self.patch_TimeoutMixin_clock(conn, reactor)

        transport = StringTransport()
        conn.requestFactory = _makeRequestProxyFactory(requestFactory)
        conn.makeConnection(transport)

        # one byte at a time, to stress the implementation.
        for byte in iterbytes(initialData):
            conn.dataReceived(byte)

        return (reactor, conn, transport)

    def assertTimedOut(self, data, frameCount, errorCode, lastStreamID):
        """
        Confirm that the data that was sent matches what we expect from a
        timeout: namely, that it ends with a GOAWAY frame carrying an
        appropriate error code and last stream ID.
        """
        frames = framesFromBytes(data)

        self.assertEqual(len(frames), frameCount)
        self.assertTrue(isinstance(frames[-1], hyperframe.frame.GoAwayFrame))
        self.assertEqual(frames[-1].error_code, errorCode)
        self.assertEqual(frames[-1].last_stream_id, lastStreamID)

    def prepareAbortTest(self, abortTimeout=_DEFAULT):
        """
        Does the common setup for tests that want to test the aborting
        functionality of the HTTP/2 stack.

        @param abortTimeout: The value to use for the abortTimeout. Defaults to
            whatever is set on L{H2Connection.abortTimeout}.
        @type abortTimeout: L{int} or L{None}

        @return: A tuple of the reactor being used for the connection, the
            connection itself, and the transport.
        """
        if abortTimeout is self._DEFAULT:
            abortTimeout = H2Connection.abortTimeout

        frameFactory = FrameFactory()
        initialData = frameFactory.clientConnectionPreface()

        reactor, conn, transport = self.initiateH2Connection(
            initialData,
            requestFactory=DummyHTTPHandler,
        )
        conn.abortTimeout = abortTimeout

        # Advance the clock.
        reactor.advance(100)

        self.assertTimedOut(
            transport.value(),
            frameCount=2,
            errorCode=h2.errors.ErrorCodes.NO_ERROR,
            lastStreamID=0,
        )
        self.assertTrue(transport.disconnecting)
        self.assertFalse(transport.disconnected)

        return reactor, conn, transport

    def test_timeoutAfterInactivity(self):
        """
        When a L{H2Connection} does not receive any data for more than the
        time out interval, it closes the connection cleanly.
        """
        frameFactory = FrameFactory()
        initialData = frameFactory.clientConnectionPreface()

        reactor, conn, transport = self.initiateH2Connection(
            initialData,
            requestFactory=DummyHTTPHandler,
        )

        # Save the response preamble.
        preamble = transport.value()

        # Advance the clock.
        reactor.advance(99)

        # Everything is fine, no extra data got sent.
        self.assertEqual(preamble, transport.value())
        self.assertFalse(transport.disconnecting)

        # Advance the clock.
        reactor.advance(2)

        self.assertTimedOut(
            transport.value(),
            frameCount=2,
            errorCode=h2.errors.ErrorCodes.NO_ERROR,
            lastStreamID=0,
        )
        self.assertTrue(transport.disconnecting)

    def test_timeoutResetByRequestData(self):
        """
        When a L{H2Connection} receives data, the timeout is reset.
        """
        # Don't send any initial data, we'll send the preamble manually.
        frameFactory = FrameFactory()
        initialData = b""

        reactor, conn, transport = self.initiateH2Connection(
            initialData,
            requestFactory=DummyHTTPHandler,
        )

        # Send one byte of the preamble every 99 'seconds'.
        for byte in iterbytes(frameFactory.clientConnectionPreface()):
            conn.dataReceived(byte)

            # Advance the clock.
            reactor.advance(99)

            # Everything is fine.
            self.assertFalse(transport.disconnecting)

        # Advance the clock.
        reactor.advance(2)

        self.assertTimedOut(
            transport.value(),
            frameCount=2,
            errorCode=h2.errors.ErrorCodes.NO_ERROR,
            lastStreamID=0,
        )
        self.assertTrue(transport.disconnecting)

    def test_timeoutResetByResponseData(self):
        """
        When a L{H2Connection} sends data, the timeout is reset.
        """
        # Don't send any initial data, we'll send the preamble manually.
        frameFactory = FrameFactory()
        initialData = b""
        requests = []

        frames = buildRequestFrames(self.getRequestHeaders, [], frameFactory)
        initialData = frameFactory.clientConnectionPreface()
        initialData += b"".join(f.serialize() for f in frames)

        def saveRequest(stream, queued):
            req = DelayedHTTPHandler(stream, queued=queued)
            requests.append(req)
            return req

        reactor, conn, transport = self.initiateH2Connection(
            initialData,
            requestFactory=saveRequest,
        )

        conn.dataReceived(frameFactory.clientConnectionPreface())

        # Advance the clock.
        reactor.advance(99)
        self.assertEquals(len(requests), 1)

        for x in range(10):
            # It doesn't time out as it's being written...
            requests[0].write(b"some bytes")
            reactor.advance(99)
            self.assertFalse(transport.disconnecting)

        # but the timer is still running, and it times out when it idles.
        reactor.advance(2)
        self.assertTimedOut(
            transport.value(),
            frameCount=13,
            errorCode=h2.errors.ErrorCodes.PROTOCOL_ERROR,
            lastStreamID=1,
        )

    def test_timeoutWithProtocolErrorIfStreamsOpen(self):
        """
        When a L{H2Connection} times out with active streams, the error code
        returned is L{h2.errors.ErrorCodes.PROTOCOL_ERROR}.
        """
        frameFactory = FrameFactory()
        frames = buildRequestFrames(self.getRequestHeaders, [], frameFactory)
        initialData = frameFactory.clientConnectionPreface()
        initialData += b"".join(f.serialize() for f in frames)

        reactor, conn, transport = self.initiateH2Connection(
            initialData,
            requestFactory=DummyProducerHandler,
        )

        # Advance the clock to time out the request.
        reactor.advance(101)

        self.assertTimedOut(
            transport.value(),
            frameCount=2,
            errorCode=h2.errors.ErrorCodes.PROTOCOL_ERROR,
            lastStreamID=1,
        )
        self.assertTrue(transport.disconnecting)

    def test_noTimeoutIfConnectionLost(self):
        """
        When a L{H2Connection} loses its connection it cancels its timeout.
        """
        frameFactory = FrameFactory()
        frames = buildRequestFrames(self.getRequestHeaders, [], frameFactory)
        initialData = frameFactory.clientConnectionPreface()
        initialData += b"".join(f.serialize() for f in frames)

        reactor, conn, transport = self.initiateH2Connection(
            initialData,
            requestFactory=DummyProducerHandler,
        )

        sentData = transport.value()
        oldCallCount = len(reactor.getDelayedCalls())

        # Now lose the connection.
        conn.connectionLost("reason")

        # There should be one fewer call than there was.
        currentCallCount = len(reactor.getDelayedCalls())
        self.assertEqual(oldCallCount - 1, currentCallCount)

        # Advancing the clock should do nothing.
        reactor.advance(101)
        self.assertEqual(transport.value(), sentData)

    def test_timeoutEventuallyForcesConnectionClosed(self):
        """
        When a L{H2Connection} has timed the connection out, and the transport
        doesn't get torn down within 15 seconds, it gets forcibly closed.
        """
        reactor, conn, transport = self.prepareAbortTest()

        # Advance the clock to see that we abort the connection.
        reactor.advance(14)
        self.assertTrue(transport.disconnecting)
        self.assertFalse(transport.disconnected)
        reactor.advance(1)
        self.assertTrue(transport.disconnecting)
        self.assertTrue(transport.disconnected)

    def test_losingConnectionCancelsTheAbort(self):
        """
        When a L{H2Connection} has timed the connection out, getting
        C{connectionLost} called on it cancels the forcible connection close.
        """
        reactor, conn, transport = self.prepareAbortTest()

        # Advance the clock, but right before the end fire connectionLost.
        reactor.advance(14)
        conn.connectionLost(None)

        # Check that the transport isn't forcibly closed.
        reactor.advance(1)
        self.assertTrue(transport.disconnecting)
        self.assertFalse(transport.disconnected)

    def test_losingConnectionWithNoAbortTimeOut(self):
        """
        When a L{H2Connection} has timed the connection out but the
        C{abortTimeout} is set to L{None}, the connection is never aborted.
        """
        reactor, conn, transport = self.prepareAbortTest(abortTimeout=None)

        # Advance the clock an arbitrarily long way, and confirm it never
        # aborts.
        reactor.advance(2 ** 32)
        self.assertTrue(transport.disconnecting)
        self.assertFalse(transport.disconnected)

    def test_connectionLostAfterForceClose(self):
        """
        If a timed out transport doesn't close after 15 seconds, the
        L{HTTPChannel} will forcibly close it.
        """
        reactor, conn, transport = self.prepareAbortTest()

        # Force the follow-on forced closure.
        reactor.advance(15)
        self.assertTrue(transport.disconnecting)
        self.assertTrue(transport.disconnected)

        # Now call connectionLost on the protocol. This is done by some
        # transports, including TCP and TLS. We don't have anything we can
        # assert on here: this just must not explode.
        conn.connectionLost(error.ConnectionDone)

    def test_timeOutClientThatSendsOnlyInvalidFrames(self):
        """
        A client that sends only invalid frames is eventually timed out.
        """
        memoryReactor = MemoryReactorClock()

        connection = H2Connection(memoryReactor)
        connection.callLater = memoryReactor.callLater
        connection.timeOut = 60

        frameFactory = FrameFactory()
        transport = StringTransport()

        clientConnectionPreface = frameFactory.clientConnectionPreface()
        connection.makeConnection(transport)
        connection.dataReceived(clientConnectionPreface)

        # Send data until both the loseConnection and abortConnection
        # timeouts have elapsed.
        for _ in range(connection.timeOut + connection.abortTimeout):
            connection.dataReceived(frameFactory.buildRstStreamFrame(1).serialize())
            memoryReactor.advance(1)

        # Invalid frames don't reset any timeouts, so the above has
        # forcibly disconnected us via abortConnection.
        self.assertTrue(transport.disconnected)<|MERGE_RESOLUTION|>--- conflicted
+++ resolved
@@ -146,10 +146,6 @@
         return f
 
 
-<<<<<<< HEAD
-
-=======
->>>>>>> 1dd5e23f
 class FrameBuffer:
     """
     A test object that converts data received from Twisted's HTTP/2 stack and
@@ -364,10 +360,6 @@
 DummyProducerHandlerProxy = _makeRequestProxyFactory(DummyProducerHandler)
 
 
-<<<<<<< HEAD
-
-=======
->>>>>>> 1dd5e23f
 class NotifyingRequestFactory:
     """
     A L{http.Request} factory that calls L{http.Request.notifyFinish} on all
