--- conflicted
+++ resolved
@@ -85,57 +85,29 @@
             # ITCPTransport.abortConnection
             pass
 
-<<<<<<< HEAD
-
-=======
->>>>>>> 1dd5e23f
         def getTcpKeepAlive(self):
             # ITCPTransport.getTcpKeepAlive
             pass
 
-<<<<<<< HEAD
-
-=======
->>>>>>> 1dd5e23f
         def getTcpNoDelay(self):
             # ITCPTransport.getTcpNoDelay
             pass
 
-<<<<<<< HEAD
-
-=======
->>>>>>> 1dd5e23f
         def loseWriteConnection(self):
             # ITCPTransport.loseWriteConnection
             pass
 
-<<<<<<< HEAD
-
-=======
->>>>>>> 1dd5e23f
         def setTcpKeepAlive(self, enabled):
             # ITCPTransport.setTcpKeepAlive
             pass
 
-<<<<<<< HEAD
-
-=======
->>>>>>> 1dd5e23f
         def setTcpNoDelay(self, enabled):
             # ITCPTransport.setTcpNoDelay
             pass
 
-<<<<<<< HEAD
-
         def getPeerCertificate(self):
             # ISSLTransport.getPeerCertificate
             pass
-
-=======
-        def getPeerCertificate(self):
-            # ISSLTransport.getPeerCertificate
-            pass
->>>>>>> 1dd5e23f
 
     site = Site(Resource())
 
@@ -183,67 +155,31 @@
         # ITCPTransport.abortConnection
         pass
 
-<<<<<<< HEAD
-    def abortConnection(self):
-        # ITCPTransport.abortConnection
-        pass
-
-
     def getTcpKeepAlive(self):
         # ITCPTransport.getTcpKeepAlive
         pass
 
-
     def getTcpNoDelay(self):
         # ITCPTransport.getTcpNoDelay
         pass
 
-
     def loseWriteConnection(self):
         # ITCPTransport.loseWriteConnection
         pass
 
-
     def setTcpKeepAlive(self):
         # ITCPTransport.setTcpKeepAlive
         pass
 
-
-=======
-    def getTcpKeepAlive(self):
-        # ITCPTransport.getTcpKeepAlive
-        pass
-
-    def getTcpNoDelay(self):
-        # ITCPTransport.getTcpNoDelay
-        pass
-
-    def loseWriteConnection(self):
-        # ITCPTransport.loseWriteConnection
-        pass
-
-    def setTcpKeepAlive(self):
-        # ITCPTransport.setTcpKeepAlive
-        pass
-
->>>>>>> 1dd5e23f
     def setTcpNoDelay(self):
         # ITCPTransport.setTcpNoDelay
         pass
 
-<<<<<<< HEAD
-
-=======
->>>>>>> 1dd5e23f
     def getPeerCertificate(self):
         # ISSLTransport.getPeerCertificate
         pass
 
 
-<<<<<<< HEAD
-
-=======
->>>>>>> 1dd5e23f
 class DummyRequest:
     """
     Represents a dummy or fake request. See L{twisted.web.server.Request}.
@@ -267,12 +203,6 @@
     @type written: C{list} of C{bytes}
     @ivar written: The bytes which have been written to the request.
     """
-<<<<<<< HEAD
-    uri = b'http://dummy/'
-    method = b'GET'
-    client = None  # type: Optional[IAddress]
-=======
->>>>>>> 1dd5e23f
 
     uri = b"http://dummy/"
     method = b"GET"
@@ -418,35 +348,15 @@
         Set the HTTP status response code, but takes care that this is called
         before any data is written.
         """
-<<<<<<< HEAD
-        assert not self.written, (
-            "Response code cannot be set after data has"
-            "been written: {}.".format("@@@@".join(self.written)))
-=======
         assert (
             not self.written
         ), "Response code cannot be set after data has" "been written: {}.".format(
             "@@@@".join(self.written)
         )
->>>>>>> 1dd5e23f
         self.responseCode = code
         self.responseMessage = message
 
     def setLastModified(self, when):
-<<<<<<< HEAD
-        assert not self.written, (
-            "Last-Modified cannot be set after data has "
-            "been written: {}.".format("@@@@".join(self.written)))
-
-
-    def setETag(self, tag):
-        assert not self.written, (
-            "ETag cannot be set after data has been "
-            "written: {}.".format("@@@@".join(self.written)))
-
-
-    @deprecated(Version('Twisted', 18, 4, 0), replacement="getClientAddress")
-=======
         assert (
             not self.written
         ), "Last-Modified cannot be set after data has " "been written: {}.".format(
@@ -461,7 +371,6 @@
         )
 
     @deprecated(Version("Twisted", 18, 4, 0), replacement="getClientAddress")
->>>>>>> 1dd5e23f
     def getClientIP(self):
         """
         Return the IPv4 address of the client which made this request, if there
@@ -532,10 +441,6 @@
         self.setHeader(b"location", url)
 
 
-<<<<<<< HEAD
-
-=======
->>>>>>> 1dd5e23f
 class DummyRequestTests(unittest.SynchronousTestCase):
     """
     Tests for L{DummyRequest}.
