# Copyright (c) Twisted Matrix Laboratories.
# See LICENSE for details.

"""
Tests for L{twisted.web._newclient}.
"""

__metaclass__ = type

from typing import Optional

from zope.interface import implementer
from zope.interface.verify import verifyObject

from twisted.python.failure import Failure
from twisted.internet.interfaces import IConsumer, IPushProducer
from twisted.internet.error import ConnectionDone, ConnectionLost
from twisted.internet.defer import Deferred, succeed, fail, CancelledError
from twisted.internet.protocol import Protocol
from twisted.protocols.basic import LineReceiver
from twisted.trial.unittest import TestCase
from twisted.test.proto_helpers import (
    AccumulatingProtocol,
    EventLoggingObserver,
    StringTransport,
    StringTransportWithDisconnection,
)
from twisted.web._newclient import UNKNOWN_LENGTH, STATUS, HEADER, BODY, DONE
from twisted.web._newclient import HTTPParser, HTTPClientParser
from twisted.web._newclient import BadResponseVersion, ParseError
from twisted.web._newclient import ChunkedEncoder
from twisted.web._newclient import WrongBodyLength, RequestNotSent
from twisted.web._newclient import ConnectionAborted
from twisted.web._newclient import BadHeaders, ExcessWrite
from twisted.web._newclient import (
    TransportProxyProducer,
    LengthEnforcingConsumer,
    makeStatefulDispatcher,
)
from twisted.web.client import (
    HTTP11ClientProtocol,
    PotentialDataLoss,
    Request,
    RequestGenerationFailed,
    RequestTransmissionFailed,
    Response,
    ResponseDone,
    ResponseFailed,
    ResponseNeverReceived,
)
from twisted.web.http_headers import Headers
from twisted.web.http import _DataLoss
from twisted.web.iweb import IBodyProducer, IResponse
from twisted.web.test.requesthelper import (
    bytesLinearWhitespaceComponents,
    sanitizedBytes,
)
from twisted.logger import globalLogPublisher


class ArbitraryException(Exception):
    """
    A unique, arbitrary exception type which L{twisted.web._newclient} knows
    nothing about.
    """


class AnotherArbitraryException(Exception):
    """
    Similar to L{ArbitraryException} but with a different identity.
    """


# A re-usable Headers instance for tests which don't really care what headers
# they're sending.
_boringHeaders = Headers({b"host": [b"example.com"]})


def assertWrapperExceptionTypes(self, deferred, mainType, reasonTypes):
    """
    Assert that the given L{Deferred} fails with the exception given by
    C{mainType} and that the exceptions wrapped by the instance of C{mainType}
    it fails with match the list of exception types given by C{reasonTypes}.

    This is a helper for testing failures of exceptions which subclass
    L{_newclient._WrapperException}.

    @param self: A L{TestCase} instance which will be used to make the
        assertions.

    @param deferred: The L{Deferred} which is expected to fail with
        C{mainType}.

    @param mainType: A L{_newclient._WrapperException} subclass which will be
        trapped on C{deferred}.

    @param reasonTypes: A sequence of exception types which will be trapped on
        the resulting C{mainType} exception instance's C{reasons} sequence.

    @return: A L{Deferred} which fires with the C{mainType} instance
        C{deferred} fails with, or which fails somehow.
    """

    def cbFailed(err):
        for reason, type in zip(err.reasons, reasonTypes):
            reason.trap(type)
        self.assertEqual(
            len(err.reasons),
            len(reasonTypes),
            "len(%s) != len(%s)" % (err.reasons, reasonTypes),
        )
        return err

    d = self.assertFailure(deferred, mainType)
    d.addCallback(cbFailed)
    return d


def assertResponseFailed(self, deferred, reasonTypes):
    """
    A simple helper to invoke L{assertWrapperExceptionTypes} with a C{mainType}
    of L{ResponseFailed}.
    """
    return assertWrapperExceptionTypes(self, deferred, ResponseFailed, reasonTypes)


def assertRequestGenerationFailed(self, deferred, reasonTypes):
    """
    A simple helper to invoke L{assertWrapperExceptionTypes} with a C{mainType}
    of L{RequestGenerationFailed}.
    """
    return assertWrapperExceptionTypes(
        self, deferred, RequestGenerationFailed, reasonTypes
    )


def assertRequestTransmissionFailed(self, deferred, reasonTypes):
    """
    A simple helper to invoke L{assertWrapperExceptionTypes} with a C{mainType}
    of L{RequestTransmissionFailed}.
    """
    return assertWrapperExceptionTypes(
        self, deferred, RequestTransmissionFailed, reasonTypes
    )


def justTransportResponse(transport):
    """
    Helper function for creating a Response which uses the given transport.
    All of the other parameters to L{Response.__init__} are filled with
    arbitrary values.  Only use this method if you don't care about any of
    them.
    """
    return Response((b"HTTP", 1, 1), 200, b"OK", _boringHeaders, transport)


class MakeStatefulDispatcherTests(TestCase):
    """
    Tests for L{makeStatefulDispatcher}.
    """

    def test_functionCalledByState(self):
        """
        A method defined with L{makeStatefulDispatcher} invokes a second
        method based on the current state of the object.
        """

        class Foo:
            _state = "A"

            def bar(self):
                pass

            bar = makeStatefulDispatcher("quux", bar)

            def _quux_A(self):
                return "a"

            def _quux_B(self):
                return "b"

        stateful = Foo()
        self.assertEqual(stateful.bar(), "a")
        stateful._state = "B"
        self.assertEqual(stateful.bar(), "b")
        stateful._state = "C"
        self.assertRaises(RuntimeError, stateful.bar)


<<<<<<< HEAD

=======
>>>>>>> 1dd5e23f
class _HTTPParserTests:
    """
    Base test class for L{HTTPParser} which is responsible for the bulk of
    the task of parsing HTTP bytes.
    """
<<<<<<< HEAD
=======

>>>>>>> 1dd5e23f
    sep = None  # type: Optional[bytes]

    def test_statusCallback(self):
        """
        L{HTTPParser} calls its C{statusReceived} method when it receives a
        status line.
        """
        status = []
        protocol = HTTPParser()
        protocol.statusReceived = status.append
        protocol.makeConnection(StringTransport())
        self.assertEqual(protocol.state, STATUS)
        protocol.dataReceived(b"HTTP/1.1 200 OK" + self.sep)
        self.assertEqual(status, [b"HTTP/1.1 200 OK"])
        self.assertEqual(protocol.state, HEADER)

    def _headerTestSetup(self):
        header = {}
        protocol = HTTPParser()
        protocol.headerReceived = header.__setitem__
        protocol.makeConnection(StringTransport())
        protocol.dataReceived(b"HTTP/1.1 200 OK" + self.sep)
        return header, protocol

    def test_headerCallback(self):
        """
        L{HTTPParser} calls its C{headerReceived} method when it receives a
        header.
        """
        header, protocol = self._headerTestSetup()
        protocol.dataReceived(b"X-Foo:bar" + self.sep)
        # Cannot tell it's not a continue header until the next line arrives
        # and is not a continuation
        protocol.dataReceived(self.sep)
        self.assertEqual(header, {b"X-Foo": b"bar"})
        self.assertEqual(protocol.state, BODY)

    def test_continuedHeaderCallback(self):
        """
        If a header is split over multiple lines, L{HTTPParser} calls
        C{headerReceived} with the entire value once it is received.
        """
        header, protocol = self._headerTestSetup()
        protocol.dataReceived(b"X-Foo: bar" + self.sep)
        protocol.dataReceived(b" baz" + self.sep)
        protocol.dataReceived(b"\tquux" + self.sep)
        protocol.dataReceived(self.sep)
        self.assertEqual(header, {b"X-Foo": b"bar baz\tquux"})
        self.assertEqual(protocol.state, BODY)

    def test_fieldContentWhitespace(self):
        """
        Leading and trailing linear whitespace is stripped from the header
        value passed to the C{headerReceived} callback.
        """
        header, protocol = self._headerTestSetup()
        value = self.sep.join([b" \t ", b" bar \t", b" \t", b""])
        protocol.dataReceived(b"X-Bar:" + value)
        protocol.dataReceived(b"X-Foo:" + value)
        protocol.dataReceived(self.sep)
        self.assertEqual(header, {b"X-Foo": b"bar", b"X-Bar": b"bar"})

    def test_allHeadersCallback(self):
        """
        After the last header is received, L{HTTPParser} calls
        C{allHeadersReceived}.
        """
        called = []
        header, protocol = self._headerTestSetup()

        def allHeadersReceived():
            called.append(protocol.state)
            protocol.state = STATUS

        protocol.allHeadersReceived = allHeadersReceived
        protocol.dataReceived(self.sep)
        self.assertEqual(called, [HEADER])
        self.assertEqual(protocol.state, STATUS)

    def test_noHeaderCallback(self):
        """
        If there are no headers in the message, L{HTTPParser} does not call
        C{headerReceived}.
        """
        header, protocol = self._headerTestSetup()
        protocol.dataReceived(self.sep)
        self.assertEqual(header, {})
        self.assertEqual(protocol.state, BODY)

    def test_headersSavedOnResponse(self):
        """
        All headers received by L{HTTPParser} are added to
        L{HTTPParser.headers}.
        """
        protocol = HTTPParser()
        protocol.makeConnection(StringTransport())
        protocol.dataReceived(b"HTTP/1.1 200 OK" + self.sep)
        protocol.dataReceived(b"X-Foo: bar" + self.sep)
        protocol.dataReceived(b"X-Foo: baz" + self.sep)
        protocol.dataReceived(self.sep)
        expected = [(b"X-Foo", [b"bar", b"baz"])]
        self.assertEqual(expected, list(protocol.headers.getAllRawHeaders()))

    def test_connectionControlHeaders(self):
        """
        L{HTTPParser.isConnectionControlHeader} returns C{True} for headers
        which are always connection control headers (similar to "hop-by-hop"
        headers from RFC 2616 section 13.5.1) and C{False} for other headers.
        """
        protocol = HTTPParser()
        connHeaderNames = [
            b"content-length",
            b"connection",
            b"keep-alive",
            b"te",
            b"trailers",
            b"transfer-encoding",
            b"upgrade",
            b"proxy-connection",
        ]

        for header in connHeaderNames:
            self.assertTrue(
                protocol.isConnectionControlHeader(header),
                "Expecting %r to be a connection control header, but "
                "wasn't" % (header,),
            )
        self.assertFalse(
            protocol.isConnectionControlHeader(b"date"),
            "Expecting the arbitrarily selected 'date' header to not be "
            "a connection control header, but was.",
        )

    def test_switchToBodyMode(self):
        """
        L{HTTPParser.switchToBodyMode} raises L{RuntimeError} if called more
        than once.
        """
        protocol = HTTPParser()
        protocol.makeConnection(StringTransport())
        protocol.switchToBodyMode(object())
        self.assertRaises(RuntimeError, protocol.switchToBodyMode, object())


class HTTPParserRFCComplaintDelimeterTests(_HTTPParserTests, TestCase):
    """
    L{_HTTPParserTests} using standard CR LF newlines.
    """

    sep = b"\r\n"


class HTTPParserNonRFCComplaintDelimeterTests(_HTTPParserTests, TestCase):
    """
    L{_HTTPParserTests} using bare LF newlines.
    """

    sep = b"\n"


class HTTPClientParserTests(TestCase):
    """
    Tests for L{HTTPClientParser} which is responsible for parsing HTTP
    response messages.
    """

    def test_parseVersion(self):
        """
        L{HTTPClientParser.parseVersion} parses a status line into its three
        components.
        """
        protocol = HTTPClientParser(None, None)
        self.assertEqual(protocol.parseVersion(b"CANDY/7.2"), (b"CANDY", 7, 2))

    def test_parseBadVersion(self):
        """
        L{HTTPClientParser.parseVersion} raises L{ValueError} when passed an
        unparsable version.
        """
        protocol = HTTPClientParser(None, None)
        e = BadResponseVersion
        f = protocol.parseVersion

        def checkParsing(s):
            exc = self.assertRaises(e, f, s)
            self.assertEqual(exc.data, s)

        checkParsing(b"foo")
        checkParsing(b"foo/bar/baz")

        checkParsing(b"foo/")
        checkParsing(b"foo/..")

        checkParsing(b"foo/a.b")
        checkParsing(b"foo/-1.-1")

    def test_responseStatusParsing(self):
        """
        L{HTTPClientParser.statusReceived} parses the version, code, and phrase
        from the status line and stores them on the response object.
        """
        request = Request(b"GET", b"/", _boringHeaders, None)
        protocol = HTTPClientParser(request, None)
        protocol.makeConnection(StringTransport())
        protocol.dataReceived(b"HTTP/1.1 200 OK\r\n")
        self.assertEqual(protocol.response.version, (b"HTTP", 1, 1))
        self.assertEqual(protocol.response.code, 200)
        self.assertEqual(protocol.response.phrase, b"OK")

    def test_responseStatusWithoutPhrase(self):
        """
        L{HTTPClientParser.statusReceived} can parse a status line without a
        phrase (though such lines are a violation of RFC 7230, section 3.1.2;
        nevertheless some broken servers omit the phrase).
        """
        request = Request(b"GET", b"/", _boringHeaders, None)
        protocol = HTTPClientParser(request, None)
        protocol.makeConnection(StringTransport())
        protocol.dataReceived(b"HTTP/1.1 200\r\n")
        self.assertEqual(protocol.response.version, (b"HTTP", 1, 1))
        self.assertEqual(protocol.response.code, 200)
        self.assertEqual(protocol.response.phrase, b"")

    def test_badResponseStatus(self):
        """
        L{HTTPClientParser.statusReceived} raises L{ParseError} if it is called
        with a status line which cannot be parsed.
        """
        protocol = HTTPClientParser(None, None)

        def checkParsing(s):
            exc = self.assertRaises(ParseError, protocol.statusReceived, s)
            self.assertEqual(exc.data, s)

        # If there are fewer than two whitespace-delimited parts to the status
        # line, it is not valid and cannot be parsed.
        checkParsing(b"foo")

        # If the response code is not an integer, the status line is not valid
        # and cannot be parsed.
        checkParsing(b"HTTP/1.1 bar OK")

    def _noBodyTest(self, request, status, response):
        """
        Assert that L{HTTPClientParser} parses the given C{response} to
        C{request}, resulting in a response with no body and no extra bytes and
        leaving the transport in the producing state.

        @param request: A L{Request} instance which might have caused a server
            to return the given response.
        @param status: A string giving the status line of the response to be
            parsed.
        @param response: A string giving the response to be parsed.

        @return: A C{dict} of headers from the response.
        """
        header = {}
        finished = []
        body = []
        bodyDataFinished = []
        protocol = HTTPClientParser(request, finished.append)
        protocol.headerReceived = header.__setitem__
        transport = StringTransport()
        protocol.makeConnection(transport)
        # Deliver just the status to initialize the response object so we can
        # monkey-patch it to observe progress of the response parser.
        protocol.dataReceived(status)
        protocol.response._bodyDataReceived = body.append
        protocol.response._bodyDataFinished = lambda: bodyDataFinished.append(True)
        protocol.dataReceived(response)
        self.assertEqual(transport.producerState, "producing")
        self.assertEqual(protocol.state, DONE)
        self.assertEqual(body, [])
        self.assertEqual(finished, [b""])
        self.assertEqual(bodyDataFinished, [True])
        self.assertEqual(protocol.response.length, 0)
        return header

    def test_headResponse(self):
        """
        If the response is to a HEAD request, no body is expected, the body
        callback is not invoked, and the I{Content-Length} header is passed to
        the header callback.
        """
        request = Request(b"HEAD", b"/", _boringHeaders, None)
        status = b"HTTP/1.1 200 OK\r\n"
        response = b"Content-Length: 10\r\n" b"\r\n"
        header = self._noBodyTest(request, status, response)
        self.assertEqual(header, {b"Content-Length": b"10"})

    def test_noContentResponse(self):
        """
        If the response code is I{NO CONTENT} (204), no body is expected and
        the body callback is not invoked.
        """
        request = Request(b"GET", b"/", _boringHeaders, None)
        status = b"HTTP/1.1 204 NO CONTENT\r\n"
        response = b"\r\n"
        self._noBodyTest(request, status, response)

    def test_notModifiedResponse(self):
        """
        If the response code is I{NOT MODIFIED} (304), no body is expected and
        the body callback is not invoked.
        """
        request = Request(b"GET", b"/", _boringHeaders, None)
        status = b"HTTP/1.1 304 NOT MODIFIED\r\n"
        response = b"\r\n"
        self._noBodyTest(request, status, response)

    def test_responseHeaders(self):
        """
        The response headers are added to the response object's C{headers}
        L{Headers} instance.
        """
        protocol = HTTPClientParser(
            Request(b"GET", b"/", _boringHeaders, None), lambda rest: None
        )
        protocol.makeConnection(StringTransport())
        protocol.dataReceived(b"HTTP/1.1 200 OK\r\n")
        protocol.dataReceived(b"X-Foo: bar\r\n")
        protocol.dataReceived(b"\r\n")
        self.assertEqual(protocol.connHeaders, Headers({}))
        self.assertEqual(protocol.response.headers, Headers({b"x-foo": [b"bar"]}))
        self.assertIdentical(protocol.response.length, UNKNOWN_LENGTH)

    def test_responseHeadersMultiline(self):
        """
        The multi-line response headers are folded and added to the response
        object's C{headers} L{Headers} instance.
        """
        protocol = HTTPClientParser(
            Request(b"GET", b"/", _boringHeaders, None), lambda rest: None
        )
        protocol.makeConnection(StringTransport())
        protocol.dataReceived(b"HTTP/1.1 200 OK\r\n")
        protocol.dataReceived(b"X-Multiline: a\r\n")
        protocol.dataReceived(b"    b\r\n")
        protocol.dataReceived(b"\r\n")
        self.assertEqual(protocol.connHeaders, Headers({}))
        self.assertEqual(
            protocol.response.headers, Headers({b"x-multiline": [b"a    b"]})
        )
        self.assertIdentical(protocol.response.length, UNKNOWN_LENGTH)

    def test_connectionHeaders(self):
        """
        The connection control headers are added to the parser's C{connHeaders}
        L{Headers} instance.
        """
        protocol = HTTPClientParser(
            Request(b"GET", b"/", _boringHeaders, None), lambda rest: None
        )
        protocol.makeConnection(StringTransport())
        protocol.dataReceived(b"HTTP/1.1 200 OK\r\n")
        protocol.dataReceived(b"Content-Length: 123\r\n")
        protocol.dataReceived(b"Connection: close\r\n")
        protocol.dataReceived(b"\r\n")
        self.assertEqual(protocol.response.headers, Headers({}))
        self.assertEqual(
            protocol.connHeaders,
            Headers({b"content-length": [b"123"], b"connection": [b"close"]}),
        )
        self.assertEqual(protocol.response.length, 123)

    def test_headResponseContentLengthEntityHeader(self):
        """
        If a HEAD request is made, the I{Content-Length} header in the response
        is added to the response headers, not the connection control headers.
        """
        protocol = HTTPClientParser(
            Request(b"HEAD", b"/", _boringHeaders, None), lambda rest: None
        )
        protocol.makeConnection(StringTransport())
        protocol.dataReceived(b"HTTP/1.1 200 OK\r\n")
        protocol.dataReceived(b"Content-Length: 123\r\n")
        protocol.dataReceived(b"\r\n")
        self.assertEqual(
            protocol.response.headers, Headers({b"content-length": [b"123"]})
        )
        self.assertEqual(protocol.connHeaders, Headers({}))
        self.assertEqual(protocol.response.length, 0)

    def test_contentLength(self):
        """
        If a response includes a body with a length given by the
        I{Content-Length} header, the bytes which make up the body are passed
        to the C{_bodyDataReceived} callback on the L{HTTPParser}.
        """
        finished = []
        protocol = HTTPClientParser(
            Request(b"GET", b"/", _boringHeaders, None), finished.append
        )
        transport = StringTransport()
        protocol.makeConnection(transport)
        protocol.dataReceived(b"HTTP/1.1 200 OK\r\n")
        body = []
        protocol.response._bodyDataReceived = body.append
        protocol.dataReceived(b"Content-Length: 10\r\n")
        protocol.dataReceived(b"\r\n")

        # Incidentally, the transport should be paused now.  It is the response
        # object's responsibility to resume this when it is ready for bytes.
        self.assertEqual(transport.producerState, "paused")

        self.assertEqual(protocol.state, BODY)
        protocol.dataReceived(b"x" * 6)
        self.assertEqual(body, [b"x" * 6])
        self.assertEqual(protocol.state, BODY)
        protocol.dataReceived(b"y" * 4)
        self.assertEqual(body, [b"x" * 6, b"y" * 4])
        self.assertEqual(protocol.state, DONE)
        self.assertEqual(finished, [b""])

    def test_zeroContentLength(self):
        """
        If a response includes a I{Content-Length} header indicating zero bytes
        in the response, L{Response.length} is set accordingly and no data is
        delivered to L{Response._bodyDataReceived}.
        """
        finished = []
        protocol = HTTPClientParser(
            Request(b"GET", b"/", _boringHeaders, None), finished.append
        )

        protocol.makeConnection(StringTransport())
        protocol.dataReceived(b"HTTP/1.1 200 OK\r\n")

        body = []
        protocol.response._bodyDataReceived = body.append

        protocol.dataReceived(b"Content-Length: 0\r\n")
        protocol.dataReceived(b"\r\n")

        self.assertEqual(protocol.state, DONE)
        self.assertEqual(body, [])
        self.assertEqual(finished, [b""])
        self.assertEqual(protocol.response.length, 0)

    def test_multipleContentLengthHeaders(self):
        """
        If a response includes multiple I{Content-Length} headers,
        L{HTTPClientParser.dataReceived} raises L{ValueError} to indicate that
        the response is invalid and the transport is now unusable.
        """
        protocol = HTTPClientParser(Request(b"GET", b"/", _boringHeaders, None), None)

        protocol.makeConnection(StringTransport())
        self.assertRaises(
            ValueError,
            protocol.dataReceived,
            b"HTTP/1.1 200 OK\r\n"
            b"Content-Length: 1\r\n"
            b"Content-Length: 2\r\n"
            b"\r\n",
        )

    def test_extraBytesPassedBack(self):
        """
        If extra bytes are received past the end of a response, they are passed
        to the finish callback.
        """
        finished = []
        protocol = HTTPClientParser(
            Request(b"GET", b"/", _boringHeaders, None), finished.append
        )

        protocol.makeConnection(StringTransport())
        protocol.dataReceived(b"HTTP/1.1 200 OK\r\n")
        protocol.dataReceived(b"Content-Length: 0\r\n")
        protocol.dataReceived(b"\r\nHere is another thing!")
        self.assertEqual(protocol.state, DONE)
        self.assertEqual(finished, [b"Here is another thing!"])

    def test_extraBytesPassedBackHEAD(self):
        """
        If extra bytes are received past the end of the headers of a response
        to a HEAD request, they are passed to the finish callback.
        """
        finished = []
        protocol = HTTPClientParser(
            Request(b"HEAD", b"/", _boringHeaders, None), finished.append
        )

        protocol.makeConnection(StringTransport())
        protocol.dataReceived(b"HTTP/1.1 200 OK\r\n")
        protocol.dataReceived(b"Content-Length: 12\r\n")
        protocol.dataReceived(b"\r\nHere is another thing!")
        self.assertEqual(protocol.state, DONE)
        self.assertEqual(finished, [b"Here is another thing!"])

    def test_chunkedResponseBody(self):
        """
        If the response headers indicate the response body is encoded with the
        I{chunked} transfer encoding, the body is decoded according to that
        transfer encoding before being passed to L{Response._bodyDataReceived}.
        """
        finished = []
        protocol = HTTPClientParser(
            Request(b"GET", b"/", _boringHeaders, None), finished.append
        )
        protocol.makeConnection(StringTransport())
        protocol.dataReceived(b"HTTP/1.1 200 OK\r\n")

        body = []
        protocol.response._bodyDataReceived = body.append

        protocol.dataReceived(b"Transfer-Encoding: chunked\r\n")
        protocol.dataReceived(b"\r\n")

        # No data delivered yet
        self.assertEqual(body, [])

        # Cannot predict the length of a chunked encoded response body.
        self.assertIdentical(protocol.response.length, UNKNOWN_LENGTH)

        # Deliver some chunks and make sure the data arrives
        protocol.dataReceived(b"3\r\na")
        self.assertEqual(body, [b"a"])
        protocol.dataReceived(b"bc\r\n")
        self.assertEqual(body, [b"a", b"bc"])

        # The response's _bodyDataFinished method should be called when the last
        # chunk is received.  Extra data should be passed to the finished
        # callback.
        protocol.dataReceived(b"0\r\n\r\nextra")
        self.assertEqual(finished, [b"extra"])

    def test_unknownContentLength(self):
        """
        If a response does not include a I{Transfer-Encoding} or a
        I{Content-Length}, the end of response body is indicated by the
        connection being closed.
        """
        finished = []
        protocol = HTTPClientParser(
            Request(b"GET", b"/", _boringHeaders, None), finished.append
        )
        transport = StringTransport()
        protocol.makeConnection(transport)
        protocol.dataReceived(b"HTTP/1.1 200 OK\r\n")

        body = []
        protocol.response._bodyDataReceived = body.append

        protocol.dataReceived(b"\r\n")
        protocol.dataReceived(b"foo")
        protocol.dataReceived(b"bar")
        self.assertEqual(body, [b"foo", b"bar"])
        protocol.connectionLost(ConnectionDone("simulated end of connection"))
        self.assertEqual(finished, [b""])

    def test_contentLengthAndTransferEncoding(self):
        """
        According to RFC 2616, section 4.4, point 3, if I{Content-Length} and
        I{Transfer-Encoding: chunked} are present, I{Content-Length} MUST be
        ignored
        """
        finished = []
        protocol = HTTPClientParser(
            Request(b"GET", b"/", _boringHeaders, None), finished.append
        )
        transport = StringTransport()
        protocol.makeConnection(transport)
        protocol.dataReceived(b"HTTP/1.1 200 OK\r\n")

        body = []
        protocol.response._bodyDataReceived = body.append

        protocol.dataReceived(
            b"Content-Length: 102\r\n"
            b"Transfer-Encoding: chunked\r\n"
            b"\r\n"
            b"3\r\n"
            b"abc\r\n"
            b"0\r\n"
            b"\r\n"
        )

        self.assertEqual(body, [b"abc"])
        self.assertEqual(finished, [b""])

    def test_connectionLostBeforeBody(self):
        """
        If L{HTTPClientParser.connectionLost} is called before the headers are
        finished, the C{_responseDeferred} is fired with the L{Failure} passed
        to C{connectionLost}.
        """
        transport = StringTransport()
        protocol = HTTPClientParser(Request(b"GET", b"/", _boringHeaders, None), None)
        protocol.makeConnection(transport)
        # Grab this here because connectionLost gets rid of the attribute
        responseDeferred = protocol._responseDeferred
        protocol.connectionLost(Failure(ArbitraryException()))

        return assertResponseFailed(self, responseDeferred, [ArbitraryException])

    def test_connectionLostWithError(self):
        """
        If one of the L{Response} methods called by
        L{HTTPClientParser.connectionLost} raises an exception, the exception
        is logged and not re-raised.
        """
        logObserver = EventLoggingObserver.createWithCleanup(self, globalLogPublisher)
        transport = StringTransport()
        protocol = HTTPClientParser(Request(b"GET", b"/", _boringHeaders, None), None)
        protocol.makeConnection(transport)

        response = []
        protocol._responseDeferred.addCallback(response.append)
        protocol.dataReceived(b"HTTP/1.1 200 OK\r\n" b"Content-Length: 1\r\n" b"\r\n")
        response = response[0]

        # Arrange for an exception
        def fakeBodyDataFinished(err=None):
            raise ArbitraryException()

        response._bodyDataFinished = fakeBodyDataFinished

        protocol.connectionLost(None)
        self.assertEquals(1, len(logObserver))
        event = logObserver[0]
        f = event["log_failure"]
        self.assertIsInstance(f.value, ArbitraryException)
        self.flushLoggedErrors(ArbitraryException)

    def test_noResponseAtAll(self):
        """
        If no response at all was received and the connection is lost, the
        resulting error is L{ResponseNeverReceived}.
        """
        protocol = HTTPClientParser(
            Request(b"HEAD", b"/", _boringHeaders, None), lambda ign: None
        )
        d = protocol._responseDeferred

        protocol.makeConnection(StringTransport())
        protocol.connectionLost(ConnectionLost())
        return self.assertFailure(d, ResponseNeverReceived)

    def test_someResponseButNotAll(self):
        """
        If a partial response was received and the connection is lost, the
        resulting error is L{ResponseFailed}, but not
        L{ResponseNeverReceived}.
        """
        protocol = HTTPClientParser(
            Request(b"HEAD", b"/", _boringHeaders, None), lambda ign: None
        )
        d = protocol._responseDeferred

        protocol.makeConnection(StringTransport())
        protocol.dataReceived(b"2")
        protocol.connectionLost(ConnectionLost())
        return self.assertFailure(d, ResponseFailed).addCallback(
            self.assertIsInstance, ResponseFailed
        )

    def test_1XXResponseIsSwallowed(self):
        """
        If a response in the 1XX range is received it just gets swallowed and
        the parser resets itself.
        """
        sample103Response = (
            b"HTTP/1.1 103 Early Hints\r\n"
            b"Server: socketserver/1.0.0\r\n"
            b"Link: </other/styles.css>; rel=preload; as=style\r\n"
            b"Link: </other/action.js>; rel=preload; as=script\r\n"
            b"\r\n"
        )

        protocol = HTTPClientParser(
            Request(b"GET", b"/", _boringHeaders, None), lambda ign: None
        )
        protocol.makeConnection(StringTransport())
        protocol.dataReceived(sample103Response)

        # The response should have been erased
        self.assertTrue(getattr(protocol, "response", None) is None)
        self.assertEqual(protocol.state, STATUS)
        self.assertEqual(len(list(protocol.headers.getAllRawHeaders())), 0)
        self.assertEqual(len(list(protocol.connHeaders.getAllRawHeaders())), 0)
        self.assertTrue(protocol._everReceivedData)

    def test_1XXFollowedByFinalResponseOnlyEmitsFinal(self):
        """
        When a 1XX response is swallowed, the final response that follows it is
        the only one that gets sent to the application.
        """
        sample103Response = (
            b"HTTP/1.1 103 Early Hints\r\n"
            b"Server: socketserver/1.0.0\r\n"
            b"Link: </other/styles.css>; rel=preload; as=style\r\n"
            b"Link: </other/action.js>; rel=preload; as=script\r\n"
            b"\r\n"
        )
        following200Response = b"HTTP/1.1 200 OK\r\n" b"Content-Length: 123\r\n" b"\r\n"

        protocol = HTTPClientParser(
            Request(b"GET", b"/", _boringHeaders, None), lambda ign: None
        )
        protocol.makeConnection(StringTransport())
        protocol.dataReceived(sample103Response + following200Response)

        self.assertEqual(protocol.response.code, 200)
        self.assertEqual(protocol.response.headers, Headers({}))
        self.assertEqual(protocol.connHeaders, Headers({b"content-length": [b"123"]}))
        self.assertEqual(protocol.response.length, 123)

    def test_multiple1XXResponsesAreIgnored(self):
        """
        It is acceptable for multiple 1XX responses to come through, all of
        which get ignored.
        """
        sample103Response = (
            b"HTTP/1.1 103 Early Hints\r\n"
            b"Server: socketserver/1.0.0\r\n"
            b"Link: </other/styles.css>; rel=preload; as=style\r\n"
            b"Link: </other/action.js>; rel=preload; as=script\r\n"
            b"\r\n"
        )
        following200Response = b"HTTP/1.1 200 OK\r\n" b"Content-Length: 123\r\n" b"\r\n"

        protocol = HTTPClientParser(
            Request(b"GET", b"/", _boringHeaders, None), lambda ign: None
        )
        protocol.makeConnection(StringTransport())
        protocol.dataReceived(
            sample103Response
            + sample103Response
            + sample103Response
            + following200Response
        )

        self.assertEqual(protocol.response.code, 200)
        self.assertEqual(protocol.response.headers, Headers({}))
        self.assertEqual(protocol.connHeaders, Headers({b"content-length": [b"123"]}))
        self.assertEqual(protocol.response.length, 123)

    def test_ignored1XXResponseCausesLog(self):
        """
        When a 1XX response is ignored, Twisted emits a log.
        """
        logObserver = EventLoggingObserver.createWithCleanup(self, globalLogPublisher)
        sample103Response = (
            b"HTTP/1.1 103 Early Hints\r\n"
            b"Server: socketserver/1.0.0\r\n"
            b"Link: </other/styles.css>; rel=preload; as=style\r\n"
            b"Link: </other/action.js>; rel=preload; as=script\r\n"
            b"\r\n"
        )

        protocol = HTTPClientParser(
            Request(b"GET", b"/", _boringHeaders, None), lambda ign: None
        )
        protocol.makeConnection(StringTransport())
        protocol.dataReceived(sample103Response)

        self.assertEquals(1, len(logObserver))
        event = logObserver[0]
        self.assertEquals(event["log_format"], "Ignoring unexpected {code} response")
        self.assertEquals(event["code"], 103)


class SlowRequest:
    """
    L{SlowRequest} is a fake implementation of L{Request} which is easily
    controlled externally (for example, by code in a test method).

    @ivar stopped: A flag indicating whether C{stopWriting} has been called.

    @ivar finished: After C{writeTo} is called, a L{Deferred} which was
        returned by that method.  L{SlowRequest} will never fire this
        L{Deferred}.
    """

    method = b"GET"
    stopped = False
    persistent = False

    def writeTo(self, transport):
        self.finished = Deferred()
        return self.finished

    def stopWriting(self):
        self.stopped = True


class SimpleRequest:
    """
    L{SimpleRequest} is a fake implementation of L{Request} which writes a
    short, fixed string to the transport passed to its C{writeTo} method and
    returns a succeeded L{Deferred}.  This vaguely emulates the behavior of a
    L{Request} with no body producer.
    """

    persistent = False

    def writeTo(self, transport):
        transport.write(b"SOME BYTES")
        return succeed(None)


class HTTP11ClientProtocolTests(TestCase):
    """
    Tests for the HTTP 1.1 client protocol implementation,
    L{HTTP11ClientProtocol}.
    """

    def setUp(self):
        """
        Create an L{HTTP11ClientProtocol} connected to a fake transport.
        """
        self.transport = StringTransport()
        self.protocol = HTTP11ClientProtocol()
        self.protocol.makeConnection(self.transport)

    def test_request(self):
        """
        L{HTTP11ClientProtocol.request} accepts a L{Request} and calls its
        C{writeTo} method with its own transport.
        """
        self.protocol.request(SimpleRequest())
        self.assertEqual(self.transport.value(), b"SOME BYTES")

    def test_secondRequest(self):
        """
        The second time L{HTTP11ClientProtocol.request} is called, it returns a
        L{Deferred} which immediately fires with a L{Failure} wrapping a
        L{RequestNotSent} exception.
        """
        self.protocol.request(SlowRequest())

        def cbNotSent(ignored):
            self.assertEqual(self.transport.value(), b"")

        d = self.assertFailure(self.protocol.request(SimpleRequest()), RequestNotSent)
        d.addCallback(cbNotSent)
        return d

    def test_requestAfterConnectionLost(self):
        """
        L{HTTP11ClientProtocol.request} returns a L{Deferred} which immediately
        fires with a L{Failure} wrapping a L{RequestNotSent} if called after
        the protocol has been disconnected.
        """
        self.protocol.connectionLost(Failure(ConnectionDone("sad transport")))

        def cbNotSent(ignored):
            self.assertEqual(self.transport.value(), b"")

        d = self.assertFailure(self.protocol.request(SimpleRequest()), RequestNotSent)
        d.addCallback(cbNotSent)
        return d

    def test_failedWriteTo(self):
        """
        If the L{Deferred} returned by L{Request.writeTo} fires with a
        L{Failure}, L{HTTP11ClientProtocol.request} disconnects its transport
        and returns a L{Deferred} which fires with a L{Failure} of
        L{RequestGenerationFailed} wrapping the underlying failure.
        """

        class BrokenRequest:
            persistent = False

            def writeTo(self, transport):
                return fail(ArbitraryException())

        d = self.protocol.request(BrokenRequest())

        def cbFailed(ignored):
            self.assertTrue(self.transport.disconnecting)
            # Simulate what would happen if the protocol had a real transport
            # and make sure no exception is raised.
            self.protocol.connectionLost(Failure(ConnectionDone("you asked for it")))

        d = assertRequestGenerationFailed(self, d, [ArbitraryException])
        d.addCallback(cbFailed)
        return d

    def test_synchronousWriteToError(self):
        """
        If L{Request.writeTo} raises an exception,
        L{HTTP11ClientProtocol.request} returns a L{Deferred} which fires with
        a L{Failure} of L{RequestGenerationFailed} wrapping that exception.
        """

        class BrokenRequest:
            persistent = False

            def writeTo(self, transport):
                raise ArbitraryException()

        d = self.protocol.request(BrokenRequest())
        return assertRequestGenerationFailed(self, d, [ArbitraryException])

    def test_connectionLostDuringRequestGeneration(self, mode=None):
        """
        If L{HTTP11ClientProtocol}'s transport is disconnected before the
        L{Deferred} returned by L{Request.writeTo} fires, the L{Deferred}
        returned by L{HTTP11ClientProtocol.request} fires with a L{Failure} of
        L{RequestTransmissionFailed} wrapping the underlying failure.
        """
        request = SlowRequest()
        d = self.protocol.request(request)
        d = assertRequestTransmissionFailed(self, d, [ArbitraryException])

        # The connection hasn't been lost yet.  The request should still be
        # allowed to do its thing.
        self.assertFalse(request.stopped)

        self.protocol.connectionLost(Failure(ArbitraryException()))

        # Now the connection has been lost.  The request should have been told
        # to stop writing itself.
        self.assertTrue(request.stopped)

        if mode == "callback":
            request.finished.callback(None)
        elif mode == "errback":
            request.finished.errback(Failure(AnotherArbitraryException()))
            errors = self.flushLoggedErrors(AnotherArbitraryException)
            self.assertEqual(len(errors), 1)
        else:
            # Don't fire the writeTo Deferred at all.
            pass
        return d

    def test_connectionLostBeforeGenerationFinished(self):
        """
        If the request passed to L{HTTP11ClientProtocol} finishes generation
        successfully after the L{HTTP11ClientProtocol}'s connection has been
        lost, nothing happens.
        """
        return self.test_connectionLostDuringRequestGeneration("callback")

    def test_connectionLostBeforeGenerationFailed(self):
        """
        If the request passed to L{HTTP11ClientProtocol} finished generation
        with an error after the L{HTTP11ClientProtocol}'s connection has been
        lost, nothing happens.
        """
        return self.test_connectionLostDuringRequestGeneration("errback")

    def test_errorMessageOnConnectionLostBeforeGenerationFailedDoesNotConfuse(self):
        """
        If the request passed to L{HTTP11ClientProtocol} finished generation
        with an error after the L{HTTP11ClientProtocol}'s connection has been
        lost, an error is logged that gives a non-confusing hint to user on what
        went wrong.
        """
        logObserver = EventLoggingObserver.createWithCleanup(self, globalLogPublisher)

        def check(ignore):
            self.assertEquals(1, len(logObserver))
            event = logObserver[0]
            self.assertIn("log_failure", event)
            self.assertEqual(
                event["log_format"],
                "Error writing request, but not in valid state "
                "to finalize request: {state}",
            )
            self.assertEqual(event["state"], "CONNECTION_LOST")

        return self.test_connectionLostDuringRequestGeneration("errback").addCallback(
            check
        )

    def test_receiveSimplestResponse(self):
        """
        When a response is delivered to L{HTTP11ClientProtocol}, the
        L{Deferred} previously returned by the C{request} method is called back
        with a L{Response} instance and the connection is closed.
        """
        d = self.protocol.request(Request(b"GET", b"/", _boringHeaders, None))

        def cbRequest(response):
            self.assertEqual(response.code, 200)
            self.assertEqual(response.headers, Headers())
            self.assertTrue(self.transport.disconnecting)
            self.assertEqual(self.protocol.state, "QUIESCENT")

        d.addCallback(cbRequest)
        self.protocol.dataReceived(
            b"HTTP/1.1 200 OK\r\n"
            b"Content-Length: 0\r\n"
            b"Connection: close\r\n"
            b"\r\n"
        )
        return d

    def test_receiveResponseHeaders(self):
        """
        The headers included in a response delivered to L{HTTP11ClientProtocol}
        are included on the L{Response} instance passed to the callback
        returned by the C{request} method.
        """
        d = self.protocol.request(Request(b"GET", b"/", _boringHeaders, None))

        def cbRequest(response):
            expected = Headers({b"x-foo": [b"bar", b"baz"]})
            self.assertEqual(response.headers, expected)

        d.addCallback(cbRequest)
        self.protocol.dataReceived(
            b"HTTP/1.1 200 OK\r\n" b"X-Foo: bar\r\n" b"X-Foo: baz\r\n" b"\r\n"
        )
        return d

    def test_receiveResponseBeforeRequestGenerationDone(self):
        """
        If response bytes are delivered to L{HTTP11ClientProtocol} before the
        L{Deferred} returned by L{Request.writeTo} fires, those response bytes
        are parsed as part of the response.

        The connection is also closed, because we're in a confusing state, and
        therefore the C{quiescentCallback} isn't called.
        """
        quiescentResult = []
        transport = StringTransport()
        protocol = HTTP11ClientProtocol(quiescentResult.append)
        protocol.makeConnection(transport)

        request = SlowRequest()
        d = protocol.request(request)
        protocol.dataReceived(
            b"HTTP/1.1 200 OK\r\n"
            b"X-Foo: bar\r\n"
            b"Content-Length: 6\r\n"
            b"\r\n"
            b"foobar"
        )

        def cbResponse(response):
            p = AccumulatingProtocol()
            whenFinished = p.closedDeferred = Deferred()
            response.deliverBody(p)
            self.assertEqual(protocol.state, "TRANSMITTING_AFTER_RECEIVING_RESPONSE")
            self.assertTrue(transport.disconnecting)
            self.assertEqual(quiescentResult, [])
            return whenFinished.addCallback(lambda ign: (response, p.data))

        d.addCallback(cbResponse)

        def cbAllResponse(result):
            response, body = result
            self.assertEqual(response.version, (b"HTTP", 1, 1))
            self.assertEqual(response.code, 200)
            self.assertEqual(response.phrase, b"OK")
            self.assertEqual(response.headers, Headers({b"x-foo": [b"bar"]}))
            self.assertEqual(body, b"foobar")

            # Also nothing bad should happen if the request does finally
            # finish, even though it is completely irrelevant.
            request.finished.callback(None)

        d.addCallback(cbAllResponse)
        return d

    def test_receiveResponseHeadersTooLong(self):
        """
        The connection is closed when the server respond with a header which
        is above the maximum line.
        """
        transport = StringTransportWithDisconnection()
        protocol = HTTP11ClientProtocol()
        transport.protocol = protocol
        protocol.makeConnection(transport)

        longLine = b"a" * LineReceiver.MAX_LENGTH
        d = protocol.request(Request(b"GET", b"/", _boringHeaders, None))

        protocol.dataReceived(
            b"HTTP/1.1 200 OK\r\n"
            b"X-Foo: " + longLine + b"\r\n"
            b"X-Ignored: ignored\r\n"
            b"\r\n"
        )

        # For now, there is no signal that something went wrong, just a
        # connection which is closed in what looks like a clean way.
        # L{LineReceiver.lineLengthExceeded} just calls loseConnection
        # without giving any reason.
        return assertResponseFailed(self, d, [ConnectionDone])

    def test_connectionLostAfterReceivingResponseBeforeRequestGenerationDone(self):
        """
        If response bytes are delivered to L{HTTP11ClientProtocol} before the
        request completes, calling C{connectionLost} on the protocol will
        result in protocol being moved to C{'CONNECTION_LOST'} state.
        """
        request = SlowRequest()
        d = self.protocol.request(request)
        self.protocol.dataReceived(
            b"HTTP/1.1 400 BAD REQUEST\r\n"
            b"Content-Length: 9\r\n"
            b"\r\n"
            b"tisk tisk"
        )

        def cbResponse(response):
            p = AccumulatingProtocol()
            whenFinished = p.closedDeferred = Deferred()
            response.deliverBody(p)
            return whenFinished.addCallback(lambda ign: (response, p.data))

        d.addCallback(cbResponse)

        def cbAllResponse(ignore):
            request.finished.callback(None)
            # Nothing dire will happen when the connection is lost
            self.protocol.connectionLost(Failure(ArbitraryException()))
            self.assertEqual(self.protocol._state, "CONNECTION_LOST")

        d.addCallback(cbAllResponse)
        return d

    def test_receiveResponseBody(self):
        """
        The C{deliverBody} method of the response object with which the
        L{Deferred} returned by L{HTTP11ClientProtocol.request} fires can be
        used to get the body of the response.
        """
        protocol = AccumulatingProtocol()
        whenFinished = protocol.closedDeferred = Deferred()
        requestDeferred = self.protocol.request(
            Request(b"GET", b"/", _boringHeaders, None)
        )

        self.protocol.dataReceived(
            b"HTTP/1.1 200 OK\r\n" b"Content-Length: 6\r\n" b"\r"
        )

        # Here's what's going on: all the response headers have been delivered
        # by this point, so the request Deferred can fire with a Response
        # object.  The body is yet to come, but that's okay, because the
        # Response object is how you *get* the body.
        result = []
        requestDeferred.addCallback(result.append)

        self.assertEqual(result, [])
        # Deliver the very last byte of the response.  It is exactly at this
        # point which the Deferred returned by request should fire.
        self.protocol.dataReceived(b"\n")
        response = result[0]

        response.deliverBody(protocol)

        self.protocol.dataReceived(b"foo")
        self.protocol.dataReceived(b"bar")

        def cbAllResponse(ignored):
            self.assertEqual(protocol.data, b"foobar")
            protocol.closedReason.trap(ResponseDone)

        whenFinished.addCallback(cbAllResponse)
        return whenFinished

    def test_responseBodyFinishedWhenConnectionLostWhenContentLengthIsUnknown(self):
        """
        If the length of the response body is unknown, the protocol passed to
        the response's C{deliverBody} method has its C{connectionLost}
        method called with a L{Failure} wrapping a L{PotentialDataLoss}
        exception.
        """
        requestDeferred = self.protocol.request(
            Request(b"GET", b"/", _boringHeaders, None)
        )
        self.protocol.dataReceived(b"HTTP/1.1 200 OK\r\n" b"\r\n")

        result = []
        requestDeferred.addCallback(result.append)
        response = result[0]

        protocol = AccumulatingProtocol()
        response.deliverBody(protocol)

        self.protocol.dataReceived(b"foo")
        self.protocol.dataReceived(b"bar")

        self.assertEqual(protocol.data, b"foobar")
        self.protocol.connectionLost(
            Failure(ConnectionDone("low-level transport disconnected"))
        )

        protocol.closedReason.trap(PotentialDataLoss)

    def test_chunkedResponseBodyUnfinishedWhenConnectionLost(self):
        """
        If the final chunk has not been received when the connection is lost
        (for any reason), the protocol passed to C{deliverBody} has its
        C{connectionLost} method called with a L{Failure} wrapping the
        exception for that reason.
        """
        requestDeferred = self.protocol.request(
            Request(b"GET", b"/", _boringHeaders, None)
        )
        self.protocol.dataReceived(
            b"HTTP/1.1 200 OK\r\n" b"Transfer-Encoding: chunked\r\n" b"\r\n"
        )

        result = []
        requestDeferred.addCallback(result.append)
        response = result[0]

        protocol = AccumulatingProtocol()
        response.deliverBody(protocol)

        self.protocol.dataReceived(b"3\r\nfoo\r\n")
        self.protocol.dataReceived(b"3\r\nbar\r\n")

        self.assertEqual(protocol.data, b"foobar")

        self.protocol.connectionLost(Failure(ArbitraryException()))

        return assertResponseFailed(
            self, fail(protocol.closedReason), [ArbitraryException, _DataLoss]
        )

    def test_parserDataReceivedException(self):
        """
        If the parser L{HTTP11ClientProtocol} delivers bytes to in
        C{dataReceived} raises an exception, the exception is wrapped in a
        L{Failure} and passed to the parser's C{connectionLost} and then the
        L{HTTP11ClientProtocol}'s transport is disconnected.
        """
        requestDeferred = self.protocol.request(
            Request(b"GET", b"/", _boringHeaders, None)
        )
        self.protocol.dataReceived(b"unparseable garbage goes here\r\n")
        d = assertResponseFailed(self, requestDeferred, [ParseError])

        def cbFailed(exc):
            self.assertTrue(self.transport.disconnecting)
            self.assertEqual(
                exc.reasons[0].value.data, b"unparseable garbage goes here"
            )

            # Now do what StringTransport doesn't do but a real transport would
            # have, call connectionLost on the HTTP11ClientProtocol.  Nothing
            # is asserted about this, but it's important for it to not raise an
            # exception.
            self.protocol.connectionLost(Failure(ConnectionDone("it is done")))

        d.addCallback(cbFailed)
        return d

    def test_proxyStopped(self):
        """
        When the HTTP response parser is disconnected, the
        L{TransportProxyProducer} which was connected to it as a transport is
        stopped.
        """
        requestDeferred = self.protocol.request(
            Request(b"GET", b"/", _boringHeaders, None)
        )
        transport = self.protocol._parser.transport
        self.assertIdentical(transport._producer, self.transport)
        self.protocol._disconnectParser(Failure(ConnectionDone("connection done")))
        self.assertIdentical(transport._producer, None)
        return assertResponseFailed(self, requestDeferred, [ConnectionDone])

    def test_abortClosesConnection(self):
        """
        L{HTTP11ClientProtocol.abort} will tell the transport to close its
        connection when it is invoked, and returns a C{Deferred} that fires
        when the connection is lost.
        """
        transport = StringTransport()
        protocol = HTTP11ClientProtocol()
        protocol.makeConnection(transport)
        r1 = []
        r2 = []
        protocol.abort().addCallback(r1.append)
        protocol.abort().addCallback(r2.append)
        self.assertEqual((r1, r2), ([], []))
        self.assertTrue(transport.disconnecting)

        # Disconnect protocol, the Deferreds will fire:
        protocol.connectionLost(Failure(ConnectionDone()))
        self.assertEqual(r1, [None])
        self.assertEqual(r2, [None])

    def test_abortAfterConnectionLost(self):
        """
        L{HTTP11ClientProtocol.abort} called after the connection is lost
        returns a C{Deferred} that fires immediately.
        """
        transport = StringTransport()
        protocol = HTTP11ClientProtocol()
        protocol.makeConnection(transport)
        protocol.connectionLost(Failure(ConnectionDone()))

        result = []
        protocol.abort().addCallback(result.append)
        self.assertEqual(result, [None])
        self.assertEqual(protocol._state, "CONNECTION_LOST")

    def test_abortBeforeResponseBody(self):
        """
        The Deferred returned by L{HTTP11ClientProtocol.request} will fire
        with a L{ResponseFailed} failure containing a L{ConnectionAborted}
        exception, if the connection was aborted before all response headers
        have been received.
        """
        transport = StringTransport()
        protocol = HTTP11ClientProtocol()
        protocol.makeConnection(transport)
        result = protocol.request(Request(b"GET", b"/", _boringHeaders, None))
        protocol.abort()
        self.assertTrue(transport.disconnecting)
        protocol.connectionLost(Failure(ConnectionDone()))
        return assertResponseFailed(self, result, [ConnectionAborted])

    def test_abortAfterResponseHeaders(self):
        """
        When the connection is aborted after the response headers have
        been received and the L{Response} has been made available to
        application code, the response body protocol's C{connectionLost}
        method will be invoked with a L{ResponseFailed} failure containing a
        L{ConnectionAborted} exception.
        """
        # We need to set StringTransport to lenient mode because we'll call
        # resumeProducing on it after the connection is aborted. That's ok:
        # for real transports nothing will happen.
        transport = StringTransport(lenient=True)
        protocol = HTTP11ClientProtocol()
        protocol.makeConnection(transport)
        result = protocol.request(Request(b"GET", b"/", _boringHeaders, None))

        protocol.dataReceived(b"HTTP/1.1 200 OK\r\n" b"Content-Length: 1\r\n" b"\r\n")

        testResult = Deferred()

        class BodyDestination(Protocol):
            """
            A body response protocol which immediately aborts the HTTP
            connection.
            """

            def connectionMade(self):
                """
                Abort the HTTP connection.
                """
                protocol.abort()

            def connectionLost(self, reason):
                """
                Make the reason for the losing of the connection available to
                the unit test via C{testResult}.
                """
                testResult.errback(reason)

        def deliverBody(response):
            """
            Connect the L{BodyDestination} response body protocol to the
            response, and then simulate connection loss after ensuring that
            the HTTP connection has been aborted.
            """
            response.deliverBody(BodyDestination())
            self.assertTrue(transport.disconnecting)
            protocol.connectionLost(Failure(ConnectionDone()))

        def checkError(error):
            self.assertIsInstance(error.response, Response)

        result.addCallback(deliverBody)
        deferred = assertResponseFailed(
            self, testResult, [ConnectionAborted, _DataLoss]
        )
        return deferred.addCallback(checkError)

    def test_quiescentCallbackCalled(self):
        """
        If after a response is done the {HTTP11ClientProtocol} stays open and
        returns to QUIESCENT state, all per-request state is reset and the
        C{quiescentCallback} is called with the protocol instance.

        This is useful for implementing a persistent connection pool.

        The C{quiescentCallback} is called *before* the response-receiving
        protocol's C{connectionLost}, so that new requests triggered by end of
        first request can re-use a persistent connection.
        """
        quiescentResult = []

        def callback(p):
            self.assertEqual(p, protocol)
            self.assertEqual(p.state, "QUIESCENT")
            quiescentResult.append(p)

        transport = StringTransport()
        protocol = HTTP11ClientProtocol(callback)
        protocol.makeConnection(transport)

        requestDeferred = protocol.request(
            Request(b"GET", b"/", _boringHeaders, None, persistent=True)
        )
        protocol.dataReceived(b"HTTP/1.1 200 OK\r\n" b"Content-length: 3\r\n" b"\r\n")

        # Headers done, but still no quiescent callback:
        self.assertEqual(quiescentResult, [])

        result = []
        requestDeferred.addCallback(result.append)
        response = result[0]

        # When response body is done (i.e. connectionLost is called), note the
        # fact in quiescentResult:
        bodyProtocol = AccumulatingProtocol()
        bodyProtocol.closedDeferred = Deferred()
        bodyProtocol.closedDeferred.addCallback(
            lambda ign: quiescentResult.append("response done")
        )

        response.deliverBody(bodyProtocol)
        protocol.dataReceived(b"abc")
        bodyProtocol.closedReason.trap(ResponseDone)
        # Quiescent callback called *before* protocol handling the response
        # body gets its connectionLost called:
        self.assertEqual(quiescentResult, [protocol, "response done"])

        # Make sure everything was cleaned up:
        self.assertEqual(protocol._parser, None)
        self.assertEqual(protocol._finishedRequest, None)
        self.assertEqual(protocol._currentRequest, None)
        self.assertEqual(protocol._transportProxy, None)
        self.assertEqual(protocol._responseDeferred, None)

    def test_transportProducingWhenQuiescentAfterFullBody(self):
        """
        The C{quiescentCallback} passed to L{HTTP11ClientProtocol} will only be
        invoked once that protocol is in a state similar to its initial state.
        One of the aspects of this initial state is the producer-state of its
        transport; an L{HTTP11ClientProtocol} begins with a transport that is
        producing, i.e. not C{pauseProducing}'d.

        Therefore, when C{quiescentCallback} is invoked the protocol will still
        be producing.
        """
        quiescentResult = []

        def callback(p):
            self.assertEqual(p, protocol)
            self.assertEqual(p.state, "QUIESCENT")
            quiescentResult.append(p)

        transport = StringTransport()
        protocol = HTTP11ClientProtocol(callback)
        protocol.makeConnection(transport)
        requestDeferred = protocol.request(
            Request(b"GET", b"/", _boringHeaders, None, persistent=True)
        )
        protocol.dataReceived(
            b"HTTP/1.1 200 OK\r\n"
            b"Content-length: 3\r\n"
            b"\r\n"
            b"BBB"  # _full_ content of the response.
        )

        response = self.successResultOf(requestDeferred)
        # Sanity check: response should have full response body, just waiting
        # for deliverBody
        self.assertEqual(response._state, "DEFERRED_CLOSE")

        # The transport is quiescent, because the response has been received.
        # If we were connection pooling here, it would have been returned to
        # the pool.
        self.assertEqual(len(quiescentResult), 1)

        # And that transport is totally still reading, right? Because it would
        # leak forever if it were sitting there disconnected from the
        # reactor...
        self.assertEqual(transport.producerState, "producing")

    def test_quiescentCallbackCalledEmptyResponse(self):
        """
        The quiescentCallback is called before the request C{Deferred} fires,
        in cases where the response has no body.
        """
        quiescentResult = []

        def callback(p):
            self.assertEqual(p, protocol)
            self.assertEqual(p.state, "QUIESCENT")
            quiescentResult.append(p)

        transport = StringTransport()
        protocol = HTTP11ClientProtocol(callback)
        protocol.makeConnection(transport)

        requestDeferred = protocol.request(
            Request(b"GET", b"/", _boringHeaders, None, persistent=True)
        )
        requestDeferred.addCallback(quiescentResult.append)
        protocol.dataReceived(b"HTTP/1.1 200 OK\r\n" b"Content-length: 0\r\n" b"\r\n")

        self.assertEqual(len(quiescentResult), 2)
        self.assertIdentical(quiescentResult[0], protocol)
        self.assertIsInstance(quiescentResult[1], Response)

    def test_quiescentCallbackNotCalled(self):
        """
        If after a response is done the {HTTP11ClientProtocol} returns a
        C{Connection: close} header in the response, the C{quiescentCallback}
        is not called and the connection is lost.
        """
        quiescentResult = []
        transport = StringTransport()
        protocol = HTTP11ClientProtocol(quiescentResult.append)
        protocol.makeConnection(transport)

        requestDeferred = protocol.request(
            Request(b"GET", b"/", _boringHeaders, None, persistent=True)
        )
        protocol.dataReceived(
            b"HTTP/1.1 200 OK\r\n"
            b"Content-length: 0\r\n"
            b"Connection: close\r\n"
            b"\r\n"
        )

        result = []
        requestDeferred.addCallback(result.append)
        response = result[0]

        bodyProtocol = AccumulatingProtocol()
        response.deliverBody(bodyProtocol)
        bodyProtocol.closedReason.trap(ResponseDone)
        self.assertEqual(quiescentResult, [])
        self.assertTrue(transport.disconnecting)

    def test_quiescentCallbackNotCalledNonPersistentQuery(self):
        """
        If the request was non-persistent (i.e. sent C{Connection: close}),
        the C{quiescentCallback} is not called and the connection is lost.
        """
        quiescentResult = []
        transport = StringTransport()
        protocol = HTTP11ClientProtocol(quiescentResult.append)
        protocol.makeConnection(transport)

        requestDeferred = protocol.request(
            Request(b"GET", b"/", _boringHeaders, None, persistent=False)
        )
        protocol.dataReceived(b"HTTP/1.1 200 OK\r\n" b"Content-length: 0\r\n" b"\r\n")

        result = []
        requestDeferred.addCallback(result.append)
        response = result[0]

        bodyProtocol = AccumulatingProtocol()
        response.deliverBody(bodyProtocol)
        bodyProtocol.closedReason.trap(ResponseDone)
        self.assertEqual(quiescentResult, [])
        self.assertTrue(transport.disconnecting)

    def test_quiescentCallbackThrows(self):
        """
        If C{quiescentCallback} throws an exception, the error is logged and
        protocol is disconnected.
        """

        def callback(p):
            raise ZeroDivisionError()

        logObserver = EventLoggingObserver.createWithCleanup(self, globalLogPublisher)

        transport = StringTransport()
        protocol = HTTP11ClientProtocol(callback)
        protocol.makeConnection(transport)

        requestDeferred = protocol.request(
            Request(b"GET", b"/", _boringHeaders, None, persistent=True)
        )
        protocol.dataReceived(b"HTTP/1.1 200 OK\r\n" b"Content-length: 0\r\n" b"\r\n")

        result = []
        requestDeferred.addCallback(result.append)
        response = result[0]
        bodyProtocol = AccumulatingProtocol()
        response.deliverBody(bodyProtocol)
        bodyProtocol.closedReason.trap(ResponseDone)

        self.assertEquals(1, len(logObserver))
        event = logObserver[0]
        f = event["log_failure"]
        self.assertIsInstance(f.value, ZeroDivisionError)

        self.flushLoggedErrors(ZeroDivisionError)
        self.assertTrue(transport.disconnecting)

    def test_cancelBeforeResponse(self):
        """
        The L{Deferred} returned by L{HTTP11ClientProtocol.request} will fire
        with a L{ResponseNeverReceived} failure containing a L{CancelledError}
        exception if the request was cancelled before any response headers were
        received.
        """
        transport = StringTransport()
        protocol = HTTP11ClientProtocol()
        protocol.makeConnection(transport)
        result = protocol.request(Request(b"GET", b"/", _boringHeaders, None))
        result.cancel()
        self.assertTrue(transport.disconnected)
        return assertWrapperExceptionTypes(
            self, result, ResponseNeverReceived, [CancelledError]
        )

    def test_cancelDuringResponse(self):
        """
        The L{Deferred} returned by L{HTTP11ClientProtocol.request} will fire
        with a L{ResponseFailed} failure containing a L{CancelledError}
        exception if the request was cancelled before all response headers were
        received.
        """
        transport = StringTransport()
        protocol = HTTP11ClientProtocol()
        protocol.makeConnection(transport)
        result = protocol.request(Request(b"GET", b"/", _boringHeaders, None))
        protocol.dataReceived(b"HTTP/1.1 200 OK\r\n")
        result.cancel()
        self.assertTrue(transport.disconnected)
        return assertResponseFailed(self, result, [CancelledError])

    def assertCancelDuringBodyProduction(self, producerLength):
        """
        The L{Deferred} returned by L{HTTP11ClientProtocol.request} will fire
        with a L{RequestGenerationFailed} failure containing a
        L{CancelledError} exception if the request was cancelled before a
        C{bodyProducer} has finished producing.
        """
        transport = StringTransport()
        protocol = HTTP11ClientProtocol()
        protocol.makeConnection(transport)
        producer = StringProducer(producerLength)

        nonLocal = {"cancelled": False}

        def cancel(ign):
            nonLocal["cancelled"] = True

        def startProducing(consumer):
            producer.consumer = consumer
            producer.finished = Deferred(cancel)
            return producer.finished

        producer.startProducing = startProducing

        result = protocol.request(Request(b"POST", b"/bar", _boringHeaders, producer))
        producer.consumer.write(b"x" * 5)
        result.cancel()
        self.assertTrue(transport.disconnected)
        self.assertTrue(nonLocal["cancelled"])
        return assertRequestGenerationFailed(self, result, [CancelledError])

    def test_cancelDuringBodyProduction(self):
        """
        The L{Deferred} returned by L{HTTP11ClientProtocol.request} will fire
        with a L{RequestGenerationFailed} failure containing a
        L{CancelledError} exception if the request was cancelled before a
        C{bodyProducer} with an explicit length has finished producing.
        """
        return self.assertCancelDuringBodyProduction(10)

    def test_cancelDuringChunkedBodyProduction(self):
        """
        The L{Deferred} returned by L{HTTP11ClientProtocol.request} will fire
        with a L{RequestGenerationFailed} failure containing a
        L{CancelledError} exception if the request was cancelled before a
        C{bodyProducer} with C{UNKNOWN_LENGTH} has finished producing.
        """
        return self.assertCancelDuringBodyProduction(UNKNOWN_LENGTH)


@implementer(IBodyProducer)
class StringProducer:
    """
    L{StringProducer} is a dummy body producer.

    @ivar stopped: A flag which indicates whether or not C{stopProducing} has
        been called.
    @ivar consumer: After C{startProducing} is called, the value of the
        C{consumer} argument to that method.
    @ivar finished: After C{startProducing} is called, a L{Deferred} which was
        returned by that method.  L{StringProducer} will never fire this
        L{Deferred}.
    """

    stopped = False

    def __init__(self, length):
        self.length = length

    def startProducing(self, consumer):
        self.consumer = consumer
        self.finished = Deferred()
        return self.finished

    def stopProducing(self):
        self.stopped = True

    def pauseProducing(self):
        # IBodyProducer.pauseProducing
        pass

    def resumeProducing(self):
        # IBodyProducer.resumeProducing
        pass

    def pauseProducing(self):
        # IBodyProducer.pauseProducing
        pass


    def resumeProducing(self):
        # IBodyProducer.resumeProducing
        pass



class RequestTests(TestCase):
    """
    Tests for L{Request}.
    """

    def setUp(self):
        self.transport = StringTransport()

    def test_sendSimplestRequest(self):
        """
        L{Request.writeTo} formats the request data and writes it to the given
        transport.
        """
        Request(b"GET", b"/", _boringHeaders, None).writeTo(self.transport)
        self.assertEqual(
            self.transport.value(),
            b"GET / HTTP/1.1\r\n"
            b"Connection: close\r\n"
            b"Host: example.com\r\n"
            b"\r\n",
        )

    def test_sendSimplestPersistentRequest(self):
        """
        A pesistent request does not send 'Connection: close' header.
        """
        req = Request(b"GET", b"/", _boringHeaders, None, persistent=True)
        req.writeTo(self.transport)
        self.assertEqual(
            self.transport.value(),
            b"GET / HTTP/1.1\r\n" b"Host: example.com\r\n" b"\r\n",
        )

    def test_sendRequestHeaders(self):
        """
        L{Request.writeTo} formats header data and writes it to the given
        transport.
        """
        headers = Headers({b"x-foo": [b"bar", b"baz"], b"host": [b"example.com"]})
        Request(b"GET", b"/foo", headers, None).writeTo(self.transport)
        lines = self.transport.value().split(b"\r\n")
        self.assertEqual(lines[0], b"GET /foo HTTP/1.1")
        self.assertEqual(lines[-2:], [b"", b""])
        del lines[0], lines[-2:]
        lines.sort()
        self.assertEqual(
            lines,
            [b"Connection: close", b"Host: example.com", b"X-Foo: bar", b"X-Foo: baz"],
        )

    def test_sanitizeLinearWhitespaceInRequestHeaders(self):
        """
        Linear whitespace in request headers is replaced with a single
        space.
        """
        for component in bytesLinearWhitespaceComponents:
            headers = Headers({component: [component], b"host": [b"example.invalid"]})
            transport = StringTransport()
            Request(b"GET", b"/foo", headers, None).writeTo(transport)
            lines = transport.value().split(b"\r\n")
            self.assertEqual(lines[0], b"GET /foo HTTP/1.1")
            self.assertEqual(lines[-2:], [b"", b""])
            del lines[0], lines[-2:]
            lines.remove(b"Connection: close")
            lines.remove(b"Host: example.invalid")
            sanitizedHeaderLine = b": ".join([sanitizedBytes, sanitizedBytes])
            self.assertEqual(lines, [sanitizedHeaderLine])

    def test_sendChunkedRequestBody(self):
        """
        L{Request.writeTo} uses chunked encoding to write data from the request
        body producer to the given transport.  It registers the request body
        producer with the transport.
        """
        producer = StringProducer(UNKNOWN_LENGTH)
        request = Request(b"POST", b"/bar", _boringHeaders, producer)
        request.writeTo(self.transport)

        self.assertNotIdentical(producer.consumer, None)
        self.assertIdentical(self.transport.producer, producer)
        self.assertTrue(self.transport.streaming)

        self.assertEqual(
            self.transport.value(),
            b"POST /bar HTTP/1.1\r\n"
            b"Connection: close\r\n"
            b"Transfer-Encoding: chunked\r\n"
            b"Host: example.com\r\n"
            b"\r\n",
        )
        self.transport.clear()

        producer.consumer.write(b"x" * 3)
        producer.consumer.write(b"y" * 15)
        producer.finished.callback(None)
        self.assertIdentical(self.transport.producer, None)
        self.assertEqual(
            self.transport.value(),
            b"3\r\n" b"xxx\r\n" b"f\r\n" b"yyyyyyyyyyyyyyy\r\n" b"0\r\n" b"\r\n",
        )

    def test_sendChunkedRequestBodyWithError(self):
        """
        If L{Request} is created with a C{bodyProducer} without a known length
        and the L{Deferred} returned from its C{startProducing} method fires
        with a L{Failure}, the L{Deferred} returned by L{Request.writeTo} fires
        with that L{Failure} and the body producer is unregistered from the
        transport.  The final zero-length chunk is not written to the
        transport.
        """
        producer = StringProducer(UNKNOWN_LENGTH)
        request = Request(b"POST", b"/bar", _boringHeaders, producer)
        writeDeferred = request.writeTo(self.transport)
        self.transport.clear()
        producer.finished.errback(ArbitraryException())

        def cbFailed(ignored):
            self.assertEqual(self.transport.value(), b"")
            self.assertIdentical(self.transport.producer, None)

        d = self.assertFailure(writeDeferred, ArbitraryException)
        d.addCallback(cbFailed)
        return d

    def test_sendRequestBodyWithLength(self):
        """
        If L{Request} is created with a C{bodyProducer} with a known length,
        that length is sent as the value for the I{Content-Length} header and
        chunked encoding is not used.
        """
        producer = StringProducer(3)
        request = Request(b"POST", b"/bar", _boringHeaders, producer)
        request.writeTo(self.transport)

        self.assertNotIdentical(producer.consumer, None)
        self.assertIdentical(self.transport.producer, producer)
        self.assertTrue(self.transport.streaming)

        self.assertEqual(
            self.transport.value(),
            b"POST /bar HTTP/1.1\r\n"
            b"Connection: close\r\n"
            b"Content-Length: 3\r\n"
            b"Host: example.com\r\n"
            b"\r\n",
        )
        self.transport.clear()

        producer.consumer.write(b"abc")
        producer.finished.callback(None)
        self.assertIdentical(self.transport.producer, None)
        self.assertEqual(self.transport.value(), b"abc")

    def _sendRequestEmptyBodyWithLength(self, method):
        """
        Verify that the message generated by a L{Request} initialized with
        the given method and C{None} as the C{bodyProducer} includes
        I{Content-Length: 0} in the header.

        @param method: The HTTP method issue in the request.
        @type method: L{bytes}
        """
        request = Request(method, b"/foo", _boringHeaders, None)
        request.writeTo(self.transport)

        self.assertEqual(
            self.transport.value(),
            method + b" /foo HTTP/1.1\r\n"
            b"Connection: close\r\n"
            b"Content-Length: 0\r\n"
            b"Host: example.com\r\n"
            b"\r\n",
        )

    def test_sendPUTRequestEmptyBody(self):
        """
        If I{PUT} L{Request} is created without a C{bodyProducer},
        I{Content-Length: 0} is included in the header and chunked
        encoding is not used.
        """
        self._sendRequestEmptyBodyWithLength(b"PUT")

    def test_sendPOSTRequestEmptyBody(self):
        """
        If I{POST} L{Request} is created without a C{bodyProducer},
        I{Content-Length: 0} is included in the header and chunked
        encoding is not used.
        """
        self._sendRequestEmptyBodyWithLength(b"POST")

    def test_sendRequestBodyWithTooFewBytes(self):
        """
        If L{Request} is created with a C{bodyProducer} with a known length and
        the producer does not produce that many bytes, the L{Deferred} returned
        by L{Request.writeTo} fires with a L{Failure} wrapping a
        L{WrongBodyLength} exception.
        """
        producer = StringProducer(3)
        request = Request(b"POST", b"/bar", _boringHeaders, producer)
        writeDeferred = request.writeTo(self.transport)
        producer.consumer.write(b"ab")
        producer.finished.callback(None)
        self.assertIdentical(self.transport.producer, None)
        return self.assertFailure(writeDeferred, WrongBodyLength)

    def _sendRequestBodyWithTooManyBytesTest(self, finisher):
        """
        Verify that when too many bytes have been written by a body producer
        and then the body producer's C{startProducing} L{Deferred} fires that
        the producer is unregistered from the transport and that the
        L{Deferred} returned from L{Request.writeTo} is fired with a L{Failure}
        wrapping a L{WrongBodyLength}.

        @param finisher: A callable which will be invoked with the body
            producer after too many bytes have been written to the transport.
            It should fire the startProducing Deferred somehow.
        """
        producer = StringProducer(3)
        request = Request(b"POST", b"/bar", _boringHeaders, producer)
        writeDeferred = request.writeTo(self.transport)

        producer.consumer.write(b"ab")

        # The producer hasn't misbehaved yet, so it shouldn't have been
        # stopped.
        self.assertFalse(producer.stopped)

        producer.consumer.write(b"cd")

        # Now the producer *has* misbehaved, so we should have tried to
        # make it stop.
        self.assertTrue(producer.stopped)

        # The transport should have had the producer unregistered from it as
        # well.
        self.assertIdentical(self.transport.producer, None)

        def cbFailed(exc):
            # The "cd" should not have been written to the transport because
            # the request can now locally be recognized to be invalid.  If we
            # had written the extra bytes, the server could have decided to
            # start processing the request, which would be bad since we're
            # going to indicate failure locally.
            self.assertEqual(
                self.transport.value(),
                b"POST /bar HTTP/1.1\r\n"
                b"Connection: close\r\n"
                b"Content-Length: 3\r\n"
                b"Host: example.com\r\n"
                b"\r\n"
                b"ab",
            )
            self.transport.clear()

            # Subsequent writes should be ignored, as should firing the
            # Deferred returned from startProducing.
            self.assertRaises(ExcessWrite, producer.consumer.write, b"ef")

            # Likewise, if the Deferred returned from startProducing fires,
            # this should more or less be ignored (aside from possibly logging
            # an error).
            finisher(producer)

            # There should have been nothing further written to the transport.
            self.assertEqual(self.transport.value(), b"")

        d = self.assertFailure(writeDeferred, WrongBodyLength)
        d.addCallback(cbFailed)
        return d

    def test_sendRequestBodyWithTooManyBytes(self):
        """
        If L{Request} is created with a C{bodyProducer} with a known length and
        the producer tries to produce more than than many bytes, the
        L{Deferred} returned by L{Request.writeTo} fires with a L{Failure}
        wrapping a L{WrongBodyLength} exception.
        """

        def finisher(producer):
            producer.finished.callback(None)

        return self._sendRequestBodyWithTooManyBytesTest(finisher)

    def test_sendRequestBodyErrorWithTooManyBytes(self):
        """
        If L{Request} is created with a C{bodyProducer} with a known length and
        the producer tries to produce more than than many bytes, the
        L{Deferred} returned by L{Request.writeTo} fires with a L{Failure}
        wrapping a L{WrongBodyLength} exception.
        """
        logObserver = EventLoggingObserver.createWithCleanup(self, globalLogPublisher)

        def finisher(producer):
            producer.finished.errback(ArbitraryException())
            event = logObserver[0]
            self.assertIn("log_failure", event)
            f = event["log_failure"]
            self.assertIsInstance(f.value, ArbitraryException)
            errors = self.flushLoggedErrors(ArbitraryException)
            self.assertEqual(len(errors), 1)

        return self._sendRequestBodyWithTooManyBytesTest(finisher)

    def test_sendRequestBodyErrorWithConsumerError(self):
        """
        Though there should be no way for the internal C{finishedConsuming}
        L{Deferred} in L{Request._writeToBodyProducerContentLength} to fire a
        L{Failure} after the C{finishedProducing} L{Deferred} has fired, in
        case this does happen, the error should be logged with a message about
        how there's probably a bug in L{Request}.

        This is a whitebox test.
        """
        logObserver = EventLoggingObserver.createWithCleanup(self, globalLogPublisher)
        producer = StringProducer(3)
        request = Request(b"POST", b"/bar", _boringHeaders, producer)
        request.writeTo(self.transport)

        finishedConsuming = producer.consumer._finished

        producer.consumer.write(b"abc")
        producer.finished.callback(None)

        finishedConsuming.errback(ArbitraryException())
        event = logObserver[0]
        self.assertIn("log_failure", event)
        f = event["log_failure"]
        self.assertIsInstance(f.value, ArbitraryException)
        self.assertEqual(len(self.flushLoggedErrors(ArbitraryException)), 1)

    def _sendRequestBodyFinishedEarlyThenTooManyBytes(self, finisher):
        """
        Verify that if the body producer fires its Deferred and then keeps
        writing to the consumer that the extra writes are ignored and the
        L{Deferred} returned by L{Request.writeTo} fires with a L{Failure}
        wrapping the most appropriate exception type.
        """
        producer = StringProducer(3)
        request = Request(b"POST", b"/bar", _boringHeaders, producer)
        writeDeferred = request.writeTo(self.transport)

        producer.consumer.write(b"ab")
        finisher(producer)
        self.assertIdentical(self.transport.producer, None)
        self.transport.clear()
        self.assertRaises(ExcessWrite, producer.consumer.write, b"cd")
        self.assertEqual(self.transport.value(), b"")
        return writeDeferred

    def test_sendRequestBodyFinishedEarlyThenTooManyBytes(self):
        """
        If the request body producer indicates it is done by firing the
        L{Deferred} returned from its C{startProducing} method but then goes on
        to write too many bytes, the L{Deferred} returned by {Request.writeTo}
        fires with a L{Failure} wrapping L{WrongBodyLength}.
        """

        def finisher(producer):
            producer.finished.callback(None)

        return self.assertFailure(
            self._sendRequestBodyFinishedEarlyThenTooManyBytes(finisher),
            WrongBodyLength,
        )

    def test_sendRequestBodyErroredEarlyThenTooManyBytes(self):
        """
        If the request body producer indicates an error by firing the
        L{Deferred} returned from its C{startProducing} method but then goes on
        to write too many bytes, the L{Deferred} returned by {Request.writeTo}
        fires with that L{Failure} and L{WrongBodyLength} is logged.
        """

        def finisher(producer):
            producer.finished.errback(ArbitraryException())

        return self.assertFailure(
            self._sendRequestBodyFinishedEarlyThenTooManyBytes(finisher),
            ArbitraryException,
        )

    def test_sendChunkedRequestBodyFinishedThenWriteMore(self, _with=None):
        """
        If the request body producer with an unknown length tries to write
        after firing the L{Deferred} returned by its C{startProducing} method,
        the C{write} call raises an exception and does not write anything to
        the underlying transport.
        """
        producer = StringProducer(UNKNOWN_LENGTH)
        request = Request(b"POST", b"/bar", _boringHeaders, producer)
        writeDeferred = request.writeTo(self.transport)
        producer.finished.callback(_with)
        self.transport.clear()

        self.assertRaises(ExcessWrite, producer.consumer.write, b"foo")
        self.assertEqual(self.transport.value(), b"")
        return writeDeferred

    def test_sendChunkedRequestBodyFinishedWithErrorThenWriteMore(self):
        """
        If the request body producer with an unknown length tries to write
        after firing the L{Deferred} returned by its C{startProducing} method
        with a L{Failure}, the C{write} call raises an exception and does not
        write anything to the underlying transport.
        """
        d = self.test_sendChunkedRequestBodyFinishedThenWriteMore(
            Failure(ArbitraryException())
        )
        return self.assertFailure(d, ArbitraryException)

    def test_sendRequestBodyWithError(self):
        """
        If the L{Deferred} returned from the C{startProducing} method of the
        L{IBodyProducer} passed to L{Request} fires with a L{Failure}, the
        L{Deferred} returned from L{Request.writeTo} fails with that
        L{Failure}.
        """
        producer = StringProducer(5)
        request = Request(b"POST", b"/bar", _boringHeaders, producer)
        writeDeferred = request.writeTo(self.transport)

        # Sanity check - the producer should be registered with the underlying
        # transport.
        self.assertIdentical(self.transport.producer, producer)
        self.assertTrue(self.transport.streaming)

        producer.consumer.write(b"ab")
        self.assertEqual(
            self.transport.value(),
            b"POST /bar HTTP/1.1\r\n"
            b"Connection: close\r\n"
            b"Content-Length: 5\r\n"
            b"Host: example.com\r\n"
            b"\r\n"
            b"ab",
        )

        self.assertFalse(self.transport.disconnecting)
        producer.finished.errback(Failure(ArbitraryException()))

        # Disconnection is handled by a higher level.  Request should leave the
        # transport alone in this case.
        self.assertFalse(self.transport.disconnecting)

        # Oh.  Except it should unregister the producer that it registered.
        self.assertIdentical(self.transport.producer, None)

        return self.assertFailure(writeDeferred, ArbitraryException)

    def test_hostHeaderRequired(self):
        """
        L{Request.writeTo} raises L{BadHeaders} if there is not exactly one
        I{Host} header and writes nothing to the given transport.
        """
        request = Request(b"GET", b"/", Headers({}), None)
        self.assertRaises(BadHeaders, request.writeTo, self.transport)
        self.assertEqual(self.transport.value(), b"")

        request = Request(
            b"GET", b"/", Headers({b"Host": [b"example.com", b"example.org"]}), None
        )
        self.assertRaises(BadHeaders, request.writeTo, self.transport)
        self.assertEqual(self.transport.value(), b"")

    def test_stopWriting(self):
        """
        L{Request.stopWriting} calls its body producer's C{stopProducing}
        method.
        """
        producer = StringProducer(3)
        request = Request(b"GET", b"/", _boringHeaders, producer)
        request.writeTo(self.transport)
        self.assertFalse(producer.stopped)
        request.stopWriting()
        self.assertTrue(producer.stopped)

    def test_brokenStopProducing(self):
        """
        If the body producer's C{stopProducing} method raises an exception,
        L{Request.stopWriting} logs it and does not re-raise it.
        """
        logObserver = EventLoggingObserver.createWithCleanup(self, globalLogPublisher)
        producer = StringProducer(3)

        def brokenStopProducing():
            raise ArbitraryException("stopProducing is busted")

        producer.stopProducing = brokenStopProducing

        request = Request(b"GET", b"/", _boringHeaders, producer)
        request.writeTo(self.transport)
        request.stopWriting()
        self.assertEqual(len(self.flushLoggedErrors(ArbitraryException)), 1)
        self.assertEquals(1, len(logObserver))
        event = logObserver[0]
        self.assertIn("log_failure", event)
        f = event["log_failure"]
        self.assertIsInstance(f.value, ArbitraryException)


class LengthEnforcingConsumerTests(TestCase):
    """
    Tests for L{LengthEnforcingConsumer}.
    """

    def setUp(self):
        self.result = Deferred()
        self.producer = StringProducer(10)
        self.transport = StringTransport()
        self.enforcer = LengthEnforcingConsumer(
            self.producer, self.transport, self.result
        )

    def test_write(self):
        """
        L{LengthEnforcingConsumer.write} calls the wrapped consumer's C{write}
        method with the bytes it is passed as long as there are fewer of them
        than the C{length} attribute indicates remain to be received.
        """
        self.enforcer.write(b"abc")
        self.assertEqual(self.transport.value(), b"abc")
        self.transport.clear()
        self.enforcer.write(b"def")
        self.assertEqual(self.transport.value(), b"def")

    def test_finishedEarly(self):
        """
        L{LengthEnforcingConsumer._noMoreWritesExpected} raises
        L{WrongBodyLength} if it is called before the indicated number of bytes
        have been written.
        """
        self.enforcer.write(b"x" * 9)
        self.assertRaises(WrongBodyLength, self.enforcer._noMoreWritesExpected)

    def test_writeTooMany(self, _unregisterAfter=False):
        """
        If it is called with a total number of bytes exceeding the indicated
        limit passed to L{LengthEnforcingConsumer.__init__},
        L{LengthEnforcingConsumer.write} fires the L{Deferred} with a
        L{Failure} wrapping a L{WrongBodyLength} and also calls the
        C{stopProducing} method of the producer.
        """
        self.enforcer.write(b"x" * 10)
        self.assertFalse(self.producer.stopped)
        self.enforcer.write(b"x")
        self.assertTrue(self.producer.stopped)
        if _unregisterAfter:
            self.enforcer._noMoreWritesExpected()
        return self.assertFailure(self.result, WrongBodyLength)

    def test_writeAfterNoMoreExpected(self):
        """
        If L{LengthEnforcingConsumer.write} is called after
        L{LengthEnforcingConsumer._noMoreWritesExpected}, it calls the
        producer's C{stopProducing} method and raises L{ExcessWrite}.
        """
        self.enforcer.write(b"x" * 10)
        self.enforcer._noMoreWritesExpected()
        self.assertFalse(self.producer.stopped)
        self.assertRaises(ExcessWrite, self.enforcer.write, b"x")
        self.assertTrue(self.producer.stopped)

    def test_finishedLate(self):
        """
        L{LengthEnforcingConsumer._noMoreWritesExpected} does nothing (in
        particular, it does not raise any exception) if called after too many
        bytes have been passed to C{write}.
        """
        return self.test_writeTooMany(True)

    def test_finished(self):
        """
        If L{LengthEnforcingConsumer._noMoreWritesExpected} is called after
        the correct number of bytes have been written it returns L{None}.
        """
        self.enforcer.write(b"x" * 10)
        self.assertIdentical(self.enforcer._noMoreWritesExpected(), None)

    def test_stopProducingRaises(self):
        """
        If L{LengthEnforcingConsumer.write} calls the producer's
        C{stopProducing} because too many bytes were written and the
        C{stopProducing} method raises an exception, the exception is logged
        and the L{LengthEnforcingConsumer} still errbacks the finished
        L{Deferred}.
        """

        def brokenStopProducing():
            StringProducer.stopProducing(self.producer)
            raise ArbitraryException("stopProducing is busted")

        self.producer.stopProducing = brokenStopProducing

        def cbFinished(ignored):
            self.assertEqual(len(self.flushLoggedErrors(ArbitraryException)), 1)

        d = self.test_writeTooMany()
        d.addCallback(cbFinished)
        return d


class RequestBodyConsumerTests(TestCase):
    """
    Tests for L{ChunkedEncoder} which sits between an L{ITransport} and a
    request/response body producer and chunked encodes everything written to
    it.
    """

    def test_interface(self):
        """
        L{ChunkedEncoder} instances provide L{IConsumer}.
        """
        self.assertTrue(verifyObject(IConsumer, ChunkedEncoder(StringTransport())))

    def test_write(self):
        """
        L{ChunkedEncoder.write} writes to the transport the chunked encoded
        form of the bytes passed to it.
        """
        transport = StringTransport()
        encoder = ChunkedEncoder(transport)
        encoder.write(b"foo")
        self.assertEqual(transport.value(), b"3\r\nfoo\r\n")
        transport.clear()
        encoder.write(b"x" * 16)
        self.assertEqual(transport.value(), b"10\r\n" + b"x" * 16 + b"\r\n")

    def test_producerRegistration(self):
        """
        L{ChunkedEncoder.registerProducer} registers the given streaming
        producer with its transport and L{ChunkedEncoder.unregisterProducer}
        writes a zero-length chunk to its transport and unregisters the
        transport's producer.
        """
        transport = StringTransport()
        producer = object()
        encoder = ChunkedEncoder(transport)
        encoder.registerProducer(producer, True)
        self.assertIdentical(transport.producer, producer)
        self.assertTrue(transport.streaming)
        encoder.unregisterProducer()
        self.assertIdentical(transport.producer, None)
        self.assertEqual(transport.value(), b"0\r\n\r\n")


class TransportProxyProducerTests(TestCase):
    """
    Tests for L{TransportProxyProducer} which proxies the L{IPushProducer}
    interface of a transport.
    """

    def test_interface(self):
        """
        L{TransportProxyProducer} instances provide L{IPushProducer}.
        """
        self.assertTrue(verifyObject(IPushProducer, TransportProxyProducer(None)))

    def test_stopProxyingUnreferencesProducer(self):
        """
        L{TransportProxyProducer.stopProxying} drops the reference to the
        wrapped L{IPushProducer} provider.
        """
        transport = StringTransport()
        proxy = TransportProxyProducer(transport)
        self.assertIdentical(proxy._producer, transport)
        proxy.stopProxying()
        self.assertIdentical(proxy._producer, None)

    def test_resumeProducing(self):
        """
        L{TransportProxyProducer.resumeProducing} calls the wrapped
        transport's C{resumeProducing} method unless told to stop proxying.
        """
        transport = StringTransport()
        transport.pauseProducing()

        proxy = TransportProxyProducer(transport)
        # The transport should still be paused.
        self.assertEqual(transport.producerState, "paused")
        proxy.resumeProducing()
        # The transport should now be resumed.
        self.assertEqual(transport.producerState, "producing")

        transport.pauseProducing()
        proxy.stopProxying()

        # The proxy should no longer do anything to the transport.
        proxy.resumeProducing()
        self.assertEqual(transport.producerState, "paused")

    def test_pauseProducing(self):
        """
        L{TransportProxyProducer.pauseProducing} calls the wrapped transport's
        C{pauseProducing} method unless told to stop proxying.
        """
        transport = StringTransport()

        proxy = TransportProxyProducer(transport)
        # The transport should still be producing.
        self.assertEqual(transport.producerState, "producing")
        proxy.pauseProducing()
        # The transport should now be paused.
        self.assertEqual(transport.producerState, "paused")

        transport.resumeProducing()
        proxy.stopProxying()

        # The proxy should no longer do anything to the transport.
        proxy.pauseProducing()
        self.assertEqual(transport.producerState, "producing")

    def test_stopProducing(self):
        """
        L{TransportProxyProducer.stopProducing} calls the wrapped transport's
        C{stopProducing} method unless told to stop proxying.
        """
        transport = StringTransport()
        proxy = TransportProxyProducer(transport)
        # The transport should still be producing.
        self.assertEqual(transport.producerState, "producing")
        proxy.stopProducing()
        # The transport should now be stopped.
        self.assertEqual(transport.producerState, "stopped")

        transport = StringTransport()
        proxy = TransportProxyProducer(transport)
        proxy.stopProxying()
        proxy.stopProducing()
        # The transport should not have been stopped.
        self.assertEqual(transport.producerState, "producing")

    def test_loseConnectionWhileProxying(self):
        """
        L{TransportProxyProducer.loseConnection} calls the wrapped transport's
        C{loseConnection}.
        """
        transport = StringTransportWithDisconnection()
        protocol = AccumulatingProtocol()
        protocol.makeConnection(transport)
        transport.protocol = protocol
        proxy = TransportProxyProducer(transport)
        # Transport is connected and production.
        self.assertTrue(transport.connected)
        self.assertEqual(transport.producerState, "producing")

        proxy.loseConnection()

        # The transport is not explicitly stopped, but requested to
        # disconnect.
        self.assertEqual(transport.producerState, "producing")
        self.assertFalse(transport.connected)

    def test_loseConnectionNotProxying(self):
        """
        L{TransportProxyProducer.loseConnection} does nothing when the
        proxy is not active.
        """
        transport = StringTransportWithDisconnection()
        protocol = AccumulatingProtocol()
        protocol.makeConnection(transport)
        transport.protocol = protocol
        proxy = TransportProxyProducer(transport)
        proxy.stopProxying()
        self.assertTrue(transport.connected)

        proxy.loseConnection()

        # The transport is not touched, when not proxying.
        self.assertTrue(transport.connected)


class ResponseTests(TestCase):
    """
    Tests for L{Response}.
    """

    def test_verifyInterface(self):
        """
        L{Response} instances provide L{IResponse}.
        """
        response = justTransportResponse(StringTransport())
        self.assertTrue(verifyObject(IResponse, response))

    def test_makeConnection(self):
        """
        The L{IProtocol} provider passed to L{Response.deliverBody} has its
        C{makeConnection} method called with an L{IPushProducer} provider
        hooked up to the response as an argument.
        """
        producers = []
        transport = StringTransport()

        class SomeProtocol(Protocol):
            def makeConnection(self, producer):
                producers.append(producer)

        consumer = SomeProtocol()
        response = justTransportResponse(transport)
        response.deliverBody(consumer)
        [theProducer] = producers
        theProducer.pauseProducing()
        self.assertEqual(transport.producerState, "paused")
        theProducer.resumeProducing()
        self.assertEqual(transport.producerState, "producing")

    def test_dataReceived(self):
        """
        The L{IProtocol} provider passed to L{Response.deliverBody} has its
        C{dataReceived} method called with bytes received as part of the
        response body.
        """
        bytes = []

        class ListConsumer(Protocol):
            def dataReceived(self, data):
                bytes.append(data)

        consumer = ListConsumer()
        response = justTransportResponse(StringTransport())
        response.deliverBody(consumer)

        response._bodyDataReceived(b"foo")
        self.assertEqual(bytes, [b"foo"])

    def test_connectionLost(self):
        """
        The L{IProtocol} provider passed to L{Response.deliverBody} has its
        C{connectionLost} method called with a L{Failure} wrapping
        L{ResponseDone} when the response's C{_bodyDataFinished} method is
        called.
        """
        lost = []

        class ListConsumer(Protocol):
            def connectionLost(self, reason):
                lost.append(reason)

        consumer = ListConsumer()
        response = justTransportResponse(StringTransport())
        response.deliverBody(consumer)

        response._bodyDataFinished()
        lost[0].trap(ResponseDone)
        self.assertEqual(len(lost), 1)

        # The protocol reference should be dropped, too, to facilitate GC or
        # whatever.
        self.assertIdentical(response._bodyProtocol, None)

    def test_bufferEarlyData(self):
        """
        If data is delivered to the L{Response} before a protocol is registered
        with C{deliverBody}, that data is buffered until the protocol is
        registered and then is delivered.
        """
        bytes = []

        class ListConsumer(Protocol):
            def dataReceived(self, data):
                bytes.append(data)

        protocol = ListConsumer()
        response = justTransportResponse(StringTransport())
        response._bodyDataReceived(b"foo")
        response._bodyDataReceived(b"bar")
        response.deliverBody(protocol)
        response._bodyDataReceived(b"baz")
        self.assertEqual(bytes, [b"foo", b"bar", b"baz"])
        # Make sure the implementation-detail-byte-buffer is cleared because
        # not clearing it wastes memory.
        self.assertIdentical(response._bodyBuffer, None)

    def test_multipleStartProducingFails(self):
        """
        L{Response.deliverBody} raises L{RuntimeError} if called more than
        once.
        """
        response = justTransportResponse(StringTransport())
        response.deliverBody(Protocol())
        self.assertRaises(RuntimeError, response.deliverBody, Protocol())

    def test_startProducingAfterFinishedFails(self):
        """
        L{Response.deliverBody} raises L{RuntimeError} if called after
        L{Response._bodyDataFinished}.
        """
        response = justTransportResponse(StringTransport())
        response.deliverBody(Protocol())
        response._bodyDataFinished()
        self.assertRaises(RuntimeError, response.deliverBody, Protocol())

    def test_bodyDataReceivedAfterFinishedFails(self):
        """
        L{Response._bodyDataReceived} raises L{RuntimeError} if called after
        L{Response._bodyDataFinished} but before L{Response.deliverBody}.
        """
        response = justTransportResponse(StringTransport())
        response._bodyDataFinished()
        self.assertRaises(RuntimeError, response._bodyDataReceived, b"foo")

    def test_bodyDataReceivedAfterDeliveryFails(self):
        """
        L{Response._bodyDataReceived} raises L{RuntimeError} if called after
        L{Response._bodyDataFinished} and after L{Response.deliverBody}.
        """
        response = justTransportResponse(StringTransport())
        response._bodyDataFinished()
        response.deliverBody(Protocol())
        self.assertRaises(RuntimeError, response._bodyDataReceived, b"foo")

    def test_bodyDataFinishedAfterFinishedFails(self):
        """
        L{Response._bodyDataFinished} raises L{RuntimeError} if called more
        than once.
        """
        response = justTransportResponse(StringTransport())
        response._bodyDataFinished()
        self.assertRaises(RuntimeError, response._bodyDataFinished)

    def test_bodyDataFinishedAfterDeliveryFails(self):
        """
        L{Response._bodyDataFinished} raises L{RuntimeError} if called after
        the body has been delivered.
        """
        response = justTransportResponse(StringTransport())
        response._bodyDataFinished()
        response.deliverBody(Protocol())
        self.assertRaises(RuntimeError, response._bodyDataFinished)

    def test_transportResumed(self):
        """
        L{Response.deliverBody} resumes the HTTP connection's transport
        after passing it to the consumer's C{makeConnection} method.
        """
        transportState = []

        class ListConsumer(Protocol):
            def makeConnection(self, transport):
                transportState.append(transport.producerState)

        transport = StringTransport()
        transport.pauseProducing()
        protocol = ListConsumer()
        response = justTransportResponse(transport)
        self.assertEqual(transport.producerState, "paused")
        response.deliverBody(protocol)
        self.assertEqual(transportState, ["paused"])
        self.assertEqual(transport.producerState, "producing")

    def test_bodyDataFinishedBeforeStartProducing(self):
        """
        If the entire body is delivered to the L{Response} before the
        response's C{deliverBody} method is called, the protocol passed to
        C{deliverBody} is immediately given the body data and then
        disconnected.
        """
        transport = StringTransport()
        response = justTransportResponse(transport)
        response._bodyDataReceived(b"foo")
        response._bodyDataReceived(b"bar")
        response._bodyDataFinished()

        protocol = AccumulatingProtocol()
        response.deliverBody(protocol)
        self.assertEqual(protocol.data, b"foobar")
        protocol.closedReason.trap(ResponseDone)

    def test_finishedWithErrorWhenConnected(self):
        """
        The L{Failure} passed to L{Response._bodyDataFinished} when the response
        is in the I{connected} state is passed to the C{connectionLost} method
        of the L{IProtocol} provider passed to the L{Response}'s
        C{deliverBody} method.
        """
        transport = StringTransport()
        response = justTransportResponse(transport)

        protocol = AccumulatingProtocol()
        response.deliverBody(protocol)

        # Sanity check - this test is for the connected state
        self.assertEqual(response._state, "CONNECTED")
        response._bodyDataFinished(Failure(ArbitraryException()))

        protocol.closedReason.trap(ArbitraryException)

    def test_finishedWithErrorWhenInitial(self):
        """
        The L{Failure} passed to L{Response._bodyDataFinished} when the response
        is in the I{initial} state is passed to the C{connectionLost} method of
        the L{IProtocol} provider passed to the L{Response}'s C{deliverBody}
        method.
        """
        transport = StringTransport()
        response = justTransportResponse(transport)

        # Sanity check - this test is for the initial state
        self.assertEqual(response._state, "INITIAL")
        response._bodyDataFinished(Failure(ArbitraryException()))

        protocol = AccumulatingProtocol()
        response.deliverBody(protocol)

        protocol.closedReason.trap(ArbitraryException)<|MERGE_RESOLUTION|>--- conflicted
+++ resolved
@@ -187,19 +187,12 @@
         self.assertRaises(RuntimeError, stateful.bar)
 
 
-<<<<<<< HEAD
-
-=======
->>>>>>> 1dd5e23f
 class _HTTPParserTests:
     """
     Base test class for L{HTTPParser} which is responsible for the bulk of
     the task of parsing HTTP bytes.
     """
-<<<<<<< HEAD
-=======
-
->>>>>>> 1dd5e23f
+
     sep = None  # type: Optional[bytes]
 
     def test_statusCallback(self):
@@ -1910,16 +1903,6 @@
     def resumeProducing(self):
         # IBodyProducer.resumeProducing
         pass
-
-    def pauseProducing(self):
-        # IBodyProducer.pauseProducing
-        pass
-
-
-    def resumeProducing(self):
-        # IBodyProducer.resumeProducing
-        pass
-
 
 
 class RequestTests(TestCase):
