# Copyright (c) Twisted Matrix Laboratories.
# See LICENSE for details.

"""
Tests for L{twisted.web.twcgi}.
"""

import sys
import os
import json
from io import BytesIO

from twisted.trial import unittest
from twisted.internet import address, reactor, interfaces, error
from twisted.internet.error import ConnectionLost
from twisted.python import util, failure, log
from twisted.web.http import NOT_FOUND, INTERNAL_SERVER_ERROR
from twisted.web import client, http, twcgi, server, resource, http_headers
from twisted.web.test._util import _render
from twisted.web.test.requesthelper import DummyRequest, DummyChannel

DUMMY_CGI = """\
print("Header: OK")
print("")
print("cgi output")
"""

DUAL_HEADER_CGI = """\
print("Header: spam")
print("Header: eggs")
print("")
print("cgi output")
"""

BROKEN_HEADER_CGI = """\
print("XYZ")
print("")
print("cgi output")
"""

SPECIAL_HEADER_CGI = """\
print("Server: monkeys")
print("Date: last year")
print("")
print("cgi output")
"""

READINPUT_CGI = """\
# This is an example of a correctly-written CGI script which reads a body
# from stdin, which only reads env['CONTENT_LENGTH'] bytes.

import os, sys

body_length = int(os.environ.get('CONTENT_LENGTH',0))
indata = sys.stdin.read(body_length)
print("Header: OK")
print("")
print("readinput ok")
"""

READALLINPUT_CGI = """\
# This is an example of the typical (incorrect) CGI script which expects
# the server to close stdin when the body of the request is complete.
# A correct CGI should only read env['CONTENT_LENGTH'] bytes.

import sys

indata = sys.stdin.read()
print("Header: OK")
print("")
print("readallinput ok")
"""

NO_DUPLICATE_CONTENT_TYPE_HEADER_CGI = """\
print("content-type: text/cgi-duplicate-test")
print("")
print("cgi output")
"""

HEADER_OUTPUT_CGI = """\
import json
import os
print("")
print("")
vals = {x:y for x,y in os.environ.items() if x.startswith("HTTP_")}
print(json.dumps(vals))
<<<<<<< HEAD
'''

URL_PARAMETER_CGI = '''\
import cgi
fs = cgi.FieldStorage()
param = fs.getvalue("param")
print("Header: OK")
print("")
print(param)
'''

=======
"""
>>>>>>> 1dd5e23f

URL_PARAMETER_CGI = """\
import cgi
fs = cgi.FieldStorage()
param = fs.getvalue("param")
print("Header: OK")
print("")
print(param)
"""

<<<<<<< HEAD
class PythonScript(twcgi.FilteredScript):
    filter = sys.executable

=======

class PythonScript(twcgi.FilteredScript):
    filter = sys.executable
>>>>>>> 1dd5e23f


class _StartServerAndTearDownMixin:
    def startServer(self, cgi):
        root = resource.Resource()
        cgipath = util.sibpath(__file__, cgi)
        root.putChild(b"cgi", PythonScript(cgipath))
        site = server.Site(root)
        self.p = reactor.listenTCP(0, site)
        return self.p.getHost().port

    def tearDown(self):
        if getattr(self, "p", None):
            return self.p.stopListening()

    def writeCGI(self, source):
        cgiFilename = os.path.abspath(self.mktemp())
        with open(cgiFilename, "wt") as cgiFile:
            cgiFile.write(source)
        return cgiFilename


<<<<<<< HEAD

=======
>>>>>>> 1dd5e23f
class CGITests(_StartServerAndTearDownMixin, unittest.TestCase):
    """
    Tests for L{twcgi.FilteredScript}.
    """

    if not interfaces.IReactorProcess.providedBy(reactor):
        skip = "CGI tests require a functional reactor.spawnProcess()"

<<<<<<< HEAD

=======
>>>>>>> 1dd5e23f
    def test_CGI(self):
        cgiFilename = self.writeCGI(DUMMY_CGI)

        portnum = self.startServer(cgiFilename)
        url = "http://localhost:%d/cgi" % (portnum,)
        url = url.encode("ascii")
        d = client.Agent(reactor).request(b"GET", url)
        d.addCallback(client.readBody)
        d.addCallback(self._testCGI_1)
        return d

    def _testCGI_1(self, res):
        self.assertEqual(res, b"cgi output" + os.linesep.encode("ascii"))

    def test_protectedServerAndDate(self):
        """
        If the CGI script emits a I{Server} or I{Date} header, these are
        ignored.
        """
        cgiFilename = self.writeCGI(SPECIAL_HEADER_CGI)

        portnum = self.startServer(cgiFilename)
        url = "http://localhost:%d/cgi" % (portnum,)
        url = url.encode("ascii")
        agent = client.Agent(reactor)
        d = agent.request(b"GET", url)
        d.addCallback(discardBody)

        def checkResponse(response):
            self.assertNotIn("monkeys", response.headers.getRawHeaders("server"))
            self.assertNotIn("last year", response.headers.getRawHeaders("date"))

        d.addCallback(checkResponse)
        return d

    def test_noDuplicateContentTypeHeaders(self):
        """
        If the CGI script emits a I{content-type} header, make sure that the
        server doesn't add an additional (duplicate) one, as per ticket 4786.
        """
        cgiFilename = self.writeCGI(NO_DUPLICATE_CONTENT_TYPE_HEADER_CGI)

        portnum = self.startServer(cgiFilename)
        url = "http://localhost:%d/cgi" % (portnum,)
        url = url.encode("ascii")
        agent = client.Agent(reactor)
        d = agent.request(b"GET", url)
        d.addCallback(discardBody)

        def checkResponse(response):
            self.assertEqual(
                response.headers.getRawHeaders("content-type"),
                ["text/cgi-duplicate-test"],
            )
            return response

        d.addCallback(checkResponse)
        return d

    def test_noProxyPassthrough(self):
        """
        The CGI script is never called with the Proxy header passed through.
        """
        cgiFilename = self.writeCGI(HEADER_OUTPUT_CGI)

        portnum = self.startServer(cgiFilename)
        url = "http://localhost:%d/cgi" % (portnum,)
        url = url.encode("ascii")

        agent = client.Agent(reactor)

        headers = http_headers.Headers(
            {b"Proxy": [b"foo"], b"X-Innocent-Header": [b"bar"]}
        )
        d = agent.request(b"GET", url, headers=headers)

        def checkResponse(response):
            headers = json.loads(response.decode("ascii"))
            self.assertEqual(
                set(headers.keys()),
                {"HTTP_HOST", "HTTP_CONNECTION", "HTTP_X_INNOCENT_HEADER"},
            )

        d.addCallback(client.readBody)
        d.addCallback(checkResponse)
        return d

    def test_duplicateHeaderCGI(self):
        """
        If a CGI script emits two instances of the same header, both are sent
        in the response.
        """
        cgiFilename = self.writeCGI(DUAL_HEADER_CGI)

        portnum = self.startServer(cgiFilename)
        url = "http://localhost:%d/cgi" % (portnum,)
        url = url.encode("ascii")
        agent = client.Agent(reactor)
        d = agent.request(b"GET", url)
        d.addCallback(discardBody)

        def checkResponse(response):
            self.assertEqual(response.headers.getRawHeaders("header"), ["spam", "eggs"])

        d.addCallback(checkResponse)
        return d

    def test_malformedHeaderCGI(self):
        """
        Check for the error message in the duplicated header
        """
        cgiFilename = self.writeCGI(BROKEN_HEADER_CGI)

        portnum = self.startServer(cgiFilename)
        url = "http://localhost:%d/cgi" % (portnum,)
        url = url.encode("ascii")
        agent = client.Agent(reactor)
        d = agent.request(b"GET", url)
        d.addCallback(discardBody)
        loggedMessages = []

        def addMessage(eventDict):
            loggedMessages.append(log.textFromEventDict(eventDict))

        log.addObserver(addMessage)
        self.addCleanup(log.removeObserver, addMessage)

        def checkResponse(ignored):
            self.assertIn(
                "ignoring malformed CGI header: " + repr(b"XYZ"), loggedMessages
            )

        d.addCallback(checkResponse)
        return d

    def test_ReadEmptyInput(self):
        cgiFilename = os.path.abspath(self.mktemp())
        with open(cgiFilename, "wt") as cgiFile:
            cgiFile.write(READINPUT_CGI)

        portnum = self.startServer(cgiFilename)
        agent = client.Agent(reactor)
        url = "http://localhost:%d/cgi" % (portnum,)
        url = url.encode("ascii")
        d = agent.request(b"GET", url)
        d.addCallback(client.readBody)
        d.addCallback(self._test_ReadEmptyInput_1)
        return d
<<<<<<< HEAD
    test_ReadEmptyInput.timeout = 5  # type: ignore[attr-defined]
=======
>>>>>>> 1dd5e23f

    test_ReadEmptyInput.timeout = 5  # type: ignore[attr-defined]

    def _test_ReadEmptyInput_1(self, res):
        expected = "readinput ok{}".format(os.linesep)
        expected = expected.encode("ascii")
        self.assertEqual(res, expected)

    def test_ReadInput(self):
        cgiFilename = os.path.abspath(self.mktemp())
        with open(cgiFilename, "wt") as cgiFile:
            cgiFile.write(READINPUT_CGI)

        portnum = self.startServer(cgiFilename)
        agent = client.Agent(reactor)
        url = "http://localhost:%d/cgi" % (portnum,)
        url = url.encode("ascii")
        d = agent.request(
            uri=url,
            method=b"POST",
            bodyProducer=client.FileBodyProducer(BytesIO(b"Here is your stdin")),
        )
        d.addCallback(client.readBody)
        d.addCallback(self._test_ReadInput_1)
        return d
<<<<<<< HEAD
    test_ReadInput.timeout = 5  # type: ignore[attr-defined]
=======
>>>>>>> 1dd5e23f

    test_ReadInput.timeout = 5  # type: ignore[attr-defined]

    def _test_ReadInput_1(self, res):
        expected = "readinput ok{}".format(os.linesep)
        expected = expected.encode("ascii")
        self.assertEqual(res, expected)

    def test_ReadAllInput(self):
        cgiFilename = os.path.abspath(self.mktemp())
        with open(cgiFilename, "wt") as cgiFile:
            cgiFile.write(READALLINPUT_CGI)

        portnum = self.startServer(cgiFilename)
        url = "http://localhost:%d/cgi" % (portnum,)
        url = url.encode("ascii")
        d = client.Agent(reactor).request(
            uri=url,
            method=b"POST",
            bodyProducer=client.FileBodyProducer(BytesIO(b"Here is your stdin")),
        )
        d.addCallback(client.readBody)
        d.addCallback(self._test_ReadAllInput_1)
        return d
<<<<<<< HEAD
    test_ReadAllInput.timeout = 5  # type: ignore[attr-defined]
=======
>>>>>>> 1dd5e23f

    test_ReadAllInput.timeout = 5  # type: ignore[attr-defined]

    def _test_ReadAllInput_1(self, res):
        expected = "readallinput ok{}".format(os.linesep)
        expected = expected.encode("ascii")
        self.assertEqual(res, expected)

    def test_useReactorArgument(self):
        """
        L{twcgi.FilteredScript.runProcess} uses the reactor passed as an
        argument to the constructor.
        """

        class FakeReactor:
            """
            A fake reactor recording whether spawnProcess is called.
            """

            called = False

            def spawnProcess(self, *args, **kwargs):
                """
                Set the C{called} flag to C{True} if C{spawnProcess} is called.

                @param args: Positional arguments.
                @param kwargs: Keyword arguments.
                """
                self.called = True

        fakeReactor = FakeReactor()
        request = DummyRequest(["a", "b"])
        request.client = address.IPv4Address("TCP", "127.0.0.1", 12345)
        resource = twcgi.FilteredScript("dummy-file", reactor=fakeReactor)
        _render(resource, request)

        self.assertTrue(fakeReactor.called)


<<<<<<< HEAD

=======
>>>>>>> 1dd5e23f
class CGIScriptTests(_StartServerAndTearDownMixin, unittest.TestCase):
    """
    Tests for L{twcgi.CGIScript}.
    """

    def test_urlParameters(self):
        """
        If the CGI script is passed URL parameters, do not fall over,
        as per ticket 9887.
        """
        cgiFilename = self.writeCGI(URL_PARAMETER_CGI)
        portnum = self.startServer(cgiFilename)
<<<<<<< HEAD
        url = "http://localhost:%d/cgi?param=1234" % (portnum, )
=======
        url = "http://localhost:%d/cgi?param=1234" % (portnum,)
>>>>>>> 1dd5e23f
        url = url.encode("ascii")
        agent = client.Agent(reactor)
        d = agent.request(b"GET", url)
        d.addCallback(client.readBody)
        d.addCallback(self._test_urlParameters_1)
        return d

<<<<<<< HEAD

=======
>>>>>>> 1dd5e23f
    def _test_urlParameters_1(self, res):
        expected = "1234{}".format(os.linesep)
        expected = expected.encode("ascii")
        self.assertEqual(res, expected)

<<<<<<< HEAD

=======
>>>>>>> 1dd5e23f
    def test_pathInfo(self):
        """
        L{twcgi.CGIScript.render} sets the process environment
        I{PATH_INFO} from the request path.
        """

        class FakeReactor:
            """
            A fake reactor recording the environment passed to spawnProcess.
            """

            def spawnProcess(self, process, filename, args, env, wdir):
                """
                Store the C{env} L{dict} to an instance attribute.

                @param process: Ignored
                @param filename: Ignored
                @param args: Ignored
                @param env: The environment L{dict} which will be stored
                @param wdir: Ignored
                """
                self.process_env = env

        _reactor = FakeReactor()
        resource = twcgi.CGIScript(self.mktemp(), reactor=_reactor)
        request = DummyRequest(["a", "b"])
        request.client = address.IPv4Address("TCP", "127.0.0.1", 12345)
        _render(resource, request)

        self.assertEqual(_reactor.process_env["PATH_INFO"], "/a/b")


class CGIDirectoryTests(unittest.TestCase):
    """
    Tests for L{twcgi.CGIDirectory}.
    """

    def test_render(self):
        """
        L{twcgi.CGIDirectory.render} sets the HTTP response code to I{NOT
        FOUND}.
        """
        resource = twcgi.CGIDirectory(self.mktemp())
        request = DummyRequest([""])
        d = _render(resource, request)

        def cbRendered(ignored):
            self.assertEqual(request.responseCode, NOT_FOUND)

        d.addCallback(cbRendered)
        return d

    def test_notFoundChild(self):
        """
        L{twcgi.CGIDirectory.getChild} returns a resource which renders an
        response with the HTTP I{NOT FOUND} status code if the indicated child
        does not exist as an entry in the directory used to initialized the
        L{twcgi.CGIDirectory}.
        """
        path = self.mktemp()
        os.makedirs(path)
        resource = twcgi.CGIDirectory(path)
        request = DummyRequest(["foo"])
        child = resource.getChild("foo", request)
        d = _render(child, request)

        def cbRendered(ignored):
            self.assertEqual(request.responseCode, NOT_FOUND)

        d.addCallback(cbRendered)
        return d


class CGIProcessProtocolTests(unittest.TestCase):
    """
    Tests for L{twcgi.CGIProcessProtocol}.
    """

    def test_prematureEndOfHeaders(self):
        """
        If the process communicating with L{CGIProcessProtocol} ends before
        finishing writing out headers, the response has I{INTERNAL SERVER
        ERROR} as its status code.
        """
        request = DummyRequest([""])
        protocol = twcgi.CGIProcessProtocol(request)
        protocol.processEnded(failure.Failure(error.ProcessTerminated()))
        self.assertEqual(request.responseCode, INTERNAL_SERVER_ERROR)

    def test_connectionLost(self):
        """
        Ensure that the CGI process ends cleanly when the request connection
        is lost.
        """
        d = DummyChannel()
        request = http.Request(d, True)
        protocol = twcgi.CGIProcessProtocol(request)
        request.connectionLost(failure.Failure(ConnectionLost("Connection done")))
        protocol.processEnded(failure.Failure(error.ProcessTerminated()))

    def test_connectionLost(self):
        """
        Ensure that the CGI process ends cleanly when the request connection
        is lost.
        """
        d = DummyChannel()
        request = http.Request(d, True)
        protocol = twcgi.CGIProcessProtocol(request)
        request.connectionLost(
            failure.Failure(ConnectionLost("Connection done"))
        )
        protocol.processEnded(failure.Failure(error.ProcessTerminated()))



def discardBody(response):
    """
    Discard the body of a HTTP response.

    @param response: The response.

    @return: The response.
    """
    return client.readBody(response).addCallback(lambda _: response)<|MERGE_RESOLUTION|>--- conflicted
+++ resolved
@@ -84,21 +84,7 @@
 print("")
 vals = {x:y for x,y in os.environ.items() if x.startswith("HTTP_")}
 print(json.dumps(vals))
-<<<<<<< HEAD
-'''
-
-URL_PARAMETER_CGI = '''\
-import cgi
-fs = cgi.FieldStorage()
-param = fs.getvalue("param")
-print("Header: OK")
-print("")
-print(param)
-'''
-
-=======
-"""
->>>>>>> 1dd5e23f
+"""
 
 URL_PARAMETER_CGI = """\
 import cgi
@@ -109,15 +95,9 @@
 print(param)
 """
 
-<<<<<<< HEAD
+
 class PythonScript(twcgi.FilteredScript):
     filter = sys.executable
-
-=======
-
-class PythonScript(twcgi.FilteredScript):
-    filter = sys.executable
->>>>>>> 1dd5e23f
 
 
 class _StartServerAndTearDownMixin:
@@ -140,10 +120,6 @@
         return cgiFilename
 
 
-<<<<<<< HEAD
-
-=======
->>>>>>> 1dd5e23f
 class CGITests(_StartServerAndTearDownMixin, unittest.TestCase):
     """
     Tests for L{twcgi.FilteredScript}.
@@ -152,10 +128,6 @@
     if not interfaces.IReactorProcess.providedBy(reactor):
         skip = "CGI tests require a functional reactor.spawnProcess()"
 
-<<<<<<< HEAD
-
-=======
->>>>>>> 1dd5e23f
     def test_CGI(self):
         cgiFilename = self.writeCGI(DUMMY_CGI)
 
@@ -304,10 +276,6 @@
         d.addCallback(client.readBody)
         d.addCallback(self._test_ReadEmptyInput_1)
         return d
-<<<<<<< HEAD
-    test_ReadEmptyInput.timeout = 5  # type: ignore[attr-defined]
-=======
->>>>>>> 1dd5e23f
 
     test_ReadEmptyInput.timeout = 5  # type: ignore[attr-defined]
 
@@ -333,10 +301,6 @@
         d.addCallback(client.readBody)
         d.addCallback(self._test_ReadInput_1)
         return d
-<<<<<<< HEAD
-    test_ReadInput.timeout = 5  # type: ignore[attr-defined]
-=======
->>>>>>> 1dd5e23f
 
     test_ReadInput.timeout = 5  # type: ignore[attr-defined]
 
@@ -361,10 +325,6 @@
         d.addCallback(client.readBody)
         d.addCallback(self._test_ReadAllInput_1)
         return d
-<<<<<<< HEAD
-    test_ReadAllInput.timeout = 5  # type: ignore[attr-defined]
-=======
->>>>>>> 1dd5e23f
 
     test_ReadAllInput.timeout = 5  # type: ignore[attr-defined]
 
@@ -404,10 +364,6 @@
         self.assertTrue(fakeReactor.called)
 
 
-<<<<<<< HEAD
-
-=======
->>>>>>> 1dd5e23f
 class CGIScriptTests(_StartServerAndTearDownMixin, unittest.TestCase):
     """
     Tests for L{twcgi.CGIScript}.
@@ -420,11 +376,7 @@
         """
         cgiFilename = self.writeCGI(URL_PARAMETER_CGI)
         portnum = self.startServer(cgiFilename)
-<<<<<<< HEAD
-        url = "http://localhost:%d/cgi?param=1234" % (portnum, )
-=======
         url = "http://localhost:%d/cgi?param=1234" % (portnum,)
->>>>>>> 1dd5e23f
         url = url.encode("ascii")
         agent = client.Agent(reactor)
         d = agent.request(b"GET", url)
@@ -432,19 +384,11 @@
         d.addCallback(self._test_urlParameters_1)
         return d
 
-<<<<<<< HEAD
-
-=======
->>>>>>> 1dd5e23f
     def _test_urlParameters_1(self, res):
         expected = "1234{}".format(os.linesep)
         expected = expected.encode("ascii")
         self.assertEqual(res, expected)
 
-<<<<<<< HEAD
-
-=======
->>>>>>> 1dd5e23f
     def test_pathInfo(self):
         """
         L{twcgi.CGIScript.render} sets the process environment
@@ -545,20 +489,6 @@
         request.connectionLost(failure.Failure(ConnectionLost("Connection done")))
         protocol.processEnded(failure.Failure(error.ProcessTerminated()))
 
-    def test_connectionLost(self):
-        """
-        Ensure that the CGI process ends cleanly when the request connection
-        is lost.
-        """
-        d = DummyChannel()
-        request = http.Request(d, True)
-        protocol = twcgi.CGIProcessProtocol(request)
-        request.connectionLost(
-            failure.Failure(ConnectionLost("Connection done"))
-        )
-        protocol.processEnded(failure.Failure(error.ProcessTerminated()))
-
-
 
 def discardBody(response):
     """
