--- conflicted
+++ resolved
@@ -14,10 +14,6 @@
 NONASCII = frozenset(range(128, 256))
 
 
-<<<<<<< HEAD
-
-=======
->>>>>>> 1dd5e23f
 class MethodInjectionTestsMixin:
     """
     A mixin that runs HTTP method injection tests.  Define
@@ -75,10 +71,6 @@
             self.assertRegex(str(cm.exception), "^Invalid method")
 
 
-<<<<<<< HEAD
-
-=======
->>>>>>> 1dd5e23f
 class URIInjectionTestsMixin:
     """
     A mixin that runs HTTP URI injection tests.  Define
