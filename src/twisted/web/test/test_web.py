# Copyright (c) Twisted Matrix Laboratories.
# See LICENSE for details.

"""
Tests for various parts of L{twisted.web}.
"""

import os
import attr
import zlib

from zope.interface import implementer
from zope.interface.verify import verifyObject

from twisted.python import reflect, failure
from twisted.python.compat import unichr
from twisted.python.filepath import FilePath
from twisted.trial import unittest
from twisted.internet import reactor
from twisted.internet.address import IPv4Address
from twisted.internet.task import Clock
from twisted.web import server, resource
from twisted.web import iweb, http, error

from twisted.web.test.requesthelper import DummyChannel, DummyRequest
from twisted.web.static import Data


class ResourceTests(unittest.TestCase):
    def testListEntities(self):
        r = resource.Resource()
        self.assertEqual([], r.listEntities())


class SimpleResource(resource.Resource):
    """
    @ivar _contentType: L{None} or a C{str} giving the value of the
        I{Content-Type} header in the response this resource will render.  If it
        is L{None}, no I{Content-Type} header will be set in the response.
    """
    def __init__(self, contentType=None):
        resource.Resource.__init__(self)
        self._contentType = contentType


    def render(self, request):
        if self._contentType is not None:
            request.responseHeaders.setRawHeaders(
                b"content-type", [self._contentType])

        if http.CACHED in (request.setLastModified(10),
                           request.setETag(b'MatchingTag')):
            return b''
        else:
            return b"correct"



class SiteTest(unittest.TestCase):
    """
    Unit tests for L{server.Site}.
    """

    def getAutoExpiringSession(self, site):
        """
        Create a new session which auto expires at cleanup.

        @param site: The site on which the session is created.
        @type site: L{server.Site}

        @return: A newly created session.
        @rtype: L{server.Session}
        """
        session = site.makeSession()
        # Clean delayed calls from session expiration.
        self.addCleanup(session.expire)
        return session


    def test_simplestSite(self):
        """
        L{Site.getResourceFor} returns the C{b""} child of the root resource it
        is constructed with when processing a request for I{/}.
        """
        sres1 = SimpleResource()
        sres2 = SimpleResource()
        sres1.putChild(b"",sres2)
        site = server.Site(sres1)
        self.assertIdentical(
            site.getResourceFor(DummyRequest([b''])),
            sres2, "Got the wrong resource.")


    def test_defaultRequestFactory(self):
        """
        L{server.Request} is the default request factory.
        """
        site = server.Site(resource=SimpleResource())

        self.assertIs(server.Request, site.requestFactory)


    def test_constructorRequestFactory(self):
        """
        Can be initialized with a custom requestFactory.
        """
        customFactory = object()

        site = server.Site(
            resource=SimpleResource(), requestFactory=customFactory)

        self.assertIs(customFactory, site.requestFactory)


    def test_buildProtocol(self):
        """
        Returns a C{Channel} whose C{site} and C{requestFactory} attributes are
        assigned from the C{site} instance.
        """
        site = server.Site(SimpleResource())

        channel = site.buildProtocol(None)

        self.assertIs(site, channel.site)
        self.assertIs(site.requestFactory, channel.requestFactory)


    def test_makeSession(self):
        """
        L{site.getSession} generates a new C{Session} instance with an uid of
        type L{bytes}.
        """
        site = server.Site(resource.Resource())
        session = self.getAutoExpiringSession(site)

        self.assertIsInstance(session, server.Session)
        self.assertIsInstance(session.uid, bytes)


    def test_sessionUIDGeneration(self):
        """
        L{site.getSession} generates L{Session} objects with distinct UIDs from
        a secure source of entropy.
        """
        site = server.Site(resource.Resource())
        # Ensure that we _would_ use the unpredictable random source if the
        # test didn't stub it.
        self.assertIdentical(site._entropy, os.urandom)

        def predictableEntropy(n):
            predictableEntropy.x += 1
            return (unichr(predictableEntropy.x) * n).encode("charmap")
        predictableEntropy.x = 0
        self.patch(site, "_entropy", predictableEntropy)
        a = self.getAutoExpiringSession(site)
        b = self.getAutoExpiringSession(site)
        self.assertEqual(a.uid, b"01" * 0x20)
        self.assertEqual(b.uid, b"02" * 0x20)
        # This functionality is silly (the value is no longer used in session
        # generation), but 'counter' was a public attribute since time
        # immemorial so we should make sure if anyone was using it to get site
        # metrics or something it keeps working.
        self.assertEqual(site.counter, 2)


    def test_getSessionExistent(self):
        """
        L{site.getSession} gets a previously generated session, by its unique
        ID.
        """
        site = server.Site(resource.Resource())
        createdSession = self.getAutoExpiringSession(site)

        retrievedSession = site.getSession(createdSession.uid)

        self.assertIs(createdSession, retrievedSession)


    def test_getSessionNonExistent(self):
        """
        L{site.getSession} raises a L{KeyError} if the session is not found.
        """
        site = server.Site(resource.Resource())

        self.assertRaises(KeyError, site.getSession, b'no-such-uid')


    def test_sessionFactory(self):
        """
        L{site.sessionFactory} is used to make sessions.
        """
        @attr.s
        class MySession(object):
            site = attr.ib()
            uid = attr.ib()
            reactor = attr.ib(default=False)

            def startCheckingExpiration(self):
                pass

            def expire(self):
                pass

        site = server.Site(resource.Resource())
        site.sessionFactory = MySession
        createdSession = self.getAutoExpiringSession(site)
        retrievedSession = site.getSession(createdSession.uid)
        self.assertIs(createdSession, retrievedSession)



class SessionTests(unittest.TestCase):
    """
    Tests for L{server.Session}.
    """
    def setUp(self):
        """
        Create a site with one active session using a deterministic, easily
        controlled clock.
        """
        self.clock = Clock()
        self.uid = b'unique'
        self.site = server.Site(resource.Resource())
        self.session = server.Session(self.site, self.uid, self.clock)
        self.site.sessions[self.uid] = self.session


    def test_defaultReactor(self):
        """
        If not value is passed to L{server.Session.__init__}, the global
        reactor is used.
        """
        session = server.Session(server.Site(resource.Resource()), b'123')
        self.assertIdentical(session._reactor, reactor)


    def test_startCheckingExpiration(self):
        """
        L{server.Session.startCheckingExpiration} causes the session to expire
        after L{server.Session.sessionTimeout} seconds without activity.
        """
        self.session.startCheckingExpiration()

        # Advance to almost the timeout - nothing should happen.
        self.clock.advance(self.session.sessionTimeout - 1)
        self.assertIn(self.uid, self.site.sessions)

        # Advance to the timeout, the session should expire.
        self.clock.advance(1)
        self.assertNotIn(self.uid, self.site.sessions)

        # There should be no calls left over, either.
        self.assertFalse(self.clock.calls)


    def test_expire(self):
        """
        L{server.Session.expire} expires the session.
        """
        self.session.expire()
        # It should be gone from the session dictionary.
        self.assertNotIn(self.uid, self.site.sessions)
        # And there should be no pending delayed calls.
        self.assertFalse(self.clock.calls)


    def test_expireWhileChecking(self):
        """
        L{server.Session.expire} expires the session even if the timeout call
        isn't due yet.
        """
        self.session.startCheckingExpiration()
        self.test_expire()


    def test_notifyOnExpire(self):
        """
        A function registered with L{server.Session.notifyOnExpire} is called
        when the session expires.
        """
        callbackRan = [False]
        def expired():
            callbackRan[0] = True
        self.session.notifyOnExpire(expired)
        self.session.expire()
        self.assertTrue(callbackRan[0])


    def test_touch(self):
        """
        L{server.Session.touch} updates L{server.Session.lastModified} and
        delays session timeout.
        """
        # Make sure it works before startCheckingExpiration
        self.clock.advance(3)
        self.session.touch()
        self.assertEqual(self.session.lastModified, 3)

        # And after startCheckingExpiration
        self.session.startCheckingExpiration()
        self.clock.advance(self.session.sessionTimeout - 1)
        self.session.touch()
        self.clock.advance(self.session.sessionTimeout - 1)
        self.assertIn(self.uid, self.site.sessions)

        # It should have advanced it by just sessionTimeout, no more.
        self.clock.advance(1)
        self.assertNotIn(self.uid, self.site.sessions)



# Conditional requests:
# If-None-Match, If-Modified-Since

# make conditional request:
#   normal response if condition succeeds
#   if condition fails:
#      response code
#      no body

def httpBody(whole):
    return whole.split(b'\r\n\r\n', 1)[1]

def httpHeader(whole, key):
    key = key.lower()
    headers = whole.split(b'\r\n\r\n', 1)[0]
    for header in headers.split(b'\r\n'):
        if header.lower().startswith(key):
            return header.split(b':', 1)[1].strip()
    return None

def httpCode(whole):
    l1 = whole.split(b'\r\n', 1)[0]
    return int(l1.split()[1])

class ConditionalTests(unittest.TestCase):
    """
    web.server's handling of conditional requests for cache validation.
    """
    def setUp(self):
        self.resrc = SimpleResource()
        self.resrc.putChild(b'', self.resrc)
        self.resrc.putChild(b'with-content-type', SimpleResource(b'image/jpeg'))
        self.site = server.Site(self.resrc)
        self.site.startFactory()
        self.addCleanup(self.site.stopFactory)

        # HELLLLLLLLLLP!  This harness is Very Ugly.
        self.channel = self.site.buildProtocol(None)
        self.transport = http.StringTransport()
        self.transport.close = lambda *a, **kw: None
        self.transport.disconnecting = lambda *a, **kw: 0
        self.transport.getPeer = lambda *a, **kw: "peer"
        self.transport.getHost = lambda *a, **kw: "host"
        self.channel.makeConnection(self.transport)


    def tearDown(self):
        self.channel.connectionLost(None)


    def _modifiedTest(self, modifiedSince=None, etag=None):
        """
        Given the value C{modifiedSince} for the I{If-Modified-Since} header or
        the value C{etag} for the I{If-Not-Match} header, verify that a response
        with a 200 code, a default Content-Type, and the resource as the body is
        returned.
        """
        if modifiedSince is not None:
            validator = b"If-Modified-Since: " + modifiedSince
        else:
            validator = b"If-Not-Match: " + etag
        for line in [b"GET / HTTP/1.1", validator, b""]:
            self.channel.dataReceived(line + b'\r\n')
        result = self.transport.getvalue()
        self.assertEqual(httpCode(result), http.OK)
        self.assertEqual(httpBody(result), b"correct")
        self.assertEqual(httpHeader(result, b"Content-Type"), b"text/html")


    def test_modified(self):
        """
        If a request is made with an I{If-Modified-Since} header value with
        a timestamp indicating a time before the last modification of the
        requested resource, a 200 response is returned along with a response
        body containing the resource.
        """
        self._modifiedTest(modifiedSince=http.datetimeToString(1))


    def test_unmodified(self):
        """
        If a request is made with an I{If-Modified-Since} header value with a
        timestamp indicating a time after the last modification of the request
        resource, a 304 response is returned along with an empty response body
        and no Content-Type header if the application does not set one.
        """
        for line in [b"GET / HTTP/1.1",
                     b"If-Modified-Since: " + http.datetimeToString(100), b""]:
            self.channel.dataReceived(line + b'\r\n')
        result = self.transport.getvalue()
        self.assertEqual(httpCode(result), http.NOT_MODIFIED)
        self.assertEqual(httpBody(result), b"")
        # Since there SHOULD NOT (RFC 2616, section 10.3.5) be any
        # entity-headers, the Content-Type is not set if the application does
        # not explicitly set it.
        self.assertEqual(httpHeader(result, b"Content-Type"), None)


    def test_invalidTimestamp(self):
        """
        If a request is made with an I{If-Modified-Since} header value which
        cannot be parsed, the header is treated as not having been present
        and a normal 200 response is returned with a response body
        containing the resource.
        """
        self._modifiedTest(modifiedSince=b"like, maybe a week ago, I guess?")


    def test_invalidTimestampYear(self):
        """
        If a request is made with an I{If-Modified-Since} header value which
        contains a string in the year position which is not an integer, the
        header is treated as not having been present and a normal 200
        response is returned with a response body containing the resource.
        """
        self._modifiedTest(modifiedSince=b"Thu, 01 Jan blah 00:00:10 GMT")


    def test_invalidTimestampTooLongAgo(self):
        """
        If a request is made with an I{If-Modified-Since} header value which
        contains a year before the epoch, the header is treated as not
        having been present and a normal 200 response is returned with a
        response body containing the resource.
        """
        self._modifiedTest(modifiedSince=b"Thu, 01 Jan 1899 00:00:10 GMT")


    def test_invalidTimestampMonth(self):
        """
        If a request is made with an I{If-Modified-Since} header value which
        contains a string in the month position which is not a recognized
        month abbreviation, the header is treated as not having been present
        and a normal 200 response is returned with a response body
        containing the resource.
        """
        self._modifiedTest(modifiedSince=b"Thu, 01 Blah 1970 00:00:10 GMT")


    def test_etagMatchedNot(self):
        """
        If a request is made with an I{If-None-Match} ETag which does not match
        the current ETag of the requested resource, the header is treated as not
        having been present and a normal 200 response is returned with a
        response body containing the resource.
        """
        self._modifiedTest(etag=b"unmatchedTag")


    def test_etagMatched(self):
        """
        If a request is made with an I{If-None-Match} ETag which does match the
        current ETag of the requested resource, a 304 response is returned along
        with an empty response body.
        """
        for line in [b"GET / HTTP/1.1", b"If-None-Match: MatchingTag", b""]:
            self.channel.dataReceived(line + b'\r\n')
        result = self.transport.getvalue()
        self.assertEqual(httpHeader(result, b"ETag"), b"MatchingTag")
        self.assertEqual(httpCode(result), http.NOT_MODIFIED)
        self.assertEqual(httpBody(result), b"")


    def test_unmodifiedWithContentType(self):
        """
        Similar to L{test_etagMatched}, but the response should include a
        I{Content-Type} header if the application explicitly sets one.

        This I{Content-Type} header SHOULD NOT be present according to RFC 2616,
        section 10.3.5.  It will only be present if the application explicitly
        sets it.
        """
        for line in [b"GET /with-content-type HTTP/1.1",
                     b"If-None-Match: MatchingTag", b""]:
            self.channel.dataReceived(line + b'\r\n')
        result = self.transport.getvalue()
        self.assertEqual(httpCode(result), http.NOT_MODIFIED)
        self.assertEqual(httpBody(result), b"")
        self.assertEqual(httpHeader(result, b"Content-Type"), b"image/jpeg")



class RequestTests(unittest.TestCase):
    """
    Tests for the HTTP request class, L{server.Request}.
    """

    def test_interface(self):
        """
        L{server.Request} instances provide L{iweb.IRequest}.
        """
        self.assertTrue(
            verifyObject(iweb.IRequest, server.Request(DummyChannel(), True)))


    def testChildLink(self):
        request = server.Request(DummyChannel(), 1)
        request.gotLength(0)
        request.requestReceived(b'GET', b'/foo/bar', b'HTTP/1.0')
        self.assertEqual(request.childLink(b'baz'), b'bar/baz')
        request = server.Request(DummyChannel(), 1)
        request.gotLength(0)
        request.requestReceived(b'GET', b'/foo/bar/', b'HTTP/1.0')
        self.assertEqual(request.childLink(b'baz'), b'baz')

    def testPrePathURLSimple(self):
        request = server.Request(DummyChannel(), 1)
        request.gotLength(0)
        request.requestReceived(b'GET', b'/foo/bar', b'HTTP/1.0')
        request.setHost(b'example.com', 80)
        self.assertEqual(request.prePathURL(), b'http://example.com/foo/bar')

    def testPrePathURLNonDefault(self):
        d = DummyChannel()
        d.transport.port = 81
        request = server.Request(d, 1)
        request.setHost(b'example.com', 81)
        request.gotLength(0)
        request.requestReceived(b'GET', b'/foo/bar', b'HTTP/1.0')
        self.assertEqual(request.prePathURL(), b'http://example.com:81/foo/bar')

    def testPrePathURLSSLPort(self):
        d = DummyChannel()
        d.transport.port = 443
        request = server.Request(d, 1)
        request.setHost(b'example.com', 443)
        request.gotLength(0)
        request.requestReceived(b'GET', b'/foo/bar', b'HTTP/1.0')
        self.assertEqual(request.prePathURL(), b'http://example.com:443/foo/bar')

    def testPrePathURLSSLPortAndSSL(self):
        d = DummyChannel()
        d.transport = DummyChannel.SSL()
        d.transport.port = 443
        request = server.Request(d, 1)
        request.setHost(b'example.com', 443)
        request.gotLength(0)
        request.requestReceived(b'GET', b'/foo/bar', b'HTTP/1.0')
        self.assertEqual(request.prePathURL(), b'https://example.com/foo/bar')

    def testPrePathURLHTTPPortAndSSL(self):
        d = DummyChannel()
        d.transport = DummyChannel.SSL()
        d.transport.port = 80
        request = server.Request(d, 1)
        request.setHost(b'example.com', 80)
        request.gotLength(0)
        request.requestReceived(b'GET', b'/foo/bar', b'HTTP/1.0')
        self.assertEqual(request.prePathURL(), b'https://example.com:80/foo/bar')

    def testPrePathURLSSLNonDefault(self):
        d = DummyChannel()
        d.transport = DummyChannel.SSL()
        d.transport.port = 81
        request = server.Request(d, 1)
        request.setHost(b'example.com', 81)
        request.gotLength(0)
        request.requestReceived(b'GET', b'/foo/bar', b'HTTP/1.0')
        self.assertEqual(request.prePathURL(), b'https://example.com:81/foo/bar')

    def testPrePathURLSetSSLHost(self):
        d = DummyChannel()
        d.transport.port = 81
        request = server.Request(d, 1)
        request.setHost(b'foo.com', 81, 1)
        request.gotLength(0)
        request.requestReceived(b'GET', b'/foo/bar', b'HTTP/1.0')
        self.assertEqual(request.prePathURL(), b'https://foo.com:81/foo/bar')


    def test_prePathURLQuoting(self):
        """
        L{Request.prePathURL} quotes special characters in the URL segments to
        preserve the original meaning.
        """
        d = DummyChannel()
        request = server.Request(d, 1)
        request.setHost(b'example.com', 80)
        request.gotLength(0)
        request.requestReceived(b'GET', b'/foo%2Fbar', b'HTTP/1.0')
        self.assertEqual(request.prePathURL(), b'http://example.com/foo%2Fbar')


    def test_processingFailedNoTraceback(self):
        """
        L{Request.processingFailed} when the site has C{displayTracebacks} set
        to C{False} does not write out the failure, but give a generic error
        message.
        """
        d = DummyChannel()
        request = server.Request(d, 1)
        request.site = server.Site(resource.Resource())
        request.site.displayTracebacks = False
        fail = failure.Failure(Exception("Oh no!"))
        request.processingFailed(fail)

        self.assertNotIn(b"Oh no!", request.transport.written.getvalue())
        self.assertIn(
            b"Processing Failed", request.transport.written.getvalue()
        )

        # Since we didn't "handle" the exception, flush it to prevent a test
        # failure
        self.assertEqual(1, len(self.flushLoggedErrors()))


    def test_processingFailedDisplayTraceback(self):
        """
        L{Request.processingFailed} when the site has C{displayTracebacks} set
        to C{True} writes out the failure.
        """
        d = DummyChannel()
        request = server.Request(d, 1)
        request.site = server.Site(resource.Resource())
        request.site.displayTracebacks = True
        fail = failure.Failure(Exception("Oh no!"))
        request.processingFailed(fail)

        self.assertIn(b"Oh no!", request.transport.written.getvalue())

        # Since we didn't "handle" the exception, flush it to prevent a test
        # failure
        self.assertEqual(1, len(self.flushLoggedErrors()))


    def test_processingFailedDisplayTracebackHandlesUnicode(self):
        """
        L{Request.processingFailed} when the site has C{displayTracebacks} set
        to C{True} writes out the failure, making UTF-8 items into HTML
        entities.
        """
        d = DummyChannel()
        request = server.Request(d, 1)
        request.site = server.Site(resource.Resource())
        request.site.displayTracebacks = True
        fail = failure.Failure(Exception(u"\u2603"))
        request.processingFailed(fail)

        self.assertIn(b"&#9731;", request.transport.written.getvalue())

        # On some platforms, we get a UnicodeError when trying to
        # display the Failure with twisted.python.log because
        # the default encoding cannot display u"\u2603".  Windows for example
        # uses a default encodig of cp437 which does not support u"\u2603".
        self.flushLoggedErrors(UnicodeError)

        # Since we didn't "handle" the exception, flush it to prevent a test
        # failure
        self.assertEqual(1, len(self.flushLoggedErrors()))


    def test_sessionDifferentFromSecureSession(self):
        """
        L{Request.session} and L{Request.secure_session} should be two separate
        sessions with unique ids and different cookies.
        """
        d = DummyChannel()
        d.transport = DummyChannel.SSL()
        request = server.Request(d, 1)
        request.site = server.Site(resource.Resource())
        request.sitepath = []
        secureSession = request.getSession()
        self.assertIsNotNone(secureSession)
        self.addCleanup(secureSession.expire)
        self.assertEqual(request.cookies[0].split(b"=")[0],
                         b"TWISTED_SECURE_SESSION")
        session = request.getSession(forceNotSecure=True)
        self.assertIsNotNone(session)
        self.assertEqual(request.cookies[1].split(b"=")[0], b"TWISTED_SESSION")
        self.addCleanup(session.expire)
        self.assertNotEqual(session.uid, secureSession.uid)


    def test_sessionAttribute(self):
        """
        On a L{Request}, the C{session} attribute retrieves the associated
        L{Session} only if it has been initialized.  If the request is secure,
        it retrieves the secure session.
        """
        site = server.Site(resource.Resource())
        d = DummyChannel()
        d.transport = DummyChannel.SSL()
        request = server.Request(d, 1)
        request.site = site
        request.sitepath = []
        self.assertIs(request.session, None)
        insecureSession = request.getSession(forceNotSecure=True)
        self.addCleanup(insecureSession.expire)
        self.assertIs(request.session, None)
        secureSession = request.getSession()
        self.addCleanup(secureSession.expire)
        self.assertIsNot(secureSession, None)
        self.assertIsNot(secureSession, insecureSession)
        self.assertIs(request.session, secureSession)


    def test_sessionCaching(self):
        """
        L{Request.getSession} creates the session object only once per request;
        if it is called twice it returns the identical result.
        """
        site = server.Site(resource.Resource())
        d = DummyChannel()
        request = server.Request(d, 1)
        request.site = site
        request.sitepath = []
        session1 = request.getSession()
        self.addCleanup(session1.expire)
        session2 = request.getSession()
        self.assertIs(session1, session2)


    def test_retrieveExistingSession(self):
        """
        L{Request.getSession} retrieves an existing session if the relevant
        cookie is set in the incoming request.
        """
        site = server.Site(resource.Resource())
        d = DummyChannel()
        request = server.Request(d, 1)
        request.site = site
        request.sitepath = []
        mySession = server.Session(b"special-id", site)
        site.sessions[mySession.uid] = mySession
        request.received_cookies[b'TWISTED_SESSION'] = mySession.uid
        self.assertIs(request.getSession(), mySession)


    def test_retrieveNonExistentSession(self):
        """
        L{Request.getSession} generates a new session if the relevant cookie is
        set in the incoming request.
        """
        site = server.Site(resource.Resource())
        d = DummyChannel()
        request = server.Request(d, 1)
        request.site = site
        request.sitepath = []
        request.received_cookies[b'TWISTED_SESSION'] = b"does-not-exist"
        session = request.getSession()
        self.assertIsNotNone(session)
        self.addCleanup(session.expire)
        self.assertTrue(request.cookies[0].startswith(b'TWISTED_SESSION='))
        # It should be a new session ID.
        self.assertNotIn(b"does-not-exist", request.cookies[0])



class GzipEncoderTests(unittest.TestCase):
    def setUp(self):
        self.channel = DummyChannel()
        staticResource = Data(b"Some data", "text/plain")
        wrapped = resource.EncodingResourceWrapper(
            staticResource, [server.GzipEncoderFactory()])
        self.channel.site.resource.putChild(b"foo", wrapped)


    def test_interfaces(self):
        """
        L{server.GzipEncoderFactory} implements the
        L{iweb._IRequestEncoderFactory} and its C{encoderForRequest} returns an
        instance of L{server._GzipEncoder} which implements
        L{iweb._IRequestEncoder}.
        """
        request = server.Request(self.channel, False)
        request.gotLength(0)
        request.requestHeaders.setRawHeaders(b"Accept-Encoding",
                                             [b"gzip,deflate"])
        factory = server.GzipEncoderFactory()
        self.assertTrue(verifyObject(iweb._IRequestEncoderFactory, factory))

        encoder = factory.encoderForRequest(request)
        self.assertTrue(verifyObject(iweb._IRequestEncoder, encoder))


    def test_encoding(self):
        """
        If the client request passes a I{Accept-Encoding} header which mentions
        gzip, L{server._GzipEncoder} automatically compresses the data.
        """
        request = server.Request(self.channel, False)
        request.gotLength(0)
        request.requestHeaders.setRawHeaders(b"Accept-Encoding",
                                             [b"gzip,deflate"])
        request.requestReceived(b'GET', b'/foo', b'HTTP/1.0')
        data = self.channel.transport.written.getvalue()
        self.assertNotIn(b"Content-Length", data)
        self.assertIn(b"Content-Encoding: gzip\r\n", data)
        body = data[data.find(b"\r\n\r\n") + 4:]
        self.assertEqual(b"Some data",
                          zlib.decompress(body, 16 + zlib.MAX_WBITS))


    def test_nonEncoding(self):
        """
        L{server.GzipEncoderFactory} doesn't return a L{server._GzipEncoder} if
        the I{Accept-Encoding} header doesn't mention gzip support.
        """
        request = server.Request(self.channel, False)
        request.gotLength(0)
        request.requestHeaders.setRawHeaders(b"Accept-Encoding",
                                             [b"foo,bar"])
        request.requestReceived(b'GET', b'/foo', b'HTTP/1.0')
        data = self.channel.transport.written.getvalue()
        self.assertIn(b"Content-Length", data)
        self.assertNotIn(b"Content-Encoding: gzip\r\n", data)
        body = data[data.find(b"\r\n\r\n") + 4:]
        self.assertEqual(b"Some data", body)


    def test_multipleAccept(self):
        """
        If there are multiple I{Accept-Encoding} header,
        L{server.GzipEncoderFactory} reads them properly to detect if gzip is
        supported.
        """
        request = server.Request(self.channel, False)
        request.gotLength(0)
        request.requestHeaders.setRawHeaders(b"Accept-Encoding",
                                             [b"deflate", b"gzip"])
        request.requestReceived(b'GET', b'/foo', b'HTTP/1.0')
        data = self.channel.transport.written.getvalue()
        self.assertNotIn(b"Content-Length", data)
        self.assertIn(b"Content-Encoding: gzip\r\n", data)
        body = data[data.find(b"\r\n\r\n") + 4:]
        self.assertEqual(b"Some data",
                         zlib.decompress(body, 16 + zlib.MAX_WBITS))


    def test_alreadyEncoded(self):
        """
        If the content is already encoded and the I{Content-Encoding} header is
        set, L{server.GzipEncoderFactory} properly appends gzip to it.
        """
        request = server.Request(self.channel, False)
        request.gotLength(0)
        request.requestHeaders.setRawHeaders(b"Accept-Encoding",
                                             [b"deflate", b"gzip"])
        request.responseHeaders.setRawHeaders(b"Content-Encoding",
                                             [b"deflate"])
        request.requestReceived(b'GET', b'/foo', b'HTTP/1.0')
        data = self.channel.transport.written.getvalue()
        self.assertNotIn(b"Content-Length", data)
        self.assertIn(b"Content-Encoding: deflate,gzip\r\n", data)
        body = data[data.find(b"\r\n\r\n") + 4:]
        self.assertEqual(b"Some data",
                         zlib.decompress(body, 16 + zlib.MAX_WBITS))


    def test_multipleEncodingLines(self):
        """
        If there are several I{Content-Encoding} headers,
        L{server.GzipEncoderFactory} normalizes it and appends gzip to the
        field value.
        """
        request = server.Request(self.channel, False)
        request.gotLength(0)
        request.requestHeaders.setRawHeaders(b"Accept-Encoding",
                                             [b"deflate", b"gzip"])
        request.responseHeaders.setRawHeaders(b"Content-Encoding",
                                             [b"foo", b"bar"])
        request.requestReceived(b'GET', b'/foo', b'HTTP/1.0')
        data = self.channel.transport.written.getvalue()
        self.assertNotIn(b"Content-Length", data)
        self.assertIn(b"Content-Encoding: foo,bar,gzip\r\n", data)
        body = data[data.find(b"\r\n\r\n") + 4:]
        self.assertEqual(b"Some data",
                         zlib.decompress(body, 16 + zlib.MAX_WBITS))



class RootResource(resource.Resource):
    isLeaf=0
    def getChildWithDefault(self, name, request):
        request.rememberRootURL()
        return resource.Resource.getChildWithDefault(self, name, request)
    def render(self, request):
        return ''

class RememberURLTests(unittest.TestCase):
    def createServer(self, r):
        chan = DummyChannel()
        chan.site = server.Site(r)
        return chan

    def testSimple(self):
        r = resource.Resource()
        r.isLeaf=0
        rr = RootResource()
        r.putChild(b'foo', rr)
        rr.putChild(b'', rr)
        rr.putChild(b'bar', resource.Resource())
        chan = self.createServer(r)
        for url in [b'/foo/', b'/foo/bar', b'/foo/bar/baz', b'/foo/bar/']:
            request = server.Request(chan, 1)
            request.setHost(b'example.com', 81)
            request.gotLength(0)
            request.requestReceived(b'GET', url, b'HTTP/1.0')
            self.assertEqual(request.getRootURL(), b"http://example.com/foo")

    def testRoot(self):
        rr = RootResource()
        rr.putChild(b'', rr)
        rr.putChild(b'bar', resource.Resource())
        chan = self.createServer(rr)
        for url in [b'/', b'/bar', b'/bar/baz', b'/bar/']:
            request = server.Request(chan, 1)
            request.setHost(b'example.com', 81)
            request.gotLength(0)
            request.requestReceived(b'GET', url, b'HTTP/1.0')
            self.assertEqual(request.getRootURL(), b"http://example.com/")


class NewRenderResource(resource.Resource):
    def render_GET(self, request):
        return b"hi hi"

    def render_HEH(self, request):
        return b"ho ho"



@implementer(resource.IResource)
class HeadlessResource(object):
    """
    A resource that implements GET but not HEAD.
    """

    allowedMethods = [b"GET"]

    def render(self, request):
        """
        Leave the request open for future writes.
        """
        self.request = request
        if request.method not in self.allowedMethods:
            raise error.UnsupportedMethod(self.allowedMethods)
        self.request.write(b"some data")
        return server.NOT_DONE_YET



class NewRenderTests(unittest.TestCase):
    """
    Tests for L{server.Request.render}.
    """
    def _getReq(self, resource=None):
        """
        Create a request object with a stub channel and install the
        passed resource at /newrender. If no resource is passed,
        create one.
        """
        d = DummyChannel()
        if resource is None:
            resource = NewRenderResource()
        d.site.resource.putChild(b'newrender', resource)
        d.transport.port = 81
        request = server.Request(d, 1)
        request.setHost(b'example.com', 81)
        request.gotLength(0)
        return request

    def testGoodMethods(self):
        req = self._getReq()
        req.requestReceived(b'GET', b'/newrender', b'HTTP/1.0')
        self.assertEqual(
            req.transport.written.getvalue().splitlines()[-1], b'hi hi'
        )

        req = self._getReq()
        req.requestReceived(b'HEH', b'/newrender', b'HTTP/1.0')
        self.assertEqual(
            req.transport.written.getvalue().splitlines()[-1], b'ho ho'
        )

    def testBadMethods(self):
        req = self._getReq()
        req.requestReceived(b'CONNECT', b'/newrender', b'HTTP/1.0')
        self.assertEqual(req.code, 501)

        req = self._getReq()
        req.requestReceived(b'hlalauguG', b'/newrender', b'HTTP/1.0')
        self.assertEqual(req.code, 501)

    def test_notAllowedMethod(self):
        """
        When trying to invoke a method not in the allowed method list, we get
        a response saying it is not allowed.
        """
        req = self._getReq()
        req.requestReceived(b'POST', b'/newrender', b'HTTP/1.0')
        self.assertEqual(req.code, 405)
        self.assertTrue(req.responseHeaders.hasHeader(b"allow"))
        raw_header = req.responseHeaders.getRawHeaders(b'allow')[0]
        allowed = sorted([h.strip() for h in raw_header.split(b",")])
        self.assertEqual([b'GET', b'HEAD', b'HEH'], allowed)

    def testImplicitHead(self):
        req = self._getReq()
        req.requestReceived(b'HEAD', b'/newrender', b'HTTP/1.0')
        self.assertEqual(req.code, 200)
        self.assertEqual(
            -1, req.transport.written.getvalue().find(b'hi hi')
        )


    def test_unsupportedHead(self):
        """
        HEAD requests against resource that only claim support for GET
        should not include a body in the response.
        """
        resource = HeadlessResource()
        req = self._getReq(resource)
        req.requestReceived(b"HEAD", b"/newrender", b"HTTP/1.0")
        headers, body = req.transport.written.getvalue().split(b'\r\n\r\n')
        self.assertEqual(req.code, 200)
        self.assertEqual(body, b'')


    def test_noBytesResult(self):
        """
        When implemented C{render} method does not return bytes an internal
        server error is returned.
        """
        class RiggedRepr(object):
            def __repr__(self):
                return 'my>repr'

        result = RiggedRepr()
        no_bytes_resource = resource.Resource()
        no_bytes_resource.render = lambda request: result
        request = self._getReq(no_bytes_resource)

        request.requestReceived(b"GET", b"/newrender", b"HTTP/1.0")

        headers, body = request.transport.written.getvalue().split(b'\r\n\r\n')
        self.assertEqual(request.code, 500)
        expected = [
            '',
            '<html>',
            '  <head><title>500 - Request did not return bytes</title></head>',
            '  <body>',
            '    <h1>Request did not return bytes</h1>',
            '    <p>Request: <pre>&lt;%s&gt;</pre><br />'
                'Resource: <pre>&lt;%s&gt;</pre><br />'
                'Value: <pre>my&gt;repr</pre></p>' % (
                    reflect.safe_repr(request)[1:-1],
                    reflect.safe_repr(no_bytes_resource)[1:-1],
                    ),
            '  </body>',
            '</html>',
            '']
        self.assertEqual('\n'.join(expected).encode('ascii'), body)



class GettableResource(resource.Resource):
    """
    Used by AllowedMethodsTests to simulate an allowed method.
    """
    def render_GET(self):
        pass

    def render_fred_render_ethel(self):
        """
        The unusual method name is designed to test the culling method
        in C{twisted.web.resource._computeAllowedMethods}.
        """
        pass



class AllowedMethodsTests(unittest.TestCase):
    """
    'C{twisted.web.resource._computeAllowedMethods} is provided by a
    default should the subclass not provide the method.
    """
    def _getReq(self):
        """
        Generate a dummy request for use by C{_computeAllowedMethod} tests.
        """
        d = DummyChannel()
        d.site.resource.putChild(b'gettableresource', GettableResource())
        d.transport.port = 81
        request = server.Request(d, 1)
        request.setHost(b'example.com', 81)
        request.gotLength(0)
        return request


    def test_computeAllowedMethods(self):
        """
        C{_computeAllowedMethods} will search through the
        'gettableresource' for all attributes/methods of the form
        'render_{method}' ('render_GET', for example) and return a list of
        the methods. 'HEAD' will always be included from the
        resource.Resource superclass.
        """
        res = GettableResource()
        allowedMethods = resource._computeAllowedMethods(res)
        self.assertEqual(set(allowedMethods),
                          set([b'GET', b'HEAD', b'fred_render_ethel']))


    def test_notAllowed(self):
        """
        When an unsupported method is requested, the default
        L{_computeAllowedMethods} method will be called to determine the
        allowed methods, and the HTTP 405 'Method Not Allowed' status will
        be returned with the allowed methods will be returned in the
        'Allow' header.
        """
        req = self._getReq()
        req.requestReceived(b'POST', b'/gettableresource', b'HTTP/1.0')
        self.assertEqual(req.code, 405)
        self.assertEqual(
            set(req.responseHeaders.getRawHeaders(b'allow')[0].split(b", ")),
            set([b'GET', b'HEAD', b'fred_render_ethel'])
        )


    def test_notAllowedQuoting(self):
        """
        When an unsupported method response is generated, an HTML message will
        be displayed.  That message should include a quoted form of the URI and,
        since that value come from a browser and shouldn't necessarily be
        trusted.
        """
        req = self._getReq()
        req.requestReceived(b'POST', b'/gettableresource?'
                            b'value=<script>bad', b'HTTP/1.0')
        self.assertEqual(req.code, 405)
        renderedPage = req.transport.written.getvalue()
        self.assertNotIn(b"<script>bad", renderedPage)
        self.assertIn(b'&lt;script&gt;bad', renderedPage)


    def test_notImplementedQuoting(self):
        """
        When an not-implemented method response is generated, an HTML message
        will be displayed.  That message should include a quoted form of the
        requested method, since that value come from a browser and shouldn't
        necessarily be trusted.
        """
        req = self._getReq()
        req.requestReceived(b'<style>bad', b'/gettableresource', b'HTTP/1.0')
        self.assertEqual(req.code, 501)
        renderedPage = req.transport.written.getvalue()
        self.assertNotIn(b"<style>bad", renderedPage)
        self.assertIn(b'&lt;style&gt;bad', renderedPage)



class DummyRequestForLogTest(DummyRequest):
    uri = b'/dummy' # parent class uri has "http://", which doesn't really happen
    code = 123

    clientproto = b'HTTP/1.0'
    sentLength = None
    client = IPv4Address('TCP', '1.2.3.4', 12345)



class AccessLogTestsMixin(object):
    """
    A mixin for L{TestCase} subclasses defining tests that apply to
    L{HTTPFactory} and its subclasses.
    """
    def factory(self, *args, **kwargs):
        """
        Get the factory class to apply logging tests to.

        Subclasses must override this method.
        """
        raise NotImplementedError("Subclass failed to override factory")


    def test_combinedLogFormat(self):
        """
        The factory's C{log} method writes a I{combined log format} line to the
        factory's log file.
        """
        reactor = Clock()
        # Set the clock to an arbitrary point in time.  It doesn't matter when
        # as long as it corresponds to the timestamp in the string literal in
        # the assertion below.
        reactor.advance(1234567890)

        logPath = self.mktemp()
        factory = self.factory(logPath=logPath, reactor=reactor)
        factory.startFactory()

        try:
            factory.log(DummyRequestForLogTest(factory))
        finally:
            factory.stopFactory()

        self.assertEqual(
            # Client IP
            b'"1.2.3.4" '
            # Some blanks we never fill in
            b'- - '
            # The current time (circa 1234567890)
            b'[13/Feb/2009:23:31:30 +0000] '
            # Method, URI, version
            b'"GET /dummy HTTP/1.0" '
            # Response code
            b'123 '
            # Response length
            b'- '
            # Value of the "Referer" header.  Probably incorrectly quoted.
            b'"-" '
            # Value pf the "User-Agent" header.  Probably incorrectly quoted.
            b'"-"\n',
            FilePath(logPath).getContent())


    def test_logFormatOverride(self):
        """
        If the factory is initialized with a custom log formatter then that
        formatter is used to generate lines for the log file.
        """
        def notVeryGoodFormatter(timestamp, request):
            return u"this is a bad log format"

        reactor = Clock()
        reactor.advance(1234567890)

        logPath = self.mktemp()
        factory = self.factory(
            logPath=logPath, logFormatter=notVeryGoodFormatter)
        factory._reactor = reactor
        factory.startFactory()
        try:
            factory.log(DummyRequestForLogTest(factory))
        finally:
            factory.stopFactory()

        self.assertEqual(
            b"this is a bad log format\n",
            FilePath(logPath).getContent())



class HTTPFactoryAccessLogTests(AccessLogTestsMixin, unittest.TestCase):
    """
    Tests for L{http.HTTPFactory.log}.
    """
    factory = http.HTTPFactory



class SiteAccessLogTests(AccessLogTestsMixin, unittest.TestCase):
    """
    Tests for L{server.Site.log}.
    """
<<<<<<< HEAD
    linesep = b"\n"
=======
>>>>>>> d8aec37b

    def factory(self, *args, **kwargs):
        return server.Site(resource.Resource(), *args, **kwargs)



class CombinedLogFormatterTests(unittest.TestCase):
    """
    Tests for L{twisted.web.http.combinedLogFormatter}.
    """
    def test_interface(self):
        """
        L{combinedLogFormatter} provides L{IAccessLogFormatter}.
        """
        self.assertTrue(verifyObject(
                iweb.IAccessLogFormatter, http.combinedLogFormatter))


    def test_nonASCII(self):
        """
        Bytes in fields of the request which are not part of ASCII are escaped
        in the result.
        """
        reactor = Clock()
        reactor.advance(1234567890)

        timestamp = http.datetimeToLogString(reactor.seconds())
        request = DummyRequestForLogTest(http.HTTPFactory(reactor=reactor))
        request.client = IPv4Address("TCP", b"evil x-forwarded-for \x80", 12345)
        request.method = b"POS\x81"
        request.protocol = b"HTTP/1.\x82"
        request.requestHeaders.addRawHeader(b"referer", b"evil \x83")
        request.requestHeaders.addRawHeader(b"user-agent", b"evil \x84")

        line = http.combinedLogFormatter(timestamp, request)
        self.assertEqual(
            u'"evil x-forwarded-for \\x80" - - [13/Feb/2009:23:31:30 +0000] '
            u'"POS\\x81 /dummy HTTP/1.0" 123 - "evil \\x83" "evil \\x84"',
            line)



class ProxiedLogFormatterTests(unittest.TestCase):
    """
    Tests for L{twisted.web.http.proxiedLogFormatter}.
    """
    def test_interface(self):
        """
        L{proxiedLogFormatter} provides L{IAccessLogFormatter}.
        """
        self.assertTrue(verifyObject(
                iweb.IAccessLogFormatter, http.proxiedLogFormatter))


    def _xforwardedforTest(self, header):
        """
        Assert that a request with the given value in its I{X-Forwarded-For}
        header is logged by L{proxiedLogFormatter} the same way it would have
        been logged by L{combinedLogFormatter} but with 172.16.1.2 as the
        client address instead of the normal value.

        @param header: An I{X-Forwarded-For} header with left-most address of
            172.16.1.2.
        """
        reactor = Clock()
        reactor.advance(1234567890)

        timestamp = http.datetimeToLogString(reactor.seconds())
        request = DummyRequestForLogTest(http.HTTPFactory(reactor=reactor))
        expected = http.combinedLogFormatter(timestamp, request).replace(
            u"1.2.3.4", u"172.16.1.2")
        request.requestHeaders.setRawHeaders(b"x-forwarded-for", [header])
        line = http.proxiedLogFormatter(timestamp, request)

        self.assertEqual(expected, line)


    def test_xforwardedfor(self):
        """
        L{proxiedLogFormatter} logs the value of the I{X-Forwarded-For} header
        in place of the client address field.
        """
        self._xforwardedforTest(b"172.16.1.2, 10.0.0.3, 192.168.1.4")


    def test_extraForwardedSpaces(self):
        """
        Any extra spaces around the address in the I{X-Forwarded-For} header
        are stripped and not included in the log string.
        """
        self._xforwardedforTest(b" 172.16.1.2 , 10.0.0.3, 192.168.1.4")



class LogEscapingTests(unittest.TestCase):
    def setUp(self):
        self.logPath = self.mktemp()
        self.site = http.HTTPFactory(self.logPath)
        self.site.startFactory()
        self.request = DummyRequestForLogTest(self.site, False)


    def assertLogs(self, line):
        """
        Assert that if C{self.request} is logged using C{self.site} then
        C{line} is written to the site's access log file.

        @param line: The expected line.
        @type line: L{bytes}

        @raise self.failureException: If the log file contains something other
            than the expected line.
        """
        try:
            self.site.log(self.request)
        finally:
            self.site.stopFactory()
        logged = FilePath(self.logPath).getContent()
        self.assertEqual(line, logged)


    def test_simple(self):
        """
        A I{GET} request is logged with no extra escapes.
        """
        self.site._logDateTime = "[%02d/%3s/%4d:%02d:%02d:%02d +0000]" % (
            25, 'Oct', 2004, 12, 31, 59)
        self.assertLogs(
            b'"1.2.3.4" - - [25/Oct/2004:12:31:59 +0000] '
            b'"GET /dummy HTTP/1.0" 123 - "-" "-"\n')


    def test_methodQuote(self):
        """
        If the HTTP request method includes a quote, the quote is escaped.
        """
        self.site._logDateTime = "[%02d/%3s/%4d:%02d:%02d:%02d +0000]" % (
            25, 'Oct', 2004, 12, 31, 59)
        self.request.method = b'G"T'
        self.assertLogs(
            b'"1.2.3.4" - - [25/Oct/2004:12:31:59 +0000] '
            b'"G\\"T /dummy HTTP/1.0" 123 - "-" "-"\n')


    def test_requestQuote(self):
        """
        If the HTTP request path includes a quote, the quote is escaped.
        """
        self.site._logDateTime = "[%02d/%3s/%4d:%02d:%02d:%02d +0000]" % (
            25, 'Oct', 2004, 12, 31, 59)
        self.request.uri = b'/dummy"withquote'
        self.assertLogs(
            b'"1.2.3.4" - - [25/Oct/2004:12:31:59 +0000] '
            b'"GET /dummy\\"withquote HTTP/1.0" 123 - "-" "-"\n')


    def test_protoQuote(self):
        """
        If the HTTP request version includes a quote, the quote is escaped.
        """
        self.site._logDateTime = "[%02d/%3s/%4d:%02d:%02d:%02d +0000]" % (
            25, 'Oct', 2004, 12, 31, 59)
        self.request.clientproto = b'HT"P/1.0'
        self.assertLogs(
            b'"1.2.3.4" - - [25/Oct/2004:12:31:59 +0000] '
            b'"GET /dummy HT\\"P/1.0" 123 - "-" "-"\n')


    def test_refererQuote(self):
        """
        If the value of the I{Referer} header contains a quote, the quote is
        escaped.
        """
        self.site._logDateTime = "[%02d/%3s/%4d:%02d:%02d:%02d +0000]" % (
            25, 'Oct', 2004, 12, 31, 59)
        self.request.requestHeaders.addRawHeader(
            b'referer',
            b'http://malicious" ".website.invalid')
        self.assertLogs(
            b'"1.2.3.4" - - [25/Oct/2004:12:31:59 +0000] '
            b'"GET /dummy HTTP/1.0" 123 - '
            b'"http://malicious\\" \\".website.invalid" "-"\n')


    def test_userAgentQuote(self):
        """
        If the value of the I{User-Agent} header contains a quote, the quote is
        escaped.
        """
        self.site._logDateTime = "[%02d/%3s/%4d:%02d:%02d:%02d +0000]" % (
            25, 'Oct', 2004, 12, 31, 59)
        self.request.requestHeaders.addRawHeader(b'user-agent',
                                                 b'Malicious Web" Evil')
        self.assertLogs(
            b'"1.2.3.4" - - [25/Oct/2004:12:31:59 +0000] '
            b'"GET /dummy HTTP/1.0" 123 - "-" "Malicious Web\\" Evil"\n')



class ServerAttributesTests(unittest.TestCase):
    """
    Tests that deprecated twisted.web.server attributes raise the appropriate
    deprecation warnings when used.
    """

    def test_deprecatedAttributeDateTimeString(self):
        """
        twisted.web.server.date_time_string should not be used; instead use
        twisted.web.http.datetimeToString directly
        """
        server.date_time_string
        warnings = self.flushWarnings(
            offendingFunctions=[self.test_deprecatedAttributeDateTimeString])

        self.assertEqual(len(warnings), 1)
        self.assertEqual(warnings[0]['category'], DeprecationWarning)
        self.assertEqual(
            warnings[0]['message'],
            ("twisted.web.server.date_time_string was deprecated in Twisted "
             "12.1.0: Please use twisted.web.http.datetimeToString instead"))


    def test_deprecatedAttributeStringDateTime(self):
        """
        twisted.web.server.string_date_time should not be used; instead use
        twisted.web.http.stringToDatetime directly
        """
        server.string_date_time
        warnings = self.flushWarnings(
            offendingFunctions=[self.test_deprecatedAttributeStringDateTime])

        self.assertEqual(len(warnings), 1)
        self.assertEqual(warnings[0]['category'], DeprecationWarning)
        self.assertEqual(
            warnings[0]['message'],
            ("twisted.web.server.string_date_time was deprecated in Twisted "
             "12.1.0: Please use twisted.web.http.stringToDatetime instead"))



class ExplicitHTTPFactoryReactor(unittest.TestCase):
    """
    L{http.HTTPFactory} accepts explicit reactor selection.
    """

    def test_explicitReactor(self):
        """
        L{http.HTTPFactory.__init__} accepts a reactor argument which is set on
        L{http.HTTPFactory._reactor}.
        """
        reactor = "I am a reactor!"
        factory = http.HTTPFactory(reactor=reactor)
        self.assertIs(factory._reactor, reactor)


    def test_defaultReactor(self):
        """
        Giving no reactor argument to L{http.HTTPFactory.__init__} means it
        will select the global reactor.
        """
        from twisted.internet import reactor
        factory = http.HTTPFactory()
        self.assertIs(factory._reactor, reactor)<|MERGE_RESOLUTION|>--- conflicted
+++ resolved
@@ -1265,10 +1265,6 @@
     """
     Tests for L{server.Site.log}.
     """
-<<<<<<< HEAD
-    linesep = b"\n"
-=======
->>>>>>> d8aec37b
 
     def factory(self, *args, **kwargs):
         return server.Site(resource.Resource(), *args, **kwargs)
