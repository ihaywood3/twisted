--- conflicted
+++ resolved
@@ -200,7 +200,6 @@
         site = server.Site(resource.Resource())
 
         self.assertRaises(KeyError, site.getSession, b"no-such-uid")
-
 
 
 class SessionTests(unittest.TestCase):
@@ -510,7 +509,6 @@
         request.requestReceived(b"GET", b"/foo/bar/", b"HTTP/1.0")
         self.assertEqual(request.childLink(b"baz"), b"baz")
 
-
     def testPrePathURLSimple(self):
         request = server.Request(DummyChannel(), 1)
         request.gotLength(0)
@@ -518,22 +516,14 @@
         request.setHost(b"example.com", 80)
         self.assertEqual(request.prePathURL(), b"http://example.com/foo/bar")
 
-
     def testPrePathURLNonDefault(self):
         d = DummyChannel()
         d.transport.port = 81
         request = server.Request(d, 1)
         request.setHost(b"example.com", 81)
         request.gotLength(0)
-<<<<<<< HEAD
-        request.requestReceived(b'GET', b'/foo/bar', b'HTTP/1.0')
-        self.assertEqual(request.prePathURL(),
-                         b'http://example.com:81/foo/bar')
-
-=======
         request.requestReceived(b"GET", b"/foo/bar", b"HTTP/1.0")
         self.assertEqual(request.prePathURL(), b"http://example.com:81/foo/bar")
->>>>>>> 1dd5e23f
 
     def testPrePathURLSSLPort(self):
         d = DummyChannel()
@@ -541,15 +531,8 @@
         request = server.Request(d, 1)
         request.setHost(b"example.com", 443)
         request.gotLength(0)
-<<<<<<< HEAD
-        request.requestReceived(b'GET', b'/foo/bar', b'HTTP/1.0')
-        self.assertEqual(request.prePathURL(),
-                         b'http://example.com:443/foo/bar')
-
-=======
         request.requestReceived(b"GET", b"/foo/bar", b"HTTP/1.0")
         self.assertEqual(request.prePathURL(), b"http://example.com:443/foo/bar")
->>>>>>> 1dd5e23f
 
     def testPrePathURLSSLPortAndSSL(self):
         d = DummyChannel()
@@ -561,7 +544,6 @@
         request.requestReceived(b"GET", b"/foo/bar", b"HTTP/1.0")
         self.assertEqual(request.prePathURL(), b"https://example.com/foo/bar")
 
-
     def testPrePathURLHTTPPortAndSSL(self):
         d = DummyChannel()
         d.transport = DummyChannel.SSL()
@@ -569,15 +551,8 @@
         request = server.Request(d, 1)
         request.setHost(b"example.com", 80)
         request.gotLength(0)
-<<<<<<< HEAD
-        request.requestReceived(b'GET', b'/foo/bar', b'HTTP/1.0')
-        self.assertEqual(request.prePathURL(),
-                         b'https://example.com:80/foo/bar')
-
-=======
         request.requestReceived(b"GET", b"/foo/bar", b"HTTP/1.0")
         self.assertEqual(request.prePathURL(), b"https://example.com:80/foo/bar")
->>>>>>> 1dd5e23f
 
     def testPrePathURLSSLNonDefault(self):
         d = DummyChannel()
@@ -586,15 +561,8 @@
         request = server.Request(d, 1)
         request.setHost(b"example.com", 81)
         request.gotLength(0)
-<<<<<<< HEAD
-        request.requestReceived(b'GET', b'/foo/bar', b'HTTP/1.0')
-        self.assertEqual(request.prePathURL(),
-                         b'https://example.com:81/foo/bar')
-
-=======
         request.requestReceived(b"GET", b"/foo/bar", b"HTTP/1.0")
         self.assertEqual(request.prePathURL(), b"https://example.com:81/foo/bar")
->>>>>>> 1dd5e23f
 
     def testPrePathURLSetSSLHost(self):
         d = DummyChannel()
@@ -1173,7 +1141,6 @@
     def render_GET(self, request):
         return b"hi hi"
 
-
     def render_HEH(self, request):
         return b"ho ho"
 
@@ -1214,27 +1181,6 @@
         """
         raise NotImplementedError()
 
-    def isLeaf(self):
-        """
-        # IResource.isLeaf
-        """
-        raise NotImplementedError()
-
-
-    def getChildWithDefault(self, name, request):
-        """
-        # IResource.getChildWithDefault
-        """
-        raise NotImplementedError()
-
-
-    def putChild(self, path, child):
-        """
-        # IResource.putChild
-        """
-        raise NotImplementedError()
-
-
 
 class NewRenderTests(unittest.TestCase):
     """
@@ -1257,7 +1203,6 @@
         request.gotLength(0)
         return request
 
-
     def testGoodMethods(self):
         req = self._getReq()
         req.requestReceived(b"GET", b"/newrender", b"HTTP/1.0")
@@ -1267,7 +1212,6 @@
         req.requestReceived(b"HEH", b"/newrender", b"HTTP/1.0")
         self.assertEqual(req.transport.written.getvalue().splitlines()[-1], b"ho ho")
 
-
     def testBadMethods(self):
         req = self._getReq()
         req.requestReceived(b"CONNECT", b"/newrender", b"HTTP/1.0")
@@ -1276,7 +1220,6 @@
         req = self._getReq()
         req.requestReceived(b"hlalauguG", b"/newrender", b"HTTP/1.0")
         self.assertEqual(req.code, 501)
-
 
     def test_notAllowedMethod(self):
         """
@@ -1291,7 +1234,6 @@
         allowed = sorted([h.strip() for h in raw_header.split(b",")])
         self.assertEqual([b"GET", b"HEAD", b"HEH"], allowed)
 
-
     def testImplicitHead(self):
         logObserver = EventLoggingObserver.createWithCleanup(self, globalLogPublisher)
 
@@ -1325,16 +1267,10 @@
         When implemented C{render} method does not return bytes an internal
         server error is returned.
         """
-<<<<<<< HEAD
-        class RiggedRepr:
-            def __repr__(self) -> str:
-                return 'my>repr'
-=======
 
         class RiggedRepr:
             def __repr__(self) -> str:
                 return "my>repr"
->>>>>>> 1dd5e23f
 
         result = RiggedRepr()
         no_bytes_resource = resource.Resource()
