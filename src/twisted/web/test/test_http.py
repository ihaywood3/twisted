# Copyright (c) Twisted Matrix Laboratories.
# See LICENSE for details.

"""
Test HTTP support.
"""

from __future__ import absolute_import, division

import random, cgi, base64, calendar

try:
    from urlparse import urlparse, urlunsplit, clear_cache
except ImportError:
    from urllib.parse import urlparse, urlunsplit, clear_cache

from zope.interface import provider
from zope.interface.verify import verifyObject

from twisted.python.compat import (_PY3, iterbytes, networkString, unicode,
                                   intToBytes, NativeStringIO)
from twisted.python.components import proxyForInterface
from twisted.python.failure import Failure
from twisted.trial import unittest
from twisted.trial.unittest import TestCase
from twisted.web import http, http_headers, iweb
from twisted.web.http import PotentialDataLoss, _DataLoss
from twisted.web.http import _IdentityTransferDecoder
from twisted.internet.task import Clock
from twisted.internet.error import ConnectionLost
from twisted.protocols import loopback
from twisted.test.proto_helpers import StringTransport, NonStreamingProducer
from twisted.test.test_internet import DummyProducer
from twisted.web.test.requesthelper import DummyChannel

from zope.interface import directlyProvides, providedBy



class _IDeprecatedHTTPChannelToRequestInterfaceProxy(proxyForInterface(
        http._IDeprecatedHTTPChannelToRequestInterface)):
    """
    Proxy L{_IDeprecatedHTTPChannelToRequestInterface}.  Used to
    assert that the interface matches what L{HTTPChannel} expects.
    """



def _makeRequestProxyFactory(clsToWrap):
    """
    Return a callable that proxies instances of C{clsToWrap} via
        L{_IDeprecatedHTTPChannelToRequestInterface}.

    @param clsToWrap: The class whose instances will be proxied.
    @type cls: L{_IDeprecatedHTTPChannelToRequestInterface}
        implementer.

    @return: A factory that returns
        L{_IDeprecatedHTTPChannelToRequestInterface} proxies.
    @rtype: L{callable} whose interface matches C{clsToWrap}'s constructor.
    """

    def _makeRequestProxy(*args, **kwargs):
        instance = clsToWrap(*args, **kwargs)
        return _IDeprecatedHTTPChannelToRequestInterfaceProxy(instance)

    # For INonQueuedRequestFactory
    directlyProvides(_makeRequestProxy, providedBy(clsToWrap))
    return _makeRequestProxy



class DummyPullProducerHandler(http.Request):
    """
    An HTTP request handler that registers a dummy pull producer to serve the
    body.

    The owner must call C{finish} to complete the response.
    """
    def process(self):
        self._actualProducer = NonStreamingProducer(self)
        self.setResponseCode(200)
        self.registerProducer(self._actualProducer, False)


DummyPullProducerHandlerProxy = _makeRequestProxyFactory(
    DummyPullProducerHandler)



class DateTimeTests(unittest.TestCase):
    """Test date parsing functions."""

    def testRoundtrip(self):
        for i in range(10000):
            time = random.randint(0, 2000000000)
            timestr = http.datetimeToString(time)
            time2 = http.stringToDatetime(timestr)
            self.assertEqual(time, time2)


    def testStringToDatetime(self):
        dateStrings = [
            b"Sun, 06 Nov 1994 08:49:37 GMT",
            b"06 Nov 1994 08:49:37 GMT",
            b"Sunday, 06-Nov-94 08:49:37 GMT",
            b"06-Nov-94 08:49:37 GMT",
            b"Sunday, 06-Nov-1994 08:49:37 GMT",
            b"06-Nov-1994 08:49:37 GMT",
            b"Sun Nov  6 08:49:37 1994",
            b"Nov  6 08:49:37 1994",
        ]
        dateInt = calendar.timegm((1994, 11, 6, 8, 49, 37, 6, 6, 0))
        for dateString in dateStrings:
            self.assertEqual(http.stringToDatetime(dateString), dateInt)
        self.assertEqual(
            http.stringToDatetime(b"Thursday, 29-Sep-16 17:15:29 GMT"),
            calendar.timegm((2016, 9, 29, 17, 15, 29, 3, 273, 0)))



class DummyHTTPHandler(http.Request):

    def process(self):
        self.content.seek(0, 0)
        data = self.content.read()
        length = self.getHeader(b'content-length')
        if length is None:
            length = networkString(str(length))
        request = b"'''\n" + length + b"\n" + data + b"'''\n"
        self.setResponseCode(200)
        self.setHeader(b"Request", self.uri)
        self.setHeader(b"Command", self.method)
        self.setHeader(b"Version", self.clientproto)
        self.setHeader(b"Content-Length", intToBytes(len(request)))
        self.write(request)
        self.finish()


DummyHTTPHandlerProxy = _makeRequestProxyFactory(DummyHTTPHandler)


@provider(iweb.INonQueuedRequestFactory)
class DummyNewHTTPHandler(DummyHTTPHandler):
    """
    This is exactly like the DummyHTTPHandler but it takes only one argument
    in its constructor, with no default arguments. This exists to test an
    alternative code path in L{HTTPChannel}.
    """
    def __init__(self, channel):
        DummyHTTPHandler.__init__(self, channel)


DummyNewHTTPHandlerProxy = _makeRequestProxyFactory(DummyNewHTTPHandler)


class DelayedHTTPHandler(DummyHTTPHandler):
    """
    Like L{DummyHTTPHandler}, but doesn't respond immediately.
    """
    def process(self):
        pass


    def delayedProcess(self):
        DummyHTTPHandler.process(self)


DelayedHTTPHandlerProxy = _makeRequestProxyFactory(DelayedHTTPHandler)


class LoopbackHTTPClient(http.HTTPClient):

    def connectionMade(self):
        self.sendCommand(b"GET", b"/foo/bar")
        self.sendHeader(b"Content-Length", 10)
        self.endHeaders()
        self.transport.write(b"0123456789")



def parametrizeTimeoutMixin(protocol, reactor):
    """
    Parametrizes the L{TimeoutMixin} so that it works with whatever reactor is
    being used by the test.

    @param protocol: A L{_GenericHTTPChannel} or something implementing a
        similar interface.
    @type protocol: L{_GenericHTTPChannel}

    @param reactor: An L{IReactorTime} implementation.
    @type reactor: L{IReactorTime}

    @return: The C{channel}, with its C{callLater} method patched.
    """
    # This is a terrible violation of the abstraction later of
    # _genericHTTPChannelProtocol, but we need to do it because
    # policies.TimeoutMixin doesn't accept a reactor on the object.
    # See https://twistedmatrix.com/trac/ticket/8488
    protocol._channel.callLater = reactor.callLater
    return protocol


class ResponseTestMixin(object):
    """
    A mixin that provides a simple means of comparing an actual response string
    to an expected response string by performing the minimal parsing.
    """

    def assertResponseEquals(self, responses, expected):
        """
        Assert that the C{responses} matches the C{expected} responses.

        @type responses: C{bytes}
        @param responses: The bytes sent in response to one or more requests.

        @type expected: C{list} of C{tuple} of C{bytes}
        @param expected: The expected values for the responses.  Each tuple
            element of the list represents one response.  Each byte string
            element of the tuple is a full header line without delimiter, except
            for the last element which gives the full response body.
        """
        for response in expected:
            expectedHeaders, expectedContent = response[:-1], response[-1]
            # Intentionally avoid mutating the inputs here.
            expectedStatus = expectedHeaders[0]
            expectedHeaders = expectedHeaders[1:]

            headers, rest = responses.split(b'\r\n\r\n', 1)
            headers = headers.splitlines()
            status = headers.pop(0)

            self.assertEqual(expectedStatus, status)
            self.assertEqual(set(headers), set(expectedHeaders))
            content = rest[:len(expectedContent)]
            responses = rest[len(expectedContent):]
            self.assertEqual(content, expectedContent)



class HTTP1_0Tests(unittest.TestCase, ResponseTestMixin):
    requests = (
        b"GET / HTTP/1.0\r\n"
        b"\r\n"
        b"GET / HTTP/1.1\r\n"
        b"Accept: text/html\r\n"
        b"\r\n")

    expected_response = [
        (b"HTTP/1.0 200 OK",
         b"Request: /",
         b"Command: GET",
         b"Version: HTTP/1.0",
         b"Content-Length: 13",
         b"'''\nNone\n'''\n")]

    def test_buffer(self):
        """
        Send requests over a channel and check responses match what is expected.
        """
        b = StringTransport()
        a = http.HTTPChannel()
        a.requestFactory = DummyHTTPHandlerProxy
        a.makeConnection(b)
        # one byte at a time, to stress it.
        for byte in iterbytes(self.requests):
            a.dataReceived(byte)
        a.connectionLost(IOError("all one"))
        value = b.value()
        self.assertResponseEquals(value, self.expected_response)


    def test_requestBodyTimeout(self):
        """
        L{HTTPChannel} resets its timeout whenever data from a request body is
        delivered to it.
        """
        clock = Clock()
        transport = StringTransport()
        protocol = http.HTTPChannel()
        protocol.timeOut = 100
        protocol.callLater = clock.callLater
        protocol.makeConnection(transport)
        protocol.dataReceived(b'POST / HTTP/1.0\r\nContent-Length: 2\r\n\r\n')
        clock.advance(99)
        self.assertFalse(transport.disconnecting)
        protocol.dataReceived(b'x')
        clock.advance(99)
        self.assertFalse(transport.disconnecting)
        protocol.dataReceived(b'x')
        self.assertEqual(len(protocol.requests), 1)


    def test_requestBodyDefaultTimeout(self):
        """
        L{HTTPChannel}'s default timeout is 60 seconds.
        """
        clock = Clock()
        transport = StringTransport()
        factory = http.HTTPFactory()
        protocol = factory.buildProtocol(None)
        protocol = parametrizeTimeoutMixin(protocol, clock)
        protocol.makeConnection(transport)
        protocol.dataReceived(b'POST / HTTP/1.0\r\nContent-Length: 2\r\n\r\n')
        clock.advance(59)
        self.assertFalse(transport.disconnecting)
        clock.advance(1)
        self.assertTrue(transport.disconnecting)


    def test_transportForciblyClosed(self):
        """
        If a timed out transport doesn't close after 15 seconds, the
        L{HTTPChannel} will forcibly close it.
        """
        clock = Clock()
        transport = StringTransport()
        factory = http.HTTPFactory()
        protocol = factory.buildProtocol(None)
        protocol = parametrizeTimeoutMixin(protocol, clock)
        protocol.makeConnection(transport)
        protocol.dataReceived(b'POST / HTTP/1.0\r\nContent-Length: 2\r\n\r\n')
        self.assertFalse(transport.disconnecting)
        self.assertFalse(transport.disconnected)

        # Force the initial timeout.
        clock.advance(60)
        self.assertTrue(transport.disconnecting)
        self.assertFalse(transport.disconnected)

        # Watch the transport get force-closed.
        clock.advance(14)
        self.assertTrue(transport.disconnecting)
        self.assertFalse(transport.disconnected)
        clock.advance(1)
        self.assertTrue(transport.disconnecting)
        self.assertTrue(transport.disconnected)


    def test_transportNotAbortedAfterConnectionLost(self):
        """
        If a timed out transport ends up calling C{connectionLost}, it prevents
        the force-closure of the transport.
        """
        clock = Clock()
        transport = StringTransport()
        factory = http.HTTPFactory()
        protocol = factory.buildProtocol(None)
        protocol = parametrizeTimeoutMixin(protocol, clock)
        protocol.makeConnection(transport)
        protocol.dataReceived(b'POST / HTTP/1.0\r\nContent-Length: 2\r\n\r\n')
        self.assertFalse(transport.disconnecting)
        self.assertFalse(transport.disconnected)

        # Force the initial timeout.
        clock.advance(60)
        self.assertTrue(transport.disconnecting)
        self.assertFalse(transport.disconnected)

        # Move forward nearly to the timeout, then fire connectionLost.
        clock.advance(14)
        protocol.connectionLost(None)

        # Check that the transport isn't forcibly closed.
        clock.advance(1)
        self.assertTrue(transport.disconnecting)
        self.assertFalse(transport.disconnected)


    def test_transportNotAbortedWithZeroAbortTimeout(self):
        """
        If the L{HTTPChannel} has its c{abortTimeout} set to L{None}, it never
        aborts.
        """
        clock = Clock()
        transport = StringTransport()
        factory = http.HTTPFactory()
        protocol = factory.buildProtocol(None)
        protocol._channel.abortTimeout = None
        protocol = parametrizeTimeoutMixin(protocol, clock)
        protocol.makeConnection(transport)
        protocol.dataReceived(b'POST / HTTP/1.0\r\nContent-Length: 2\r\n\r\n')
        self.assertFalse(transport.disconnecting)
        self.assertFalse(transport.disconnected)

        # Force the initial timeout.
        clock.advance(60)
        self.assertTrue(transport.disconnecting)
        self.assertFalse(transport.disconnected)

        # Move an absurdly long way just to prove the point.
        clock.advance(2**32)
        self.assertTrue(transport.disconnecting)
        self.assertFalse(transport.disconnected)


    def test_noPipeliningApi(self):
        """
        Test that a L{http.Request} subclass with no queued kwarg works as
        expected.
        """
        b = StringTransport()
        a = http.HTTPChannel()
        a.requestFactory = DummyHTTPHandlerProxy
        a.makeConnection(b)
        # one byte at a time, to stress it.
        for byte in iterbytes(self.requests):
            a.dataReceived(byte)
        a.connectionLost(IOError("all done"))
        value = b.value()
        self.assertResponseEquals(value, self.expected_response)


    def test_noPipelining(self):
        """
        Test that pipelined requests get buffered, not processed in parallel.
        """
        b = StringTransport()
        a = http.HTTPChannel()
        a.requestFactory = DelayedHTTPHandlerProxy
        a.makeConnection(b)
        # one byte at a time, to stress it.
        for byte in iterbytes(self.requests):
            a.dataReceived(byte)
        value = b.value()

        # So far only one request should have been dispatched.
        self.assertEqual(value, b'')
        self.assertEqual(1, len(a.requests))

        # Now, process each request one at a time.
        while a.requests:
            self.assertEqual(1, len(a.requests))
            request = a.requests[0].original
            request.delayedProcess()

        value = b.value()
        self.assertResponseEquals(value, self.expected_response)



class HTTP1_1Tests(HTTP1_0Tests):

    requests = (
        b"GET / HTTP/1.1\r\n"
        b"Accept: text/html\r\n"
        b"\r\n"
        b"POST / HTTP/1.1\r\n"
        b"Content-Length: 10\r\n"
        b"\r\n"
        b"0123456789POST / HTTP/1.1\r\n"
        b"Content-Length: 10\r\n"
        b"\r\n"
        b"0123456789HEAD / HTTP/1.1\r\n"
        b"\r\n")

    expected_response = [
        (b"HTTP/1.1 200 OK",
         b"Request: /",
         b"Command: GET",
         b"Version: HTTP/1.1",
         b"Content-Length: 13",
         b"'''\nNone\n'''\n"),
        (b"HTTP/1.1 200 OK",
         b"Request: /",
         b"Command: POST",
         b"Version: HTTP/1.1",
         b"Content-Length: 21",
         b"'''\n10\n0123456789'''\n"),
        (b"HTTP/1.1 200 OK",
         b"Request: /",
         b"Command: POST",
         b"Version: HTTP/1.1",
         b"Content-Length: 21",
         b"'''\n10\n0123456789'''\n"),
        (b"HTTP/1.1 200 OK",
         b"Request: /",
         b"Command: HEAD",
         b"Version: HTTP/1.1",
         b"Content-Length: 13",
         b"")]



class HTTP1_1_close_Tests(HTTP1_0Tests):

    requests = (
        b"GET / HTTP/1.1\r\n"
        b"Accept: text/html\r\n"
        b"Connection: close\r\n"
        b"\r\n"
        b"GET / HTTP/1.0\r\n"
        b"\r\n")

    expected_response = [
        (b"HTTP/1.1 200 OK",
         b"Connection: close",
         b"Request: /",
         b"Command: GET",
         b"Version: HTTP/1.1",
         b"Content-Length: 13",
         b"'''\nNone\n'''\n")]



class HTTP0_9Tests(HTTP1_0Tests):

    requests = (
        b"GET /\r\n")

    expected_response = b"HTTP/1.1 400 Bad Request\r\n\r\n"


    def assertResponseEquals(self, response, expectedResponse):
        self.assertEqual(response, expectedResponse)


    def test_noPipelining(self):
        raise unittest.SkipTest("HTTP/0.9 not supported")



class PipeliningBodyTests(unittest.TestCase, ResponseTestMixin):
    """
    Tests that multiple pipelined requests with bodies are correctly buffered.
    """

    requests = (
        b"POST / HTTP/1.1\r\n"
        b"Content-Length: 10\r\n"
        b"\r\n"
        b"0123456789POST / HTTP/1.1\r\n"
        b"Content-Length: 10\r\n"
        b"\r\n"
        b"0123456789"
    )

    expectedResponses = [
        (b"HTTP/1.1 200 OK",
         b"Request: /",
         b"Command: POST",
         b"Version: HTTP/1.1",
         b"Content-Length: 21",
         b"'''\n10\n0123456789'''\n"),
        (b"HTTP/1.1 200 OK",
         b"Request: /",
         b"Command: POST",
         b"Version: HTTP/1.1",
         b"Content-Length: 21",
         b"'''\n10\n0123456789'''\n")]

    def test_noPipelining(self):
        """
        Test that pipelined requests get buffered, not processed in parallel.
        """
        b = StringTransport()
        a = http.HTTPChannel()
        a.requestFactory = DelayedHTTPHandlerProxy
        a.makeConnection(b)
        # one byte at a time, to stress it.
        for byte in iterbytes(self.requests):
            a.dataReceived(byte)
        value = b.value()

        # So far only one request should have been dispatched.
        self.assertEqual(value, b'')
        self.assertEqual(1, len(a.requests))

        # Now, process each request one at a time.
        while a.requests:
            self.assertEqual(1, len(a.requests))
            request = a.requests[0].original
            request.delayedProcess()

        value = b.value()
        self.assertResponseEquals(value, self.expectedResponses)



class ShutdownTests(unittest.TestCase):
    """
    Tests that connections can be shut down by L{http.Request} objects.
    """

    class ShutdownHTTPHandler(http.Request):
        """
        A HTTP handler that just immediately calls loseConnection.
        """
        def process(self):
            self.loseConnection()


    request = (
        b"POST / HTTP/1.1\r\n"
        b"Content-Length: 10\r\n"
        b"\r\n"
        b"0123456789"
    )


    def test_losingConnection(self):
        """
        Calling L{http.Request.loseConnection} causes the transport to be
        disconnected.
        """
        b = StringTransport()
        a = http.HTTPChannel()
        a.requestFactory = _makeRequestProxyFactory(self.ShutdownHTTPHandler)
        a.makeConnection(b)
        a.dataReceived(self.request)

        # The transport should have been shut down.
        self.assertTrue(b.disconnecting)

        # No response should have been written.
        value = b.value()
        self.assertEqual(value, b'')



class SecurityTests(unittest.TestCase):
    """
    Tests that L{http.Request.isSecure} correctly takes the transport into
    account.
    """
    def test_isSecure(self):
        """
        Calling L{http.Request.isSecure} when the channel is backed with a
        secure transport will return L{True}.
        """
        b = DummyChannel.SSL()
        a = http.HTTPChannel()
        a.makeConnection(b)
        req = http.Request(a)
        self.assertTrue(req.isSecure())


    def test_notSecure(self):
        """
        Calling L{http.Request.isSecure} when the channel is not backed with a
        secure transport will return L{False}.
        """
        b = DummyChannel.TCP()
        a = http.HTTPChannel()
        a.makeConnection(b)
        req = http.Request(a)
        self.assertFalse(req.isSecure())


    def test_notSecureAfterFinish(self):
        """
        After a request is finished, calling L{http.Request.isSecure} will
        always return L{False}.
        """
        b = DummyChannel.SSL()
        a = http.HTTPChannel()
        a.makeConnection(b)
        req = http.Request(a)
        a.requests.append(req)

        req.setResponseCode(200)
        req.finish()
        self.assertFalse(req.isSecure())



class GenericHTTPChannelTests(unittest.TestCase):
    """
    Tests for L{http._genericHTTPChannelProtocol}, a L{HTTPChannel}-alike which
    can handle different HTTP protocol channels.
    """
    requests = (
        b"GET / HTTP/1.1\r\n"
        b"Accept: text/html\r\n"
        b"Connection: close\r\n"
        b"\r\n"
        b"GET / HTTP/1.0\r\n"
        b"\r\n")


    def _negotiatedProtocolForTransportInstance(self, t):
        """
        Run a request using the specific instance of a transport. Returns the
        negotiated protocol string.
        """
        a = http._genericHTTPChannelProtocolFactory(b'')
        a.requestFactory = DummyHTTPHandlerProxy
        a.makeConnection(t)
        # one byte at a time, to stress it.
        for byte in iterbytes(self.requests):
            a.dataReceived(byte)
        a.connectionLost(IOError("all done"))
        return a._negotiatedProtocol


    def test_protocolUnspecified(self):
        """
        If the transport has no support for protocol negotiation (no
        negotiatedProtocol attribute), HTTP/1.1 is assumed.
        """
        b = StringTransport()
        negotiatedProtocol = self._negotiatedProtocolForTransportInstance(b)
        self.assertEqual(negotiatedProtocol, b'http/1.1')


    def test_protocolNone(self):
        """
        If the transport has no support for protocol negotiation (returns None
        for negotiatedProtocol), HTTP/1.1 is assumed.
        """
        b = StringTransport()
        b.negotiatedProtocol = None
        negotiatedProtocol = self._negotiatedProtocolForTransportInstance(b)
        self.assertEqual(negotiatedProtocol, b'http/1.1')


    def test_http11(self):
        """
        If the transport reports that HTTP/1.1 is negotiated, that's what's
        negotiated.
        """
        b = StringTransport()
        b.negotiatedProtocol = b'http/1.1'
        negotiatedProtocol = self._negotiatedProtocolForTransportInstance(b)
        self.assertEqual(negotiatedProtocol, b'http/1.1')


    def test_http2_present(self):
        """
        If the transport reports that HTTP/2 is negotiated and HTTP/2 is
        present, that's what's negotiated.
        """
        b = StringTransport()
        b.negotiatedProtocol = b'h2'
        negotiatedProtocol = self._negotiatedProtocolForTransportInstance(b)
        self.assertEqual(negotiatedProtocol, b'h2')
    if not http.H2_ENABLED:
        test_http2_present.skip = "HTTP/2 support not present"


    def test_http2_absent(self):
        """
        If the transport reports that HTTP/2 is negotiated and HTTP/2 is not
        present, an error is encountered.
        """
        b = StringTransport()
        b.negotiatedProtocol = b'h2'
        self.assertRaises(
            ValueError,
            self._negotiatedProtocolForTransportInstance,
            b,
        )
    if http.H2_ENABLED:
        test_http2_absent.skip = "HTTP/2 support present"


    def test_unknownProtocol(self):
        """
        If the transport reports that a protocol other than HTTP/1.1 or HTTP/2
        is negotiated, an error occurs.
        """
        b = StringTransport()
        b.negotiatedProtocol = b'smtp'
        self.assertRaises(
            AssertionError,
            self._negotiatedProtocolForTransportInstance,
            b,
        )


    def test_factory(self):
        """
        The C{factory} attribute is taken from the inner channel.
        """
        a = http._genericHTTPChannelProtocolFactory(b'')
        a._channel.factory = b"Foo"
        self.assertEqual(a.factory, b"Foo")


<<<<<<< HEAD
    def test_GenericHTTPChannelPropagatesCallLater(self):
        """
        If C{callLater} is patched onto the L{http._GenericHTTPChannelProtocol}
        then we need to propagate it through to the backing channel.
        """
        clock = Clock()
        factory = http.HTTPFactory(reactor=clock)
        protocol = factory.buildProtocol(None)

        self.assertEqual(protocol.callLater, clock.callLater)
        self.assertEqual(protocol._channel.callLater, clock.callLater)

     
    def test_genericHTTPChannelCallLaterUpgrade(self):
        """
        If C{callLater} is patched onto the L{http._GenericHTTPChannelProtocol}
        then we need to propagate it across onto a new backing channel after
        upgrade.
        """
        clock = Clock()
        factory = http.HTTPFactory(reactor=clock)
        protocol = factory.buildProtocol(None)

        self.assertEqual(protocol.callLater, clock.callLater)
        self.assertEqual(protocol._channel.callLater, clock.callLater)

        transport = StringTransport()
        transport.negotiatedProtocol = b'h2'
        protocol.requestFactory = DummyHTTPHandler
        protocol.makeConnection(transport)

        # Send a byte to make it think the handshake is done.
        protocol.dataReceived(b'P')

        self.assertEqual(protocol.callLater, clock.callLater)
        self.assertEqual(protocol._channel.callLater, clock.callLater)
    if not http.H2_ENABLED:
        test_genericHTTPChannelCallLaterUpgrade.skip = (
            "HTTP/2 support not present"
        )
=======
    def test_unregistersProducer(self):
        """
        The L{_GenericHTTPChannelProtocol} will unregister its proxy channel
        from the transport if upgrade is negotiated.
        """
        transport = StringTransport()
        transport.negotiatedProtocol = b'h2'

        genericProtocol = http._genericHTTPChannelProtocolFactory(b'')
        genericProtocol.requestFactory = DummyHTTPHandlerProxy
        genericProtocol.makeConnection(transport)

        # We expect the transport has a underlying channel registered as
        # a producer.
        self.assertIs(transport.producer, genericProtocol._channel)

        # Force the upgrade.
        genericProtocol.dataReceived(b'P')

        # The transport should now have no producer.
        self.assertIs(transport.producer, None)
    if not http.H2_ENABLED:
        test_unregistersProducer.skip = "HTTP/2 support not present"
>>>>>>> 1607ce66



class HTTPLoopbackTests(unittest.TestCase):

    expectedHeaders = {b'request': b'/foo/bar',
                       b'command': b'GET',
                       b'version': b'HTTP/1.0',
                       b'content-length': b'21'}
    numHeaders = 0
    gotStatus = 0
    gotResponse = 0
    gotEndHeaders = 0

    def _handleStatus(self, version, status, message):
        self.gotStatus = 1
        self.assertEqual(version, b"HTTP/1.0")
        self.assertEqual(status, b"200")

    def _handleResponse(self, data):
        self.gotResponse = 1
        self.assertEqual(data, b"'''\n10\n0123456789'''\n")

    def _handleHeader(self, key, value):
        self.numHeaders = self.numHeaders + 1
        self.assertEqual(self.expectedHeaders[key.lower()], value)

    def _handleEndHeaders(self):
        self.gotEndHeaders = 1
        self.assertEqual(self.numHeaders, 4)

    def testLoopback(self):
        server = http.HTTPChannel()
        server.requestFactory = DummyHTTPHandlerProxy
        client = LoopbackHTTPClient()
        client.handleResponse = self._handleResponse
        client.handleHeader = self._handleHeader
        client.handleEndHeaders = self._handleEndHeaders
        client.handleStatus = self._handleStatus
        d = loopback.loopbackAsync(server, client)
        d.addCallback(self._cbTestLoopback)
        return d

    def _cbTestLoopback(self, ignored):
        if not (self.gotStatus and self.gotResponse and self.gotEndHeaders):
            raise RuntimeError(
                "didn't got all callbacks %s"
                % [self.gotStatus, self.gotResponse, self.gotEndHeaders])
        del self.gotEndHeaders
        del self.gotResponse
        del self.gotStatus
        del self.numHeaders



def _prequest(**headers):
    """
    Make a request with the given request headers for the persistence tests.
    """
    request = http.Request(DummyChannel(), False)
    for headerName, v in headers.items():
        request.requestHeaders.setRawHeaders(networkString(headerName), v)
    return request



class PersistenceTests(unittest.TestCase):
    """
    Tests for persistent HTTP connections.
    """
    def setUp(self):
        self.channel = http.HTTPChannel()
        self.request = _prequest()


    def test_http09(self):
        """
        After being used for an I{HTTP/0.9} request, the L{HTTPChannel} is not
        persistent.
        """
        persist = self.channel.checkPersistence(self.request, b"HTTP/0.9")
        self.assertFalse(persist)
        self.assertEqual(
            [], list(self.request.responseHeaders.getAllRawHeaders()))


    def test_http10(self):
        """
        After being used for an I{HTTP/1.0} request, the L{HTTPChannel} is not
        persistent.
        """
        persist = self.channel.checkPersistence(self.request, b"HTTP/1.0")
        self.assertFalse(persist)
        self.assertEqual(
            [], list(self.request.responseHeaders.getAllRawHeaders()))


    def test_http11(self):
        """
        After being used for an I{HTTP/1.1} request, the L{HTTPChannel} is
        persistent.
        """
        persist = self.channel.checkPersistence(self.request, b"HTTP/1.1")
        self.assertTrue(persist)
        self.assertEqual(
            [], list(self.request.responseHeaders.getAllRawHeaders()))


    def test_http11Close(self):
        """
        After being used for an I{HTTP/1.1} request with a I{Connection: Close}
        header, the L{HTTPChannel} is not persistent.
        """
        request = _prequest(connection=[b"close"])
        persist = self.channel.checkPersistence(request, b"HTTP/1.1")
        self.assertFalse(persist)
        self.assertEqual(
            [(b"Connection", [b"close"])],
            list(request.responseHeaders.getAllRawHeaders()))



class IdentityTransferEncodingTests(TestCase):
    """
    Tests for L{_IdentityTransferDecoder}.
    """
    def setUp(self):
        """
        Create an L{_IdentityTransferDecoder} with callbacks hooked up so that
        calls to them can be inspected.
        """
        self.data = []
        self.finish = []
        self.contentLength = 10
        self.decoder = _IdentityTransferDecoder(
            self.contentLength, self.data.append, self.finish.append)


    def test_exactAmountReceived(self):
        """
        If L{_IdentityTransferDecoder.dataReceived} is called with a byte string
        with length equal to the content length passed to
        L{_IdentityTransferDecoder}'s initializer, the data callback is invoked
        with that string and the finish callback is invoked with a zero-length
        string.
        """
        self.decoder.dataReceived(b'x' * self.contentLength)
        self.assertEqual(self.data, [b'x' * self.contentLength])
        self.assertEqual(self.finish, [b''])


    def test_shortStrings(self):
        """
        If L{_IdentityTransferDecoder.dataReceived} is called multiple times
        with byte strings which, when concatenated, are as long as the content
        length provided, the data callback is invoked with each string and the
        finish callback is invoked only after the second call.
        """
        self.decoder.dataReceived(b'x')
        self.assertEqual(self.data, [b'x'])
        self.assertEqual(self.finish, [])
        self.decoder.dataReceived(b'y' * (self.contentLength - 1))
        self.assertEqual(self.data, [b'x', b'y' * (self.contentLength - 1)])
        self.assertEqual(self.finish, [b''])


    def test_longString(self):
        """
        If L{_IdentityTransferDecoder.dataReceived} is called with a byte string
        with length greater than the provided content length, only the prefix
        of that string up to the content length is passed to the data callback
        and the remainder is passed to the finish callback.
        """
        self.decoder.dataReceived(b'x' * self.contentLength + b'y')
        self.assertEqual(self.data, [b'x' * self.contentLength])
        self.assertEqual(self.finish, [b'y'])


    def test_rejectDataAfterFinished(self):
        """
        If data is passed to L{_IdentityTransferDecoder.dataReceived} after the
        finish callback has been invoked, C{RuntimeError} is raised.
        """
        failures = []
        def finish(bytes):
            try:
                decoder.dataReceived(b'foo')
            except:
                failures.append(Failure())
        decoder = _IdentityTransferDecoder(5, self.data.append, finish)
        decoder.dataReceived(b'x' * 4)
        self.assertEqual(failures, [])
        decoder.dataReceived(b'y')
        failures[0].trap(RuntimeError)
        self.assertEqual(
            str(failures[0].value),
            "_IdentityTransferDecoder cannot decode data after finishing")


    def test_unknownContentLength(self):
        """
        If L{_IdentityTransferDecoder} is constructed with L{None} for the
        content length, it passes all data delivered to it through to the data
        callback.
        """
        data = []
        finish = []
        decoder = _IdentityTransferDecoder(None, data.append, finish.append)
        decoder.dataReceived(b'x')
        self.assertEqual(data, [b'x'])
        decoder.dataReceived(b'y')
        self.assertEqual(data, [b'x', b'y'])
        self.assertEqual(finish, [])


    def _verifyCallbacksUnreferenced(self, decoder):
        """
        Check the decoder's data and finish callbacks and make sure they are
        None in order to help avoid references cycles.
        """
        self.assertIdentical(decoder.dataCallback, None)
        self.assertIdentical(decoder.finishCallback, None)


    def test_earlyConnectionLose(self):
        """
        L{_IdentityTransferDecoder.noMoreData} raises L{_DataLoss} if it is
        called and the content length is known but not enough bytes have been
        delivered.
        """
        self.decoder.dataReceived(b'x' * (self.contentLength - 1))
        self.assertRaises(_DataLoss, self.decoder.noMoreData)
        self._verifyCallbacksUnreferenced(self.decoder)


    def test_unknownContentLengthConnectionLose(self):
        """
        L{_IdentityTransferDecoder.noMoreData} calls the finish callback and
        raises L{PotentialDataLoss} if it is called and the content length is
        unknown.
        """
        body = []
        finished = []
        decoder = _IdentityTransferDecoder(None, body.append, finished.append)
        self.assertRaises(PotentialDataLoss, decoder.noMoreData)
        self.assertEqual(body, [])
        self.assertEqual(finished, [b''])
        self._verifyCallbacksUnreferenced(decoder)


    def test_finishedConnectionLose(self):
        """
        L{_IdentityTransferDecoder.noMoreData} does not raise any exception if
        it is called when the content length is known and that many bytes have
        been delivered.
        """
        self.decoder.dataReceived(b'x' * self.contentLength)
        self.decoder.noMoreData()
        self._verifyCallbacksUnreferenced(self.decoder)



class ChunkedTransferEncodingTests(unittest.TestCase):
    """
    Tests for L{_ChunkedTransferDecoder}, which turns a byte stream encoded
    using HTTP I{chunked} C{Transfer-Encoding} back into the original byte
    stream.
    """
    def test_decoding(self):
        """
        L{_ChunkedTransferDecoder.dataReceived} decodes chunked-encoded data
        and passes the result to the specified callback.
        """
        L = []
        p = http._ChunkedTransferDecoder(L.append, None)
        p.dataReceived(b'3\r\nabc\r\n5\r\n12345\r\n')
        p.dataReceived(b'a\r\n0123456789\r\n')
        self.assertEqual(L, [b'abc', b'12345', b'0123456789'])


    def test_short(self):
        """
        L{_ChunkedTransferDecoder.dataReceived} decodes chunks broken up and
        delivered in multiple calls.
        """
        L = []
        finished = []
        p = http._ChunkedTransferDecoder(L.append, finished.append)
        for s in iterbytes(b'3\r\nabc\r\n5\r\n12345\r\n0\r\n\r\n'):
            p.dataReceived(s)
        self.assertEqual(L, [b'a', b'b', b'c', b'1', b'2', b'3', b'4', b'5'])
        self.assertEqual(finished, [b''])


    def test_newlines(self):
        """
        L{_ChunkedTransferDecoder.dataReceived} doesn't treat CR LF pairs
        embedded in chunk bodies specially.
        """
        L = []
        p = http._ChunkedTransferDecoder(L.append, None)
        p.dataReceived(b'2\r\n\r\n\r\n')
        self.assertEqual(L, [b'\r\n'])


    def test_extensions(self):
        """
        L{_ChunkedTransferDecoder.dataReceived} disregards chunk-extension
        fields.
        """
        L = []
        p = http._ChunkedTransferDecoder(L.append, None)
        p.dataReceived(b'3; x-foo=bar\r\nabc\r\n')
        self.assertEqual(L, [b'abc'])


    def test_finish(self):
        """
        L{_ChunkedTransferDecoder.dataReceived} interprets a zero-length
        chunk as the end of the chunked data stream and calls the completion
        callback.
        """
        finished = []
        p = http._ChunkedTransferDecoder(None, finished.append)
        p.dataReceived(b'0\r\n\r\n')
        self.assertEqual(finished, [b''])


    def test_extra(self):
        """
        L{_ChunkedTransferDecoder.dataReceived} passes any bytes which come
        after the terminating zero-length chunk to the completion callback.
        """
        finished = []
        p = http._ChunkedTransferDecoder(None, finished.append)
        p.dataReceived(b'0\r\n\r\nhello')
        self.assertEqual(finished, [b'hello'])


    def test_afterFinished(self):
        """
        L{_ChunkedTransferDecoder.dataReceived} raises C{RuntimeError} if it
        is called after it has seen the last chunk.
        """
        p = http._ChunkedTransferDecoder(None, lambda bytes: None)
        p.dataReceived(b'0\r\n\r\n')
        self.assertRaises(RuntimeError, p.dataReceived, b'hello')


    def test_earlyConnectionLose(self):
        """
        L{_ChunkedTransferDecoder.noMoreData} raises L{_DataLoss} if it is
        called and the end of the last trailer has not yet been received.
        """
        parser = http._ChunkedTransferDecoder(None, lambda bytes: None)
        parser.dataReceived(b'0\r\n\r')
        exc = self.assertRaises(_DataLoss, parser.noMoreData)
        self.assertEqual(
            str(exc),
            "Chunked decoder in 'TRAILER' state, still expecting more data "
            "to get to 'FINISHED' state.")


    def test_finishedConnectionLose(self):
        """
        L{_ChunkedTransferDecoder.noMoreData} does not raise any exception if
        it is called after the terminal zero length chunk is received.
        """
        parser = http._ChunkedTransferDecoder(None, lambda bytes: None)
        parser.dataReceived(b'0\r\n\r\n')
        parser.noMoreData()


    def test_reentrantFinishedNoMoreData(self):
        """
        L{_ChunkedTransferDecoder.noMoreData} can be called from the finished
        callback without raising an exception.
        """
        errors = []
        successes = []
        def finished(extra):
            try:
                parser.noMoreData()
            except:
                errors.append(Failure())
            else:
                successes.append(True)
        parser = http._ChunkedTransferDecoder(None, finished)
        parser.dataReceived(b'0\r\n\r\n')
        self.assertEqual(errors, [])
        self.assertEqual(successes, [True])



class ChunkingTests(unittest.TestCase, ResponseTestMixin):

    strings = [b"abcv", b"", b"fdfsd423", b"Ffasfas\r\n",
               b"523523\n\rfsdf", b"4234"]

    def testChunks(self):
        for s in self.strings:
            chunked = b''.join(http.toChunk(s))
            self.assertEqual((s, b''), http.fromChunk(chunked))
        self.assertRaises(ValueError, http.fromChunk, b'-5\r\nmalformed!\r\n')

    def testConcatenatedChunks(self):
        chunked = b''.join([b''.join(http.toChunk(t)) for t in self.strings])
        result = []
        buffer = b""
        for c in iterbytes(chunked):
            buffer = buffer + c
            try:
                data, buffer = http.fromChunk(buffer)
                result.append(data)
            except ValueError:
                pass
        self.assertEqual(result, self.strings)

    def test_chunkedResponses(self):
        """
        Test that the L{HTTPChannel} correctly chunks responses when needed.
        """
        channel = http.HTTPChannel()
        req = http.Request(channel, False)
        trans = StringTransport()

        channel.transport = trans

        req.setResponseCode(200)
        req.clientproto = b"HTTP/1.1"
        req.responseHeaders.setRawHeaders(b"test", [b"lemur"])
        req.write(b'Hello')
        req.write(b'World!')

        self.assertResponseEquals(
            trans.value(),
            [(b"HTTP/1.1 200 OK",
              b"Test: lemur",
              b"Transfer-Encoding: chunked",
              b"5\r\nHello\r\n6\r\nWorld!\r\n")])



class ParsingTests(unittest.TestCase):
    """
    Tests for protocol parsing in L{HTTPChannel}.
    """
    def setUp(self):
        self.didRequest = False


    def runRequest(self, httpRequest, requestFactory=None, success=True,
                   channel=None):
        """
        Execute a web request based on plain text content.

        @param httpRequest: Content for the request which is processed.
        @type httpRequest: C{bytes}

        @param requestFactory: 2-argument callable returning a Request.
        @type requestFactory: C{callable}

        @param success: Value to compare against I{self.didRequest}.
        @type success: C{bool}

        @param channel: Channel instance over which the request is processed.
        @type channel: L{HTTPChannel}

        @return: Returns the channel used for processing the request.
        @rtype: L{HTTPChannel}
        """
        if not channel:
            channel = http.HTTPChannel()

        if requestFactory:
            channel.requestFactory = _makeRequestProxyFactory(requestFactory)

        httpRequest = httpRequest.replace(b"\n", b"\r\n")
        transport = StringTransport()

        channel.makeConnection(transport)
        # one byte at a time, to stress it.
        for byte in iterbytes(httpRequest):
            if channel.transport.disconnecting:
                break
            channel.dataReceived(byte)
        channel.connectionLost(IOError("all done"))

        if success:
            self.assertTrue(self.didRequest)
        else:
            self.assertFalse(self.didRequest)
        return channel


    def test_invalidNonAsciiMethod(self):
        """
        When client sends invalid HTTP method containing
        non-ascii characters HTTP 400 'Bad Request' status will be returned.
        """
        processed = []
        class MyRequest(http.Request):
            def process(self):
                processed.append(self)
                self.finish()

        badRequestLine = b"GE\xc2\xa9 / HTTP/1.1\r\n\r\n"
        channel = self.runRequest(badRequestLine, MyRequest, 0)
        self.assertEqual(
            channel.transport.value(),
            b"HTTP/1.1 400 Bad Request\r\n\r\n")
        self.assertTrue(channel.transport.disconnecting)
        self.assertEqual(processed, [])


    def test_basicAuth(self):
        """
        L{HTTPChannel} provides username and password information supplied in
        an I{Authorization} header to the L{Request} which makes it available
        via its C{getUser} and C{getPassword} methods.
        """
        requests = []
        class Request(http.Request):
            def process(self):
                self.credentials = (self.getUser(), self.getPassword())
                requests.append(self)

        for u, p in [(b"foo", b"bar"), (b"hello", b"there:z")]:
            s = base64.encodestring(b":".join((u, p))).strip()
            f = b"GET / HTTP/1.0\nAuthorization: Basic " + s + b"\n\n"
            self.runRequest(f, Request, 0)
            req = requests.pop()
            self.assertEqual((u, p), req.credentials)


    def test_headers(self):
        """
        Headers received by L{HTTPChannel} in a request are made available to
        the L{Request}.
        """
        processed = []
        class MyRequest(http.Request):
            def process(self):
                processed.append(self)
                self.finish()

        requestLines = [
            b"GET / HTTP/1.0",
            b"Foo: bar",
            b"baz: Quux",
            b"baz: quux",
            b"",
            b""]

        self.runRequest(b'\n'.join(requestLines), MyRequest, 0)
        [request] = processed
        self.assertEqual(
            request.requestHeaders.getRawHeaders(b'foo'), [b'bar'])
        self.assertEqual(
            request.requestHeaders.getRawHeaders(b'bAz'), [b'Quux', b'quux'])


    def test_tooManyHeaders(self):
        """
        L{HTTPChannel} enforces a limit of C{HTTPChannel.maxHeaders} on the
        number of headers received per request.
        """
        processed = []
        class MyRequest(http.Request):
            def process(self):
                processed.append(self)

        requestLines = [b"GET / HTTP/1.0"]
        for i in range(http.HTTPChannel.maxHeaders + 2):
            requestLines.append(networkString("%s: foo" % (i,)))
        requestLines.extend([b"", b""])

        channel = self.runRequest(b"\n".join(requestLines), MyRequest, 0)
        self.assertEqual(processed, [])
        self.assertEqual(
            channel.transport.value(),
            b"HTTP/1.1 400 Bad Request\r\n\r\n")


    def test_invalidContentLengthHeader(self):
        """
        If a Content-Length header with a non-integer value is received, a 400
        (Bad Request) response is sent to the client and the connection is
        closed.
        """
        processed = []
        class MyRequest(http.Request):
            def process(self):
                processed.append(self)
                self.finish()

        requestLines = [b"GET / HTTP/1.0", b"Content-Length: x", b"", b""]
        channel = self.runRequest(b"\n".join(requestLines), MyRequest, 0)
        self.assertEqual(
            channel.transport.value(),
            b"HTTP/1.1 400 Bad Request\r\n\r\n")
        self.assertTrue(channel.transport.disconnecting)
        self.assertEqual(processed, [])


    def test_invalidHeaderNoColon(self):
        """
        If a header without colon is received a 400 (Bad Request) response
        is sent to the client and the connection is closed.
        """
        processed = []
        class MyRequest(http.Request):
            def process(self):
                processed.append(self)
                self.finish()

        requestLines = [b"GET / HTTP/1.0", b"HeaderName ", b"", b""]
        channel = self.runRequest(b"\n".join(requestLines), MyRequest, 0)
        self.assertEqual(
            channel.transport.value(),
            b"HTTP/1.1 400 Bad Request\r\n\r\n")
        self.assertTrue(channel.transport.disconnecting)
        self.assertEqual(processed, [])


    def test_headerLimitPerRequest(self):
        """
        L{HTTPChannel} enforces the limit of C{HTTPChannel.maxHeaders} per
        request so that headers received in an earlier request do not count
        towards the limit when processing a later request.
        """
        processed = []
        class MyRequest(http.Request):
            def process(self):
                processed.append(self)
                self.finish()

        self.patch(http.HTTPChannel, 'maxHeaders', 1)
        requestLines = [
            b"GET / HTTP/1.1",
            b"Foo: bar",
            b"",
            b"",
            b"GET / HTTP/1.1",
            b"Bar: baz",
            b"",
            b""]

        channel = self.runRequest(b"\n".join(requestLines), MyRequest, 0)
        [first, second] = processed
        self.assertEqual(first.getHeader(b'foo'), b'bar')
        self.assertEqual(second.getHeader(b'bar'), b'baz')
        self.assertEqual(
            channel.transport.value(),
            b'HTTP/1.1 200 OK\r\n'
            b'Transfer-Encoding: chunked\r\n'
            b'\r\n'
            b'0\r\n'
            b'\r\n'
            b'HTTP/1.1 200 OK\r\n'
            b'Transfer-Encoding: chunked\r\n'
            b'\r\n'
            b'0\r\n'
            b'\r\n')


    def test_headersTooBigInitialCommand(self):
        """
        Enforces a limit of C{HTTPChannel.totalHeadersSize}
        on the size of headers received per request starting from initial
        command line.
        """
        processed = []
        class MyRequest(http.Request):
            def process(self):
                processed.append(self)
                self.finish()

        channel = http.HTTPChannel()
        channel.totalHeadersSize = 10
        httpRequest = b'GET /path/longer/than/10 HTTP/1.1\n'

        channel = self.runRequest(
            httpRequest=httpRequest,
            requestFactory=MyRequest,
            channel=channel,
            success=False
        )

        self.assertEqual(processed, [])
        self.assertEqual(
            channel.transport.value(),
            b"HTTP/1.1 400 Bad Request\r\n\r\n")


    def test_headersTooBigOtherHeaders(self):
        """
        Enforces a limit of C{HTTPChannel.totalHeadersSize}
        on the size of headers received per request counting first line
        and total headers.
        """
        processed = []
        class MyRequest(http.Request):
            def process(self):
                processed.append(self)
                self.finish()

        channel = http.HTTPChannel()
        channel.totalHeadersSize = 40
        httpRequest = (
            b'GET /less/than/40 HTTP/1.1\n'
            b'Some-Header: less-than-40\n'
            )

        channel = self.runRequest(
            httpRequest=httpRequest,
            requestFactory=MyRequest,
            channel=channel, success=False
        )

        self.assertEqual(processed, [])
        self.assertEqual(
            channel.transport.value(),
            b"HTTP/1.1 400 Bad Request\r\n\r\n")


    def test_headersTooBigPerRequest(self):
        """
        Enforces total size of headers per individual request and counter
        is reset at the end of each request.
        """
        class SimpleRequest(http.Request):
            def process(self):
                self.finish()
        channel = http.HTTPChannel()
        channel.totalHeadersSize = 60
        channel.requestFactory = SimpleRequest
        httpRequest = (
            b'GET / HTTP/1.1\n'
            b'Some-Header: total-less-than-60\n'
            b'\n'
            b'GET / HTTP/1.1\n'
            b'Some-Header: less-than-60\n'
            b'\n'
            )

        channel = self.runRequest(
            httpRequest=httpRequest, channel=channel, success=False)

        self.assertEqual(
            channel.transport.value(),
            b'HTTP/1.1 200 OK\r\n'
            b'Transfer-Encoding: chunked\r\n'
            b'\r\n'
            b'0\r\n'
            b'\r\n'
            b'HTTP/1.1 200 OK\r\n'
            b'Transfer-Encoding: chunked\r\n'
            b'\r\n'
            b'0\r\n'
            b'\r\n'
            )


    def testCookies(self):
        """
        Test cookies parsing and reading.
        """
        httpRequest = b'''\
GET / HTTP/1.0
Cookie: rabbit="eat carrot"; ninja=secret; spam="hey 1=1!"

'''
        cookies = {}
        testcase = self
        class MyRequest(http.Request):
            def process(self):
                for name in [b'rabbit', b'ninja', b'spam']:
                    cookies[name] = self.getCookie(name)
                testcase.didRequest = True
                self.finish()

        self.runRequest(httpRequest, MyRequest)

        self.assertEqual(
            cookies, {
                b'rabbit': b'"eat carrot"',
                b'ninja': b'secret',
                b'spam': b'"hey 1=1!"'})


    def testGET(self):
        httpRequest = b'''\
GET /?key=value&multiple=two+words&multiple=more%20words&empty= HTTP/1.0

'''
        method = []
        args = []
        testcase = self
        class MyRequest(http.Request):
            def process(self):
                method.append(self.method)
                args.extend([
                        self.args[b"key"],
                        self.args[b"empty"],
                        self.args[b"multiple"]])
                testcase.didRequest = True
                self.finish()

        self.runRequest(httpRequest, MyRequest)
        self.assertEqual(method, [b"GET"])
        self.assertEqual(
            args, [[b"value"], [b""], [b"two words", b"more words"]])


    def test_extraQuestionMark(self):
        """
        While only a single '?' is allowed in an URL, several other servers
        allow several and pass all after the first through as part of the
        query arguments.  Test that we emulate this behavior.
        """
        httpRequest = b'GET /foo?bar=?&baz=quux HTTP/1.0\n\n'

        method = []
        path = []
        args = []
        testcase = self
        class MyRequest(http.Request):
            def process(self):
                method.append(self.method)
                path.append(self.path)
                args.extend([self.args[b'bar'], self.args[b'baz']])
                testcase.didRequest = True
                self.finish()

        self.runRequest(httpRequest, MyRequest)
        self.assertEqual(method, [b'GET'])
        self.assertEqual(path, [b'/foo'])
        self.assertEqual(args, [[b'?'], [b'quux']])


    def test_formPOSTRequest(self):
        """
        The request body of a I{POST} request with a I{Content-Type} header
        of I{application/x-www-form-urlencoded} is parsed according to that
        content type and made available in the C{args} attribute of the
        request object.  The original bytes of the request may still be read
        from the C{content} attribute.
        """
        query = 'key=value&multiple=two+words&multiple=more%20words&empty='
        httpRequest = networkString('''\
POST / HTTP/1.0
Content-Length: %d
Content-Type: application/x-www-form-urlencoded

%s''' % (len(query), query))

        method = []
        args = []
        content = []
        testcase = self
        class MyRequest(http.Request):
            def process(self):
                method.append(self.method)
                args.extend([
                        self.args[b'key'], self.args[b'empty'],
                        self.args[b'multiple']])
                content.append(self.content.read())
                testcase.didRequest = True
                self.finish()

        self.runRequest(httpRequest, MyRequest)
        self.assertEqual(method, [b"POST"])
        self.assertEqual(
            args, [[b"value"], [b""], [b"two words", b"more words"]])
        # Reading from the content file-like must produce the entire request
        # body.
        self.assertEqual(content, [networkString(query)])


    def test_missingContentDisposition(self):
        """
        If the C{Content-Disposition} header is missing, the request is denied
        as a bad request.
        """
        req = b'''\
POST / HTTP/1.0
Content-Type: multipart/form-data; boundary=AaB03x
Content-Length: 103

--AaB03x
Content-Type: text/plain
Content-Transfer-Encoding: quoted-printable

abasdfg
--AaB03x--
'''
        channel = self.runRequest(req, http.Request, success=False)
        self.assertEqual(
            channel.transport.value(),
            b"HTTP/1.1 400 Bad Request\r\n\r\n")

    if _PY3:
        test_missingContentDisposition.skip = (
            "cgi.parse_multipart is much more error-tolerant on Python 3.")


    def test_multipartProcessingFailure(self):
        """
        When the multipart processing fails the client gets a 400 Bad Request.
        """
        # The parsing failure is simulated by having a Content-Length that
        # doesn't fit in a ssize_t.
        req = b'''\
POST / HTTP/1.0
Content-Type: multipart/form-data; boundary=AaB03x
Content-Length: 103

--AaB03x
Content-Type: text/plain
Content-Length: 999999999999999999999999999999999999999999999999999999999999999
Content-Transfer-Encoding: quoted-printable

abasdfg
--AaB03x--
'''
        channel = self.runRequest(req, http.Request, success=False)
        self.assertEqual(
            channel.transport.value(),
            b"HTTP/1.1 400 Bad Request\r\n\r\n")


    def test_multipartFormData(self):
        """
        If the request has a Content-Type of C{multipart/form-data}, and the
        form data is parseable, the form arguments will be added to the
        request's args.
        """
        processed = []
        class MyRequest(http.Request):
            def process(self):
                processed.append(self)
                self.write(b"done")
                self.finish()
        req = b'''\
POST / HTTP/1.0
Content-Type: multipart/form-data; boundary=AaB03x
Content-Length: 149

--AaB03x
Content-Type: text/plain
Content-Disposition: form-data; name="text"
Content-Transfer-Encoding: quoted-printable

abasdfg
--AaB03x--
'''
        channel = self.runRequest(req, MyRequest, success=False)
        self.assertEqual(channel.transport.value(),
                         b"HTTP/1.0 200 OK\r\n\r\ndone")
        self.assertEqual(len(processed), 1)
        self.assertEqual(processed[0].args, {b"text": [b"abasdfg"]})


    def test_chunkedEncoding(self):
        """
        If a request uses the I{chunked} transfer encoding, the request body is
        decoded accordingly before it is made available on the request.
        """
        httpRequest = b'''\
GET / HTTP/1.0
Content-Type: text/plain
Transfer-Encoding: chunked

6
Hello,
14
 spam,eggs spam spam
0

'''
        path = []
        method = []
        content = []
        decoder = []
        testcase = self
        class MyRequest(http.Request):
            def process(self):
                content.append(self.content.fileno())
                content.append(self.content.read())
                method.append(self.method)
                path.append(self.path)
                decoder.append(self.channel._transferDecoder)
                testcase.didRequest = True
                self.finish()

        self.runRequest(httpRequest, MyRequest)
        # The tempfile API used to create content returns an
        # instance of a different type depending on what platform
        # we're running on.  The point here is to verify that the
        # request body is in a file that's on the filesystem.
        # Having a fileno method that returns an int is a somewhat
        # close approximation of this. -exarkun
        self.assertIsInstance(content[0], int)
        self.assertEqual(content[1], b'Hello, spam,eggs spam spam')
        self.assertEqual(method, [b'GET'])
        self.assertEqual(path, [b'/'])
        self.assertEqual(decoder, [None])


    def test_malformedChunkedEncoding(self):
        """
        If a request uses the I{chunked} transfer encoding, but provides an
        invalid chunk length value, the request fails with a 400 error.
        """
        # See test_chunkedEncoding for the correct form of this request.
        httpRequest = b'''\
GET / HTTP/1.1
Content-Type: text/plain
Transfer-Encoding: chunked

MALFORMED_LINE_THIS_SHOULD_BE_'6'
Hello,
14
 spam,eggs spam spam
0

'''
        didRequest = []

        class MyRequest(http.Request):

            def process(self):
                # This request should fail, so this should never be called.
                didRequest.append(True)

        channel = self.runRequest(httpRequest, MyRequest, success=False)
        self.assertFalse(didRequest, "Request.process called")
        self.assertEqual(
            channel.transport.value(),
            b"HTTP/1.1 400 Bad Request\r\n\r\n")
        self.assertTrue(channel.transport.disconnecting)



class QueryArgumentsTests(unittest.TestCase):
    def testParseqs(self):
        self.assertEqual(
            cgi.parse_qs(b"a=b&d=c;+=f"),
            http.parse_qs(b"a=b&d=c;+=f"))
        self.assertRaises(
            ValueError, http.parse_qs, b"blah", strict_parsing=True)
        self.assertEqual(
            cgi.parse_qs(b"a=&b=c", keep_blank_values=1),
            http.parse_qs(b"a=&b=c", keep_blank_values=1))
        self.assertEqual(
            cgi.parse_qs(b"a=&b=c"),
            http.parse_qs(b"a=&b=c"))


    def test_urlparse(self):
        """
        For a given URL, L{http.urlparse} should behave the same as L{urlparse},
        except it should always return C{bytes}, never text.
        """
        def urls():
            for scheme in (b'http', b'https'):
                for host in (b'example.com',):
                    for port in (None, 100):
                        for path in (b'', b'path'):
                            if port is not None:
                                host = host + b':' + networkString(str(port))
                                yield urlunsplit((scheme, host, path, b'', b''))


        def assertSameParsing(url, decode):
            """
            Verify that C{url} is parsed into the same objects by both
            L{http.urlparse} and L{urlparse}.
            """
            urlToStandardImplementation = url
            if decode:
                urlToStandardImplementation = url.decode('ascii')

            # stdlib urlparse will give back whatever type we give it.  To be
            # able to compare the values meaningfully, if it gives back unicode,
            # convert all the values to bytes.
            standardResult = urlparse(urlToStandardImplementation)
            if isinstance(standardResult.scheme, unicode):
                # The choice of encoding is basically irrelevant.  The values
                # are all in ASCII.  UTF-8 is, of course, the correct choice.
                expected = (standardResult.scheme.encode('utf-8'),
                            standardResult.netloc.encode('utf-8'),
                            standardResult.path.encode('utf-8'),
                            standardResult.params.encode('utf-8'),
                            standardResult.query.encode('utf-8'),
                            standardResult.fragment.encode('utf-8'))
            else:
                expected = (standardResult.scheme,
                            standardResult.netloc,
                            standardResult.path,
                            standardResult.params,
                            standardResult.query,
                            standardResult.fragment)

            scheme, netloc, path, params, query, fragment = http.urlparse(url)
            self.assertEqual(
                (scheme, netloc, path, params, query, fragment), expected)
            self.assertIsInstance(scheme, bytes)
            self.assertIsInstance(netloc, bytes)
            self.assertIsInstance(path, bytes)
            self.assertIsInstance(params, bytes)
            self.assertIsInstance(query, bytes)
            self.assertIsInstance(fragment, bytes)

        # With caching, unicode then str
        clear_cache()
        for url in urls():
            assertSameParsing(url, True)
            assertSameParsing(url, False)

        # With caching, str then unicode
        clear_cache()
        for url in urls():
            assertSameParsing(url, False)
            assertSameParsing(url, True)

        # Without caching
        for url in urls():
            clear_cache()
            assertSameParsing(url, True)
            clear_cache()
            assertSameParsing(url, False)


    def test_urlparseRejectsUnicode(self):
        """
        L{http.urlparse} should reject unicode input early.
        """
        self.assertRaises(TypeError, http.urlparse, u'http://example.org/path')



class ClientDriver(http.HTTPClient):
    def handleStatus(self, version, status, message):
        self.version = version
        self.status = status
        self.message = message

class ClientStatusParsingTests(unittest.TestCase):
    def testBaseline(self):
        c = ClientDriver()
        c.lineReceived(b'HTTP/1.0 201 foo')
        self.assertEqual(c.version, b'HTTP/1.0')
        self.assertEqual(c.status, b'201')
        self.assertEqual(c.message, b'foo')

    def testNoMessage(self):
        c = ClientDriver()
        c.lineReceived(b'HTTP/1.0 201')
        self.assertEqual(c.version, b'HTTP/1.0')
        self.assertEqual(c.status, b'201')
        self.assertEqual(c.message, b'')

    def testNoMessage_trailingSpace(self):
        c = ClientDriver()
        c.lineReceived(b'HTTP/1.0 201 ')
        self.assertEqual(c.version, b'HTTP/1.0')
        self.assertEqual(c.status, b'201')
        self.assertEqual(c.message, b'')



class RequestTests(unittest.TestCase, ResponseTestMixin):
    """
    Tests for L{http.Request}
    """
    def _compatHeadersTest(self, oldName, newName):
        """
        Verify that each of two different attributes which are associated with
        the same state properly reflect changes made through the other.

        This is used to test that the C{headers}/C{responseHeaders} and
        C{received_headers}/C{requestHeaders} pairs interact properly.
        """
        req = http.Request(DummyChannel(), False)
        getattr(req, newName).setRawHeaders(b"test", [b"lemur"])
        self.assertEqual(getattr(req, oldName)[b"test"], b"lemur")
        setattr(req, oldName, {b"foo": b"bar"})
        self.assertEqual(
            list(getattr(req, newName).getAllRawHeaders()),
            [(b"Foo", [b"bar"])])
        setattr(req, newName, http_headers.Headers())
        self.assertEqual(getattr(req, oldName), {})


    def test_getHeader(self):
        """
        L{http.Request.getHeader} returns the value of the named request
        header.
        """
        req = http.Request(DummyChannel(), False)
        req.requestHeaders.setRawHeaders(b"test", [b"lemur"])
        self.assertEqual(req.getHeader(b"test"), b"lemur")


    def test_getHeaderReceivedMultiples(self):
        """
        When there are multiple values for a single request header,
        L{http.Request.getHeader} returns the last value.
        """
        req = http.Request(DummyChannel(), False)
        req.requestHeaders.setRawHeaders(b"test", [b"lemur", b"panda"])
        self.assertEqual(req.getHeader(b"test"), b"panda")


    def test_getHeaderNotFound(self):
        """
        L{http.Request.getHeader} returns L{None} when asked for the value of a
        request header which is not present.
        """
        req = http.Request(DummyChannel(), False)
        self.assertEqual(req.getHeader(b"test"), None)


    def test_getAllHeaders(self):
        """
        L{http.Request.getAllheaders} returns a C{dict} mapping all request
        header names to their corresponding values.
        """
        req = http.Request(DummyChannel(), False)
        req.requestHeaders.setRawHeaders(b"test", [b"lemur"])
        self.assertEqual(req.getAllHeaders(), {b"test": b"lemur"})


    def test_getAllHeadersNoHeaders(self):
        """
        L{http.Request.getAllHeaders} returns an empty C{dict} if there are no
        request headers.
        """
        req = http.Request(DummyChannel(), False)
        self.assertEqual(req.getAllHeaders(), {})


    def test_getAllHeadersMultipleHeaders(self):
        """
        When there are multiple values for a single request header,
        L{http.Request.getAllHeaders} returns only the last value.
        """
        req = http.Request(DummyChannel(), False)
        req.requestHeaders.setRawHeaders(b"test", [b"lemur", b"panda"])
        self.assertEqual(req.getAllHeaders(), {b"test": b"panda"})


    def test_setResponseCode(self):
        """
        L{http.Request.setResponseCode} takes a status code and causes it to be
        used as the response status.
        """
        channel = DummyChannel()
        req = http.Request(channel, False)
        req.setResponseCode(201)
        req.write(b'')
        self.assertEqual(
            channel.transport.written.getvalue().splitlines()[0],
            b"(no clientproto yet) 201 Created")


    def test_setResponseCodeAndMessage(self):
        """
        L{http.Request.setResponseCode} takes a status code and a message and
        causes them to be used as the response status.
        """
        channel = DummyChannel()
        req = http.Request(channel, False)
        req.setResponseCode(202, b"happily accepted")
        req.write(b'')
        self.assertEqual(
            channel.transport.written.getvalue().splitlines()[0],
            b'(no clientproto yet) 202 happily accepted')


    def test_setResponseCodeAndMessageNotBytes(self):
        """
        L{http.Request.setResponseCode} accepts C{bytes} for the message
        parameter and raises L{TypeError} if passed anything else.
        """
        channel = DummyChannel()
        req = http.Request(channel, False)
        self.assertRaises(TypeError, req.setResponseCode,
                          202, u"not happily accepted")


    def test_setResponseCodeAcceptsIntegers(self):
        """
        L{http.Request.setResponseCode} accepts C{int} for the code parameter
        and raises L{TypeError} if passed anything else.
        """
        req = http.Request(DummyChannel(), False)
        req.setResponseCode(1)
        self.assertRaises(TypeError, req.setResponseCode, "1")


    def test_setResponseCodeAcceptsLongIntegers(self):
        """
        L{http.Request.setResponseCode} accepts C{long} for the code
        parameter.
        """
        req = http.Request(DummyChannel(), False)
        req.setResponseCode(long(1))
    if _PY3:
        test_setResponseCodeAcceptsLongIntegers.skip = (
            "Python 3 has no separate long integer type.")


    def test_setLastModifiedNeverSet(self):
        """
        When no previous value was set and no 'if-modified-since' value was
        requested, L{http.Request.setLastModified} takes a timestamp in seconds
        since the epoch and sets the request's lastModified attribute.
        """
        req = http.Request(DummyChannel(), False)

        req.setLastModified(42)

        self.assertEqual(req.lastModified, 42)


    def test_setLastModifiedUpdate(self):
        """
        If the supplied timestamp is later than the lastModified attribute's
        value, L{http.Request.setLastModified} updates the lastModifed
        attribute.
        """
        req = http.Request(DummyChannel(), False)
        req.setLastModified(0)

        req.setLastModified(1)

        self.assertEqual(req.lastModified, 1)


    def test_setLastModifiedIgnore(self):
        """
        If the supplied timestamp occurs earlier than the current lastModified
        attribute, L{http.Request.setLastModified} ignores it.
        """
        req = http.Request(DummyChannel(), False)
        req.setLastModified(1)

        req.setLastModified(0)

        self.assertEqual(req.lastModified, 1)


    def test_setLastModifiedCached(self):
        """
        If the resource is older than the if-modified-since date in the request
        header, L{http.Request.setLastModified} returns L{http.CACHED}.
        """
        req = http.Request(DummyChannel(), False)
        req.requestHeaders.setRawHeaders(
            networkString('if-modified-since'),
                          [b'02 Jan 1970 00:00:00 GMT']
            )

        result = req.setLastModified(42)

        self.assertEqual(result, http.CACHED)


    def test_setLastModifiedNotCached(self):
        """
        If the resource is newer than the if-modified-since date in the request
        header, L{http.Request.setLastModified} returns None
        """
        req = http.Request(DummyChannel(), False)
        req.requestHeaders.setRawHeaders(
            networkString('if-modified-since'),
                          [b'01 Jan 1970 00:00:00 GMT']
            )

        result = req.setLastModified(1000000)

        self.assertEqual(result, None)


    def test_setLastModifiedTwiceNotCached(self):
        """
        When L{http.Request.setLastModified} is called multiple times, the
        highest supplied value is honored. If that value is higher than the
        if-modified-since date in the request header, the method returns None.
        """
        req = http.Request(DummyChannel(), False)
        req.requestHeaders.setRawHeaders(
            networkString('if-modified-since'),
                          [b'01 Jan 1970 00:00:01 GMT']
            )
        req.setLastModified(1000000)

        result = req.setLastModified(0)

        self.assertEqual(result, None)


    def test_setLastModifiedTwiceCached(self):
        """
        When L{http.Request.setLastModified} is called multiple times, the
        highest supplied value is honored. If that value is lower than the
        if-modified-since date in the request header, the method returns
        L{http.CACHED}.
        """
        req = http.Request(DummyChannel(), False)
        req.requestHeaders.setRawHeaders(
            networkString('if-modified-since'),
                          [b'01 Jan 1999 00:00:01 GMT']
            )
        req.setLastModified(1)

        result = req.setLastModified(0)

        self.assertEqual(result, http.CACHED)


    def test_setHost(self):
        """
        L{http.Request.setHost} sets the value of the host request header.
        The port should not be added because it is the default.
        """
        req = http.Request(DummyChannel(), False)
        req.setHost(b"example.com", 80)
        self.assertEqual(
            req.requestHeaders.getRawHeaders(b"host"), [b"example.com"])


    def test_setHostSSL(self):
        """
        L{http.Request.setHost} sets the value of the host request header.
        The port should not be added because it is the default.
        """
        d = DummyChannel()
        d.transport = DummyChannel.SSL()
        req = http.Request(d, False)
        req.setHost(b"example.com", 443)
        self.assertEqual(
            req.requestHeaders.getRawHeaders(b"host"), [b"example.com"])


    def test_setHostNonDefaultPort(self):
        """
        L{http.Request.setHost} sets the value of the host request header.
        The port should be added because it is not the default.
        """
        req = http.Request(DummyChannel(), False)
        req.setHost(b"example.com", 81)
        self.assertEqual(
            req.requestHeaders.getRawHeaders(b"host"), [b"example.com:81"])


    def test_setHostSSLNonDefaultPort(self):
        """
        L{http.Request.setHost} sets the value of the host request header.
        The port should be added because it is not the default.
        """
        d = DummyChannel()
        d.transport = DummyChannel.SSL()
        req = http.Request(d, False)
        req.setHost(b"example.com", 81)
        self.assertEqual(
            req.requestHeaders.getRawHeaders(b"host"), [b"example.com:81"])


    def test_setHeader(self):
        """
        L{http.Request.setHeader} sets the value of the given response header.
        """
        req = http.Request(DummyChannel(), False)
        req.setHeader(b"test", b"lemur")
        self.assertEqual(req.responseHeaders.getRawHeaders(b"test"), [b"lemur"])


    def _checkCookie(self, expectedCookieValue, *args, **kwargs):
        """
        Call L{http.Request.setCookie} with C{*args} and C{**kwargs}, and check
        that the cookie value is equal to C{expectedCookieValue}.
        """
        channel = DummyChannel()
        req = http.Request(channel, False)
        req.addCookie(*args, **kwargs)
        self.assertEqual(req.cookies[0], expectedCookieValue)

        # Write nothing to make it produce the headers
        req.write(b"")
        writtenLines = channel.transport.written.getvalue().split(b"\r\n")

        # There should be one Set-Cookie header
        setCookieLines = [x for x in writtenLines
                          if x.startswith(b"Set-Cookie")]
        self.assertEqual(len(setCookieLines), 1)
        self.assertEqual(setCookieLines[0],
                         b"Set-Cookie: " + expectedCookieValue)


    def test_addCookieWithMinimumArgumentsUnicode(self):
        """
        L{http.Request.setCookie} adds a new cookie to be sent with the
        response, and can be called with just a key and a value. L{unicode}
        arguments are encoded using UTF-8.
        """
        expectedCookieValue = b"foo=bar"

        self._checkCookie(expectedCookieValue, u"foo", u"bar")


    def test_addCookieWithAllArgumentsUnicode(self):
        """
        L{http.Request.setCookie} adds a new cookie to be sent with the
        response. L{unicode} arguments are encoded using UTF-8.
        """
        expectedCookieValue = (
            b"foo=bar; Expires=Fri, 31 Dec 9999 23:59:59 GMT; "
            b"Domain=.example.com; Path=/; Max-Age=31536000; "
            b"Comment=test; Secure; HttpOnly")

        self._checkCookie(expectedCookieValue,
            u"foo", u"bar", expires=u"Fri, 31 Dec 9999 23:59:59 GMT",
            domain=u".example.com", path=u"/", max_age=u"31536000",
            comment=u"test", secure=True, httpOnly=True)


    def test_addCookieWithMinimumArgumentsBytes(self):
        """
        L{http.Request.setCookie} adds a new cookie to be sent with the
        response, and can be called with just a key and a value. L{bytes}
        arguments are not decoded.
        """
        expectedCookieValue = b"foo=bar"

        self._checkCookie(expectedCookieValue, b"foo", b"bar")


    def test_addCookieWithAllArgumentsBytes(self):
        """
        L{http.Request.setCookie} adds a new cookie to be sent with the
        response. L{bytes} arguments are not decoded.
        """
        expectedCookieValue = (
            b"foo=bar; Expires=Fri, 31 Dec 9999 23:59:59 GMT; "
            b"Domain=.example.com; Path=/; Max-Age=31536000; "
            b"Comment=test; Secure; HttpOnly")

        self._checkCookie(expectedCookieValue,
            b"foo", b"bar", expires=b"Fri, 31 Dec 9999 23:59:59 GMT",
            domain=b".example.com", path=b"/", max_age=b"31536000",
            comment=b"test", secure=True, httpOnly=True)


    def test_addCookieNonStringArgument(self):
        """
        L{http.Request.setCookie} will raise a L{DeprecationWarning} if
        non-string (not L{bytes} or L{unicode}) arguments are given, and will
        call C{str()} on it to preserve past behaviour.
        """
        expectedCookieValue = b"foo=10"

        self._checkCookie(expectedCookieValue, b"foo", 10)

        warnings = self.flushWarnings([self._checkCookie])
        self.assertEqual(1, len(warnings))
        self.assertEqual(warnings[0]['category'], DeprecationWarning)
        self.assertEqual(
            warnings[0]['message'],
            "Passing non-bytes or non-unicode cookie arguments is "
            "deprecated since Twisted 16.1.")


    def test_firstWrite(self):
        """
        For an HTTP 1.0 request, L{http.Request.write} sends an HTTP 1.0
        Response-Line and whatever response headers are set.
        """
        channel = DummyChannel()
        req = http.Request(channel, False)
        trans = StringTransport()

        channel.transport = trans

        req.setResponseCode(200)
        req.clientproto = b"HTTP/1.0"
        req.responseHeaders.setRawHeaders(b"test", [b"lemur"])
        req.write(b'Hello')

        self.assertResponseEquals(
            trans.value(),
            [(b"HTTP/1.0 200 OK",
              b"Test: lemur",
              b"Hello")])


    def test_nonByteHeaderValue(self):
        """
        L{http.Request.write} casts non-bytes header value to bytes
        transparently.
        """
        channel = DummyChannel()
        req = http.Request(channel, False)
        trans = StringTransport()

        channel.transport = trans

        req.setResponseCode(200)
        req.clientproto = b"HTTP/1.0"
        req.responseHeaders.setRawHeaders(b"test", [10])
        req.write(b'Hello')

        self.assertResponseEquals(
            trans.value(),
            [(b"HTTP/1.0 200 OK",
              b"Test: 10",
              b"Hello")])

        warnings = self.flushWarnings(
            offendingFunctions=[self.test_nonByteHeaderValue])
        self.assertEqual(1, len(warnings))
        self.assertEqual(warnings[0]['category'], DeprecationWarning)
        self.assertEqual(
            warnings[0]['message'],
            "Passing non-bytes header values is deprecated since "
            "Twisted 12.3. Pass only bytes instead.")


    def test_firstWriteHTTP11Chunked(self):
        """
        For an HTTP 1.1 request, L{http.Request.write} sends an HTTP 1.1
        Response-Line, whatever response headers are set, and uses chunked
        encoding for the response body.
        """
        channel = DummyChannel()
        req = http.Request(channel, False)
        trans = StringTransport()

        channel.transport = trans

        req.setResponseCode(200)
        req.clientproto = b"HTTP/1.1"
        req.responseHeaders.setRawHeaders(b"test", [b"lemur"])
        req.write(b'Hello')
        req.write(b'World!')

        self.assertResponseEquals(
            trans.value(),
            [(b"HTTP/1.1 200 OK",
              b"Test: lemur",
              b"Transfer-Encoding: chunked",
              b"5\r\nHello\r\n6\r\nWorld!\r\n")])


    def test_firstWriteLastModified(self):
        """
        For an HTTP 1.0 request for a resource with a known last modified time,
        L{http.Request.write} sends an HTTP Response-Line, whatever response
        headers are set, and a last-modified header with that time.
        """
        channel = DummyChannel()
        req = http.Request(channel, False)
        trans = StringTransport()

        channel.transport = trans

        req.setResponseCode(200)
        req.clientproto = b"HTTP/1.0"
        req.lastModified = 0
        req.responseHeaders.setRawHeaders(b"test", [b"lemur"])
        req.write(b'Hello')

        self.assertResponseEquals(
            trans.value(),
            [(b"HTTP/1.0 200 OK",
              b"Test: lemur",
              b"Last-Modified: Thu, 01 Jan 1970 00:00:00 GMT",
              b"Hello")])


    def test_receivedCookiesDefault(self):
        """
        L{http.Request.received_cookies} defaults to an empty L{dict}.
        """
        req = http.Request(DummyChannel(), False)
        self.assertEqual(req.received_cookies, {})


    def test_parseCookies(self):
        """
        L{http.Request.parseCookies} extracts cookies from C{requestHeaders}
        and adds them to C{received_cookies}.
        """
        req = http.Request(DummyChannel(), False)
        req.requestHeaders.setRawHeaders(
            b"cookie", [b'test="lemur"; test2="panda"'])
        req.parseCookies()
        self.assertEqual(
            req.received_cookies, {b"test": b'"lemur"', b"test2": b'"panda"'})


    def test_parseCookiesMultipleHeaders(self):
        """
        L{http.Request.parseCookies} can extract cookies from multiple Cookie
        headers.
        """
        req = http.Request(DummyChannel(), False)
        req.requestHeaders.setRawHeaders(
            b"cookie", [b'test="lemur"', b'test2="panda"'])
        req.parseCookies()
        self.assertEqual(
            req.received_cookies, {b"test": b'"lemur"', b"test2": b'"panda"'})


    def test_parseCookiesNoCookie(self):
        """
        L{http.Request.parseCookies} can be called on a request without a
        cookie header.
        """
        req = http.Request(DummyChannel(), False)
        req.parseCookies()
        self.assertEqual(req.received_cookies, {})


    def test_parseCookiesEmptyCookie(self):
        """
        L{http.Request.parseCookies} can be called on a request with an
        empty cookie header.
        """
        req = http.Request(DummyChannel(), False)
        req.requestHeaders.setRawHeaders(
            b"cookie", [])
        req.parseCookies()
        self.assertEqual(req.received_cookies, {})


    def test_parseCookiesIgnoreValueless(self):
        """
        L{http.Request.parseCookies} ignores cookies which don't have a
        value.
        """
        req = http.Request(DummyChannel(), False)
        req.requestHeaders.setRawHeaders(
            b"cookie", [b'foo; bar; baz;'])
        req.parseCookies()
        self.assertEqual(
            req.received_cookies, {})


    def test_parseCookiesEmptyValue(self):
        """
        L{http.Request.parseCookies} parses cookies with an empty value.
        """
        req = http.Request(DummyChannel(), False)
        req.requestHeaders.setRawHeaders(
            b"cookie", [b'foo='])
        req.parseCookies()
        self.assertEqual(
            req.received_cookies, {b'foo': b''})


    def test_parseCookiesRetainRightSpace(self):
        """
        L{http.Request.parseCookies} leaves trailing whitespace in the
        cookie value.
        """
        req = http.Request(DummyChannel(), False)
        req.requestHeaders.setRawHeaders(
            b"cookie", [b'foo=bar '])
        req.parseCookies()
        self.assertEqual(
            req.received_cookies, {b'foo': b'bar '})


    def test_parseCookiesStripLeftSpace(self):
        """
        L{http.Request.parseCookies} strips leading whitespace in the
        cookie key.
        """
        req = http.Request(DummyChannel(), False)
        req.requestHeaders.setRawHeaders(
            b"cookie", [b' foo=bar'])
        req.parseCookies()
        self.assertEqual(
            req.received_cookies, {b'foo': b'bar'})


    def test_parseCookiesContinueAfterMalformedCookie(self):
        """
        L{http.Request.parseCookies} parses valid cookies set before or
        after malformed cookies.
        """
        req = http.Request(DummyChannel(), False)
        req.requestHeaders.setRawHeaders(
            b"cookie", [b'12345; test="lemur"; 12345; test2="panda"; 12345'])
        req.parseCookies()
        self.assertEqual(
            req.received_cookies, {b"test": b'"lemur"', b"test2": b'"panda"'})


    def test_connectionLost(self):
        """
        L{http.Request.connectionLost} closes L{Request.content} and drops the
        reference to the L{HTTPChannel} to assist with garbage collection.
        """
        req = http.Request(DummyChannel(), False)

        # Cause Request.content to be created at all.
        req.gotLength(10)

        # Grab a reference to content in case the Request drops it later on.
        content = req.content

        # Put some bytes into it
        req.handleContentChunk(b"hello")

        # Then something goes wrong and content should get closed.
        req.connectionLost(Failure(ConnectionLost("Finished")))
        self.assertTrue(content.closed)
        self.assertIdentical(req.channel, None)


    def test_registerProducerTwiceFails(self):
        """
        Calling L{Request.registerProducer} when a producer is already
        registered raises ValueError.
        """
        req = http.Request(DummyChannel(), False)
        req.registerProducer(DummyProducer(), True)
        self.assertRaises(
            ValueError, req.registerProducer, DummyProducer(), True)


    def test_registerProducerWhenNotQueuedRegistersPushProducer(self):
        """
        Calling L{Request.registerProducer} with an IPushProducer when the
        request is not queued registers the producer as a push producer on the
        request's transport.
        """
        req = http.Request(DummyChannel(), False)
        producer = DummyProducer()
        req.registerProducer(producer, True)
        self.assertEqual([(producer, True)], req.transport.producers)


    def test_registerProducerWhenNotQueuedRegistersPullProducer(self):
        """
        Calling L{Request.registerProducer} with an IPullProducer when the
        request is not queued registers the producer as a pull producer on the
        request's transport.
        """
        req = http.Request(DummyChannel(), False)
        producer = DummyProducer()
        req.registerProducer(producer, False)
        self.assertEqual([(producer, False)], req.transport.producers)


    def test_connectionLostNotification(self):
        """
        L{Request.connectionLost} triggers all finish notification Deferreds
        and cleans up per-request state.
        """
        d = DummyChannel()
        request = http.Request(d, True)
        finished = request.notifyFinish()
        request.connectionLost(Failure(ConnectionLost("Connection done")))
        self.assertIdentical(request.channel, None)
        return self.assertFailure(finished, ConnectionLost)


    def test_finishNotification(self):
        """
        L{Request.finish} triggers all finish notification Deferreds.
        """
        request = http.Request(DummyChannel(), False)
        finished = request.notifyFinish()
        # Force the request to have a non-None content attribute.  This is
        # probably a bug in Request.
        request.gotLength(1)
        request.finish()
        return finished


    def test_writeAfterFinish(self):
        """
        Calling L{Request.write} after L{Request.finish} has been called results
        in a L{RuntimeError} being raised.
        """
        request = http.Request(DummyChannel(), False)
        finished = request.notifyFinish()
        # Force the request to have a non-None content attribute.  This is
        # probably a bug in Request.
        request.gotLength(1)
        request.write(b'foobar')
        request.finish()
        self.assertRaises(RuntimeError, request.write, b'foobar')
        return finished


    def test_finishAfterConnectionLost(self):
        """
        Calling L{Request.finish} after L{Request.connectionLost} has been
        called results in a L{RuntimeError} being raised.
        """
        channel = DummyChannel()
        req = http.Request(channel, False)
        req.connectionLost(Failure(ConnectionLost("The end.")))
        self.assertRaises(RuntimeError, req.finish)


    def test_reprUninitialized(self):
        """
        L{Request.__repr__} returns the class name, object address, and
        dummy-place holder values when used on a L{Request} which has not yet
        been initialized.
        """
        request = http.Request(DummyChannel(), False)
        self.assertEqual(
            repr(request),
            '<Request at 0x%x method=(no method yet) uri=(no uri yet) '
            'clientproto=(no clientproto yet)>' % (id(request),))


    def test_reprInitialized(self):
        """
        L{Request.__repr__} returns, as a L{str}, the class name, object
        address, and the method, uri, and client protocol of the HTTP request
        it represents.  The string is in the form::

          <Request at ADDRESS method=METHOD uri=URI clientproto=PROTOCOL>
       """
        request = http.Request(DummyChannel(), False)
        request.clientproto = b'HTTP/1.0'
        request.method = b'GET'
        request.uri = b'/foo/bar'
        self.assertEqual(
            repr(request),
            '<Request at 0x%x method=GET uri=/foo/bar '
            'clientproto=HTTP/1.0>' % (id(request),))


    def test_reprSubclass(self):
        """
        Subclasses of L{Request} inherit a C{__repr__} implementation which
        includes the subclass's name in place of the string C{"Request"}.
        """
        class Otherwise(http.Request):
            pass

        request = Otherwise(DummyChannel(), False)
        self.assertEqual(
            repr(request),
            '<Otherwise at 0x%x method=(no method yet) uri=(no uri yet) '
            'clientproto=(no clientproto yet)>' % (id(request),))


    def test_unregisterNonQueuedNonStreamingProducer(self):
        """
        L{Request.unregisterProducer} unregisters a non-queued non-streaming
        producer from the request and the request's transport.
        """
        req = http.Request(DummyChannel(), False)
        req.transport = StringTransport()
        req.registerProducer(DummyProducer(), False)
        req.unregisterProducer()
        self.assertEqual((None, None), (req.producer, req.transport.producer))


    def test_unregisterNonQueuedStreamingProducer(self):
        """
        L{Request.unregisterProducer} unregisters a non-queued streaming
        producer from the request and the request's transport.
        """
        req = http.Request(DummyChannel(), False)
        req.transport = StringTransport()
        req.registerProducer(DummyProducer(), True)
        req.unregisterProducer()
        self.assertEqual((None, None), (req.producer, req.transport.producer))


    def test_finishProducesLog(self):
        """
        L{http.Request.finish} will call the channel's factory to produce a log
        message.
        """
        factory = http.HTTPFactory()
        factory.timeOut = None
        factory._logDateTime = "sometime"
        factory._logDateTimeCall = True
        factory.startFactory()
        factory.logFile = NativeStringIO()
        proto = factory.buildProtocol(None)

        val = [
            b"GET /path HTTP/1.1\r\n",
            b"\r\n\r\n"
        ]

        trans = StringTransport()
        proto.makeConnection(trans)

        for x in val:
            proto.dataReceived(x)

        proto._channel.requests[0].finish()

        # A log message should be written out
        self.assertIn('sometime "GET /path HTTP/1.1"',
                      factory.logFile.getvalue())


    def test_requestBodyTimeoutFromFactory(self):
        """
        L{HTTPChannel} timeouts whenever data from a request body is not
        delivered to it in time, even when it gets built from a L{HTTPFactory}.
        """
        clock = Clock()
        factory = http.HTTPFactory(timeout=100, reactor=clock)
        factory.startFactory()
        protocol = factory.buildProtocol(None)
        transport = StringTransport()
        protocol = parametrizeTimeoutMixin(protocol, clock)

        # Confirm that the timeout is what we think it is.
        self.assertEqual(protocol.timeOut, 100)

        protocol.makeConnection(transport)
        protocol.dataReceived(b'POST / HTTP/1.0\r\nContent-Length: 2\r\n\r\n')
        clock.advance(99)
        self.assertFalse(transport.disconnecting)
        clock.advance(2)
        self.assertTrue(transport.disconnecting)


    def test_finishCleansConnection(self):
        """
        L{http.Request.finish} will notify the channel that it is finished, and
        will put the transport back in the producing state so that the reactor
        can close the connection.
        """
        factory = http.HTTPFactory()
        factory.timeOut = None
        factory._logDateTime = "sometime"
        factory._logDateTimeCall = True
        factory.startFactory()
        factory.logFile = NativeStringIO()
        proto = factory.buildProtocol(None)

        val = [
            b"GET /path HTTP/1.1\r\n",
            b"Connection: close\r\n",
            b"\r\n\r\n"
        ]

        trans = StringTransport()
        proto.makeConnection(trans)

        self.assertEqual(trans.producerState, 'producing')

        for x in val:
            proto.dataReceived(x)

        self.assertEqual(trans.producerState, 'paused')
        proto._channel.requests[0].finish()
        self.assertEqual(trans.producerState, 'producing')


    def test_provides_IDeprecatedHTTPChannelToRequestInterface(self):
        """
        L{http.Request} provides
        L{http._IDeprecatedHTTPChannelToRequestInterface}, which
        defines the interface used by L{http.HTTPChannel}.
        """
        req = http.Request(DummyChannel(), False)
        verifyObject(http._IDeprecatedHTTPChannelToRequestInterface, req)


    def test_eq(self):
        """
        A L{http.Request} is equal to itself.
        """
        req = http.Request(DummyChannel(), False)
        self.assertEqual(req, req)


    def test_ne(self):
        """
        A L{http.Request} is not equal to another object.
        """
        req = http.Request(DummyChannel(), False)
        self.assertNotEqual(req, http.Request(DummyChannel(), False))


    def test_eqWithNonRequest(self):
        """
        A L{http.Request} on the left hand side of an equality
        comparison to an instance that is not a L{http.Request} hands
        the comparison off to that object's C{__eq__} implementation.
        """
        eqCalls = []

        class _NotARequest(object):

            def __eq__(self, other):
                eqCalls.append(other)
                return True

        req = http.Request(DummyChannel(), False)

        self.assertEqual(req, _NotARequest())
        self.assertEqual(eqCalls, [req])


    def test_neWithNonRequest(self):
        """
        A L{http.Request} on the left hand side of an inequality
        comparison to an instance that is not a L{http.Request} hands
        the comparison off to that object's C{__ne__} implementation.
        """
        eqCalls = []

        class _NotARequest(object):

            def __ne__(self, other):
                eqCalls.append(other)
                return True

        req = http.Request(DummyChannel(), False)

        self.assertNotEqual(req, _NotARequest())
        self.assertEqual(eqCalls, [req])



class MultilineHeadersTests(unittest.TestCase):
    """
    Tests to exercise handling of multiline headers by L{HTTPClient}.  RFCs 1945
    (HTTP 1.0) and 2616 (HTTP 1.1) state that HTTP message header fields can
    span multiple lines if each extra line is preceded by at least one space or
    horizontal tab.
    """
    def setUp(self):
        """
        Initialize variables used to verify that the header-processing functions
        are getting called.
        """
        self.handleHeaderCalled = False
        self.handleEndHeadersCalled = False

    # Dictionary of sample complete HTTP header key/value pairs, including
    # multiline headers.
    expectedHeaders = {b'Content-Length': b'10',
                       b'X-Multiline' : b'line-0\tline-1',
                       b'X-Multiline2' : b'line-2 line-3'}

    def ourHandleHeader(self, key, val):
        """
        Dummy implementation of L{HTTPClient.handleHeader}.
        """
        self.handleHeaderCalled = True
        self.assertEqual(val, self.expectedHeaders[key])


    def ourHandleEndHeaders(self):
        """
        Dummy implementation of L{HTTPClient.handleEndHeaders}.
        """
        self.handleEndHeadersCalled = True


    def test_extractHeader(self):
        """
        A header isn't processed by L{HTTPClient.extractHeader} until it is
        confirmed in L{HTTPClient.lineReceived} that the header has been
        received completely.
        """
        c = ClientDriver()
        c.handleHeader = self.ourHandleHeader
        c.handleEndHeaders = self.ourHandleEndHeaders

        c.lineReceived(b'HTTP/1.0 201')
        c.lineReceived(b'Content-Length: 10')
        self.assertIdentical(c.length, None)
        self.assertFalse(self.handleHeaderCalled)
        self.assertFalse(self.handleEndHeadersCalled)

        # Signal end of headers.
        c.lineReceived(b'')
        self.assertTrue(self.handleHeaderCalled)
        self.assertTrue(self.handleEndHeadersCalled)

        self.assertEqual(c.length, 10)


    def test_noHeaders(self):
        """
        An HTTP request with no headers will not cause any calls to
        L{handleHeader} but will cause L{handleEndHeaders} to be called on
        L{HTTPClient} subclasses.
        """
        c = ClientDriver()
        c.handleHeader = self.ourHandleHeader
        c.handleEndHeaders = self.ourHandleEndHeaders
        c.lineReceived(b'HTTP/1.0 201')

        # Signal end of headers.
        c.lineReceived(b'')
        self.assertFalse(self.handleHeaderCalled)
        self.assertTrue(self.handleEndHeadersCalled)

        self.assertEqual(c.version, b'HTTP/1.0')
        self.assertEqual(c.status, b'201')


    def test_multilineHeaders(self):
        """
        L{HTTPClient} parses multiline headers by buffering header lines until
        an empty line or a line that does not start with whitespace hits
        lineReceived, confirming that the header has been received completely.
        """
        c = ClientDriver()
        c.handleHeader = self.ourHandleHeader
        c.handleEndHeaders = self.ourHandleEndHeaders

        c.lineReceived(b'HTTP/1.0 201')
        c.lineReceived(b'X-Multiline: line-0')
        self.assertFalse(self.handleHeaderCalled)
        # Start continuing line with a tab.
        c.lineReceived(b'\tline-1')
        c.lineReceived(b'X-Multiline2: line-2')
        # The previous header must be complete, so now it can be processed.
        self.assertTrue(self.handleHeaderCalled)
        # Start continuing line with a space.
        c.lineReceived(b' line-3')
        c.lineReceived(b'Content-Length: 10')

        # Signal end of headers.
        c.lineReceived(b'')
        self.assertTrue(self.handleEndHeadersCalled)

        self.assertEqual(c.version, b'HTTP/1.0')
        self.assertEqual(c.status, b'201')
        self.assertEqual(c.length, 10)



class Expect100ContinueServerTests(unittest.TestCase, ResponseTestMixin):
    """
    Test that the HTTP server handles 'Expect: 100-continue' header correctly.

    The tests in this class all assume a simplistic behavior where user code
    cannot choose to deny a request. Once ticket #288 is implemented and user
    code can run before the body of a POST is processed this should be
    extended to support overriding this behavior.
    """

    def test_HTTP10(self):
        """
        HTTP/1.0 requests do not get 100-continue returned, even if 'Expect:
        100-continue' is included (RFC 2616 10.1.1).
        """
        transport = StringTransport()
        channel = http.HTTPChannel()
        channel.requestFactory = DummyHTTPHandlerProxy
        channel.makeConnection(transport)
        channel.dataReceived(b"GET / HTTP/1.0\r\n")
        channel.dataReceived(b"Host: www.example.com\r\n")
        channel.dataReceived(b"Content-Length: 3\r\n")
        channel.dataReceived(b"Expect: 100-continue\r\n")
        channel.dataReceived(b"\r\n")
        self.assertEqual(transport.value(), b"")
        channel.dataReceived(b"abc")
        self.assertResponseEquals(
            transport.value(),
            [(b"HTTP/1.0 200 OK",
              b"Command: GET",
              b"Content-Length: 13",
              b"Version: HTTP/1.0",
              b"Request: /",
              b"'''\n3\nabc'''\n")])


    def test_expect100ContinueHeader(self):
        """
        If a HTTP/1.1 client sends a 'Expect: 100-continue' header, the server
        responds with a 100 response code before handling the request body, if
        any. The normal resource rendering code will then be called, which
        will send an additional response code.
        """
        transport = StringTransport()
        channel = http.HTTPChannel()
        channel.requestFactory = DummyHTTPHandlerProxy
        channel.makeConnection(transport)
        channel.dataReceived(b"GET / HTTP/1.1\r\n")
        channel.dataReceived(b"Host: www.example.com\r\n")
        channel.dataReceived(b"Expect: 100-continue\r\n")
        channel.dataReceived(b"Content-Length: 3\r\n")
        # The 100 continue response is not sent until all headers are
        # received:
        self.assertEqual(transport.value(), b"")
        channel.dataReceived(b"\r\n")
        # The 100 continue response is sent *before* the body is even
        # received:
        self.assertEqual(transport.value(), b"HTTP/1.1 100 Continue\r\n\r\n")
        channel.dataReceived(b"abc")
        response = transport.value()
        self.assertTrue(
            response.startswith(b"HTTP/1.1 100 Continue\r\n\r\n"))
        response = response[len(b"HTTP/1.1 100 Continue\r\n\r\n"):]
        self.assertResponseEquals(
            response,
            [(b"HTTP/1.1 200 OK",
              b"Command: GET",
              b"Content-Length: 13",
              b"Version: HTTP/1.1",
              b"Request: /",
              b"'''\n3\nabc'''\n")])



def sub(keys, d):
    """
    Create a new dict containing only a subset of the items of an existing
    dict.

    @param keys: An iterable of the keys which will be added (with values from
        C{d}) to the result.

    @param d: The existing L{dict} from which to copy items.

    @return: The new L{dict} with keys given by C{keys} and values given by the
        corresponding values in C{d}.
    @rtype: L{dict}
    """
    return dict([(k, d[k]) for k in keys])



class DeprecatedRequestAttributesTests(unittest.TestCase):
    """
    Tests for deprecated attributes of L{twisted.web.http.Request}.
    """
    def test_getClient(self):
        """
        L{Request.getClient} is deprecated in favor of resolving the hostname
        in application code.
        """
        channel = DummyChannel()
        request = http.Request(channel, True)
        request.gotLength(123)
        request.requestReceived(b"GET", b"/", b"HTTP/1.1")
        expected = channel.transport.getPeer().host
        self.assertEqual(expected, request.getClient())
        warnings = self.flushWarnings(
            offendingFunctions=[self.test_getClient])

        self.assertEqual({
                "category": DeprecationWarning,
                "message": (
                    "twisted.web.http.Request.getClient was deprecated "
                    "in Twisted 15.0.0; please use Twisted Names to "
                    "resolve hostnames instead")},
                         sub(["category", "message"], warnings[0]))


    def test_noLongerQueued(self):
        """
        L{Request.noLongerQueued} is deprecated, as we no longer process
        requests simultaneously.
        """
        channel = DummyChannel()
        request = http.Request(channel)
        request.noLongerQueued()

        warnings = self.flushWarnings(
            offendingFunctions=[self.test_noLongerQueued])

        self.assertEqual(1, len(warnings))
        self.assertEqual({
                "category": DeprecationWarning,
                "message": (
                    "twisted.web.http.Request.noLongerQueued was deprecated "
                    "in Twisted 16.3.0")},
                         sub(["category", "message"], warnings[0]))



class ChannelProductionTests(unittest.TestCase):
    """
    Tests for the way HTTPChannel manages backpressure.
    """
    request = (
        b'GET / HTTP/1.1\r\n'
        b'Host: localhost\r\n'
        b'\r\n'
    )


    def buildChannelAndTransport(self, transport, requestFactory):
        """
        Setup a L{HTTPChannel} and a transport and associate them.

        @param transport: A transport to back the L{HTTPChannel}
        @param requestFactory: An object that can construct L{Request} objects.
        @return: A tuple of the channel and the transport.
        """
        transport = transport
        channel = http.HTTPChannel()
        channel.requestFactory = _makeRequestProxyFactory(requestFactory)
        channel.makeConnection(transport)

        return channel, transport


    def test_HTTPChannelIsAProducer(self):
        """
        L{HTTPChannel} registers itself as a producer with its transport when a
        connection is made.
        """
        channel, transport = self.buildChannelAndTransport(
            StringTransport(), DummyHTTPHandler
        )

        self.assertEqual(transport.producer, channel)
        self.assertTrue(transport.streaming)


    def test_HTTPChannelUnregistersSelfWhenCallingLoseConnection(self):
        """
        L{HTTPChannel} unregisters itself when it has loseConnection called.
        """
        channel, transport = self.buildChannelAndTransport(
            StringTransport(), DummyHTTPHandler
        )
        channel.loseConnection()

        self.assertIs(transport.producer, None)
        self.assertIs(transport.streaming, None)


    def test_HTTPChannelRejectsMultipleProducers(self):
        """
        If two producers are registered on a L{HTTPChannel} without the first
        being unregistered, a L{RuntimeError} is thrown.
        """
        channel, transport = self.buildChannelAndTransport(
            StringTransport(), DummyHTTPHandler
        )

        channel.registerProducer(DummyProducer(), True)
        self.assertRaises(
            RuntimeError, channel.registerProducer, DummyProducer(), True
        )


    def test_HTTPChannelCanUnregisterWithNoProducer(self):
        """
        If there is no producer, the L{HTTPChannel} can still have
        C{unregisterProducer} called.
        """
        channel, transport = self.buildChannelAndTransport(
            StringTransport(), DummyHTTPHandler
        )

        channel.unregisterProducer()
        self.assertIs(channel._requestProducer, None)


    def test_HTTPChannelStopWithNoRequestOutstanding(self):
        """
        If there is no request producer currently registered, C{stopProducing}
        does nothing.
        """
        channel, transport = self.buildChannelAndTransport(
            StringTransport(), DummyHTTPHandler
        )

        channel.unregisterProducer()
        self.assertIs(channel._requestProducer, None)


    def test_HTTPChannelStopRequestProducer(self):
        """
        If there is a request producer registered with L{HTTPChannel}, calling
        C{stopProducing} causes that producer to be stopped as well.
        """
        channel, transport = self.buildChannelAndTransport(
            StringTransport(), DelayedHTTPHandler
        )

        # Feed a request in to spawn a Request object, then grab it.
        channel.dataReceived(self.request)
        request = channel.requests[0].original

        # Register a dummy producer.
        producer = DummyProducer()
        request.registerProducer(producer, True)

        # The dummy producer is currently unpaused.
        self.assertEqual(producer.events, [])

        # The transport now stops production. This stops the request producer.
        channel.stopProducing()
        self.assertEqual(producer.events, ['stop'])


    def test_HTTPChannelPropagatesProducingFromTransportToTransport(self):
        """
        When L{HTTPChannel} has C{pauseProducing} called on it by the transport
        it will call C{pauseProducing} on the transport. When unpaused, the
        L{HTTPChannel} will call C{resumeProducing} on its transport.
        """
        channel, transport = self.buildChannelAndTransport(
            StringTransport(), DummyHTTPHandler
        )

        # The transport starts in producing state.
        self.assertEqual(transport.producerState, 'producing')

        # Pause producing. The transport should now be paused as well.
        channel.pauseProducing()
        self.assertEqual(transport.producerState, 'paused')

        # Resume producing. The transport should be unpaused.
        channel.resumeProducing()
        self.assertEqual(transport.producerState, 'producing')


    def test_HTTPChannelPropagatesPausedProductionToRequest(self):
        """
        If a L{Request} object has registered itself as a producer with a
        L{HTTPChannel} object, and the L{HTTPChannel} object is paused, both
        the transport and L{Request} objects get paused.
        """
        channel, transport = self.buildChannelAndTransport(
            StringTransport(), DelayedHTTPHandler
        )

        # Feed a request in to spawn a Request object, then grab it.
        channel.dataReceived(self.request)
        request = channel.requests[0].original

        # Register a dummy producer.
        producer = DummyProducer()
        request.registerProducer(producer, True)

        # Note that the transport is paused while it waits for a response.
        # The dummy producer, however, is unpaused.
        self.assertEqual(transport.producerState, 'paused')
        self.assertEqual(producer.events, [])

        # The transport now pauses production. This causes the producer to be
        # paused. The transport stays paused.
        channel.pauseProducing()
        self.assertEqual(transport.producerState, 'paused')
        self.assertEqual(producer.events, ['pause'])

        # The transport has become unblocked and resumes production. This
        # unblocks the dummy producer, but leaves the transport blocked.
        channel.resumeProducing()
        self.assertEqual(transport.producerState, 'paused')
        self.assertEqual(producer.events, ['pause', 'resume'])

        # Unregister the producer and then complete the response. Because the
        # channel is not paused, the transport now gets unpaused.
        request.unregisterProducer()
        request.delayedProcess()
        self.assertEqual(transport.producerState, 'producing')


    def test_HTTPChannelStaysPausedWhenRequestCompletes(self):
        """
        If a L{Request} object completes its response while the transport is
        paused, the L{HTTPChannel} does not resume the transport.
        """
        channel, transport = self.buildChannelAndTransport(
            StringTransport(), DelayedHTTPHandler
        )

        # Feed a request in to spawn a Request object, then grab it.
        channel.dataReceived(self.request)
        request = channel.requests[0].original

        # Register a dummy producer.
        producer = DummyProducer()
        request.registerProducer(producer, True)

        # Note that the transport is paused while it waits for a response.
        # The dummy producer, however, is unpaused.
        self.assertEqual(transport.producerState, 'paused')
        self.assertEqual(producer.events, [])

        # The transport now pauses production. This causes the producer to be
        # paused. The transport stays paused.
        channel.pauseProducing()
        self.assertEqual(transport.producerState, 'paused')
        self.assertEqual(producer.events, ['pause'])

        # Unregister the producer and then complete the response. Because the
        # channel is still paused, the transport stays paused
        request.unregisterProducer()
        request.delayedProcess()
        self.assertEqual(transport.producerState, 'paused')

        # At this point the channel is resumed, and so is the transport.
        channel.resumeProducing()
        self.assertEqual(transport.producerState, 'producing')


    def test_HTTPChannelToleratesDataWhenTransportPaused(self):
        """
        If the L{HTTPChannel} has paused the transport, it still tolerates
        receiving data, and does not attempt to pause the transport again.
        """
        class NoDoublePauseTransport(StringTransport):
            """
            A version of L{StringTransport} that fails tests if it is paused
            while already paused.
            """
            def pauseProducing(self):
                if self.producerState == 'paused':
                    raise RuntimeError("Transport was paused twice!")
                StringTransport.pauseProducing(self)

        # Confirm that pausing a NoDoublePauseTransport twice fails.
        transport = NoDoublePauseTransport()
        transport.pauseProducing()
        self.assertRaises(RuntimeError, transport.pauseProducing)

        channel, transport = self.buildChannelAndTransport(
            NoDoublePauseTransport(), DummyHTTPHandler
        )

        # The transport starts in producing state.
        self.assertEqual(transport.producerState, 'producing')

        # Pause producing. The transport should now be paused as well.
        channel.pauseProducing()
        self.assertEqual(transport.producerState, 'paused')

        # Write in a request, even though the transport is paused.
        channel.dataReceived(self.request)

        # The transport is still paused, but we have tried to write the
        # response out.
        self.assertEqual(transport.producerState, 'paused')
        self.assertTrue(transport.value().startswith(b'HTTP/1.1 200 OK\r\n'))

        # Resume producing. The transport should be unpaused.
        channel.resumeProducing()
        self.assertEqual(transport.producerState, 'producing')


    def test_HTTPChannelToleratesPullProducers(self):
        """
        If the L{HTTPChannel} has a L{IPullProducer} registered with it it can
        adapt that producer into an L{IPushProducer}.
        """
        channel, transport = self.buildChannelAndTransport(
            StringTransport(), DummyPullProducerHandler
        )
        transport = StringTransport()
        channel = http.HTTPChannel()
        channel.requestFactory = DummyPullProducerHandlerProxy
        channel.makeConnection(transport)

        channel.dataReceived(self.request)
        request = channel.requests[0].original
        responseComplete = request._actualProducer.result

        def validate(ign):
            responseBody = transport.value().split(b'\r\n\r\n', 1)[1]
            expectedResponseBody = (
                b'1\r\n0\r\n'
                b'1\r\n1\r\n'
                b'1\r\n2\r\n'
                b'1\r\n3\r\n'
                b'1\r\n4\r\n'
                b'1\r\n5\r\n'
                b'1\r\n6\r\n'
                b'1\r\n7\r\n'
                b'1\r\n8\r\n'
                b'1\r\n9\r\n'
            )
            self.assertEqual(responseBody, expectedResponseBody)

        return responseComplete.addCallback(validate)


    def test_HTTPChannelUnregistersSelfWhenTimingOut(self):
        """
        L{HTTPChannel} unregisters itself when it times out a connection.
        """
        clock = Clock()
        transport = StringTransport()
        channel = http.HTTPChannel()

        # Patch the channel's callLater method.
        channel.timeOut = 100
        channel.callLater = clock.callLater
        channel.makeConnection(transport)

        # Tick the clock forward almost to the timeout.
        clock.advance(99)
        self.assertIs(transport.producer, channel)
        self.assertIs(transport.streaming, True)

        # Fire the timeout.
        clock.advance(1)
        self.assertIs(transport.producer, None)
        self.assertIs(transport.streaming, None)<|MERGE_RESOLUTION|>--- conflicted
+++ resolved
@@ -777,7 +777,6 @@
         self.assertEqual(a.factory, b"Foo")
 
 
-<<<<<<< HEAD
     def test_GenericHTTPChannelPropagatesCallLater(self):
         """
         If C{callLater} is patched onto the L{http._GenericHTTPChannelProtocol}
@@ -790,7 +789,7 @@
         self.assertEqual(protocol.callLater, clock.callLater)
         self.assertEqual(protocol._channel.callLater, clock.callLater)
 
-     
+
     def test_genericHTTPChannelCallLaterUpgrade(self):
         """
         If C{callLater} is patched onto the L{http._GenericHTTPChannelProtocol}
@@ -818,7 +817,8 @@
         test_genericHTTPChannelCallLaterUpgrade.skip = (
             "HTTP/2 support not present"
         )
-=======
+
+
     def test_unregistersProducer(self):
         """
         The L{_GenericHTTPChannelProtocol} will unregister its proxy channel
@@ -842,7 +842,6 @@
         self.assertIs(transport.producer, None)
     if not http.H2_ENABLED:
         test_unregistersProducer.skip = "HTTP/2 support not present"
->>>>>>> 1607ce66
 
 
 
