# -*- test-case-name: twisted.web.test.test_xml -*-
#
# Copyright (c) Twisted Matrix Laboratories.
# See LICENSE for details.


"""
*S*mall, *U*ncomplicated *X*ML.

This is a very simple implementation of XML/HTML as a network
protocol.  It is not at all clever.  Its main features are that it
does not:

  - support namespaces
  - mung mnemonic entity references
  - validate
  - perform *any* external actions (such as fetching URLs or writing files)
    under *any* circumstances
  - has lots and lots of horrible hacks for supporting broken HTML (as an
    option, they're not on by default).
"""


from twisted.internet.protocol import Protocol
from twisted.python.reflect import prefixedMethodNames


# Elements of the three-tuples in the state table.
BEGIN_HANDLER = 0
DO_HANDLER = 1
END_HANDLER = 2

identChars = ".-_:"
lenientIdentChars = identChars + ";+#/%~"


def nop(*args, **kw):
    "Do nothing."


def unionlist(*args):
    l = []
    for x in args:
        l.extend(x)
    d = dict([(x, 1) for x in l])
    return d.keys()


def zipfndict(*args, **kw):
    default = kw.get("default", nop)
    d = {}
    for key in unionlist(*[fndict.keys() for fndict in args]):
        d[key] = tuple([x.get(key, default) for x in args])
    return d


def prefixedMethodClassDict(clazz, prefix):
    return dict(
        [
            (name, getattr(clazz, prefix + name))
            for name in prefixedMethodNames(clazz, prefix)
        ]
    )


def prefixedMethodObjDict(obj, prefix):
    return dict(
        [
            (name, getattr(obj, prefix + name))
            for name in prefixedMethodNames(obj.__class__, prefix)
        ]
    )


class ParseError(Exception):
    def __init__(self, filename, line, col, message):
        self.filename = filename
        self.line = line
        self.col = col
        self.message = message

    def __str__(self) -> str:
<<<<<<< HEAD
        return "%s:%s:%s: %s" % (self.filename, self.line, self.col,
                                 self.message)

=======
        return "%s:%s:%s: %s" % (self.filename, self.line, self.col, self.message)
>>>>>>> 1dd5e23f


class XMLParser(Protocol):

    state = None
    encodings = None
    filename = "<xml />"
    beExtremelyLenient = 0
    _prepend = None

    # _leadingBodyData will sometimes be set before switching to the
    # 'bodydata' state, when we "accidentally" read a byte of bodydata
    # in a different state.
    _leadingBodyData = None

    def connectionMade(self):
        self.lineno = 1
        self.colno = 0
        self.encodings = []

    def saveMark(self):
        """Get the line number and column of the last character parsed"""
        # This gets replaced during dataReceived, restored afterwards
        return (self.lineno, self.colno)

    def _parseError(self, message):
        raise ParseError(*((self.filename,) + self.saveMark() + (message,)))

    def _buildStateTable(self):
        """Return a dictionary of begin, do, end state function tuples"""
        # _buildStateTable leaves something to be desired but it does what it
        # does.. probably slowly, so I'm doing some evil caching so it doesn't
        # get called more than once per class.
        stateTable = getattr(self.__class__, "__stateTable", None)
        if stateTable is None:
            stateTable = self.__class__.__stateTable = zipfndict(
                *[
                    prefixedMethodObjDict(self, prefix)
                    for prefix in ("begin_", "do_", "end_")
                ]
            )
        return stateTable

    def _decode(self, data):
        if "UTF-16" in self.encodings or "UCS-2" in self.encodings:
            assert not len(data) & 1, "UTF-16 must come in pairs for now"
        if self._prepend:
            data = self._prepend + data
        for encoding in self.encodings:
            data = str(data, encoding)
        return data

    def maybeBodyData(self):
        if self.endtag:
            return "bodydata"

        # Get ready for fun! We're going to allow
        # <script>if (foo < bar)</script> to work!
        # We do this by making everything between <script> and
        # </script> a Text
        # BUT <script src="foo"> will be special-cased to do regular,
        # lenient behavior, because those may not have </script>
        # -radix

        if self.tagName == "script" and "src" not in self.tagAttributes:
            # we do this ourselves rather than having begin_waitforendscript
            # because that can get called multiple times and we don't want
            # bodydata to get reset other than the first time.
            self.begin_bodydata(None)
            return "waitforendscript"
        return "bodydata"

    def dataReceived(self, data):
        stateTable = self._buildStateTable()
        if not self.state:
            # all UTF-16 starts with this string
            if data.startswith((b"\xff\xfe", b"\xfe\xff")):
                self._prepend = data[0:2]
                self.encodings.append("UTF-16")
                data = data[2:]
            self.state = "begin"
        if self.encodings:
            data = self._decode(data)
        else:
            data = data.decode("utf-8")
        # bring state, lineno, colno into local scope
        lineno, colno = self.lineno, self.colno
        curState = self.state
        # replace saveMark with a nested scope function
        _saveMark = self.saveMark

        def saveMark():
            return (lineno, colno)

        self.saveMark = saveMark
        # fetch functions from the stateTable
        beginFn, doFn, endFn = stateTable[curState]
        try:
            for byte in data:
                # do newline stuff
                if byte == "\n":
                    lineno += 1
                    colno = 0
                else:
                    colno += 1
                newState = doFn(byte)
                if newState is not None and newState != curState:
                    # this is the endFn from the previous state
                    endFn()
                    curState = newState
                    beginFn, doFn, endFn = stateTable[curState]
                    beginFn(byte)
        finally:
            self.saveMark = _saveMark
            self.lineno, self.colno = lineno, colno
        # state doesn't make sense if there's an exception..
        self.state = curState

    def connectionLost(self, reason):
        """
        End the last state we were in.
        """
        stateTable = self._buildStateTable()
        stateTable[self.state][END_HANDLER]()

    # state methods

    def do_begin(self, byte):
        if byte.isspace():
            return
        if byte != "<":
            if self.beExtremelyLenient:
                self._leadingBodyData = byte
                return "bodydata"
            self._parseError("First char of document [%r] wasn't <" % (byte,))
        return "tagstart"

    def begin_comment(self, byte):
        self.commentbuf = ""

    def do_comment(self, byte):
        self.commentbuf += byte
        if self.commentbuf.endswith("-->"):
            self.gotComment(self.commentbuf[:-3])
            return "bodydata"

    def begin_tagstart(self, byte):
        self.tagName = ""  # name of the tag
        self.tagAttributes = {}  # attributes of the tag
        self.termtag = 0  # is the tag self-terminating
        self.endtag = 0

    def do_tagstart(self, byte):
        if byte.isalnum() or byte in identChars:
            self.tagName += byte
            if self.tagName == "!--":
                return "comment"
        elif byte.isspace():
            if self.tagName:
                if self.endtag:
                    # properly strict thing to do here is probably to only
                    # accept whitespace
                    return "waitforgt"
                return "attrs"
            else:
                self._parseError("Whitespace before tag-name")
        elif byte == ">":
            if self.endtag:
                self.gotTagEnd(self.tagName)
                return "bodydata"
            else:
                self.gotTagStart(self.tagName, {})
                return (
                    (not self.beExtremelyLenient) and "bodydata" or self.maybeBodyData()
                )
        elif byte == "/":
            if self.tagName:
                return "afterslash"
            else:
                self.endtag = 1
        elif byte in "!?":
            if self.tagName:
                if not self.beExtremelyLenient:
                    self._parseError("Invalid character in tag-name")
            else:
                self.tagName += byte
                self.termtag = 1
        elif byte == "[":
            if self.tagName == "!":
                return "expectcdata"
            else:
                self._parseError("Invalid '[' in tag-name")
        else:
            if self.beExtremelyLenient:
                self.bodydata = "<"
                return "unentity"
            self._parseError("Invalid tag character: %r" % byte)

    def begin_unentity(self, byte):
        self.bodydata += byte

    def do_unentity(self, byte):
        self.bodydata += byte
        return "bodydata"

    def end_unentity(self):
        self.gotText(self.bodydata)

    def begin_expectcdata(self, byte):
        self.cdatabuf = byte

    def do_expectcdata(self, byte):
        self.cdatabuf += byte
        cdb = self.cdatabuf
        cd = "[CDATA["
        if len(cd) > len(cdb):
            if cd.startswith(cdb):
                return
            elif self.beExtremelyLenient:
                ## WHAT THE CRAP!?  MSWord9 generates HTML that includes these
                ## bizarre <![if !foo]> <![endif]> chunks, so I've gotta ignore
                ## 'em as best I can.  this should really be a separate parse
                ## state but I don't even have any idea what these _are_.
                return "waitforgt"
            else:
                self._parseError("Mal-formed CDATA header")
        if cd == cdb:
            self.cdatabuf = ""
            return "cdata"
        self._parseError("Mal-formed CDATA header")

    def do_cdata(self, byte):
        self.cdatabuf += byte
        if self.cdatabuf.endswith("]]>"):
            self.cdatabuf = self.cdatabuf[:-3]
            return "bodydata"

    def end_cdata(self):
        self.gotCData(self.cdatabuf)
        self.cdatabuf = ""

    def do_attrs(self, byte):
        if byte.isalnum() or byte in identChars:
            # XXX FIXME really handle !DOCTYPE at some point
            if self.tagName == "!DOCTYPE":
                return "doctype"
            if self.tagName[0] in "!?":
                return "waitforgt"
            return "attrname"
        elif byte.isspace():
            return
        elif byte == ">":
            self.gotTagStart(self.tagName, self.tagAttributes)
            return (not self.beExtremelyLenient) and "bodydata" or self.maybeBodyData()
        elif byte == "/":
            return "afterslash"
        elif self.beExtremelyLenient:
            # discard and move on?  Only case I've seen of this so far was:
            # <foo bar="baz"">
            return
        self._parseError("Unexpected character: %r" % byte)

    def begin_doctype(self, byte):
        self.doctype = byte

    def do_doctype(self, byte):
        if byte == ">":
            return "bodydata"
        self.doctype += byte

    def end_doctype(self):
        self.gotDoctype(self.doctype)
        self.doctype = None

    def do_waitforgt(self, byte):
        if byte == ">":
            if self.endtag or not self.beExtremelyLenient:
                return "bodydata"
            return self.maybeBodyData()

    def begin_attrname(self, byte):
        self.attrname = byte
        self._attrname_termtag = 0

    def do_attrname(self, byte):
        if byte.isalnum() or byte in identChars:
            self.attrname += byte
            return
        elif byte == "=":
            return "beforeattrval"
        elif byte.isspace():
            return "beforeeq"
        elif self.beExtremelyLenient:
            if byte in "\"'":
                return "attrval"
            if byte in lenientIdentChars or byte.isalnum():
                self.attrname += byte
                return
            if byte == "/":
                self._attrname_termtag = 1
                return
            if byte == ">":
                self.attrval = "True"
                self.tagAttributes[self.attrname] = self.attrval
                self.gotTagStart(self.tagName, self.tagAttributes)
                if self._attrname_termtag:
                    self.gotTagEnd(self.tagName)
                    return "bodydata"
                return self.maybeBodyData()
            # something is really broken. let's leave this attribute where it
            # is and move on to the next thing
            return
        self._parseError("Invalid attribute name: %r %r" % (self.attrname, byte))

    def do_beforeattrval(self, byte):
        if byte in "\"'":
            return "attrval"
        elif byte.isspace():
            return
        elif self.beExtremelyLenient:
            if byte in lenientIdentChars or byte.isalnum():
                return "messyattr"
            if byte == ">":
                self.attrval = "True"
                self.tagAttributes[self.attrname] = self.attrval
                self.gotTagStart(self.tagName, self.tagAttributes)
                return self.maybeBodyData()
            if byte == "\\":
                # I saw this in actual HTML once:
                # <font size=\"3\"><sup>SM</sup></font>
                return
        self._parseError(
            "Invalid initial attribute value: %r; Attribute values must be quoted."
            % byte
        )

    attrname = ""
    attrval = ""

    def begin_beforeeq(self, byte):
        self._beforeeq_termtag = 0

    def do_beforeeq(self, byte):
        if byte == "=":
            return "beforeattrval"
        elif byte.isspace():
            return
        elif self.beExtremelyLenient:
            if byte.isalnum() or byte in identChars:
                self.attrval = "True"
                self.tagAttributes[self.attrname] = self.attrval
                return "attrname"
            elif byte == ">":
                self.attrval = "True"
                self.tagAttributes[self.attrname] = self.attrval
                self.gotTagStart(self.tagName, self.tagAttributes)
                if self._beforeeq_termtag:
                    self.gotTagEnd(self.tagName)
                    return "bodydata"
                return self.maybeBodyData()
            elif byte == "/":
                self._beforeeq_termtag = 1
                return
        self._parseError("Invalid attribute")

    def begin_attrval(self, byte):
        self.quotetype = byte
        self.attrval = ""

    def do_attrval(self, byte):
        if byte == self.quotetype:
            return "attrs"
        self.attrval += byte

    def end_attrval(self):
        self.tagAttributes[self.attrname] = self.attrval
        self.attrname = self.attrval = ""

    def begin_messyattr(self, byte):
        self.attrval = byte

    def do_messyattr(self, byte):
        if byte.isspace():
            return "attrs"
        elif byte == ">":
            endTag = 0
            if self.attrval.endswith("/"):
                endTag = 1
                self.attrval = self.attrval[:-1]
            self.tagAttributes[self.attrname] = self.attrval
            self.gotTagStart(self.tagName, self.tagAttributes)
            if endTag:
                self.gotTagEnd(self.tagName)
                return "bodydata"
            return self.maybeBodyData()
        else:
            self.attrval += byte

    def end_messyattr(self):
        if self.attrval:
            self.tagAttributes[self.attrname] = self.attrval

    def begin_afterslash(self, byte):
        self._after_slash_closed = 0

    def do_afterslash(self, byte):
        # this state is only after a self-terminating slash, e.g. <foo/>
        if self._after_slash_closed:
            self._parseError("Mal-formed")  # XXX When does this happen??
        if byte != ">":
            if self.beExtremelyLenient:
                return
            else:
                self._parseError("No data allowed after '/'")
        self._after_slash_closed = 1
        self.gotTagStart(self.tagName, self.tagAttributes)
        self.gotTagEnd(self.tagName)
        # don't need maybeBodyData here because there better not be
        # any javascript code after a <script/>... we'll see :(
        return "bodydata"

    def begin_bodydata(self, byte):
        if self._leadingBodyData:
            self.bodydata = self._leadingBodyData
            del self._leadingBodyData
        else:
            self.bodydata = ""

    def do_bodydata(self, byte):
        if byte == "<":
            return "tagstart"
        if byte == "&":
            return "entityref"
        self.bodydata += byte

    def end_bodydata(self):
        self.gotText(self.bodydata)
        self.bodydata = ""

    def do_waitforendscript(self, byte):
        if byte == "<":
            return "waitscriptendtag"
        self.bodydata += byte

    def begin_waitscriptendtag(self, byte):
        self.temptagdata = ""
        self.tagName = ""
        self.endtag = 0

    def do_waitscriptendtag(self, byte):
        # 1 enforce / as first byte read
        # 2 enforce following bytes to be subset of "script" until
        #   tagName == "script"
        #   2a when that happens, gotText(self.bodydata) and gotTagEnd(self.tagName)
        # 3 spaces can happen anywhere, they're ignored
        #   e.g. < / script >
        # 4 anything else causes all data I've read to be moved to the
        #   bodydata, and switch back to waitforendscript state

        # If it turns out this _isn't_ a </script>, we need to
        # remember all the data we've been through so we can append it
        # to bodydata
        self.temptagdata += byte

        # 1
        if byte == "/":
            self.endtag = True
        elif not self.endtag:
            self.bodydata += "<" + self.temptagdata
            return "waitforendscript"
        # 2
        elif byte.isalnum() or byte in identChars:
            self.tagName += byte
            if not "script".startswith(self.tagName):
                self.bodydata += "<" + self.temptagdata
                return "waitforendscript"
            elif self.tagName == "script":
                self.gotText(self.bodydata)
                self.gotTagEnd(self.tagName)
                return "waitforgt"
        # 3
        elif byte.isspace():
            return "waitscriptendtag"
        # 4
        else:
            self.bodydata += "<" + self.temptagdata
            return "waitforendscript"

    def begin_entityref(self, byte):
        self.erefbuf = ""
        self.erefextra = ""  # extra bit for lenient mode

    def do_entityref(self, byte):
        if byte.isspace() or byte == "<":
            if self.beExtremelyLenient:
                # '&foo' probably was '&amp;foo'
                if self.erefbuf and self.erefbuf != "amp":
                    self.erefextra = self.erefbuf
                self.erefbuf = "amp"
                if byte == "<":
                    return "tagstart"
                else:
                    self.erefextra += byte
                    return "spacebodydata"
            self._parseError("Bad entity reference")
        elif byte != ";":
            self.erefbuf += byte
        else:
            return "bodydata"

    def end_entityref(self):
        self.gotEntityReference(self.erefbuf)

    # hacky support for space after & in entityref in beExtremelyLenient
    # state should only happen in that case
    def begin_spacebodydata(self, byte):
        self.bodydata = self.erefextra
        self.erefextra = None

    do_spacebodydata = do_bodydata
    end_spacebodydata = end_bodydata

    # Sorta SAX-ish API

    def gotTagStart(self, name, attributes):
        """Encountered an opening tag.

        Default behaviour is to print."""
        print("begin", name, attributes)

    def gotText(self, data):
        """Encountered text

        Default behaviour is to print."""
        print("text:", repr(data))

    def gotEntityReference(self, entityRef):
        """Encountered mnemonic entity reference

        Default behaviour is to print."""
        print("entityRef: &%s;" % entityRef)

    def gotComment(self, comment):
        """Encountered comment.

        Default behaviour is to ignore."""
        pass

    def gotCData(self, cdata):
        """Encountered CDATA

        Default behaviour is to call the gotText method"""
        self.gotText(cdata)

    def gotDoctype(self, doctype):
        """Encountered DOCTYPE

        This is really grotty: it basically just gives you everything between
        '<!DOCTYPE' and '>' as an argument.
        """
        print("!DOCTYPE", repr(doctype))

    def gotTagEnd(self, name):
        """Encountered closing tag

        Default behaviour is to print."""
        print("end", name)<|MERGE_RESOLUTION|>--- conflicted
+++ resolved
@@ -80,13 +80,7 @@
         self.message = message
 
     def __str__(self) -> str:
-<<<<<<< HEAD
-        return "%s:%s:%s: %s" % (self.filename, self.line, self.col,
-                                 self.message)
-
-=======
         return "%s:%s:%s: %s" % (self.filename, self.line, self.col, self.message)
->>>>>>> 1dd5e23f
 
 
 class XMLParser(Protocol):
