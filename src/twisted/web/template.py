--- conflicted
+++ resolved
@@ -458,15 +458,8 @@
             with self._path.open("r") as f:
                 return _flatsaxParse(f)
 
-<<<<<<< HEAD
-
-    def __repr__(self) -> str:
-        return '<XMLFile of %r>' % (self._path,)
-
-=======
     def __repr__(self) -> str:
         return "<XMLFile of %r>" % (self._path,)
->>>>>>> 1dd5e23f
 
     def load(self):
         """
@@ -484,26 +477,6 @@
 # http://www.w3schools.com/html5/html5_reference.asp
 # Note that <xmp> is explicitly omitted; its semantics do not work with
 # t.w.template and it is officially deprecated.
-<<<<<<< HEAD
-VALID_HTML_TAG_NAMES = set([
-    'a', 'abbr', 'acronym', 'address', 'applet', 'area', 'article', 'aside',
-    'audio', 'b', 'base', 'basefont', 'bdi', 'bdo', 'big', 'blockquote',
-    'body', 'br', 'button', 'canvas', 'caption', 'center', 'cite', 'code',
-    'col', 'colgroup', 'command', 'datalist', 'dd', 'del', 'details', 'dfn',
-    'dir', 'div', 'dl', 'dt', 'em', 'embed', 'fieldset', 'figcaption',
-    'figure', 'font', 'footer', 'form', 'frame', 'frameset', 'h1', 'h2', 'h3',
-    'h4', 'h5', 'h6', 'head', 'header', 'hgroup', 'hr', 'html', 'i', 'iframe',
-    'img', 'input', 'ins', 'isindex', 'keygen', 'kbd', 'label', 'legend',
-    'li', 'link', 'map', 'mark', 'menu', 'meta', 'meter', 'nav', 'noframes',
-    'noscript', 'object', 'ol', 'optgroup', 'option', 'output', 'p', 'param',
-    'pre', 'progress', 'q', 'rp', 'rt', 'ruby', 's', 'samp', 'script',
-    'section', 'select', 'small', 'source', 'span', 'strike', 'strong',
-    'style', 'sub', 'summary', 'sup', 'table', 'tbody', 'td', 'textarea',
-    'tfoot', 'th', 'thead', 'time', 'title', 'tr', 'tt', 'u', 'ul', 'var',
-    'video', 'wbr',
-])
-
-=======
 VALID_HTML_TAG_NAMES = set(
     [
         "a",
@@ -628,7 +601,6 @@
         "wbr",
     ]
 )
->>>>>>> 1dd5e23f
 
 
 class _TagFactory:
