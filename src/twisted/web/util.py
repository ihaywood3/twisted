--- conflicted
+++ resolved
@@ -96,10 +96,6 @@
 # FIXME: This is totally broken, see https://twistedmatrix.com/trac/ticket/9838
 class ChildRedirector(Redirect):
     isLeaf = False
-<<<<<<< HEAD
-
-=======
->>>>>>> 1dd5e23f
 
     def __init__(self, url):
         # XXX is this enough?
