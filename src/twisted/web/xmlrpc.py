# -*- test-case-name: twisted.web.test.test_xmlrpc -*-
# Copyright (c) Twisted Matrix Laboratories.
# See LICENSE for details.

"""
A generic resource for publishing objects via XML-RPC.

Maintainer: Itamar Shtull-Trauring

@var Fault: See L{xmlrpclib.Fault}
@type Fault: L{xmlrpclib.Fault}
"""


<<<<<<< HEAD
from twisted.python.compat import intToBytes, nativeString, urllib_parse
from twisted.python.compat import unicode
=======
from twisted.python.compat import nativeString
>>>>>>> 1dd5e23f

# System Imports
import base64
import xmlrpc.client as xmlrpclib
<<<<<<< HEAD
=======
from urllib.parse import urlparse
>>>>>>> 1dd5e23f
from xmlrpc.client import Fault, Binary, Boolean, DateTime

# Sibling Imports
from twisted.web import resource, server, http
<<<<<<< HEAD
from twisted.internet import defer, protocol, reactor, error
=======
from twisted.internet import defer, protocol, error
>>>>>>> 1dd5e23f
from twisted.python import reflect, failure
from twisted.logger import Logger

# These are deprecated, use the class level definitions
NOT_FOUND = 8001
FAILURE = 8002


<<<<<<< HEAD

=======
>>>>>>> 1dd5e23f
def withRequest(f):
    """
    Decorator to cause the request to be passed as the first argument
    to the method.

    If an I{xmlrpc_} method is wrapped with C{withRequest}, the
    request object is passed as the first argument to that method.
    For example::

        @withRequest
        def xmlrpc_echo(self, request, s):
            return s

    @since: 10.2
    """
    f.withRequest = True
    return f


class NoSuchFunction(Fault):
    """
    There is no function by the given name.
    """


class Handler:
    """
    Handle a XML-RPC request and store the state for a request in progress.

    Override the run() method and return result using self.result,
    a Deferred.

    We require this class since we're not using threads, so we can't
    encapsulate state in a running function if we're going  to have
    to wait for results.

    For example, lets say we want to authenticate against twisted.cred,
    run a LDAP query and then pass its result to a database query, all
    as a result of a single XML-RPC command. We'd use a Handler instance
    to store the state of the running command.
    """

    def __init__(self, resource, *args):
        self.resource = resource  # the XML-RPC resource we are connected to
        self.result = defer.Deferred()
        self.run(*args)

    def run(self, *args):
        # event driven equivalent of 'raise UnimplementedError'
        self.result.errback(NotImplementedError("Implement run() in subclasses"))


class XMLRPC(resource.Resource):
    """
    A resource that implements XML-RPC.

    You probably want to connect this to '/RPC2'.

    Methods published can return XML-RPC serializable results, Faults,
    Binary, Boolean, DateTime, Deferreds, or Handler instances.

    By default methods beginning with 'xmlrpc_' are published.

    Sub-handlers for prefixed methods (e.g., system.listMethods)
    can be added with putSubHandler. By default, prefixes are
    separated with a '.'. Override self.separator to change this.

    @ivar allowNone: Permit XML translating of Python constant None.
    @type allowNone: C{bool}

    @ivar useDateTime: Present C{datetime} values as C{datetime.datetime}
        objects?
    @type useDateTime: C{bool}
    """

    # Error codes for Twisted, if they conflict with yours then
    # modify them at runtime.
    NOT_FOUND = 8001
    FAILURE = 8002

    isLeaf = 1
    separator = "."
    allowedMethods = (b"POST",)
    _log = Logger()

    def __init__(self, allowNone=False, useDateTime=False):
        resource.Resource.__init__(self)
        self.subHandlers = {}
        self.allowNone = allowNone
        self.useDateTime = useDateTime

    def __setattr__(self, name, value):
        self.__dict__[name] = value

    def putSubHandler(self, prefix, handler):
        self.subHandlers[prefix] = handler

    def getSubHandler(self, prefix):
        return self.subHandlers.get(prefix, None)

    def getSubHandlerPrefixes(self):
        return list(self.subHandlers.keys())

    def render_POST(self, request):
        request.content.seek(0, 0)
        request.setHeader(b"content-type", b"text/xml; charset=utf-8")
        try:
            args, functionPath = xmlrpclib.loads(
                request.content.read(), use_datetime=self.useDateTime
            )
        except Exception as e:
            f = Fault(self.FAILURE, "Can't deserialize input: %s" % (e,))
            self._cbRender(f, request)
        else:
            try:
                function = self.lookupProcedure(functionPath)
            except Fault as f:
                self._cbRender(f, request)
            else:
                # Use this list to track whether the response has failed or not.
                # This will be used later on to decide if the result of the
                # Deferred should be written out and Request.finish called.
                responseFailed = []
                request.notifyFinish().addErrback(responseFailed.append)
                if getattr(function, "withRequest", False):
                    d = defer.maybeDeferred(function, request, *args)
                else:
                    d = defer.maybeDeferred(function, *args)
                d.addErrback(self._ebRender)
                d.addCallback(self._cbRender, request, responseFailed)
        return server.NOT_DONE_YET

    def _cbRender(self, result, request, responseFailed=None):
        if responseFailed:
            return

        if isinstance(result, Handler):
            result = result.result
        if not isinstance(result, Fault):
            result = (result,)
        try:
            try:
                content = xmlrpclib.dumps(
                    result, methodresponse=True, allow_none=self.allowNone
                )
            except Exception as e:
                f = Fault(self.FAILURE, "Can't serialize output: %s" % (e,))
                content = xmlrpclib.dumps(
                    f, methodresponse=True, allow_none=self.allowNone
                )

            if isinstance(content, str):
                content = content.encode("utf8")
            request.setHeader(b"content-length", b"%d" % (len(content),))
            request.write(content)
        except Exception:
            self._log.failure("")
        request.finish()

    def _ebRender(self, failure):
        if isinstance(failure.value, Fault):
            return failure.value
        self._log.failure("", failure)
        return Fault(self.FAILURE, "error")

    def lookupProcedure(self, procedurePath):
        """
        Given a string naming a procedure, return a callable object for that
        procedure or raise NoSuchFunction.

        The returned object will be called, and should return the result of the
        procedure, a Deferred, or a Fault instance.

        Override in subclasses if you want your own policy.  The base
        implementation that given C{'foo'}, C{self.xmlrpc_foo} will be returned.
        If C{procedurePath} contains C{self.separator}, the sub-handler for the
        initial prefix is used to search for the remaining path.

        If you override C{lookupProcedure}, you may also want to override
        C{listProcedures} to accurately report the procedures supported by your
        resource, so that clients using the I{system.listMethods} procedure
        receive accurate results.

        @since: 11.1
        """
        if procedurePath.find(self.separator) != -1:
            prefix, procedurePath = procedurePath.split(self.separator, 1)
            handler = self.getSubHandler(prefix)
            if handler is None:
                raise NoSuchFunction(self.NOT_FOUND, "no such subHandler %s" % prefix)
            return handler.lookupProcedure(procedurePath)

        f = getattr(self, "xmlrpc_%s" % procedurePath, None)
        if not f:
            raise NoSuchFunction(
                self.NOT_FOUND, "procedure %s not found" % procedurePath
            )
        elif not callable(f):
            raise NoSuchFunction(
                self.NOT_FOUND, "procedure %s not callable" % procedurePath
            )
        else:
            return f

    def listProcedures(self):
        """
        Return a list of the names of all xmlrpc procedures.

        @since: 11.1
        """
        return reflect.prefixedMethodNames(self.__class__, "xmlrpc_")


class XMLRPCIntrospection(XMLRPC):
    """
    Implement the XML-RPC Introspection API.

    By default, the methodHelp method returns the 'help' method attribute,
    if it exists, otherwise the __doc__ method attribute, if it exists,
    otherwise the empty string.

    To enable the methodSignature method, add a 'signature' method attribute
    containing a list of lists. See methodSignature's documentation for the
    format. Note the type strings should be XML-RPC types, not Python types.
    """

    def __init__(self, parent):
        """
        Implement Introspection support for an XMLRPC server.

        @param parent: the XMLRPC server to add Introspection support to.
        @type parent: L{XMLRPC}
        """
        XMLRPC.__init__(self)
        self._xmlrpc_parent = parent

    def xmlrpc_listMethods(self):
        """
        Return a list of the method names implemented by this server.
        """
        functions = []
        todo = [(self._xmlrpc_parent, "")]
        while todo:
            obj, prefix = todo.pop(0)
            functions.extend([prefix + name for name in obj.listProcedures()])
<<<<<<< HEAD
            todo.extend([(obj.getSubHandler(name),
                         prefix + name + obj.separator)
                         for name in obj.getSubHandlerPrefixes()])
        return functions

    xmlrpc_listMethods.signature = [['array']]  # type: ignore[attr-defined]
=======
            todo.extend(
                [
                    (obj.getSubHandler(name), prefix + name + obj.separator)
                    for name in obj.getSubHandlerPrefixes()
                ]
            )
        return functions

    xmlrpc_listMethods.signature = [["array"]]  # type: ignore[attr-defined]
>>>>>>> 1dd5e23f

    def xmlrpc_methodHelp(self, method):
        """
        Return a documentation string describing the use of the given method.
        """
        method = self._xmlrpc_parent.lookupProcedure(method)
        return getattr(method, "help", None) or getattr(method, "__doc__", None) or ""

<<<<<<< HEAD
    xmlrpc_methodHelp.signature = [['string', 'string']]  # type: ignore[attr-defined] # noqa
=======
    xmlrpc_methodHelp.signature = [["string", "string"]]  # type: ignore[attr-defined] # noqa
>>>>>>> 1dd5e23f

    def xmlrpc_methodSignature(self, method):
        """
        Return a list of type signatures.

        Each type signature is a list of the form [rtype, type1, type2, ...]
        where rtype is the return type and typeN is the type of the Nth
        argument. If no signature information is available, the empty
        string is returned.
        """
        method = self._xmlrpc_parent.lookupProcedure(method)
        return getattr(method, "signature", None) or ""

<<<<<<< HEAD
    xmlrpc_methodSignature.signature = [['array', 'string'],  # type: ignore[attr-defined] # noqa
                                        ['string', 'string']]
=======
    xmlrpc_methodSignature.signature = [  # type: ignore[attr-defined]
        ["array", "string"],
        ["string", "string"],
    ]
>>>>>>> 1dd5e23f


def addIntrospection(xmlrpc):
    """
    Add Introspection support to an XMLRPC server.

    @param parent: the XMLRPC server to add Introspection support to.
    @type parent: L{XMLRPC}
    """
    xmlrpc.putSubHandler("system", XMLRPCIntrospection(xmlrpc))


class QueryProtocol(http.HTTPClient):
    def connectionMade(self):
        self._response = None
        self.sendCommand(b"POST", self.factory.path)
        self.sendHeader(b"User-Agent", b"Twisted/XMLRPClib")
        self.sendHeader(b"Host", self.factory.host)
        self.sendHeader(b"Content-type", b"text/xml; charset=utf-8")
        payload = self.factory.payload
        self.sendHeader(b"Content-length", b"%d" % (len(payload),))

        if self.factory.user:
            auth = b":".join([self.factory.user, self.factory.password])
            authHeader = b"".join([b"Basic ", base64.b64encode(auth)])
            self.sendHeader(b"Authorization", authHeader)
        self.endHeaders()
        self.transport.write(payload)

    def handleStatus(self, version, status, message):
        if status != b"200":
            self.factory.badStatus(status, message)

    def handleResponse(self, contents):
        """
        Handle the XML-RPC response received from the server.

        Specifically, disconnect from the server and store the XML-RPC
        response so that it can be properly handled when the disconnect is
        finished.
        """
        self.transport.loseConnection()
        self._response = contents

    def connectionLost(self, reason):
        """
        The connection to the server has been lost.

        If we have a full response from the server, then parse it and fired a
        Deferred with the return value or C{Fault} that the server gave us.
        """
        if not reason.check(error.ConnectionDone, error.ConnectionLost):
            # for example, ssl.SSL.Error
            self.factory.clientConnectionLost(None, reason)
        http.HTTPClient.connectionLost(self, reason)
        if self._response is not None:
            response, self._response = self._response, None
            self.factory.parseResponse(response)


payloadTemplate = """<?xml version="1.0"?>
<methodCall>
<methodName>%s</methodName>
%s
</methodCall>
"""


<<<<<<< HEAD

=======
>>>>>>> 1dd5e23f
class QueryFactory(protocol.ClientFactory):
    """
    XML-RPC Client Factory

    @ivar path: The path portion of the URL to which to post method calls.
    @type path: L{bytes}

    @ivar host: The value to use for the Host HTTP header.
    @type host: L{bytes}

    @ivar user: The username with which to authenticate with the server
        when making calls.
    @type user: L{bytes} or L{None}

    @ivar password: The password with which to authenticate with the server
        when making calls.
    @type password: L{bytes} or L{None}

    @ivar useDateTime: Accept datetime values as datetime.datetime objects.
        also passed to the underlying xmlrpclib implementation.  Defaults to
        C{False}.
    @type useDateTime: C{bool}
    """

    deferred = None
    protocol = QueryProtocol

    def __init__(
        self,
        path,
        host,
        method,
        user=None,
        password=None,
        allowNone=False,
        args=(),
        canceller=None,
        useDateTime=False,
    ):
        """
        @param method: The name of the method to call.
        @type method: C{str}

        @param allowNone: allow the use of None values in parameters. It's
            passed to the underlying xmlrpclib implementation. Defaults to
            C{False}.
        @type allowNone: C{bool} or L{None}

        @param args: the arguments to pass to the method.
        @type args: C{tuple}

        @param canceller: A 1-argument callable passed to the deferred as the
            canceller callback.
        @type canceller: callable or L{None}
        """
        self.path, self.host = path, host
        self.user, self.password = user, password
        self.payload = payloadTemplate % (
            method,
            xmlrpclib.dumps(args, allow_none=allowNone),
        )
        if isinstance(self.payload, str):
            self.payload = self.payload.encode("utf8")
        self.deferred = defer.Deferred(canceller)
        self.useDateTime = useDateTime

    def parseResponse(self, contents):
        if not self.deferred:
            return
        try:
            response = xmlrpclib.loads(contents, use_datetime=self.useDateTime)[0][0]
        except:
            deferred, self.deferred = self.deferred, None
            deferred.errback(failure.Failure())
        else:
            deferred, self.deferred = self.deferred, None
            deferred.callback(response)

    def clientConnectionLost(self, _, reason):
        if self.deferred is not None:
            deferred, self.deferred = self.deferred, None
            deferred.errback(reason)

    clientConnectionFailed = clientConnectionLost

    def badStatus(self, status, message):
        deferred, self.deferred = self.deferred, None
        deferred.errback(ValueError(status, message))


class Proxy:
    """
    A Proxy for making remote XML-RPC calls.

    Pass the URL of the remote XML-RPC server to the constructor.

    Use C{proxy.callRemote('foobar', *args)} to call remote method
    'foobar' with *args.

    @ivar user: The username with which to authenticate with the server
        when making calls.  If specified, overrides any username information
        embedded in C{url}.  If not specified, a value may be taken from
        C{url} if present.
    @type user: L{bytes} or L{None}

    @ivar password: The password with which to authenticate with the server
        when making calls.  If specified, overrides any password information
        embedded in C{url}.  If not specified, a value may be taken from
        C{url} if present.
    @type password: L{bytes} or L{None}

    @ivar allowNone: allow the use of None values in parameters. It's
        passed to the underlying L{xmlrpclib} implementation. Defaults to
        C{False}.
    @type allowNone: C{bool} or L{None}

    @ivar useDateTime: Accept datetime values as datetime.datetime objects.
        also passed to the underlying L{xmlrpclib} implementation. Defaults to
        C{False}.
    @type useDateTime: C{bool}

    @ivar connectTimeout: Number of seconds to wait before assuming the
        connection has failed.
    @type connectTimeout: C{float}

    @ivar _reactor: The reactor used to create connections.
    @type _reactor: Object providing L{twisted.internet.interfaces.IReactorTCP}

    @ivar queryFactory: Object returning a factory for XML-RPC protocol. Use
        this for testing, or to manipulate the XML-RPC parsing behavior. For
        example, you may set this to a custom "debugging" factory object that
        reimplements C{parseResponse} in order to log the raw XML-RPC contents
        from the server before continuing on with parsing. Another possibility
        is to implement your own XML-RPC marshaller here to handle non-standard
        XML-RPC traffic.
    @type queryFactory: L{twisted.web.xmlrpc.QueryFactory}
    """
<<<<<<< HEAD
    queryFactory = QueryFactory
=======
>>>>>>> 1dd5e23f

    queryFactory = QueryFactory

    def __init__(
        self,
        url,
        user=None,
        password=None,
        allowNone=False,
        useDateTime=False,
        connectTimeout=30.0,
        reactor=None,
    ):
        """
        @param url: The URL to which to post method calls.  Calls will be made
            over SSL if the scheme is HTTPS.  If netloc contains username or
            password information, these will be used to authenticate, as long as
            the C{user} and C{password} arguments are not specified.
        @type url: L{bytes}

        """
        if reactor is None:
            from twisted.internet import reactor

        scheme, netloc, path, params, query, fragment = urlparse(url)
        netlocParts = netloc.split(b"@")
        if len(netlocParts) == 2:
            userpass = netlocParts.pop(0).split(b":")
            self.user = userpass.pop(0)
            try:
                self.password = userpass.pop(0)
            except:
                self.password = None
        else:
            self.user = self.password = None
        hostport = netlocParts[0].split(b":")
        self.host = hostport.pop(0)
        try:
            self.port = int(hostport.pop(0))
        except:
            self.port = None
        self.path = path
        if self.path in [b"", None]:
            self.path = b"/"
        self.secure = scheme == b"https"
        if user is not None:
            self.user = user
        if password is not None:
            self.password = password
        self.allowNone = allowNone
        self.useDateTime = useDateTime
        self.connectTimeout = connectTimeout
        self._reactor = reactor

    def callRemote(self, method, *args):
        """
        Call remote XML-RPC C{method} with given arguments.

        @return: a L{defer.Deferred} that will fire with the method response,
            or a failure if the method failed. Generally, the failure type will
            be L{Fault}, but you can also have an C{IndexError} on some buggy
            servers giving empty responses.

            If the deferred is cancelled before the request completes, the
            connection is closed and the deferred will fire with a
            L{defer.CancelledError}.
        """

        def cancel(d):
            factory.deferred = None
            connector.disconnect()

        factory = self.queryFactory(
            self.path,
            self.host,
            method,
            self.user,
            self.password,
            self.allowNone,
            args,
            cancel,
            self.useDateTime,
        )

        if self.secure:
            from twisted.internet import ssl
<<<<<<< HEAD
            contextFactory = ssl.optionsForClientTLS(
                hostname=nativeString(self.host))
            connector = self._reactor.connectSSL(
                nativeString(self.host), self.port or 443,
                factory, contextFactory,
                timeout=self.connectTimeout)
=======

            contextFactory = ssl.optionsForClientTLS(hostname=nativeString(self.host))
            connector = self._reactor.connectSSL(
                nativeString(self.host),
                self.port or 443,
                factory,
                contextFactory,
                timeout=self.connectTimeout,
            )
>>>>>>> 1dd5e23f
        else:
            connector = self._reactor.connectTCP(
                nativeString(self.host),
                self.port or 80,
                factory,
                timeout=self.connectTimeout,
            )
        return factory.deferred


__all__ = [
    "XMLRPC",
    "Handler",
    "NoSuchFunction",
    "Proxy",
    "Fault",
    "Binary",
    "Boolean",
    "DateTime",
]<|MERGE_RESOLUTION|>--- conflicted
+++ resolved
@@ -12,29 +12,17 @@
 """
 
 
-<<<<<<< HEAD
-from twisted.python.compat import intToBytes, nativeString, urllib_parse
-from twisted.python.compat import unicode
-=======
 from twisted.python.compat import nativeString
->>>>>>> 1dd5e23f
 
 # System Imports
 import base64
 import xmlrpc.client as xmlrpclib
-<<<<<<< HEAD
-=======
 from urllib.parse import urlparse
->>>>>>> 1dd5e23f
 from xmlrpc.client import Fault, Binary, Boolean, DateTime
 
 # Sibling Imports
 from twisted.web import resource, server, http
-<<<<<<< HEAD
-from twisted.internet import defer, protocol, reactor, error
-=======
 from twisted.internet import defer, protocol, error
->>>>>>> 1dd5e23f
 from twisted.python import reflect, failure
 from twisted.logger import Logger
 
@@ -43,10 +31,6 @@
 FAILURE = 8002
 
 
-<<<<<<< HEAD
-
-=======
->>>>>>> 1dd5e23f
 def withRequest(f):
     """
     Decorator to cause the request to be passed as the first argument
@@ -292,14 +276,6 @@
         while todo:
             obj, prefix = todo.pop(0)
             functions.extend([prefix + name for name in obj.listProcedures()])
-<<<<<<< HEAD
-            todo.extend([(obj.getSubHandler(name),
-                         prefix + name + obj.separator)
-                         for name in obj.getSubHandlerPrefixes()])
-        return functions
-
-    xmlrpc_listMethods.signature = [['array']]  # type: ignore[attr-defined]
-=======
             todo.extend(
                 [
                     (obj.getSubHandler(name), prefix + name + obj.separator)
@@ -309,7 +285,6 @@
         return functions
 
     xmlrpc_listMethods.signature = [["array"]]  # type: ignore[attr-defined]
->>>>>>> 1dd5e23f
 
     def xmlrpc_methodHelp(self, method):
         """
@@ -318,11 +293,7 @@
         method = self._xmlrpc_parent.lookupProcedure(method)
         return getattr(method, "help", None) or getattr(method, "__doc__", None) or ""
 
-<<<<<<< HEAD
-    xmlrpc_methodHelp.signature = [['string', 'string']]  # type: ignore[attr-defined] # noqa
-=======
     xmlrpc_methodHelp.signature = [["string", "string"]]  # type: ignore[attr-defined] # noqa
->>>>>>> 1dd5e23f
 
     def xmlrpc_methodSignature(self, method):
         """
@@ -336,15 +307,10 @@
         method = self._xmlrpc_parent.lookupProcedure(method)
         return getattr(method, "signature", None) or ""
 
-<<<<<<< HEAD
-    xmlrpc_methodSignature.signature = [['array', 'string'],  # type: ignore[attr-defined] # noqa
-                                        ['string', 'string']]
-=======
     xmlrpc_methodSignature.signature = [  # type: ignore[attr-defined]
         ["array", "string"],
         ["string", "string"],
     ]
->>>>>>> 1dd5e23f
 
 
 def addIntrospection(xmlrpc):
@@ -413,10 +379,6 @@
 """
 
 
-<<<<<<< HEAD
-
-=======
->>>>>>> 1dd5e23f
 class QueryFactory(protocol.ClientFactory):
     """
     XML-RPC Client Factory
@@ -554,10 +516,6 @@
         XML-RPC traffic.
     @type queryFactory: L{twisted.web.xmlrpc.QueryFactory}
     """
-<<<<<<< HEAD
-    queryFactory = QueryFactory
-=======
->>>>>>> 1dd5e23f
 
     queryFactory = QueryFactory
 
@@ -644,14 +602,6 @@
 
         if self.secure:
             from twisted.internet import ssl
-<<<<<<< HEAD
-            contextFactory = ssl.optionsForClientTLS(
-                hostname=nativeString(self.host))
-            connector = self._reactor.connectSSL(
-                nativeString(self.host), self.port or 443,
-                factory, contextFactory,
-                timeout=self.connectTimeout)
-=======
 
             contextFactory = ssl.optionsForClientTLS(hostname=nativeString(self.host))
             connector = self._reactor.connectSSL(
@@ -661,7 +611,6 @@
                 contextFactory,
                 timeout=self.connectTimeout,
             )
->>>>>>> 1dd5e23f
         else:
             connector = self._reactor.connectTCP(
                 nativeString(self.host),
