# -*- test-case-name: twisted.web.test.test_web -*-
# Copyright (c) Twisted Matrix Laboratories.
# See LICENSE for details.

"""
This is a web server which integrates with the twisted.internet infrastructure.

@var NOT_DONE_YET: A token value which L{twisted.web.resource.IResource.render}
    implementations can return to indicate that the application will later call
    C{.write} and C{.finish} to complete the request, and that the HTTP
    connection should be left open.
@type NOT_DONE_YET: Opaque; do not depend on any particular type for this
    value.
"""


import copy
import os
import re
<<<<<<< HEAD
=======
from html import escape
>>>>>>> 1dd5e23f
from typing import List, Optional
from urllib.parse import quote as _quote

import zlib
from binascii import hexlify

from zope.interface import implementer

from twisted.python.compat import networkString, nativeString
from twisted.spread.pb import Copyable, ViewPoint
from twisted.internet import address, interfaces
from twisted.internet.error import AlreadyCalled, AlreadyCancelled
from twisted.web import iweb, http, util
from twisted.web.http import unquote
from twisted.python import reflect, failure, components
from twisted import copyright
from twisted.web import resource
from twisted.web.error import UnsupportedMethod

from incremental import Version
from twisted.python.deprecate import deprecatedModuleAttribute
from twisted.logger import Logger

NOT_DONE_YET = 1

__all__ = [
    "supportedMethods",
    "Request",
    "Session",
    "Site",
    "version",
    "NOT_DONE_YET",
    "GzipEncoderFactory",
]


# backwards compatibility
deprecatedModuleAttribute(
    Version("Twisted", 12, 1, 0),
    "Please use twisted.web.http.datetimeToString instead",
    "twisted.web.server",
    "date_time_string",
)
deprecatedModuleAttribute(
    Version("Twisted", 12, 1, 0),
    "Please use twisted.web.http.stringToDatetime instead",
    "twisted.web.server",
    "string_date_time",
)
date_time_string = http.datetimeToString
string_date_time = http.stringToDatetime

# Support for other methods may be implemented on a per-resource basis.
supportedMethods = (b"GET", b"HEAD", b"POST")


def quote(string, *args, **kwargs):
    return _quote(string.decode("charmap"), *args, **kwargs).encode("charmap")



def quote(string, *args, **kwargs):
    return _quote(
        string.decode('charmap'), *args, **kwargs).encode('charmap')



def _addressToTuple(addr):
    if isinstance(addr, address.IPv4Address):
        return ("INET", addr.host, addr.port)
    elif isinstance(addr, address.UNIXAddress):
        return ("UNIX", addr.name)
    else:
        return tuple(addr)


@implementer(iweb.IRequest)
class Request(Copyable, http.Request, components.Componentized):
    """
    An HTTP request.

    @ivar defaultContentType: A L{bytes} giving the default I{Content-Type}
        value to send in responses if no other value is set.  L{None} disables
        the default.

    @ivar _insecureSession: The L{Session} object representing state that will
        be transmitted over plain-text HTTP.

    @ivar _secureSession: The L{Session} object representing the state that
        will be transmitted only over HTTPS.
    """

    defaultContentType = b"text/html"

    site = None
    appRootURL = None
    prepath = None  # type: Optional[List[bytes]]
    postpath = None  # type: Optional[bytes]
<<<<<<< HEAD
    __pychecker__ = 'unusednames=issuer'
=======
    __pychecker__ = "unusednames=issuer"
>>>>>>> 1dd5e23f
    _inFakeHead = False
    _encoder = None
    _log = Logger()

    def __init__(self, *args, **kw):
        http.Request.__init__(self, *args, **kw)
        components.Componentized.__init__(self)

    def getStateToCopyFor(self, issuer):
        x = self.__dict__.copy()
        del x["transport"]
        # XXX refactor this attribute out; it's from protocol
        # del x['server']
        del x["channel"]
        del x["content"]
        del x["site"]
        self.content.seek(0, 0)
        x["content_data"] = self.content.read()
        x["remote"] = ViewPoint(issuer, self)

        # Address objects aren't jellyable
        x["host"] = _addressToTuple(x["host"])
        x["client"] = _addressToTuple(x["client"])

        # Header objects also aren't jellyable.
        x["requestHeaders"] = list(x["requestHeaders"].getAllRawHeaders())

        return x

    # HTML generation helpers

    def sibLink(self, name):
        """
        Return the text that links to a sibling of the requested resource.

        @param name: The sibling resource
        @type name: C{bytes}

        @return: A relative URL.
        @rtype: C{bytes}
        """
        if self.postpath:
            return (len(self.postpath) * b"../") + name
        else:
            return name

    def childLink(self, name):
        """
        Return the text that links to a child of the requested resource.

        @param name: The child resource
        @type name: C{bytes}

        @return: A relative URL.
        @rtype: C{bytes}
        """
        lpp = len(self.postpath)
        if lpp > 1:
            return ((lpp - 1) * b"../") + name
        elif lpp == 1:
            return name
        else:  # lpp == 0
            if len(self.prepath) and self.prepath[-1]:
                return self.prepath[-1] + b"/" + name
            else:
                return name

    def gotLength(self, length):
        """
        Called when HTTP channel got length of content in this request.

        This method is not intended for users.

        @param length: The length of the request body, as indicated by the
            request headers.  L{None} if the request headers do not indicate a
            length.
        """
        try:
            getContentFile = self.channel.site.getContentFile
        except AttributeError:
            http.Request.gotLength(self, length)
        else:
            self.content = getContentFile(length)

    def process(self):
        """
        Process a request.

        Find the addressed resource in this request's L{Site},
        and call L{self.render()<Request.render()>} with it.

        @see: L{Site.getResourceFor()}
        """

        # get site from channel
        self.site = self.channel.site

        # set various default headers
        self.setHeader(b"server", version)
        self.setHeader(b"date", http.datetimeToString())

        # Resource Identification
        self.prepath = []
        self.postpath = list(map(unquote, self.path[1:].split(b"/")))

        # Short-circuit for requests whose path is '*'.
        if self.path == b"*":
            self._handleStar()
            return

        try:
            resrc = self.site.getResourceFor(self)
            if resource._IEncodingResource.providedBy(resrc):
                encoder = resrc.getEncoder(self)
                if encoder is not None:
                    self._encoder = encoder
            self.render(resrc)
        except:
            self.processingFailed(failure.Failure())

    def write(self, data):
        """
        Write data to the transport (if not responding to a HEAD request).

        @param data: A string to write to the response.
        @type data: L{bytes}
        """
        if not self.startedWriting:
            # Before doing the first write, check to see if a default
            # Content-Type header should be supplied. We omit it on
            # NOT_MODIFIED and NO_CONTENT responses. We also omit it if there
            # is a Content-Length header set to 0, as empty bodies don't need
            # a content-type.
            needsCT = self.code not in (http.NOT_MODIFIED, http.NO_CONTENT)
            contentType = self.responseHeaders.getRawHeaders(b"content-type")
            contentLength = self.responseHeaders.getRawHeaders(b"content-length")
            contentLengthZero = contentLength and (contentLength[0] == b"0")

            if (
                needsCT
                and contentType is None
                and self.defaultContentType is not None
                and not contentLengthZero
            ):
                self.responseHeaders.setRawHeaders(
                    b"content-type", [self.defaultContentType]
                )

        # Only let the write happen if we're not generating a HEAD response by
        # faking out the request method.  Note, if we are doing that,
        # startedWriting will never be true, and the above logic may run
        # multiple times.  It will only actually change the responseHeaders
        # once though, so it's still okay.
        if not self._inFakeHead:
            if self._encoder:
                data = self._encoder.encode(data)
            http.Request.write(self, data)

    def finish(self):
        """
        Override C{http.Request.finish} for possible encoding.
        """
        if self._encoder:
            data = self._encoder.finish()
            if data:
                http.Request.write(self, data)
        return http.Request.finish(self)

    def render(self, resrc):
        """
        Ask a resource to render itself.

        If the resource does not support the requested method,
        generate a C{NOT IMPLEMENTED} or C{NOT ALLOWED} response.

        @param resrc: The resource to render.
        @type resrc: L{twisted.web.resource.IResource}

        @see: L{IResource.render()<twisted.web.resource.IResource.render()>}
        """
        try:
            body = resrc.render(self)
        except UnsupportedMethod as e:
            allowedMethods = e.allowedMethods
            if (self.method == b"HEAD") and (b"GET" in allowedMethods):
                # We must support HEAD (RFC 2616, 5.1.1).  If the
                # resource doesn't, fake it by giving the resource
                # a 'GET' request and then return only the headers,
                # not the body.
                self._log.info(
                    "Using GET to fake a HEAD request for {resrc}", resrc=resrc
                )
                self.method = b"GET"
                self._inFakeHead = True
                body = resrc.render(self)

                if body is NOT_DONE_YET:
                    self._log.info(
                        "Tried to fake a HEAD request for {resrc}, but "
                        "it got away from me.",
                        resrc=resrc,
                    )
                    # Oh well, I guess we won't include the content length.
                else:
                    self.setHeader(b"content-length", b"%d" % (len(body),))

                self._inFakeHead = False
                self.method = b"HEAD"
                self.write(b"")
                self.finish()
                return

            if self.method in (supportedMethods):
                # We MUST include an Allow header
                # (RFC 2616, 10.4.6 and 14.7)
                self.setHeader(b"Allow", b", ".join(allowedMethods))
                s = (
                    """Your browser approached me (at %(URI)s) with"""
                    """ the method "%(method)s".  I only allow"""
                    """ the method%(plural)s %(allowed)s here."""
                    % {
                        "URI": escape(nativeString(self.uri)),
                        "method": nativeString(self.method),
                        "plural": ((len(allowedMethods) > 1) and "s") or "",
                        "allowed": ", ".join([nativeString(x) for x in allowedMethods]),
                    }
                )
                epage = resource.ErrorPage(http.NOT_ALLOWED, "Method Not Allowed", s)
                body = epage.render(self)
            else:
                epage = resource.ErrorPage(
                    http.NOT_IMPLEMENTED,
                    "Huh?",
                    "I don't know how to treat a %s request."
                    % (escape(self.method.decode("charmap")),),
                )
                body = epage.render(self)
        # end except UnsupportedMethod

        if body is NOT_DONE_YET:
            return
        if not isinstance(body, bytes):
            body = resource.ErrorPage(
                http.INTERNAL_SERVER_ERROR,
                "Request did not return bytes",
                "Request: "
                + util._PRE(reflect.safe_repr(self))
                + "<br />"
                + "Resource: "
                + util._PRE(reflect.safe_repr(resrc))
                + "<br />"
                + "Value: "
                + util._PRE(reflect.safe_repr(body)),
            ).render(self)

        if self.method == b"HEAD":
            if len(body) > 0:
                # This is a Bad Thing (RFC 2616, 9.4)
                self._log.info(
                    "Warning: HEAD request {slf} for resource {resrc} is"
                    " returning a message body. I think I'll eat it.",
                    slf=self,
                    resrc=resrc,
                )
                self.setHeader(b"content-length", b"%d" % (len(body),))
            self.write(b"")
        else:
            self.setHeader(b"content-length", b"%d" % (len(body),))
            self.write(body)
        self.finish()

    def processingFailed(self, reason):
        """
        Finish this request with an indication that processing failed and
        possibly display a traceback.

        @param reason: Reason this request has failed.
        @type reason: L{twisted.python.failure.Failure}

        @return: The reason passed to this method.
        @rtype: L{twisted.python.failure.Failure}
        """
        self._log.failure("", failure=reason)
        if self.site.displayTracebacks:
            body = (
                b"<html><head><title>web.Server Traceback"
                b" (most recent call last)</title></head>"
                b"<body><b>web.Server Traceback"
                b" (most recent call last):</b>\n\n"
                + util.formatFailure(reason)
                + b"\n\n</body></html>\n"
            )
        else:
            body = (
                b"<html><head><title>Processing Failed"
                b"</title></head><body>"
                b"<b>Processing Failed</b></body></html>"
            )

        self.setResponseCode(http.INTERNAL_SERVER_ERROR)
        self.setHeader(b"content-type", b"text/html")
        self.setHeader(b"content-length", b"%d" % (len(body),))
        self.write(body)
        self.finish()
        return reason

    def view_write(self, issuer, data):
        """Remote version of write; same interface."""
        self.write(data)

    def view_finish(self, issuer):
        """Remote version of finish; same interface."""
        self.finish()

    def view_addCookie(self, issuer, k, v, **kwargs):
        """Remote version of addCookie; same interface."""
        self.addCookie(k, v, **kwargs)

    def view_setHeader(self, issuer, k, v):
        """Remote version of setHeader; same interface."""
        self.setHeader(k, v)

    def view_setLastModified(self, issuer, when):
        """Remote version of setLastModified; same interface."""
        self.setLastModified(when)

    def view_setETag(self, issuer, tag):
        """Remote version of setETag; same interface."""
        self.setETag(tag)

    def view_setResponseCode(self, issuer, code, message=None):
        """
        Remote version of setResponseCode; same interface.
        """
        self.setResponseCode(code, message)

    def view_registerProducer(self, issuer, producer, streaming):
        """Remote version of registerProducer; same interface.
        (requires a remote producer.)
        """
        self.registerProducer(_RemoteProducerWrapper(producer), streaming)

    def view_unregisterProducer(self, issuer):
        self.unregisterProducer()

    ### these calls remain local

    _secureSession = None
    _insecureSession = None

    @property
    def session(self):
        """
        If a session has already been created or looked up with
        L{Request.getSession}, this will return that object.  (This will always
        be the session that matches the security of the request; so if
        C{forceNotSecure} is used on a secure request, this will not return
        that session.)

        @return: the session attribute
        @rtype: L{Session} or L{None}
        """
        if self.isSecure():
            return self._secureSession
        else:
            return self._insecureSession

    def getSession(self, sessionInterface=None, forceNotSecure=False):
        """
        Check if there is a session cookie, and if not, create it.

        By default, the cookie with be secure for HTTPS requests and not secure
        for HTTP requests.  If for some reason you need access to the insecure
        cookie from a secure request you can set C{forceNotSecure = True}.

        @param forceNotSecure: Should we retrieve a session that will be
            transmitted over HTTP, even if this L{Request} was delivered over
            HTTPS?
        @type forceNotSecure: L{bool}
        """
        # Make sure we aren't creating a secure session on a non-secure page
        secure = self.isSecure() and not forceNotSecure

        if not secure:
            cookieString = b"TWISTED_SESSION"
            sessionAttribute = "_insecureSession"
        else:
            cookieString = b"TWISTED_SECURE_SESSION"
            sessionAttribute = "_secureSession"

        session = getattr(self, sessionAttribute)

        if session is not None:
            # We have a previously created session.
            try:
                # Refresh the session, to keep it alive.
                session.touch()
            except (AlreadyCalled, AlreadyCancelled):
                # Session has already expired.
                session = None

        if session is None:
            # No session was created yet for this request.
            cookiename = b"_".join([cookieString] + self.sitepath)
            sessionCookie = self.getCookie(cookiename)
            if sessionCookie:
                try:
                    session = self.site.getSession(sessionCookie)
                except KeyError:
                    pass
            # if it still hasn't been set, fix it up.
            if not session:
                session = self.site.makeSession()
                self.addCookie(cookiename, session.uid, path=b"/", secure=secure)

        setattr(self, sessionAttribute, session)

        if sessionInterface:
            return session.getComponent(sessionInterface)

        return session

    def _prePathURL(self, prepath):
        port = self.getHost().port
        if self.isSecure():
            default = 443
        else:
            default = 80
        if port == default:
            hostport = ""
        else:
            hostport = ":%d" % port
        prefix = networkString(
            "http%s://%s%s/"
            % (
                self.isSecure() and "s" or "",
                nativeString(self.getRequestHostname()),
                hostport,
            )
        )
        path = b"/".join([quote(segment, safe=b"") for segment in prepath])
        return prefix + path

    def prePathURL(self):
        return self._prePathURL(self.prepath)

    def URLPath(self):
        from twisted.python import urlpath

        return urlpath.URLPath.fromRequest(self)

    def rememberRootURL(self):
        """
        Remember the currently-processed part of the URL for later
        recalling.
        """
        url = self._prePathURL(self.prepath[:-1])
        self.appRootURL = url

    def getRootURL(self):
        """
        Get a previously-remembered URL.

        @return: An absolute URL.
        @rtype: L{bytes}
        """
        return self.appRootURL

    def _handleStar(self):
        """
        Handle receiving a request whose path is '*'.

        RFC 7231 defines an OPTIONS * request as being something that a client
        can send as a low-effort way to probe server capabilities or readiness.
        Rather than bother the user with this, we simply fast-path it back to
        an empty 200 OK. Any non-OPTIONS verb gets a 405 Method Not Allowed
        telling the client they can only use OPTIONS.
        """
        if self.method == b"OPTIONS":
            self.setResponseCode(http.OK)
        else:
            self.setResponseCode(http.NOT_ALLOWED)
            self.setHeader(b"Allow", b"OPTIONS")

        # RFC 7231 says we MUST set content-length 0 when responding to this
        # with no body.
        self.setHeader(b"Content-Length", b"0")
        self.finish()


@implementer(iweb._IRequestEncoderFactory)
class GzipEncoderFactory:
    """
    @cvar compressLevel: The compression level used by the compressor, default
        to 9 (highest).

    @since: 12.3
    """

    _gzipCheckRegex = re.compile(br"(:?^|[\s,])gzip(:?$|[\s,])")
    compressLevel = 9

    def encoderForRequest(self, request):
        """
        Check the headers if the client accepts gzip encoding, and encodes the
        request if so.
        """
        acceptHeaders = b",".join(
            request.requestHeaders.getRawHeaders(b"accept-encoding", [])
        )
        if self._gzipCheckRegex.search(acceptHeaders):
            encoding = request.responseHeaders.getRawHeaders(b"content-encoding")
            if encoding:
                encoding = b",".join(encoding + [b"gzip"])
            else:
                encoding = b"gzip"

            request.responseHeaders.setRawHeaders(b"content-encoding", [encoding])
            return _GzipEncoder(self.compressLevel, request)


@implementer(iweb._IRequestEncoder)
class _GzipEncoder:
    """
    An encoder which supports gzip.

    @ivar _zlibCompressor: The zlib compressor instance used to compress the
        stream.

    @ivar _request: A reference to the originating request.

    @since: 12.3
    """

    _zlibCompressor = None

    def __init__(self, compressLevel, request):
        self._zlibCompressor = zlib.compressobj(
            compressLevel, zlib.DEFLATED, 16 + zlib.MAX_WBITS
        )
        self._request = request

    def encode(self, data):
        """
        Write to the request, automatically compressing data on the fly.
        """
        if not self._request.startedWriting:
            # Remove the content-length header, we can't honor it
            # because we compress on the fly.
            self._request.responseHeaders.removeHeader(b"content-length")
        return self._zlibCompressor.compress(data)

    def finish(self):
        """
        Finish handling the request request, flushing any data from the zlib
        buffer.
        """
        remain = self._zlibCompressor.flush()
        self._zlibCompressor = None
        return remain


class _RemoteProducerWrapper:
    def __init__(self, remote):
        self.resumeProducing = remote.remoteMethod("resumeProducing")
        self.pauseProducing = remote.remoteMethod("pauseProducing")
        self.stopProducing = remote.remoteMethod("stopProducing")


class Session(components.Componentized):
    """
    A user's session with a system.

    This utility class contains no functionality, but is used to
    represent a session.

    @ivar uid: A unique identifier for the session.
    @type uid: L{bytes}

    @ivar _reactor: An object providing L{IReactorTime} to use for scheduling
        expiration.
    @ivar sessionTimeout: timeout of a session, in seconds.
    """

    sessionTimeout = 900

    _expireCall = None

    def __init__(self, site, uid, reactor=None):
        """
        Initialize a session with a unique ID for that session.
        """
        components.Componentized.__init__(self)

        if reactor is None:
            from twisted.internet import reactor
        self._reactor = reactor

        self.site = site
        self.uid = uid
        self.expireCallbacks = []
        self.touch()
        self.sessionNamespaces = {}

    def startCheckingExpiration(self):
        """
        Start expiration tracking.

        @return: L{None}
        """
        self._expireCall = self._reactor.callLater(self.sessionTimeout, self.expire)

    def notifyOnExpire(self, callback):
        """
        Call this callback when the session expires or logs out.
        """
        self.expireCallbacks.append(callback)

    def expire(self):
        """
        Expire/logout of the session.
        """
        del self.site.sessions[self.uid]
        for c in self.expireCallbacks:
            c()
        self.expireCallbacks = []
        if self._expireCall and self._expireCall.active():
            self._expireCall.cancel()
            # Break reference cycle.
            self._expireCall = None

    def touch(self):
        """
        Notify session modification.
        """
        self.lastModified = self._reactor.seconds()
        if self._expireCall is not None:
            self._expireCall.reset(self.sessionTimeout)


version = networkString("TwistedWeb/%s" % (copyright.version,))


@implementer(interfaces.IProtocolNegotiationFactory)
class Site(http.HTTPFactory):
    """
    A web site: manage log, sessions, and resources.

    @ivar counter: increment value used for generating unique sessions ID.
    @ivar requestFactory: A factory which is called with (channel)
        and creates L{Request} instances. Default to L{Request}.
    @ivar displayTracebacks: If set, unhandled exceptions raised during
        rendering are returned to the client as HTML. Default to C{False}.
    @ivar sessionFactory: factory for sessions objects. Default to L{Session}.
    @ivar sessionCheckTime: Deprecated.  See L{Session.sessionTimeout} instead.
    """

    counter = 0
    requestFactory = Request
    displayTracebacks = False
    sessionFactory = Session
    sessionCheckTime = 1800
    _entropy = os.urandom

    def __init__(self, resource, requestFactory=None, *args, **kwargs):
        """
        @param resource: The root of the resource hierarchy.  All request
            traversal for requests received by this factory will begin at this
            resource.
        @type resource: L{IResource} provider
        @param requestFactory: Overwrite for default requestFactory.
        @type requestFactory: C{callable} or C{class}.

        @see: L{twisted.web.http.HTTPFactory.__init__}
        """
        http.HTTPFactory.__init__(self, *args, **kwargs)
        self.sessions = {}
        self.resource = resource
        if requestFactory is not None:
            self.requestFactory = requestFactory

    def _openLogFile(self, path):
        from twisted.python import logfile

        return logfile.LogFile(os.path.basename(path), os.path.dirname(path))

    def __getstate__(self):
        d = self.__dict__.copy()
        d["sessions"] = {}
        return d

    def _mkuid(self):
        """
        (internal) Generate an opaque, unique ID for a user's session.
        """
        self.counter = self.counter + 1
        return hexlify(self._entropy(32))

    def makeSession(self):
        """
        Generate a new Session instance, and store it for future reference.
        """
        uid = self._mkuid()
        session = self.sessions[uid] = self.sessionFactory(self, uid)
        session.startCheckingExpiration()
        return session

    def getSession(self, uid):
        """
        Get a previously generated session.

        @param uid: Unique ID of the session.
        @type uid: L{bytes}.

        @raise: L{KeyError} if the session is not found.
        """
        return self.sessions[uid]

    def buildProtocol(self, addr):
        """
        Generate a channel attached to this site.
        """
        channel = http.HTTPFactory.buildProtocol(self, addr)
        channel.requestFactory = self.requestFactory
        channel.site = self
        return channel

    isLeaf = 0

    def render(self, request):
        """
        Redirect because a Site is always a directory.
        """
        request.redirect(request.prePathURL() + b"/")
        request.finish()

    def getChildWithDefault(self, pathEl, request):
        """
        Emulate a resource's getChild method.
        """
        request.site = self
        return self.resource.getChildWithDefault(pathEl, request)

    def getResourceFor(self, request):
        """
        Get a resource for a request.

        This iterates through the resource hierarchy, calling
        getChildWithDefault on each resource it finds for a path element,
        stopping when it hits an element where isLeaf is true.
        """
        request.site = self
        # Sitepath is used to determine cookie names between distributed
        # servers and disconnected sites.
        request.sitepath = copy.copy(request.prepath)
        return resource.getChildForRequest(self.resource, request)

    # IProtocolNegotiationFactory
    def acceptableProtocols(self):
        """
        Protocols this server can speak.
        """
        baseProtocols = [b"http/1.1"]

        if http.H2_ENABLED:
            baseProtocols.insert(0, b"h2")

        return baseProtocols<|MERGE_RESOLUTION|>--- conflicted
+++ resolved
@@ -17,10 +17,7 @@
 import copy
 import os
 import re
-<<<<<<< HEAD
-=======
 from html import escape
->>>>>>> 1dd5e23f
 from typing import List, Optional
 from urllib.parse import quote as _quote
 
@@ -81,13 +78,6 @@
     return _quote(string.decode("charmap"), *args, **kwargs).encode("charmap")
 
 
-
-def quote(string, *args, **kwargs):
-    return _quote(
-        string.decode('charmap'), *args, **kwargs).encode('charmap')
-
-
-
 def _addressToTuple(addr):
     if isinstance(addr, address.IPv4Address):
         return ("INET", addr.host, addr.port)
@@ -119,11 +109,7 @@
     appRootURL = None
     prepath = None  # type: Optional[List[bytes]]
     postpath = None  # type: Optional[bytes]
-<<<<<<< HEAD
-    __pychecker__ = 'unusednames=issuer'
-=======
     __pychecker__ = "unusednames=issuer"
->>>>>>> 1dd5e23f
     _inFakeHead = False
     _encoder = None
     _log = Logger()
