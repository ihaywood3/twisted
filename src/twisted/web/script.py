--- conflicted
+++ resolved
@@ -179,12 +179,7 @@
         except IOError as e:
             if e.errno == 2:  # file not found
                 request.setResponseCode(http.NOT_FOUND)
-<<<<<<< HEAD
-                request.write(
-                    resource.NoResource("File not found.").render(request))
-=======
                 request.write(resource.NoResource("File not found.").render(request))
->>>>>>> 1dd5e23f
         except BaseException:
             io = StringIO()
             traceback.print_exc(file=io)
