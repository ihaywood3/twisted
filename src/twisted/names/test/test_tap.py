--- conflicted
+++ resolved
@@ -113,12 +113,7 @@
             from twisted.internet import reactor
 
             for x in reactor._newTimedCalls:
-<<<<<<< HEAD
-                self.assertEqual(x.func.__func__,
-                                 ThreadedResolver._cleanup)
-=======
                 self.assertEqual(x.func.__func__, ThreadedResolver._cleanup)
->>>>>>> 1dd5e23f
                 x.cancel()
 
         self.assertIsInstance(cl[-1], ResolverChain)