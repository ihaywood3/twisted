--- conflicted
+++ resolved
@@ -35,10 +35,6 @@
     windowsSkip = "These tests need more work before they'll work on Windows."
 else:
     windowsSkip = ""
-<<<<<<< HEAD
-
-=======
->>>>>>> 1dd5e23f
 
 
 class FakeResolver(ResolverBase):
@@ -65,10 +61,6 @@
         return defer.succeed((results, authority, additional))
 
 
-<<<<<<< HEAD
-
-=======
->>>>>>> 1dd5e23f
 class StubPort:
     """
     A partial implementation of L{IListeningPort} which only keeps track of
@@ -84,10 +76,6 @@
         self.disconnected = True
 
 
-<<<<<<< HEAD
-
-=======
->>>>>>> 1dd5e23f
 class StubDNSDatagramProtocol:
     """
     L{dns.DNSDatagramProtocol}-alike.
@@ -1149,10 +1137,6 @@
         return self._rcodeTest(dns.EREFUSED + 1, error.DNSUnknownError)
 
 
-<<<<<<< HEAD
-
-=======
->>>>>>> 1dd5e23f
 class FakeDNSDatagramProtocol:
     def __init__(self):
         self.queries = []
