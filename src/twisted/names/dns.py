# -*- test-case-name: twisted.names.test.test_dns -*-
# Copyright (c) Twisted Matrix Laboratories.
# See LICENSE for details.

"""
DNS protocol implementation.

Future Plans:
    - Get rid of some toplevels, maybe.
"""

# System imports
import inspect
import random
import socket
import struct
from itertools import chain

from io import BytesIO
from typing import Optional, SupportsInt, Union
<<<<<<< HEAD

from zope.interface import implementer, Interface, Attribute


# Twisted imports
from twisted.internet import protocol, defer
from twisted.internet.error import CannotListenError
from twisted.python import log, failure
from twisted.python import util as tputil
from twisted.python import randbytes
from twisted.python.compat import comparable, cmp, nativeString



__all__ = [
    'IEncodable', 'IRecord', 'IEncodableRecord',

    'A', 'A6', 'AAAA', 'AFSDB', 'CNAME', 'DNAME', 'HINFO',
    'MAILA', 'MAILB', 'MB', 'MD', 'MF', 'MG', 'MINFO', 'MR', 'MX',
    'NAPTR', 'NS', 'NULL', 'OPT', 'PTR', 'RP', 'SOA', 'SPF', 'SRV', 'TXT',
    'SSHFP', 'TSIG', 'WKS',

    'ANY', 'CH', 'CS', 'HS', 'IN',

    'ALL_RECORDS', 'AXFR', 'IXFR',

    'EFORMAT', 'ENAME', 'ENOTIMP', 'EREFUSED', 'ESERVER', 'EBADVERSION',
    'EBADSIG', 'EBADKEY', 'EBADTIME',

    'Record_A', 'Record_A6', 'Record_AAAA', 'Record_AFSDB', 'Record_CNAME',
    'Record_DNAME', 'Record_HINFO', 'Record_MB', 'Record_MD', 'Record_MF',
    'Record_MG', 'Record_MINFO', 'Record_MR', 'Record_MX', 'Record_NAPTR',
    'Record_NS', 'Record_NULL', 'Record_PTR', 'Record_RP', 'Record_SOA',
    'Record_SPF', 'Record_SRV', 'Record_SSHFP', 'Record_TSIG', 'Record_TXT',
    'Record_WKS',
    'UnknownRecord',

    'QUERY_CLASSES', 'QUERY_TYPES', 'REV_CLASSES', 'REV_TYPES', 'EXT_QUERIES',

    'Charstr', 'Message', 'Name', 'Query', 'RRHeader', 'SimpleRecord',
    'DNSDatagramProtocol', 'DNSMixin', 'DNSProtocol',

    'OK', 'OP_INVERSE', 'OP_NOTIFY', 'OP_QUERY', 'OP_STATUS', 'OP_UPDATE',
    'PORT',

    'AuthoritativeDomainError', 'DNSQueryTimeoutError', 'DomainError',
    ]


AF_INET6 = socket.AF_INET6
=======
>>>>>>> 1dd5e23f



<<<<<<< HEAD
def _ord2bytes(ordinal):
    """
    Construct a bytes object representing a single byte with the given
    ordinal value.
=======
# Twisted imports
from twisted.internet import protocol, defer
from twisted.internet.error import CannotListenError
from twisted.python import log, failure
from twisted.python import util as tputil
from twisted.python import randbytes
from twisted.python.compat import comparable, cmp, nativeString
>>>>>>> 1dd5e23f

    @type ordinal: L{int}
    @rtype: L{bytes}
    """
    return bytes([ordinal])

<<<<<<< HEAD


def _nicebytes(bytes):
    """
    Represent a mostly textful bytes object in a way suitable for
    presentation to an end user.

    @param bytes: The bytes to represent.
    @rtype: L{str}
    """
    return repr(bytes)[1:]

=======
__all__ = [
    "IEncodable",
    "IRecord",
    "IEncodableRecord",
    "A",
    "A6",
    "AAAA",
    "AFSDB",
    "CNAME",
    "DNAME",
    "HINFO",
    "MAILA",
    "MAILB",
    "MB",
    "MD",
    "MF",
    "MG",
    "MINFO",
    "MR",
    "MX",
    "NAPTR",
    "NS",
    "NULL",
    "OPT",
    "PTR",
    "RP",
    "SOA",
    "SPF",
    "SRV",
    "TXT",
    "SSHFP",
    "TSIG",
    "WKS",
    "ANY",
    "CH",
    "CS",
    "HS",
    "IN",
    "ALL_RECORDS",
    "AXFR",
    "IXFR",
    "EFORMAT",
    "ENAME",
    "ENOTIMP",
    "EREFUSED",
    "ESERVER",
    "EBADVERSION",
    "EBADSIG",
    "EBADKEY",
    "EBADTIME",
    "Record_A",
    "Record_A6",
    "Record_AAAA",
    "Record_AFSDB",
    "Record_CNAME",
    "Record_DNAME",
    "Record_HINFO",
    "Record_MB",
    "Record_MD",
    "Record_MF",
    "Record_MG",
    "Record_MINFO",
    "Record_MR",
    "Record_MX",
    "Record_NAPTR",
    "Record_NS",
    "Record_NULL",
    "Record_PTR",
    "Record_RP",
    "Record_SOA",
    "Record_SPF",
    "Record_SRV",
    "Record_SSHFP",
    "Record_TSIG",
    "Record_TXT",
    "Record_WKS",
    "UnknownRecord",
    "QUERY_CLASSES",
    "QUERY_TYPES",
    "REV_CLASSES",
    "REV_TYPES",
    "EXT_QUERIES",
    "Charstr",
    "Message",
    "Name",
    "Query",
    "RRHeader",
    "SimpleRecord",
    "DNSDatagramProtocol",
    "DNSMixin",
    "DNSProtocol",
    "OK",
    "OP_INVERSE",
    "OP_NOTIFY",
    "OP_QUERY",
    "OP_STATUS",
    "OP_UPDATE",
    "PORT",
    "AuthoritativeDomainError",
    "DNSQueryTimeoutError",
    "DomainError",
]


AF_INET6 = socket.AF_INET6


def _ord2bytes(ordinal):
    """
    Construct a bytes object representing a single byte with the given
    ordinal value.
>>>>>>> 1dd5e23f

    @type ordinal: L{int}
    @rtype: L{bytes}
    """
    return bytes([ordinal])

<<<<<<< HEAD
def _nicebyteslist(list):
    """
    Represent a list of mostly textful bytes objects in a way suitable for
    presentation to an end user.

    @param list: The list of bytes to represent.
    @rtype: L{str}
    """
    return '[%s]' % (
        ', '.join([_nicebytes(b) for b in list]),)
=======

def _nicebytes(bytes):
    """
    Represent a mostly textful bytes object in a way suitable for
    presentation to an end user.

    @param bytes: The bytes to represent.
    @rtype: L{str}
    """
    return repr(bytes)[1:]

>>>>>>> 1dd5e23f

def _nicebyteslist(list):
    """
    Represent a list of mostly textful bytes objects in a way suitable for
    presentation to an end user.

    @param list: The list of bytes to represent.
    @rtype: L{str}
    """
    return "[%s]" % (", ".join([_nicebytes(b) for b in list]),)


def randomSource():
    """
    Wrapper around L{twisted.python.randbytes.RandomFactory.secureRandom} to
    return 2 random bytes.

    @rtype: L{bytes}
    """
    return struct.unpack("H", randbytes.secureRandom(2, fallback=True))[0]


PORT = 53

(
    A,
    NS,
    MD,
    MF,
    CNAME,
    SOA,
    MB,
    MG,
    MR,
    NULL,
    WKS,
    PTR,
    HINFO,
    MINFO,
    MX,
    TXT,
    RP,
    AFSDB,
) = range(1, 19)
AAAA = 28
SRV = 33
NAPTR = 35
A6 = 38
DNAME = 39
OPT = 41
SSHFP = 44
SPF = 99

# These record types do not exist in zones, but are transferred in
# messages the same way normal RRs are.
TKEY = 249
TSIG = 250

QUERY_TYPES = {
    A: "A",
    NS: "NS",
    MD: "MD",
    MF: "MF",
    CNAME: "CNAME",
    SOA: "SOA",
    MB: "MB",
    MG: "MG",
    MR: "MR",
    NULL: "NULL",
    WKS: "WKS",
    PTR: "PTR",
    HINFO: "HINFO",
    MINFO: "MINFO",
    MX: "MX",
    TXT: "TXT",
    RP: "RP",
    AFSDB: "AFSDB",
    # 19 through 27?  Eh, I'll get to 'em.
    AAAA: "AAAA",
    SRV: "SRV",
    NAPTR: "NAPTR",
    A6: "A6",
    DNAME: "DNAME",
    OPT: "OPT",
    SSHFP: "SSHFP",
    SPF: "SPF",
    TKEY: "TKEY",
    TSIG: "TSIG",
}

IXFR, AXFR, MAILB, MAILA, ALL_RECORDS = range(251, 256)

# "Extended" queries (Hey, half of these are deprecated, good job)
EXT_QUERIES = {
    IXFR: "IXFR",
    AXFR: "AXFR",
    MAILB: "MAILB",
    MAILA: "MAILA",
    ALL_RECORDS: "ALL_RECORDS",
}

REV_TYPES = dict([(v, k) for (k, v) in chain(QUERY_TYPES.items(), EXT_QUERIES.items())])

IN, CS, CH, HS = range(1, 5)
ANY = 255

QUERY_CLASSES = {IN: "IN", CS: "CS", CH: "CH", HS: "HS", ANY: "ANY"}
REV_CLASSES = dict([(v, k) for (k, v) in QUERY_CLASSES.items()])


# Opcodes
OP_QUERY, OP_INVERSE, OP_STATUS = range(3)
OP_NOTIFY = 4  # RFC 1996
OP_UPDATE = 5  # RFC 2136


# Response Codes
OK, EFORMAT, ESERVER, ENAME, ENOTIMP, EREFUSED = range(6)
# https://tools.ietf.org/html/rfc6891#section-9
EBADVERSION = 16
# RFC 2845
EBADSIG, EBADKEY, EBADTIME = range(16, 19)


class IRecord(Interface):
    """
    A single entry in a zone of authority.
    """

    TYPE = Attribute("An indicator of what kind of record this is.")


# Backwards compatibility aliases - these should be deprecated or something I
# suppose. -exarkun
from twisted.names.error import DomainError, AuthoritativeDomainError
from twisted.names.error import DNSQueryTimeoutError


def _nameToLabels(name):
    """
    Split a domain name into its constituent labels.

    @type name: L{bytes}
    @param name: A fully qualified domain name (with or without a
        trailing dot).

    @return: A L{list} of labels ending with an empty label
        representing the DNS root zone.
    @rtype: L{list} of L{bytes}
    """
    if name in (b"", b"."):
        return [b""]
    labels = name.split(b".")
    if labels[-1] != b"":
        labels.append(b"")
    return labels


def domainString(domain):
    """
    Coerce a domain name string to bytes.

    L{twisted.names} represents domain names as L{bytes}, but many interfaces
    accept L{bytes} or a text string (L{unicode} on Python 2, L{str} on Python
    3). This function coerces text strings using IDNA encoding --- see
    L{encodings.idna}.

    Note that DNS is I{case insensitive} but I{case preserving}. This function
    doesn't normalize case, so you'll still need to do that whenever comparing
    the strings it returns.

    @param domain: A domain name.  If passed as a text string it will be
        C{idna} encoded.
    @type domain: L{bytes} or L{str}

    @returns: L{bytes} suitable for network transmission.
    @rtype: L{bytes}

    @since: Twisted 20.3.0
    """
    if isinstance(domain, str):
<<<<<<< HEAD
        domain = domain.encode('idna')
=======
        domain = domain.encode("idna")
>>>>>>> 1dd5e23f
    if not isinstance(domain, bytes):
        raise TypeError(
            "Expected {} or {} but found {!r} of type {}".format(
                type(b"").__name__, type("").__name__, domain, type(domain)
            )
        )
    return domain


def _isSubdomainOf(descendantName, ancestorName):
    """
    Test whether C{descendantName} is equal to or is a I{subdomain} of
    C{ancestorName}.

    The names are compared case-insensitively.

    The names are treated as byte strings containing one or more
    DNS labels separated by B{.}.

    C{descendantName} is considered equal if its sequence of labels
    exactly matches the labels of C{ancestorName}.

    C{descendantName} is considered a I{subdomain} if its sequence of
    labels ends with the labels of C{ancestorName}.

    @type descendantName: L{bytes}
    @param descendantName: The DNS subdomain name.

    @type ancestorName: L{bytes}
    @param ancestorName: The DNS parent or ancestor domain name.

    @return: C{True} if C{descendantName} is equal to or if it is a
        subdomain of C{ancestorName}. Otherwise returns C{False}.
    """
    descendantLabels = _nameToLabels(descendantName.lower())
    ancestorLabels = _nameToLabels(ancestorName.lower())
    return descendantLabels[-len(ancestorLabels) :] == ancestorLabels


def str2time(s):
    """
    Parse a string description of an interval into an integer number of seconds.

    @param s: An interval definition constructed as an interval duration
        followed by an interval unit.  An interval duration is a base ten
        representation of an integer.  An interval unit is one of the following
        letters: S (seconds), M (minutes), H (hours), D (days), W (weeks), or Y
        (years).  For example: C{"3S"} indicates an interval of three seconds;
        C{"5D"} indicates an interval of five days.  Alternatively, C{s} may be
        any non-string and it will be returned unmodified.
    @type s: text string (L{bytes} or L{str}) for parsing; anything else
        for passthrough.

    @return: an L{int} giving the interval represented by the string C{s}, or
        whatever C{s} is if it is not a string.
    """
    suffixes = (
        ("S", 1),
        ("M", 60),
        ("H", 60 * 60),
        ("D", 60 * 60 * 24),
        ("W", 60 * 60 * 24 * 7),
        ("Y", 60 * 60 * 24 * 365),
    )
    if isinstance(s, bytes):
<<<<<<< HEAD
        s = s.decode('ascii')
=======
        s = s.decode("ascii")
>>>>>>> 1dd5e23f

    if isinstance(s, str):
        s = s.upper().strip()
        for (suff, mult) in suffixes:
            if s.endswith(suff):
                return int(float(s[:-1]) * mult)
        try:
            s = int(s)
        except ValueError:
            raise ValueError("Invalid time interval specifier: " + s)
    return s


def readPrecisely(file, l):
    buff = file.read(l)
    if len(buff) < l:
        raise EOFError
    return buff


class IEncodable(Interface):
    """
    Interface for something which can be encoded to and decoded
    to the DNS wire format.

    A binary-mode file object (such as L{io.BytesIO}) is used as a buffer when
    encoding or decoding.
    """

    def encode(strio, compDict=None):
        """
        Write a representation of this object to the given
        file object.

        @type strio: File-like object
        @param strio: The buffer to write to. It must have a C{tell()} method.

        @type compDict: L{dict} of L{bytes} to L{int} r L{None}
        @param compDict: A mapping of names to byte offsets that have already
        been written to the buffer, which may be used for compression (see RFC
        1035 section 4.1.4). When L{None}, encode without compression.
        """

    def decode(strio, length=None):
        """
        Reconstruct an object from data read from the given
        file object.

        @type strio: File-like object
        @param strio: A seekable buffer from which bytes may be read.

        @type length: L{int} or L{None}
        @param length: The number of bytes in this RDATA field.  Most
        implementations can ignore this value.  Only in the case of
        records similar to TXT where the total length is in no way
        encoded in the data is it necessary.
        """


class IEncodableRecord(IEncodable, IRecord):
    """
    Interface for DNS records that can be encoded and decoded.

    @since: Twisted NEXT
    """

<<<<<<< HEAD
class IEncodableRecord(IEncodable, IRecord):
    """
    Interface for DNS records that can be encoded and decoded.

    @since: Twisted NEXT
    """



@implementer(IEncodable)
class Charstr:
=======
>>>>>>> 1dd5e23f

@implementer(IEncodable)
class Charstr:
    def __init__(self, string=b""):
        if not isinstance(string, bytes):
            raise ValueError("%r is not a byte string" % (string,))
        self.string = string

    def encode(self, strio, compDict=None):
        """
        Encode this Character string into the appropriate byte format.

        @type strio: file
        @param strio: The byte representation of this Charstr will be written
            to this file.
        """
        string = self.string
        ind = len(string)
        strio.write(_ord2bytes(ind))
        strio.write(string)

    def decode(self, strio, length=None):
        """
        Decode a byte string into this Charstr.

        @type strio: file
        @param strio: Bytes will be read from this file until the full string
            is decoded.

        @raise EOFError: Raised when there are not enough bytes available from
            C{strio}.
        """
        self.string = b""
        l = ord(readPrecisely(strio, 1))
        self.string = readPrecisely(strio, l)

<<<<<<< HEAD

=======
>>>>>>> 1dd5e23f
    def __eq__(self, other: object) -> bool:
        if isinstance(other, Charstr):
            return self.string == other.string
        return NotImplemented

<<<<<<< HEAD

    def __hash__(self):
        return hash(self.string)


=======
    def __hash__(self):
        return hash(self.string)

>>>>>>> 1dd5e23f
    def __str__(self) -> str:
        """
        Represent this L{Charstr} instance by its string value.
        """
        return nativeString(self.string)


@implementer(IEncodable)
class Name:
    """
    A name in the domain name system, made up of multiple labels.  For example,
    I{twistedmatrix.com}.

    @ivar name: A byte string giving the name.
    @type name: L{bytes}
    """

    def __init__(self, name=b""):
        """
        @param name: A name.
        @type name: L{bytes} or L{str}
        """
        self.name = domainString(name)

    def encode(self, strio, compDict=None):
        """
        Encode this Name into the appropriate byte format.

        @type strio: file
        @param strio: The byte representation of this Name will be written to
        this file.

        @type compDict: dict
        @param compDict: dictionary of Names that have already been encoded
        and whose addresses may be backreferenced by this Name (for the purpose
        of reducing the message size).
        """
        name = self.name
        while name:
            if compDict is not None:
                if name in compDict:
                    strio.write(struct.pack("!H", 0xC000 | compDict[name]))
                    return
                else:
                    compDict[name] = strio.tell() + Message.headerSize
            ind = name.find(b".")
            if ind > 0:
                label, name = name[:ind], name[ind + 1 :]
            else:
                # This is the last label, end the loop after handling it.
                label = name
                name = None
                ind = len(label)
            strio.write(_ord2bytes(ind))
            strio.write(label)
        strio.write(b"\x00")

    def decode(self, strio, length=None):
        """
        Decode a byte string into this Name.

        @type strio: file
        @param strio: Bytes will be read from this file until the full Name
        is decoded.

        @raise EOFError: Raised when there are not enough bytes available
        from C{strio}.

        @raise ValueError: Raised when the name cannot be decoded (for example,
            because it contains a loop).
        """
        visited = set()
        self.name = b""
        off = 0
        while 1:
            l = ord(readPrecisely(strio, 1))
            if l == 0:
                if off > 0:
                    strio.seek(off)
                return
            if (l >> 6) == 3:
                new_off = (l & 63) << 8 | ord(readPrecisely(strio, 1))
                if new_off in visited:
                    raise ValueError("Compression loop in encoded name")
                visited.add(new_off)
                if off == 0:
                    off = strio.tell()
                strio.seek(new_off)
                continue
            label = readPrecisely(strio, l)
            if self.name == b"":
                self.name = label
            else:
                self.name = self.name + b"." + label

    def __eq__(self, other: object) -> bool:
        if isinstance(other, Name):
            return self.name.lower() == other.name.lower()
        return NotImplemented

<<<<<<< HEAD

    def __hash__(self):
        return hash(self.name)


=======
    def __hash__(self):
        return hash(self.name)

>>>>>>> 1dd5e23f
    def __str__(self) -> str:
        """
        Represent this L{Name} instance by its string name.
        """
        return nativeString(self.name)


@comparable
@implementer(IEncodable)
class Query:
    """
    Represent a single DNS query.

    @ivar name: The name about which this query is requesting information.
    @type name: L{Name}

    @ivar type: The query type.
    @type type: L{int}

    @ivar cls: The query class.
    @type cls: L{int}
    """

<<<<<<< HEAD
    def __init__(self, name: Union[bytes, str] = b'', type: int = A,
                 cls: int = IN):
=======
    def __init__(self, name: Union[bytes, str] = b"", type: int = A, cls: int = IN):
>>>>>>> 1dd5e23f
        """
        @type name: L{bytes} or L{str}
        @param name: See L{Query.name}

        @type type: L{int}
        @param type: The query type.

        @type cls: L{int}
        @param cls: The query class.
        """
        self.name = Name(name)
        self.type = type
        self.cls = cls

    def encode(self, strio, compDict=None):
        self.name.encode(strio, compDict)
        strio.write(struct.pack("!HH", self.type, self.cls))

    def decode(self, strio, length=None):
        self.name.decode(strio)
        buff = readPrecisely(strio, 4)
        self.type, self.cls = struct.unpack("!HH", buff)

    def __hash__(self):
        return hash((self.name.name.lower(), self.type, self.cls))

    def __cmp__(self, other):
        if isinstance(other, Query):
            return cmp(
                (self.name.name.lower(), self.type, self.cls),
                (other.name.name.lower(), other.type, other.cls),
            )
        return NotImplemented

    def __str__(self) -> str:
        t = QUERY_TYPES.get(
            self.type, EXT_QUERIES.get(self.type, "UNKNOWN (%d)" % self.type)
        )
        c = QUERY_CLASSES.get(self.cls, "UNKNOWN (%d)" % self.cls)
        return "<Query %s %s %s>" % (self.name, t, c)

<<<<<<< HEAD
    def __str__(self) -> str:
        t = QUERY_TYPES.get(
                self.type,
                EXT_QUERIES.get(self.type, 'UNKNOWN (%d)' % self.type))
        c = QUERY_CLASSES.get(self.cls, 'UNKNOWN (%d)' % self.cls)
        return '<Query %s %s %s>' % (self.name, t, c)


    def __repr__(self) -> str:
        return 'Query(%r, %r, %r)' % (self.name.name, self.type, self.cls)

=======
    def __repr__(self) -> str:
        return "Query(%r, %r, %r)" % (self.name.name, self.type, self.cls)
>>>>>>> 1dd5e23f


@implementer(IEncodable)
class _OPTHeader(tputil.FancyStrMixin, tputil.FancyEqMixin):
    """
    An OPT record header.

    @ivar name: The DNS name associated with this record. Since this
        is a pseudo record, the name is always an L{Name} instance
        with value b'', which represents the DNS root zone. This
        attribute is a readonly property.

    @ivar type: The DNS record type. This is a fixed value of 41
        C{dns.OPT} for OPT Record. This attribute is a readonly
        property.

    @see: L{_OPTHeader.__init__} for documentation of other public
        instance attributes.

    @see: U{https://tools.ietf.org/html/rfc6891#section-6.1.2}

    @since: 13.2
    """

    showAttributes = (
        ("name", lambda n: nativeString(n.name)),
        "type",
        "udpPayloadSize",
        "extendedRCODE",
        "version",
        "dnssecOK",
        "options",
    )

    compareAttributes = (
        "name",
        "type",
        "udpPayloadSize",
        "extendedRCODE",
        "version",
        "dnssecOK",
        "options",
    )

    def __init__(
        self,
        udpPayloadSize=4096,
        extendedRCODE=0,
        version=0,
        dnssecOK=False,
        options=None,
    ):
        """
        @type udpPayloadSize: L{int}
        @param payload: The number of octets of the largest UDP
            payload that can be reassembled and delivered in the
            requestor's network stack.

        @type extendedRCODE: L{int}
        @param extendedRCODE: Forms the upper 8 bits of extended
            12-bit RCODE (together with the 4 bits defined in
            [RFC1035].  Note that EXTENDED-RCODE value 0 indicates
            that an unextended RCODE is in use (values 0 through 15).

        @type version: L{int}
        @param version: Indicates the implementation level of the
            setter.  Full conformance with this specification is
            indicated by version C{0}.

        @type dnssecOK: L{bool}
        @param dnssecOK: DNSSEC OK bit as defined by [RFC3225].

        @type options: L{list}
        @param options: A L{list} of 0 or more L{_OPTVariableOption}
            instances.
        """
        self.udpPayloadSize = udpPayloadSize
        self.extendedRCODE = extendedRCODE
        self.version = version
        self.dnssecOK = dnssecOK

        if options is None:
            options = []
        self.options = options

    @property
    def name(self):
        """
        A readonly property for accessing the C{name} attribute of
        this record.

        @return: The DNS name associated with this record. Since this
            is a pseudo record, the name is always an L{Name} instance
            with value b'', which represents the DNS root zone.
        """
        return Name(b"")

    @property
    def type(self):
        """
        A readonly property for accessing the C{type} attribute of
        this record.

        @return: The DNS record type. This is a fixed value of 41
            (C{dns.OPT} for OPT Record.
        """
        return OPT

    def encode(self, strio, compDict=None):
        """
        Encode this L{_OPTHeader} instance to bytes.

        @type strio: L{file}
        @param strio: the byte representation of this L{_OPTHeader}
            will be written to this file.

        @type compDict: L{dict} or L{None}
        @param compDict: A dictionary of backreference addresses that
            have already been written to this stream and that may
            be used for DNS name compression.
        """
        b = BytesIO()
        for o in self.options:
            o.encode(b)
        optionBytes = b.getvalue()

        RRHeader(
            name=self.name.name,
            type=self.type,
            cls=self.udpPayloadSize,
            ttl=(self.extendedRCODE << 24 | self.version << 16 | self.dnssecOK << 15),
            payload=UnknownRecord(optionBytes),
        ).encode(strio, compDict)

    def decode(self, strio, length=None):
        """
        Decode bytes into an L{_OPTHeader} instance.

        @type strio: L{file}
        @param strio: Bytes will be read from this file until the full
            L{_OPTHeader} is decoded.

        @type length: L{int} or L{None}
        @param length: Not used.
        """

        h = RRHeader()
        h.decode(strio, length)
        h.payload = UnknownRecord(readPrecisely(strio, h.rdlength))

        newOptHeader = self.fromRRHeader(h)

        for attrName in self.compareAttributes:
            if attrName not in ("name", "type"):
                setattr(self, attrName, getattr(newOptHeader, attrName))

    @classmethod
    def fromRRHeader(cls, rrHeader):
        """
        A classmethod for constructing a new L{_OPTHeader} from the
        attributes and payload of an existing L{RRHeader} instance.

        @type rrHeader: L{RRHeader}
        @param rrHeader: An L{RRHeader} instance containing an
            L{UnknownRecord} payload.

        @return: An instance of L{_OPTHeader}.
        @rtype: L{_OPTHeader}
        """
        options = None
        if rrHeader.payload is not None:
            options = []
            optionsBytes = BytesIO(rrHeader.payload.data)
            optionsBytesLength = len(rrHeader.payload.data)
            while optionsBytes.tell() < optionsBytesLength:
                o = _OPTVariableOption()
                o.decode(optionsBytes)
                options.append(o)

        # Decode variable options if present
        return cls(
            udpPayloadSize=rrHeader.cls,
            extendedRCODE=rrHeader.ttl >> 24,
            version=rrHeader.ttl >> 16 & 0xFF,
            dnssecOK=(rrHeader.ttl & 0xFFFF) >> 15,
            options=options,
        )


@implementer(IEncodable)
class _OPTVariableOption(tputil.FancyStrMixin, tputil.FancyEqMixin):
    """
    A class to represent OPT record variable options.

    @see: L{_OPTVariableOption.__init__} for documentation of public
        instance attributes.

    @see: U{https://tools.ietf.org/html/rfc6891#section-6.1.2}

    @since: 13.2
    """

    showAttributes = ("code", ("data", nativeString))
    compareAttributes = ("code", "data")

    _fmt = "!HH"

    def __init__(self, code=0, data=b""):
        """
        @type code: L{int}
        @param code: The option code

        @type data: L{bytes}
        @param data: The option data
        """
        self.code = code
        self.data = data

    def encode(self, strio, compDict=None):
        """
        Encode this L{_OPTVariableOption} to bytes.

        @type strio: L{file}
        @param strio: the byte representation of this
            L{_OPTVariableOption} will be written to this file.

        @type compDict: L{dict} or L{None}
        @param compDict: A dictionary of backreference addresses that
            have already been written to this stream and that may
            be used for DNS name compression.
        """
        strio.write(struct.pack(self._fmt, self.code, len(self.data)) + self.data)

    def decode(self, strio, length=None):
        """
        Decode bytes into an L{_OPTVariableOption} instance.

        @type strio: L{file}
        @param strio: Bytes will be read from this file until the full
            L{_OPTVariableOption} is decoded.

        @type length: L{int} or L{None}
        @param length: Not used.
        """
        l = struct.calcsize(self._fmt)
        buff = readPrecisely(strio, l)
        self.code, length = struct.unpack(self._fmt, buff)
        self.data = readPrecisely(strio, length)


@implementer(IEncodable)
class RRHeader(tputil.FancyEqMixin):
    """
    A resource record header.

    @cvar fmt: L{str} specifying the byte format of an RR.

    @ivar name: The name about which this reply contains information.
    @type name: L{Name}

    @ivar type: The query type of the original request.
    @type type: L{int}

    @ivar cls: The query class of the original request.

    @ivar ttl: The time-to-live for this record.
    @type ttl: L{int}

    @ivar payload: The record described by this header.
    @type payload: L{IEncodableRecord} or L{None}

    @ivar auth: A L{bool} indicating whether this C{RRHeader} was parsed from
        an authoritative message.
    """

    compareAttributes = ("name", "type", "cls", "ttl", "payload", "auth")

    fmt = "!HHIH"

    rdlength = None

    cachedResponse = None

<<<<<<< HEAD
    def __init__(self, name: Union[bytes, str] = b'', type: int = A,
                 cls: int = IN, ttl: SupportsInt = 0,
                 payload: Optional[IEncodableRecord] = None,
                 auth: bool = False):
=======
    def __init__(
        self,
        name: Union[bytes, str] = b"",
        type: int = A,
        cls: int = IN,
        ttl: SupportsInt = 0,
        payload: Optional[IEncodableRecord] = None,
        auth: bool = False,
    ):
>>>>>>> 1dd5e23f
        """
        @type name: L{bytes} or L{str}
        @param name: See L{RRHeader.name}

        @type type: L{int}
        @param type: The query type.

        @type cls: L{int}
        @param cls: The query class.

        @type ttl: L{int}
        @param ttl: Time to live for this record.  This will be
            converted to an L{int}.

        @type payload: L{IEncodableRecord} or L{None}
        @param payload: An optional Query Type specific data object.

        @raises TypeError: if the ttl cannot be converted to an L{int}.
        @raises ValueError: if the ttl is negative.
        @raises ValueError: if the payload type is not equal to the C{type}
                            argument.
        """
        payloadType = None if payload is None else payload.TYPE
        if payloadType is not None and payloadType != type:
<<<<<<< HEAD
            raise ValueError("Payload type (%s) does not match given type (%s)"
                             % (QUERY_TYPES.get(payloadType, payloadType),
                                QUERY_TYPES.get(type, type)))
=======
            raise ValueError(
                "Payload type (%s) does not match given type (%s)"
                % (
                    QUERY_TYPES.get(payloadType, payloadType),
                    QUERY_TYPES.get(type, type),
                )
            )
>>>>>>> 1dd5e23f

        integralTTL = int(ttl)

        if integralTTL < 0:
            raise ValueError("TTL cannot be negative")

        self.name = Name(name)
        self.type = type
        self.cls = cls
        self.ttl = integralTTL
        self.payload = payload
        self.auth = auth

    def encode(self, strio, compDict=None):
        self.name.encode(strio, compDict)
        strio.write(struct.pack(self.fmt, self.type, self.cls, self.ttl, 0))
        if self.payload:
            prefix = strio.tell()
            self.payload.encode(strio, compDict)
            aft = strio.tell()
            strio.seek(prefix - 2, 0)
            strio.write(struct.pack("!H", aft - prefix))
            strio.seek(aft, 0)

    def decode(self, strio, length=None):
        self.name.decode(strio)
        l = struct.calcsize(self.fmt)
        buff = readPrecisely(strio, l)
        r = struct.unpack(self.fmt, buff)
        self.type, self.cls, self.ttl, self.rdlength = r

    def isAuthoritative(self):
        return self.auth

<<<<<<< HEAD

    def __str__(self) -> str:
        t = QUERY_TYPES.get(
                self.type,
                EXT_QUERIES.get(self.type, 'UNKNOWN (%d)' % self.type))
        c = QUERY_CLASSES.get(self.cls, 'UNKNOWN (%d)' % self.cls)
        return '<RR name=%s type=%s class=%s ttl=%ds auth=%s>' % (
                self.name, t, c, self.ttl, self.auth and 'True' or 'False')

=======
    def __str__(self) -> str:
        t = QUERY_TYPES.get(
            self.type, EXT_QUERIES.get(self.type, "UNKNOWN (%d)" % self.type)
        )
        c = QUERY_CLASSES.get(self.cls, "UNKNOWN (%d)" % self.cls)
        return "<RR name=%s type=%s class=%s ttl=%ds auth=%s>" % (
            self.name,
            t,
            c,
            self.ttl,
            self.auth and "True" or "False",
        )
>>>>>>> 1dd5e23f

    __repr__ = __str__


<<<<<<< HEAD

=======
>>>>>>> 1dd5e23f
@implementer(IEncodableRecord)
class SimpleRecord(tputil.FancyStrMixin, tputil.FancyEqMixin):
    """
    A Resource Record which consists of a single RFC 1035 domain-name.

    @type name: L{Name}
    @ivar name: The name associated with this record.

    @type ttl: L{int}
    @ivar ttl: The maximum number of seconds which this record should be
        cached.
    """

<<<<<<< HEAD
=======
    showAttributes = (("name", "name", "%s"), "ttl")
    compareAttributes = ("name", "ttl")

>>>>>>> 1dd5e23f
    TYPE = None  # type: Optional[int]
    name = None

    def __init__(self, name=b"", ttl=None):
        """
        @param name: See L{SimpleRecord.name}
        @type name: L{bytes} or L{str}
        """
        self.name = Name(name)
        self.ttl = str2time(ttl)

    def encode(self, strio, compDict=None):
        self.name.encode(strio, compDict)

    def decode(self, strio, length=None):
        self.name = Name()
        self.name.decode(strio)

    def __hash__(self):
        return hash(self.name)


# Kinds of RRs - oh my!
class Record_NS(SimpleRecord):
    """
    An authoritative nameserver.
    """

    TYPE = NS
    fancybasename = "NS"


class Record_MD(SimpleRecord):
    """
    A mail destination.

    This record type is obsolete.

    @see: L{Record_MX}
    """

    TYPE = MD
    fancybasename = "MD"


class Record_MF(SimpleRecord):
    """
    A mail forwarder.

    This record type is obsolete.

    @see: L{Record_MX}
    """

    TYPE = MF
    fancybasename = "MF"


class Record_CNAME(SimpleRecord):
    """
    The canonical name for an alias.
    """

    TYPE = CNAME
    fancybasename = "CNAME"


class Record_MB(SimpleRecord):
    """
    A mailbox domain name.

    This is an experimental record type.
    """

    TYPE = MB
    fancybasename = "MB"


class Record_MG(SimpleRecord):
    """
    A mail group member.

    This is an experimental record type.
    """

    TYPE = MG
    fancybasename = "MG"


class Record_MR(SimpleRecord):
    """
    A mail rename domain name.

    This is an experimental record type.
    """

    TYPE = MR
    fancybasename = "MR"


class Record_PTR(SimpleRecord):
    """
    A domain name pointer.
    """

    TYPE = PTR
    fancybasename = "PTR"


class Record_DNAME(SimpleRecord):
    """
    A non-terminal DNS name redirection.

    This record type provides the capability to map an entire subtree of the
    DNS name space to another domain.  It differs from the CNAME record which
    maps a single node of the name space.

    @see: U{http://www.faqs.org/rfcs/rfc2672.html}
    @see: U{http://www.faqs.org/rfcs/rfc3363.html}
    """

    TYPE = DNAME
    fancybasename = "DNAME"


@implementer(IEncodableRecord)
class Record_A(tputil.FancyEqMixin):
    """
    An IPv4 host address.

    @type address: L{bytes}
    @ivar address: The packed network-order representation of the IPv4 address
        associated with this record.

    @type ttl: L{int}
    @ivar ttl: The maximum number of seconds which this record should be
        cached.
    """

    compareAttributes = ("address", "ttl")

    TYPE = A
    address = None

    def __init__(self, address="0.0.0.0", ttl=None):
        """
        @type address: L{bytes} or L{str}
        @param address: The IPv4 address associated with this record, in
            quad-dotted notation.
        """
        if isinstance(address, bytes):
<<<<<<< HEAD
            address = address.decode('ascii')
=======
            address = address.decode("ascii")
>>>>>>> 1dd5e23f

        address = socket.inet_aton(address)
        self.address = address
        self.ttl = str2time(ttl)

    def encode(self, strio, compDict=None):
        strio.write(self.address)

    def decode(self, strio, length=None):
        self.address = readPrecisely(strio, 4)

    def __hash__(self):
        return hash(self.address)

    def __str__(self) -> str:
        return "<A address=%s ttl=%s>" % (self.dottedQuad(), self.ttl)

<<<<<<< HEAD
    def __str__(self) -> str:
        return '<A address=%s ttl=%s>' % (self.dottedQuad(), self.ttl)
=======
>>>>>>> 1dd5e23f
    __repr__ = __str__

    def dottedQuad(self):
        return socket.inet_ntoa(self.address)


<<<<<<< HEAD

=======
>>>>>>> 1dd5e23f
@implementer(IEncodableRecord)
class Record_SOA(tputil.FancyEqMixin, tputil.FancyStrMixin):
    """
    Marks the start of a zone of authority.

    This record describes parameters which are shared by all records within a
    particular zone.

    @type mname: L{Name}
    @ivar mname: The domain-name of the name server that was the original or
        primary source of data for this zone.

    @type rname: L{Name}
    @ivar rname: A domain-name which specifies the mailbox of the person
        responsible for this zone.

    @type serial: L{int}
    @ivar serial: The unsigned 32 bit version number of the original copy of
        the zone.  Zone transfers preserve this value.  This value wraps and
        should be compared using sequence space arithmetic.

    @type refresh: L{int}
    @ivar refresh: A 32 bit time interval before the zone should be refreshed.

    @type minimum: L{int}
    @ivar minimum: The unsigned 32 bit minimum TTL field that should be
        exported with any RR from this zone.

    @type expire: L{int}
    @ivar expire: A 32 bit time value that specifies the upper limit on the
        time interval that can elapse before the zone is no longer
        authoritative.

    @type retry: L{int}
    @ivar retry: A 32 bit time interval that should elapse before a failed
        refresh should be retried.

    @type ttl: L{int}
    @ivar ttl: The default TTL to use for records served from this zone.
    """

    fancybasename = "SOA"
    compareAttributes = (
        "serial",
        "mname",
        "rname",
        "refresh",
        "expire",
        "retry",
        "minimum",
        "ttl",
    )
    showAttributes = (
        ("mname", "mname", "%s"),
        ("rname", "rname", "%s"),
        "serial",
        "refresh",
        "retry",
        "expire",
        "minimum",
        "ttl",
    )

    TYPE = SOA

    def __init__(
        self,
        mname=b"",
        rname=b"",
        serial=0,
        refresh=0,
        retry=0,
        expire=0,
        minimum=0,
        ttl=None,
    ):
        """
        @param mname: See L{Record_SOA.mname}
        @type mname: L{bytes} or L{str}

        @param rname: See L{Record_SOA.rname}
        @type rname: L{bytes} or L{str}
        """
        self.mname, self.rname = Name(mname), Name(rname)
        self.serial, self.refresh = str2time(serial), str2time(refresh)
        self.minimum, self.expire = str2time(minimum), str2time(expire)
        self.retry = str2time(retry)
        self.ttl = str2time(ttl)

    def encode(self, strio, compDict=None):
        self.mname.encode(strio, compDict)
        self.rname.encode(strio, compDict)
        strio.write(
            struct.pack(
                "!LlllL",
                self.serial,
                self.refresh,
                self.retry,
                self.expire,
                self.minimum,
            )
        )

    def decode(self, strio, length=None):
        self.mname, self.rname = Name(), Name()
        self.mname.decode(strio)
        self.rname.decode(strio)
        r = struct.unpack("!LlllL", readPrecisely(strio, 20))
        self.serial, self.refresh, self.retry, self.expire, self.minimum = r

    def __hash__(self):
        return hash(
            (self.serial, self.mname, self.rname, self.refresh, self.expire, self.retry)
        )


@implementer(IEncodableRecord)
class Record_NULL(tputil.FancyStrMixin, tputil.FancyEqMixin):
    """
    A null record.

    This is an experimental record type.

    @type ttl: L{int}
    @ivar ttl: The maximum number of seconds which this record should be
        cached.
    """

    fancybasename = "NULL"
    showAttributes = (("payload", _nicebytes), "ttl")
    compareAttributes = ("payload", "ttl")

    TYPE = NULL

    def __init__(self, payload=None, ttl=None):
        self.payload = payload
        self.ttl = str2time(ttl)

    def encode(self, strio, compDict=None):
        strio.write(self.payload)

    def decode(self, strio, length=None):
        self.payload = readPrecisely(strio, length)

    def __hash__(self):
        return hash(self.payload)


<<<<<<< HEAD

=======
>>>>>>> 1dd5e23f
@implementer(IEncodableRecord)
class Record_WKS(tputil.FancyEqMixin, tputil.FancyStrMixin):
    """
    A well known service description.

    This record type is obsolete.  See L{Record_SRV}.

    @type address: L{bytes}
    @ivar address: The packed network-order representation of the IPv4 address
        associated with this record.

    @type protocol: L{int}
    @ivar protocol: The 8 bit IP protocol number for which this service map is
        relevant.

    @type map: L{bytes}
    @ivar map: A bitvector indicating the services available at the specified
        address.

    @type ttl: L{int}
    @ivar ttl: The maximum number of seconds which this record should be
        cached.
    """

    fancybasename = "WKS"
    compareAttributes = ("address", "protocol", "map", "ttl")
    showAttributes = [("_address", "address", "%s"), "protocol", "ttl"]

    TYPE = WKS

    @property
    def _address(self):
        return socket.inet_ntoa(self.address)
<<<<<<< HEAD

=======
>>>>>>> 1dd5e23f

    def __init__(self, address="0.0.0.0", protocol=0, map=b"", ttl=None):
        """
        @type address: L{bytes} or L{str}
        @param address: The IPv4 address associated with this record, in
            quad-dotted notation.
        """
        if isinstance(address, bytes):
<<<<<<< HEAD
            address = address.decode('idna')
=======
            address = address.decode("idna")
>>>>>>> 1dd5e23f

        self.address = socket.inet_aton(address)
        self.protocol, self.map = protocol, map
        self.ttl = str2time(ttl)

    def encode(self, strio, compDict=None):
        strio.write(self.address)
        strio.write(struct.pack("!B", self.protocol))
        strio.write(self.map)

    def decode(self, strio, length=None):
        self.address = readPrecisely(strio, 4)
        self.protocol = struct.unpack("!B", readPrecisely(strio, 1))[0]
        self.map = readPrecisely(strio, length - 5)

    def __hash__(self):
        return hash((self.address, self.protocol, self.map))


<<<<<<< HEAD

=======
>>>>>>> 1dd5e23f
@implementer(IEncodableRecord)
class Record_AAAA(tputil.FancyEqMixin, tputil.FancyStrMixin):
    """
    An IPv6 host address.

    @type address: L{bytes}
    @ivar address: The packed network-order representation of the IPv6 address
        associated with this record.

    @type ttl: L{int}
    @ivar ttl: The maximum number of seconds which this record should be
        cached.

    @see: U{http://www.faqs.org/rfcs/rfc1886.html}
    """

    TYPE = AAAA

    fancybasename = "AAAA"
    showAttributes = (("_address", "address", "%s"), "ttl")
    compareAttributes = ("address", "ttl")

    @property
    def _address(self):
        return socket.inet_ntop(AF_INET6, self.address)
<<<<<<< HEAD

=======
>>>>>>> 1dd5e23f

    def __init__(self, address="::", ttl=None):
        """
        @type address: L{bytes} or L{str}
        @param address: The IPv6 address for this host, in RFC 2373 format.
        """
        if isinstance(address, bytes):
<<<<<<< HEAD
            address = address.decode('idna')
=======
            address = address.decode("idna")
>>>>>>> 1dd5e23f

        self.address = socket.inet_pton(AF_INET6, address)
        self.ttl = str2time(ttl)

    def encode(self, strio, compDict=None):
        strio.write(self.address)

    def decode(self, strio, length=None):
        self.address = readPrecisely(strio, 16)

    def __hash__(self):
        return hash(self.address)


<<<<<<< HEAD

=======
>>>>>>> 1dd5e23f
@implementer(IEncodableRecord)
class Record_A6(tputil.FancyStrMixin, tputil.FancyEqMixin):
    """
    An IPv6 address.

    This is an experimental record type.

    @type prefixLen: L{int}
    @ivar prefixLen: The length of the suffix.

    @type suffix: L{bytes}
    @ivar suffix: An IPv6 address suffix in network order.

    @type prefix: L{Name}
    @ivar prefix: If specified, a name which will be used as a prefix for other
        A6 records.

    @type bytes: L{int}
    @ivar bytes: The length of the prefix.

    @type ttl: L{int}
    @ivar ttl: The maximum number of seconds which this record should be
        cached.

    @see: U{http://www.faqs.org/rfcs/rfc2874.html}
    @see: U{http://www.faqs.org/rfcs/rfc3363.html}
    @see: U{http://www.faqs.org/rfcs/rfc3364.html}
    """

    TYPE = A6

<<<<<<< HEAD
    fancybasename = 'A6'
    showAttributes = (('_suffix', 'suffix', '%s'),
                      ('prefix', 'prefix', '%s'),
                      'ttl')
    compareAttributes = ('prefixLen', 'prefix', 'suffix', 'ttl')


    @property
    def _suffix(self):
        return socket.inet_ntop(AF_INET6, self.suffix)

=======
    fancybasename = "A6"
    showAttributes = (("_suffix", "suffix", "%s"), ("prefix", "prefix", "%s"), "ttl")
    compareAttributes = ("prefixLen", "prefix", "suffix", "ttl")

    @property
    def _suffix(self):
        return socket.inet_ntop(AF_INET6, self.suffix)
>>>>>>> 1dd5e23f

    def __init__(self, prefixLen=0, suffix="::", prefix=b"", ttl=None):
        """
        @param suffix: An IPv6 address suffix in in RFC 2373 format.
        @type suffix: L{bytes} or L{str}

        @param prefix: An IPv6 address prefix for other A6 records.
        @type prefix: L{bytes} or L{str}
        """
        if isinstance(suffix, bytes):
<<<<<<< HEAD
            suffix = suffix.decode('idna')
=======
            suffix = suffix.decode("idna")
>>>>>>> 1dd5e23f

        self.prefixLen = prefixLen
        self.suffix = socket.inet_pton(AF_INET6, suffix)
        self.prefix = Name(prefix)
        self.bytes = int((128 - self.prefixLen) / 8.0)
        self.ttl = str2time(ttl)

    def encode(self, strio, compDict=None):
        strio.write(struct.pack("!B", self.prefixLen))
        if self.bytes:
            strio.write(self.suffix[-self.bytes :])
        if self.prefixLen:
            # This may not be compressed
            self.prefix.encode(strio, None)

    def decode(self, strio, length=None):
        self.prefixLen = struct.unpack("!B", readPrecisely(strio, 1))[0]
        self.bytes = int((128 - self.prefixLen) / 8.0)
        if self.bytes:
            self.suffix = b"\x00" * (16 - self.bytes) + readPrecisely(strio, self.bytes)
        if self.prefixLen:
            self.prefix.decode(strio)

<<<<<<< HEAD

=======
>>>>>>> 1dd5e23f
    def __eq__(self, other: object) -> bool:
        if isinstance(other, Record_A6):
            return (
                self.prefixLen == other.prefixLen
                and self.suffix[-self.bytes :] == other.suffix[-self.bytes :]
                and self.prefix == other.prefix
                and self.ttl == other.ttl
            )
        return NotImplemented

    def __hash__(self):
        return hash((self.prefixLen, self.suffix[-self.bytes :], self.prefix))

    def __str__(self) -> str:
<<<<<<< HEAD
        return '<A6 %s %s (%d) ttl=%s>' % (
=======
        return "<A6 %s %s (%d) ttl=%s>" % (
>>>>>>> 1dd5e23f
            self.prefix,
            socket.inet_ntop(AF_INET6, self.suffix),
            self.prefixLen,
            self.ttl,
        )


<<<<<<< HEAD

=======
>>>>>>> 1dd5e23f
@implementer(IEncodableRecord)
class Record_SRV(tputil.FancyEqMixin, tputil.FancyStrMixin):
    """
    The location of the server(s) for a specific protocol and domain.

    This is an experimental record type.

    @type priority: L{int}
    @ivar priority: The priority of this target host.  A client MUST attempt to
        contact the target host with the lowest-numbered priority it can reach;
        target hosts with the same priority SHOULD be tried in an order defined
        by the weight field.

    @type weight: L{int}
    @ivar weight: Specifies a relative weight for entries with the same
        priority. Larger weights SHOULD be given a proportionately higher
        probability of being selected.

    @type port: L{int}
    @ivar port: The port on this target host of this service.

    @type target: L{Name}
    @ivar target: The domain name of the target host.  There MUST be one or
        more address records for this name, the name MUST NOT be an alias (in
        the sense of RFC 1034 or RFC 2181).  Implementors are urged, but not
        required, to return the address record(s) in the Additional Data
        section.  Unless and until permitted by future standards action, name
        compression is not to be used for this field.

    @type ttl: L{int}
    @ivar ttl: The maximum number of seconds which this record should be
        cached.

    @see: U{http://www.faqs.org/rfcs/rfc2782.html}
    """

    TYPE = SRV

    fancybasename = "SRV"
    compareAttributes = ("priority", "weight", "target", "port", "ttl")
    showAttributes = ("priority", "weight", ("target", "target", "%s"), "port", "ttl")

    def __init__(self, priority=0, weight=0, port=0, target=b"", ttl=None):
        """
        @param target: See L{Record_SRV.target}
        @type target: L{bytes} or L{str}
        """
        self.priority = int(priority)
        self.weight = int(weight)
        self.port = int(port)
        self.target = Name(target)
        self.ttl = str2time(ttl)

    def encode(self, strio, compDict=None):
        strio.write(struct.pack("!HHH", self.priority, self.weight, self.port))
        # This can't be compressed
        self.target.encode(strio, None)

    def decode(self, strio, length=None):
        r = struct.unpack("!HHH", readPrecisely(strio, struct.calcsize("!HHH")))
        self.priority, self.weight, self.port = r
        self.target = Name()
        self.target.decode(strio)

    def __hash__(self):
        return hash((self.priority, self.weight, self.port, self.target))


<<<<<<< HEAD

=======
>>>>>>> 1dd5e23f
@implementer(IEncodableRecord)
class Record_NAPTR(tputil.FancyEqMixin, tputil.FancyStrMixin):
    """
    The location of the server(s) for a specific protocol and domain.

    @type order: L{int}
    @ivar order: An integer specifying the order in which the NAPTR records
        MUST be processed to ensure the correct ordering of rules.  Low numbers
        are processed before high numbers.

    @type preference: L{int}
    @ivar preference: An integer that specifies the order in which NAPTR
        records with equal "order" values SHOULD be processed, low numbers
        being processed before high numbers.

    @type flag: L{Charstr}
    @ivar flag: A <character-string> containing flags to control aspects of the
        rewriting and interpretation of the fields in the record.  Flags
        are single characters from the set [A-Z0-9].  The case of the alphabetic
        characters is not significant.

        At this time only four flags, "S", "A", "U", and "P", are defined.

    @type service: L{Charstr}
    @ivar service: Specifies the service(s) available down this rewrite path.
        It may also specify the particular protocol that is used to talk with a
        service.  A protocol MUST be specified if the flags field states that
        the NAPTR is terminal.

    @type regexp: L{Charstr}
    @ivar regexp: A STRING containing a substitution expression that is applied
        to the original string held by the client in order to construct the
        next domain name to lookup.

    @type replacement: L{Name}
    @ivar replacement: The next NAME to query for NAPTR, SRV, or address
        records depending on the value of the flags field.  This MUST be a
        fully qualified domain-name.

    @type ttl: L{int}
    @ivar ttl: The maximum number of seconds which this record should be
        cached.

    @see: U{http://www.faqs.org/rfcs/rfc2915.html}
    """

    TYPE = NAPTR

    compareAttributes = (
        "order",
        "preference",
        "flags",
        "service",
        "regexp",
        "replacement",
    )
    fancybasename = "NAPTR"

    showAttributes = (
        "order",
        "preference",
        ("flags", "flags", "%s"),
        ("service", "service", "%s"),
        ("regexp", "regexp", "%s"),
        ("replacement", "replacement", "%s"),
        "ttl",
    )

    def __init__(
        self,
        order=0,
        preference=0,
        flags=b"",
        service=b"",
        regexp=b"",
        replacement=b"",
        ttl=None,
    ):
        """
        @param replacement: See L{Record_NAPTR.replacement}
        @type replacement: L{bytes} or L{str}
        """
        self.order = int(order)
        self.preference = int(preference)
        self.flags = Charstr(flags)
        self.service = Charstr(service)
        self.regexp = Charstr(regexp)
        self.replacement = Name(replacement)
        self.ttl = str2time(ttl)

    def encode(self, strio, compDict=None):
        strio.write(struct.pack("!HH", self.order, self.preference))
        # This can't be compressed
        self.flags.encode(strio, None)
        self.service.encode(strio, None)
        self.regexp.encode(strio, None)
        self.replacement.encode(strio, None)

    def decode(self, strio, length=None):
        r = struct.unpack("!HH", readPrecisely(strio, struct.calcsize("!HH")))
        self.order, self.preference = r
        self.flags = Charstr()
        self.service = Charstr()
        self.regexp = Charstr()
        self.replacement = Name()
        self.flags.decode(strio)
        self.service.decode(strio)
        self.regexp.decode(strio)
        self.replacement.decode(strio)

    def __hash__(self):
        return hash(
            (
                self.order,
                self.preference,
                self.flags,
                self.service,
                self.regexp,
                self.replacement,
            )
        )


@implementer(IEncodableRecord)
class Record_AFSDB(tputil.FancyStrMixin, tputil.FancyEqMixin):
    """
    Map from a domain name to the name of an AFS cell database server.

    @type subtype: L{int}
    @ivar subtype: In the case of subtype 1, the host has an AFS version 3.0
        Volume Location Server for the named AFS cell.  In the case of subtype
        2, the host has an authenticated name server holding the cell-root
        directory node for the named DCE/NCA cell.

    @type hostname: L{Name}
    @ivar hostname: The domain name of a host that has a server for the cell
        named by this record.

    @type ttl: L{int}
    @ivar ttl: The maximum number of seconds which this record should be
        cached.

    @see: U{http://www.faqs.org/rfcs/rfc1183.html}
    """

    TYPE = AFSDB

    fancybasename = "AFSDB"
    compareAttributes = ("subtype", "hostname", "ttl")
    showAttributes = ("subtype", ("hostname", "hostname", "%s"), "ttl")

    def __init__(self, subtype=0, hostname=b"", ttl=None):
        """
        @param hostname: See L{Record_AFSDB.hostname}
        @type hostname: L{bytes} or L{str}
        """
        self.subtype = int(subtype)
        self.hostname = Name(hostname)
        self.ttl = str2time(ttl)

    def encode(self, strio, compDict=None):
        strio.write(struct.pack("!H", self.subtype))
        self.hostname.encode(strio, compDict)

    def decode(self, strio, length=None):
        r = struct.unpack("!H", readPrecisely(strio, struct.calcsize("!H")))
        (self.subtype,) = r
        self.hostname.decode(strio)

    def __hash__(self):
        return hash((self.subtype, self.hostname))


<<<<<<< HEAD

=======
>>>>>>> 1dd5e23f
@implementer(IEncodableRecord)
class Record_RP(tputil.FancyEqMixin, tputil.FancyStrMixin):
    """
    The responsible person for a domain.

    @type mbox: L{Name}
    @ivar mbox: A domain name that specifies the mailbox for the responsible
        person.

    @type txt: L{Name}
    @ivar txt: A domain name for which TXT RR's exist (indirection through
        which allows information sharing about the contents of this RP record).

    @type ttl: L{int}
    @ivar ttl: The maximum number of seconds which this record should be
        cached.

    @see: U{http://www.faqs.org/rfcs/rfc1183.html}
    """

    TYPE = RP

    fancybasename = "RP"
    compareAttributes = ("mbox", "txt", "ttl")
    showAttributes = (("mbox", "mbox", "%s"), ("txt", "txt", "%s"), "ttl")

    def __init__(self, mbox=b"", txt=b"", ttl=None):
        """
        @param mbox: See L{Record_RP.mbox}.
        @type mbox: L{bytes} or L{str}

        @param txt: See L{Record_RP.txt}
        @type txt: L{bytes} or L{str}
        """
        self.mbox = Name(mbox)
        self.txt = Name(txt)
        self.ttl = str2time(ttl)

    def encode(self, strio, compDict=None):
        self.mbox.encode(strio, compDict)
        self.txt.encode(strio, compDict)

    def decode(self, strio, length=None):
        self.mbox = Name()
        self.txt = Name()
        self.mbox.decode(strio)
        self.txt.decode(strio)

    def __hash__(self):
        return hash((self.mbox, self.txt))


<<<<<<< HEAD

=======
>>>>>>> 1dd5e23f
@implementer(IEncodableRecord)
class Record_HINFO(tputil.FancyStrMixin, tputil.FancyEqMixin):
    """
    Host information.

    @type cpu: L{bytes}
    @ivar cpu: Specifies the CPU type.

    @type os: L{bytes}
    @ivar os: Specifies the OS.

    @type ttl: L{int}
    @ivar ttl: The maximum number of seconds which this record should be
        cached.
    """

    TYPE = HINFO

    fancybasename = "HINFO"
    showAttributes = (("cpu", _nicebytes), ("os", _nicebytes), "ttl")
    compareAttributes = ("cpu", "os", "ttl")

    def __init__(self, cpu=b"", os=b"", ttl=None):
        self.cpu, self.os = cpu, os
        self.ttl = str2time(ttl)

    def encode(self, strio, compDict=None):
        strio.write(struct.pack("!B", len(self.cpu)) + self.cpu)
        strio.write(struct.pack("!B", len(self.os)) + self.os)

    def decode(self, strio, length=None):
        cpu = struct.unpack("!B", readPrecisely(strio, 1))[0]
        self.cpu = readPrecisely(strio, cpu)
        os = struct.unpack("!B", readPrecisely(strio, 1))[0]
        self.os = readPrecisely(strio, os)

<<<<<<< HEAD

=======
>>>>>>> 1dd5e23f
    def __eq__(self, other: object) -> bool:
        if isinstance(other, Record_HINFO):
            return (
                self.os.lower() == other.os.lower()
                and self.cpu.lower() == other.cpu.lower()
                and self.ttl == other.ttl
            )
        return NotImplemented

    def __hash__(self):
        return hash((self.os.lower(), self.cpu.lower()))


<<<<<<< HEAD

=======
>>>>>>> 1dd5e23f
@implementer(IEncodableRecord)
class Record_MINFO(tputil.FancyEqMixin, tputil.FancyStrMixin):
    """
    Mailbox or mail list information.

    This is an experimental record type.

    @type rmailbx: L{Name}
    @ivar rmailbx: A domain-name which specifies a mailbox which is responsible
        for the mailing list or mailbox.  If this domain name names the root,
        the owner of the MINFO RR is responsible for itself.

    @type emailbx: L{Name}
    @ivar emailbx: A domain-name which specifies a mailbox which is to receive
        error messages related to the mailing list or mailbox specified by the
        owner of the MINFO record.  If this domain name names the root, errors
        should be returned to the sender of the message.

    @type ttl: L{int}
    @ivar ttl: The maximum number of seconds which this record should be
        cached.
    """

    TYPE = MINFO

    rmailbx = None
    emailbx = None

    fancybasename = "MINFO"
    compareAttributes = ("rmailbx", "emailbx", "ttl")
    showAttributes = (
        ("rmailbx", "responsibility", "%s"),
        ("emailbx", "errors", "%s"),
        "ttl",
    )

    def __init__(self, rmailbx=b"", emailbx=b"", ttl=None):
        """
        @param rmailbx: See L{Record_MINFO.rmailbx}.
        @type rmailbx: L{bytes} or L{str}

        @param emailbx: See L{Record_MINFO.rmailbx}.
        @type emailbx: L{bytes} or L{str}
        """
        self.rmailbx, self.emailbx = Name(rmailbx), Name(emailbx)
        self.ttl = str2time(ttl)

    def encode(self, strio, compDict=None):
        self.rmailbx.encode(strio, compDict)
        self.emailbx.encode(strio, compDict)

    def decode(self, strio, length=None):
        self.rmailbx, self.emailbx = Name(), Name()
        self.rmailbx.decode(strio)
        self.emailbx.decode(strio)

    def __hash__(self):
        return hash((self.rmailbx, self.emailbx))


<<<<<<< HEAD

=======
>>>>>>> 1dd5e23f
@implementer(IEncodableRecord)
class Record_MX(tputil.FancyStrMixin, tputil.FancyEqMixin):
    """
    Mail exchange.

    @type preference: L{int}
    @ivar preference: Specifies the preference given to this RR among others at
        the same owner.  Lower values are preferred.

    @type name: L{Name}
    @ivar name: A domain-name which specifies a host willing to act as a mail
        exchange.

    @type ttl: L{int}
    @ivar ttl: The maximum number of seconds which this record should be
        cached.
    """

    TYPE = MX

    fancybasename = "MX"
    compareAttributes = ("preference", "name", "ttl")
    showAttributes = ("preference", ("name", "name", "%s"), "ttl")

    def __init__(self, preference=0, name=b"", ttl=None, **kwargs):
        """
        @param name: See L{Record_MX.name}.
        @type name: L{bytes} or L{str}
        """
        self.preference = int(preference)
        self.name = Name(kwargs.get("exchange", name))
        self.ttl = str2time(ttl)

    def encode(self, strio, compDict=None):
        strio.write(struct.pack("!H", self.preference))
        self.name.encode(strio, compDict)

    def decode(self, strio, length=None):
        self.preference = struct.unpack("!H", readPrecisely(strio, 2))[0]
        self.name = Name()
        self.name.decode(strio)

    def __hash__(self):
        return hash((self.preference, self.name))


<<<<<<< HEAD

=======
>>>>>>> 1dd5e23f
@implementer(IEncodableRecord)
class Record_SSHFP(tputil.FancyEqMixin, tputil.FancyStrMixin):
    """
    A record containing the fingerprint of an SSH key.

    @type algorithm: L{int}
    @ivar algorithm: The SSH key's algorithm, such as L{ALGORITHM_RSA}.
        Note that the numbering used for SSH key algorithms is specific
        to the SSHFP record, and is not the same as the numbering
        used for KEY or SIG records.

    @type fingerprintType: L{int}
    @ivar fingerprintType: The fingerprint type,
        such as L{FINGERPRINT_TYPE_SHA256}.

    @type fingerprint: L{bytes}
    @ivar fingerprint: The key's fingerprint, e.g. a 32-byte SHA-256 digest.

    @cvar ALGORITHM_RSA: The algorithm value for C{ssh-rsa} keys.
    @cvar ALGORITHM_DSS: The algorithm value for C{ssh-dss} keys.
    @cvar ALGORITHM_ECDSA: The algorithm value for C{ecdsa-sha2-*} keys.
    @cvar ALGORITHM_Ed25519: The algorithm value for C{ed25519} keys.

    @cvar FINGERPRINT_TYPE_SHA1: The type for SHA-1 fingerprints.
    @cvar FINGERPRINT_TYPE_SHA256: The type for SHA-256 fingerprints.

    @see: U{RFC 4255 <https://tools.ietf.org/html/rfc4255>}
          and
          U{RFC 6594 <https://tools.ietf.org/html/rfc6594>}
    """

    fancybasename = "SSHFP"
    compareAttributes = ("algorithm", "fingerprintType", "fingerprint", "ttl")
    showAttributes = ("algorithm", "fingerprintType", "fingerprint")

    TYPE = SSHFP

    ALGORITHM_RSA = 1
    ALGORITHM_DSS = 2
    ALGORITHM_ECDSA = 3
    ALGORITHM_Ed25519 = 4

    FINGERPRINT_TYPE_SHA1 = 1
    FINGERPRINT_TYPE_SHA256 = 2

    def __init__(self, algorithm=0, fingerprintType=0, fingerprint=b"", ttl=0):
        self.algorithm = algorithm
        self.fingerprintType = fingerprintType
        self.fingerprint = fingerprint
        self.ttl = ttl

    def encode(self, strio, compDict=None):
        strio.write(struct.pack("!BB", self.algorithm, self.fingerprintType))
        strio.write(self.fingerprint)

    def decode(self, strio, length=None):
        r = struct.unpack("!BB", readPrecisely(strio, 2))
        (self.algorithm, self.fingerprintType) = r
        self.fingerprint = readPrecisely(strio, length - 2)

    def __hash__(self):
        return hash((self.algorithm, self.fingerprintType, self.fingerprint))


<<<<<<< HEAD

=======
>>>>>>> 1dd5e23f
@implementer(IEncodableRecord)
class Record_TXT(tputil.FancyEqMixin, tputil.FancyStrMixin):
    """
    Freeform text.

    @type data: L{list} of L{bytes}
    @ivar data: Freeform text which makes up this record.

    @type ttl: L{int}
    @ivar ttl: The maximum number of seconds which this record should be cached.
    """

    TYPE = TXT

    fancybasename = "TXT"
    showAttributes = (("data", _nicebyteslist), "ttl")
    compareAttributes = ("data", "ttl")

    def __init__(self, *data, **kw):
        self.data = list(data)
        # arg man python sucks so bad
        self.ttl = str2time(kw.get("ttl", None))

    def encode(self, strio, compDict=None):
        for d in self.data:
            strio.write(struct.pack("!B", len(d)) + d)

    def decode(self, strio, length=None):
        soFar = 0
        self.data = []
        while soFar < length:
            L = struct.unpack("!B", readPrecisely(strio, 1))[0]
            self.data.append(readPrecisely(strio, L))
            soFar += L + 1
        if soFar != length:
            log.msg(
                "Decoded %d bytes in %s record, but rdlength is %d"
                % (soFar, self.fancybasename, length)
            )

    def __hash__(self):
        return hash(tuple(self.data))


<<<<<<< HEAD

=======
>>>>>>> 1dd5e23f
@implementer(IEncodableRecord)
class UnknownRecord(tputil.FancyEqMixin, tputil.FancyStrMixin):
    """
    Encapsulate the wire data for unknown record types so that they can
    pass through the system unchanged.

    @type data: L{bytes}
    @ivar data: Wire data which makes up this record.

    @type ttl: L{int}
    @ivar ttl: The maximum number of seconds which this record should be cached.

    @since: 11.1
    """
<<<<<<< HEAD
    TYPE = None

    fancybasename = 'UNKNOWN'
    compareAttributes = ('data', 'ttl')
    showAttributes = (('data', _nicebytes), 'ttl')


    def __init__(self, data=b'', ttl=None):
=======

    TYPE = None

    fancybasename = "UNKNOWN"
    compareAttributes = ("data", "ttl")
    showAttributes = (("data", _nicebytes), "ttl")

    def __init__(self, data=b"", ttl=None):
>>>>>>> 1dd5e23f
        self.data = data
        self.ttl = str2time(ttl)

    def encode(self, strio, compDict=None):
        """
        Write the raw bytes corresponding to this record's payload to the
        stream.
        """
        strio.write(self.data)

    def decode(self, strio, length=None):
        """
        Load the bytes which are part of this record from the stream and store
        them unparsed and unmodified.
        """
        if length is None:
            raise Exception("must know length for unknown record types")
        self.data = readPrecisely(strio, length)

    def __hash__(self):
        return hash((self.data, self.ttl))


class Record_SPF(Record_TXT):
    """
    Structurally, freeform text. Semantically, a policy definition, formatted
    as defined in U{rfc 4408<http://www.faqs.org/rfcs/rfc4408.html>}.

    @type data: L{list} of L{bytes}
    @ivar data: Freeform text which makes up this record.

    @type ttl: L{int}
    @ivar ttl: The maximum number of seconds
               which this record should be cached.
    """

    TYPE = SPF
    fancybasename = "SPF"


@implementer(IEncodableRecord)
class Record_TSIG(tputil.FancyEqMixin, tputil.FancyStrMixin):
    """
    A transaction signature, encapsulated in a RR, as described
    in U{RFC 2845 <https://tools.ietf.org/html/rfc2845>}.

    @type algorithm: L{Name}
    @ivar algorithm: The name of the signature or MAC algorithm.

    @type timeSigned: L{int}
    @ivar timeSigned: Signing time, as seconds from the POSIX epoch.

    @type fudge: L{int}
    @ivar fudge: Allowable time skew, in seconds.

    @type MAC: L{bytes}
    @ivar MAC: The message digest or signature.

    @type originalID: L{int}
    @ivar originalID: A message ID.

    @type error: L{int}
    @ivar error: An error code (extended C{RCODE}) carried
          in exceptional cases.

    @type otherData: L{bytes}
    @ivar otherData: Other data carried in exceptional cases.

    """

    fancybasename = "TSIG"
    compareAttributes = (
        "algorithm",
        "timeSigned",
        "fudge",
        "MAC",
        "originalID",
        "error",
        "otherData",
        "ttl",
    )
    showAttributes = ["algorithm", "timeSigned", "MAC", "error", "otherData"]

    TYPE = TSIG

    def __init__(
        self,
        algorithm=None,
        timeSigned=None,
        fudge=5,
        MAC=None,
        originalID=0,
        error=OK,
        otherData=b"",
        ttl=0,
    ):
        # All of our init arguments have to have defaults, because of
        # the way IEncodable and Message.parseRecords() work, but for
        # some of our arguments there is no reasonable default; we use
        # invalid values here to prevent a user of this class from
        # relying on what's really an internal implementation detail.
        self.algorithm = None if algorithm is None else Name(algorithm)
        self.timeSigned = timeSigned
        self.fudge = str2time(fudge)
        self.MAC = MAC
        self.originalID = originalID
        self.error = error
        self.otherData = otherData
        self.ttl = ttl

    def encode(self, strio, compDict=None):
        self.algorithm.encode(strio, compDict)
        strio.write(struct.pack("!Q", self.timeSigned)[2:])  # 48-bit number
        strio.write(struct.pack("!HH", self.fudge, len(self.MAC)))
        strio.write(self.MAC)
        strio.write(
            struct.pack("!HHH", self.originalID, self.error, len(self.otherData))
        )
        strio.write(self.otherData)

    def decode(self, strio, length=None):
        algorithm = Name()
        algorithm.decode(strio)
        self.algorithm = algorithm
        fields = struct.unpack("!QHH", b"\x00\x00" + readPrecisely(strio, 10))
        self.timeSigned, self.fudge, macLength = fields
        self.MAC = readPrecisely(strio, macLength)
        fields = struct.unpack("!HHH", readPrecisely(strio, 6))
        self.originalID, self.error, otherLength = fields
        self.otherData = readPrecisely(strio, otherLength)

    def __hash__(self):
        return hash((self.algorithm, self.timeSigned, self.MAC, self.originalID))


def _responseFromMessage(responseConstructor, message, **kwargs):
    """
    Generate a L{Message} like instance suitable for use as the response to
    C{message}.

    The C{queries}, C{id} attributes will be copied from C{message} and the
    C{answer} flag will be set to L{True}.

    @param responseConstructor: A response message constructor with an
         initializer signature matching L{dns.Message.__init__}.
    @type responseConstructor: C{callable}

    @param message: A request message.
    @type message: L{Message}

    @param kwargs: Keyword arguments which will be passed to the initialiser
        of the response message.
    @type kwargs: L{dict}

    @return: A L{Message} like response instance.
    @rtype: C{responseConstructor}
    """
    response = responseConstructor(id=message.id, answer=True, **kwargs)
    response.queries = message.queries[:]
    return response


def _getDisplayableArguments(obj, alwaysShow, fieldNames):
    """
    Inspect the function signature of C{obj}'s constructor,
    and get a list of which arguments should be displayed.
    This is a helper function for C{_compactRepr}.

    @param obj: The instance whose repr is being generated.
    @param alwaysShow: A L{list} of field names which should always be shown.
    @param fieldNames: A L{list} of field attribute names which should be shown
        if they have non-default values.
    @return: A L{list} of displayable arguments.
    """
    displayableArgs = []
    # Get the argument names and values from the constructor.
    signature = inspect.signature(obj.__class__.__init__)
    for name in fieldNames:
        defaultValue = signature.parameters[name].default
        fieldValue = getattr(obj, name, defaultValue)
        if (name in alwaysShow) or (fieldValue != defaultValue):
<<<<<<< HEAD
            displayableArgs.append(' %s=%r' % (name, fieldValue))
=======
            displayableArgs.append(" %s=%r" % (name, fieldValue))
>>>>>>> 1dd5e23f

    return displayableArgs


def _compactRepr(
    obj, alwaysShow=None, flagNames=None, fieldNames=None, sectionNames=None
):
    """
    Return a L{str} representation of C{obj} which only shows fields with
    non-default values, flags which are True and sections which have been
    explicitly set.

    @param obj: The instance whose repr is being generated.
    @param alwaysShow: A L{list} of field names which should always be shown.
    @param flagNames: A L{list} of flag attribute names which should be shown if
        they are L{True}.
    @param fieldNames: A L{list} of field attribute names which should be shown
        if they have non-default values.
    @param sectionNames: A L{list} of section attribute names which should be
        shown if they have been assigned a value.

    @return: A L{str} representation of C{obj}.
    """
    if alwaysShow is None:
        alwaysShow = []

    if flagNames is None:
        flagNames = []

    if fieldNames is None:
        fieldNames = []

    if sectionNames is None:
        sectionNames = []

    setFlags = []
    for name in flagNames:
        if name in alwaysShow or getattr(obj, name, False) == True:
            setFlags.append(name)

    displayableArgs = _getDisplayableArguments(obj, alwaysShow, fieldNames)
    out = ["<", obj.__class__.__name__] + displayableArgs

    if setFlags:
        out.append(" flags=%s" % (",".join(setFlags),))

    for name in sectionNames:
        section = getattr(obj, name, [])
        if section:
            out.append(" %s=%r" % (name, section))

    out.append(">")

    return "".join(out)


class Message(tputil.FancyEqMixin):
    """
    L{Message} contains all the information represented by a single
    DNS request or response.

    @ivar id: See L{__init__}
    @ivar answer: See L{__init__}
    @ivar opCode: See L{__init__}
    @ivar recDes: See L{__init__}
    @ivar recAv: See L{__init__}
    @ivar auth: See L{__init__}
    @ivar rCode: See L{__init__}
    @ivar trunc: See L{__init__}
    @ivar maxSize: See L{__init__}
    @ivar authenticData: See L{__init__}
    @ivar checkingDisabled: See L{__init__}

    @ivar queries: The queries which are being asked of or answered by
        DNS server.
    @type queries: L{list} of L{Query}

    @ivar answers: Records containing the answers to C{queries} if
        this is a response message.
    @type answers: L{list} of L{RRHeader}

    @ivar authority: Records containing information about the
        authoritative DNS servers for the names in C{queries}.
    @type authority: L{list} of L{RRHeader}

    @ivar additional: Records containing IP addresses of host names
        in C{answers} and C{authority}.
    @type additional: L{list} of L{RRHeader}

    @ivar _flagNames: The names of attributes representing the flag header
        fields.
    @ivar _fieldNames: The names of attributes representing non-flag fixed
        header fields.
    @ivar _sectionNames: The names of attributes representing the record
        sections of this message.
    """

    compareAttributes = (
        "id",
        "answer",
        "opCode",
        "recDes",
        "recAv",
        "auth",
        "rCode",
        "trunc",
        "maxSize",
        "authenticData",
        "checkingDisabled",
        "queries",
        "answers",
        "authority",
        "additional",
    )

    headerFmt = "!H2B4H"
    headerSize = struct.calcsize(headerFmt)

    # Question, answer, additional, and nameserver lists
    queries = answers = add = ns = None

    def __init__(
        self,
        id=0,
        answer=0,
        opCode=0,
        recDes=0,
        recAv=0,
        auth=0,
        rCode=OK,
        trunc=0,
        maxSize=512,
        authenticData=0,
        checkingDisabled=0,
    ):
        """
        @param id: A 16 bit identifier assigned by the program that
            generates any kind of query.  This identifier is copied to
            the corresponding reply and can be used by the requester
            to match up replies to outstanding queries.
        @type id: L{int}

        @param answer: A one bit field that specifies whether this
            message is a query (0), or a response (1).
        @type answer: L{int}

        @param opCode: A four bit field that specifies kind of query in
            this message.  This value is set by the originator of a query
            and copied into the response.
        @type opCode: L{int}

        @param recDes: Recursion Desired - this bit may be set in a
            query and is copied into the response.  If RD is set, it
            directs the name server to pursue the query recursively.
            Recursive query support is optional.
        @type recDes: L{int}

        @param recAv: Recursion Available - this bit is set or cleared
            in a response and denotes whether recursive query support
            is available in the name server.
        @type recAv: L{int}

        @param auth: Authoritative Answer - this bit is valid in
            responses and specifies that the responding name server
            is an authority for the domain name in question section.
        @type auth: L{int}

        @ivar rCode: A response code, used to indicate success or failure in a
            message which is a response from a server to a client request.
        @type rCode: C{0 <= int < 16}

        @param trunc: A flag indicating that this message was
            truncated due to length greater than that permitted on the
            transmission channel.
        @type trunc: L{int}

        @param maxSize: The requestor's UDP payload size is the number
            of octets of the largest UDP payload that can be
            reassembled and delivered in the requestor's network
            stack.
        @type maxSize: L{int}

        @param authenticData: A flag indicating in a response that all
            the data included in the answer and authority portion of
            the response has been authenticated by the server
            according to the policies of that server.
            See U{RFC2535 section-6.1<https://tools.ietf.org/html/rfc2535#section-6.1>}.
        @type authenticData: L{int}

        @param checkingDisabled: A flag indicating in a query that
            pending (non-authenticated) data is acceptable to the
            resolver sending the query.
            See U{RFC2535 section-6.1<https://tools.ietf.org/html/rfc2535#section-6.1>}.
        @type authenticData: L{int}
        """
        self.maxSize = maxSize
        self.id = id
        self.answer = answer
        self.opCode = opCode
        self.auth = auth
        self.trunc = trunc
        self.recDes = recDes
        self.recAv = recAv
        self.rCode = rCode
        self.authenticData = authenticData
        self.checkingDisabled = checkingDisabled

        self.queries = []
        self.answers = []
        self.authority = []
        self.additional = []

<<<<<<< HEAD

=======
>>>>>>> 1dd5e23f
    def __repr__(self) -> str:
        """
        Generate a repr of this L{Message}.

        Only includes the non-default fields and sections and only includes
        flags which are set. The C{id} is always shown.

        @return: The native string repr.
        """
        return _compactRepr(
            self,
            flagNames=(
                "answer",
                "auth",
                "trunc",
                "recDes",
                "recAv",
                "authenticData",
                "checkingDisabled",
            ),
            fieldNames=("id", "opCode", "rCode", "maxSize"),
            sectionNames=("queries", "answers", "authority", "additional"),
            alwaysShow=("id",),
        )

    def addQuery(self, name, type=ALL_RECORDS, cls=IN):
        """
        Add another query to this Message.

        @type name: L{bytes}
        @param name: The name to query.

        @type type: L{int}
        @param type: Query type

        @type cls: L{int}
        @param cls: Query class
        """
        self.queries.append(Query(name, type, cls))

    def encode(self, strio):
        compDict = {}
        body_tmp = BytesIO()
        for q in self.queries:
            q.encode(body_tmp, compDict)
        for q in self.answers:
            q.encode(body_tmp, compDict)
        for q in self.authority:
            q.encode(body_tmp, compDict)
        for q in self.additional:
            q.encode(body_tmp, compDict)
        body = body_tmp.getvalue()
        size = len(body) + self.headerSize
        if self.maxSize and size > self.maxSize:
            self.trunc = 1
            body = body[: self.maxSize - self.headerSize]
        byte3 = (
            ((self.answer & 1) << 7)
            | ((self.opCode & 0xF) << 3)
            | ((self.auth & 1) << 2)
            | ((self.trunc & 1) << 1)
            | (self.recDes & 1)
        )
        byte4 = (
            ((self.recAv & 1) << 7)
            | ((self.authenticData & 1) << 5)
            | ((self.checkingDisabled & 1) << 4)
            | (self.rCode & 0xF)
        )

        strio.write(
            struct.pack(
                self.headerFmt,
                self.id,
                byte3,
                byte4,
                len(self.queries),
                len(self.answers),
                len(self.authority),
                len(self.additional),
            )
        )
        strio.write(body)

    def decode(self, strio, length=None):
        self.maxSize = 0
        header = readPrecisely(strio, self.headerSize)
        r = struct.unpack(self.headerFmt, header)
        self.id, byte3, byte4, nqueries, nans, nns, nadd = r
        self.answer = (byte3 >> 7) & 1
        self.opCode = (byte3 >> 3) & 0xF
        self.auth = (byte3 >> 2) & 1
        self.trunc = (byte3 >> 1) & 1
        self.recDes = byte3 & 1
        self.recAv = (byte4 >> 7) & 1
        self.authenticData = (byte4 >> 5) & 1
        self.checkingDisabled = (byte4 >> 4) & 1
        self.rCode = byte4 & 0xF

        self.queries = []
        for i in range(nqueries):
            q = Query()
            try:
                q.decode(strio)
            except EOFError:
                return
            self.queries.append(q)

        items = ((self.answers, nans), (self.authority, nns), (self.additional, nadd))

        for (l, n) in items:
            self.parseRecords(l, n, strio)

    def parseRecords(self, list, num, strio):
        for i in range(num):
            header = RRHeader(auth=self.auth)
            try:
                header.decode(strio)
            except EOFError:
                return
            t = self.lookupRecordType(header.type)
            if not t:
                continue
            header.payload = t(ttl=header.ttl)
            try:
                header.payload.decode(strio, header.rdlength)
            except EOFError:
                return
            list.append(header)

    # Create a mapping from record types to their corresponding Record_*
    # classes.  This relies on the global state which has been created so
    # far in initializing this module (so don't define Record classes after
    # this).
    _recordTypes = {}
    for name in globals():
        if name.startswith("Record_"):
            _recordTypes[globals()[name].TYPE] = globals()[name]

    # Clear the iteration variable out of the class namespace so it
    # doesn't become an attribute.
    del name

    def lookupRecordType(self, type):
        """
        Retrieve the L{IRecord} implementation for the given record type.

        @param type: A record type, such as C{A} or L{NS}.
        @type type: L{int}

        @return: An object which implements L{IRecord} or L{None} if none
            can be found for the given type.
        @rtype: L{types.ClassType}
        """
        return self._recordTypes.get(type, UnknownRecord)

    def toStr(self):
        """
        Encode this L{Message} into a byte string in the format described by RFC
        1035.

        @rtype: L{bytes}
        """
        strio = BytesIO()
        self.encode(strio)
        return strio.getvalue()

    def fromStr(self, str):
        """
        Decode a byte string in the format described by RFC 1035 into this
        L{Message}.

        @param str: L{bytes}
        """
        strio = BytesIO(str)
        self.decode(strio)


<<<<<<< HEAD

=======
>>>>>>> 1dd5e23f
class _EDNSMessage(tputil.FancyEqMixin):
    """
    An I{EDNS} message.

    Designed for compatibility with L{Message} but with a narrower public
    interface.

    Most importantly, L{_EDNSMessage.fromStr} will interpret and remove I{OPT}
    records that are present in the additional records section.

    The I{OPT} records are used to populate certain I{EDNS} specific attributes.

    L{_EDNSMessage.toStr} will add suitable I{OPT} records to the additional
    section to represent the extended EDNS information.

    @see: U{https://tools.ietf.org/html/rfc6891}

    @ivar id: See L{__init__}
    @ivar answer: See L{__init__}
    @ivar opCode: See L{__init__}
    @ivar auth: See L{__init__}
    @ivar trunc: See L{__init__}
    @ivar recDes: See L{__init__}
    @ivar recAv: See L{__init__}
    @ivar rCode: See L{__init__}
    @ivar ednsVersion: See L{__init__}
    @ivar dnssecOK: See L{__init__}
    @ivar authenticData: See L{__init__}
    @ivar checkingDisabled: See L{__init__}
    @ivar maxSize: See L{__init__}

    @ivar queries: See L{__init__}
    @ivar answers: See L{__init__}
    @ivar authority: See L{__init__}
    @ivar additional: See L{__init__}

    @ivar _messageFactory: A constructor of L{Message} instances. Called by
        C{_toMessage} and C{_fromMessage}.
    """

    compareAttributes = (
        "id",
        "answer",
        "opCode",
        "auth",
        "trunc",
        "recDes",
        "recAv",
        "rCode",
        "ednsVersion",
        "dnssecOK",
        "authenticData",
        "checkingDisabled",
        "maxSize",
        "queries",
        "answers",
        "authority",
        "additional",
    )

    _messageFactory = Message

    def __init__(
        self,
        id=0,
        answer=False,
        opCode=OP_QUERY,
        auth=False,
        trunc=False,
        recDes=False,
        recAv=False,
        rCode=0,
        ednsVersion=0,
        dnssecOK=False,
        authenticData=False,
        checkingDisabled=False,
        maxSize=512,
        queries=None,
        answers=None,
        authority=None,
        additional=None,
    ):
        """
        Construct a new L{_EDNSMessage}

        @see: U{RFC1035 section-4.1.1<https://tools.ietf.org/html/rfc1035#section-4.1.1>}
        @see: U{RFC2535 section-6.1<https://tools.ietf.org/html/rfc2535#section-6.1>}
        @see: U{RFC3225 section-3<https://tools.ietf.org/html/rfc3225#section-3>}
        @see: U{RFC6891 section-6.1.3<https://tools.ietf.org/html/rfc6891#section-6.1.3>}

        @param id: A 16 bit identifier assigned by the program that generates
            any kind of query.  This identifier is copied the corresponding
            reply and can be used by the requester to match up replies to
            outstanding queries.
        @type id: L{int}

        @param answer: A one bit field that specifies whether this message is a
            query (0), or a response (1).
        @type answer: L{bool}

        @param opCode: A four bit field that specifies kind of query in this
            message.  This value is set by the originator of a query and copied
            into the response.
        @type opCode: L{int}

        @param auth: Authoritative Answer - this bit is valid in responses, and
            specifies that the responding name server is an authority for the
            domain name in question section.
        @type auth: L{bool}

        @param trunc: Truncation - specifies that this message was truncated due
            to length greater than that permitted on the transmission channel.
        @type trunc: L{bool}

        @param recDes: Recursion Desired - this bit may be set in a query and is
            copied into the response.  If set, it directs the name server to
            pursue the query recursively. Recursive query support is optional.
        @type recDes: L{bool}

        @param recAv: Recursion Available - this bit is set or cleared in a
            response, and denotes whether recursive query support is available
            in the name server.
        @type recAv: L{bool}

        @param rCode: Extended 12-bit RCODE. Derived from the 4 bits defined in
            U{RFC1035 4.1.1<https://tools.ietf.org/html/rfc1035#section-4.1.1>}
            and the upper 8bits defined in U{RFC6891
            6.1.3<https://tools.ietf.org/html/rfc6891#section-6.1.3>}.
        @type rCode: L{int}

        @param ednsVersion: Indicates the EDNS implementation level. Set to
            L{None} to prevent any EDNS attributes and options being added to
            the encoded byte string.
        @type ednsVersion: L{int} or L{None}

        @param dnssecOK: DNSSEC OK bit as defined by
            U{RFC3225 3<https://tools.ietf.org/html/rfc3225#section-3>}.
        @type dnssecOK: L{bool}

        @param authenticData: A flag indicating in a response that all the data
            included in the answer and authority portion of the response has
            been authenticated by the server according to the policies of that
            server.
            See U{RFC2535 section-6.1<https://tools.ietf.org/html/rfc2535#section-6.1>}.
        @type authenticData: L{bool}

        @param checkingDisabled: A flag indicating in a query that pending
            (non-authenticated) data is acceptable to the resolver sending the
            query.
            See U{RFC2535 section-6.1<https://tools.ietf.org/html/rfc2535#section-6.1>}.
        @type authenticData: L{bool}

        @param maxSize: The requestor's UDP payload size is the number of octets
            of the largest UDP payload that can be reassembled and delivered in
            the requestor's network stack.
        @type maxSize: L{int}

        @param queries: The L{list} of L{Query} associated with this message.
        @type queries: L{list} of L{Query}

        @param answers: The L{list} of answers associated with this message.
        @type answers: L{list} of L{RRHeader}

        @param authority: The L{list} of authority records associated with this
            message.
        @type authority: L{list} of L{RRHeader}

        @param additional: The L{list} of additional records associated with
            this message.
        @type additional: L{list} of L{RRHeader}
        """
        self.id = id
        self.answer = answer
        self.opCode = opCode
        self.auth = auth
        self.trunc = trunc
        self.recDes = recDes
        self.recAv = recAv
        self.rCode = rCode
        self.ednsVersion = ednsVersion
        self.dnssecOK = dnssecOK
        self.authenticData = authenticData
        self.checkingDisabled = checkingDisabled
        self.maxSize = maxSize

        if queries is None:
            queries = []
        self.queries = queries

        if answers is None:
            answers = []
        self.answers = answers

        if authority is None:
            authority = []
        self.authority = authority

        if additional is None:
            additional = []
        self.additional = additional

<<<<<<< HEAD

=======
>>>>>>> 1dd5e23f
    def __repr__(self) -> str:
        return _compactRepr(
            self,
            flagNames=(
                "answer",
                "auth",
                "trunc",
                "recDes",
                "recAv",
                "authenticData",
                "checkingDisabled",
                "dnssecOK",
            ),
            fieldNames=("id", "opCode", "rCode", "maxSize", "ednsVersion"),
            sectionNames=("queries", "answers", "authority", "additional"),
            alwaysShow=("id",),
        )

    def _toMessage(self):
        """
        Convert to a standard L{dns.Message}.

        If C{ednsVersion} is not None, an L{_OPTHeader} instance containing all
        the I{EDNS} specific attributes and options will be appended to the list
        of C{additional} records.

        @return: A L{dns.Message}
        @rtype: L{dns.Message}
        """
        m = self._messageFactory(
            id=self.id,
            answer=self.answer,
            opCode=self.opCode,
            auth=self.auth,
            trunc=self.trunc,
            recDes=self.recDes,
            recAv=self.recAv,
            # Assign the lower 4 bits to the message
            rCode=self.rCode & 0xF,
            authenticData=self.authenticData,
            checkingDisabled=self.checkingDisabled,
        )

        m.queries = self.queries[:]
        m.answers = self.answers[:]
        m.authority = self.authority[:]
        m.additional = self.additional[:]

        if self.ednsVersion is not None:
            o = _OPTHeader(
                version=self.ednsVersion,
                dnssecOK=self.dnssecOK,
                udpPayloadSize=self.maxSize,
                # Assign the upper 8 bits to the OPT record
                extendedRCODE=self.rCode >> 4,
            )
            m.additional.append(o)

        return m

    def toStr(self):
        """
        Encode to wire format by first converting to a standard L{dns.Message}.

        @return: A L{bytes} string.
        """
        return self._toMessage().toStr()

    @classmethod
    def _fromMessage(cls, message):
        """
        Construct and return a new L{_EDNSMessage} whose attributes and records
        are derived from the attributes and records of C{message} (a L{Message}
        instance).

        If present, an C{OPT} record will be extracted from the C{additional}
        section and its attributes and options will be used to set the EDNS
        specific attributes C{extendedRCODE}, C{ednsVersion}, C{dnssecOK},
        C{ednsOptions}.

        The C{extendedRCODE} will be combined with C{message.rCode} and assigned
        to C{self.rCode}.

        @param message: The source L{Message}.
        @type message: L{Message}

        @return: A new L{_EDNSMessage}
        @rtype: L{_EDNSMessage}
        """
        additional = []
        optRecords = []
        for r in message.additional:
            if r.type == OPT:
                optRecords.append(_OPTHeader.fromRRHeader(r))
            else:
                additional.append(r)

        newMessage = cls(
            id=message.id,
            answer=message.answer,
            opCode=message.opCode,
            auth=message.auth,
            trunc=message.trunc,
            recDes=message.recDes,
            recAv=message.recAv,
            rCode=message.rCode,
            authenticData=message.authenticData,
            checkingDisabled=message.checkingDisabled,
            # Default to None, it will be updated later when the OPT records are
            # parsed.
            ednsVersion=None,
            dnssecOK=False,
            queries=message.queries[:],
            answers=message.answers[:],
            authority=message.authority[:],
            additional=additional,
        )

        if len(optRecords) == 1:
            # XXX: If multiple OPT records are received, an EDNS server should
            # respond with FORMERR. See ticket:5669#comment:1.
            opt = optRecords[0]
            newMessage.ednsVersion = opt.version
            newMessage.dnssecOK = opt.dnssecOK
            newMessage.maxSize = opt.udpPayloadSize
            newMessage.rCode = opt.extendedRCODE << 4 | message.rCode

        return newMessage

    def fromStr(self, bytes):
        """
        Decode from wire format, saving flags, values and records to this
        L{_EDNSMessage} instance in place.

        @param bytes: The full byte string to be decoded.
        @type bytes: L{bytes}
        """
        m = self._messageFactory()
        m.fromStr(bytes)

        ednsMessage = self._fromMessage(m)
        for attrName in self.compareAttributes:
            setattr(self, attrName, getattr(ednsMessage, attrName))


<<<<<<< HEAD

=======
>>>>>>> 1dd5e23f
class DNSMixin:
    """
    DNS protocol mixin shared by UDP and TCP implementations.

    @ivar _reactor: A L{IReactorTime} and L{IReactorUDP} provider which will
        be used to issue DNS queries and manage request timeouts.
    """

    id = None
    liveMessages = None

    def __init__(self, controller, reactor=None):
        self.controller = controller
        self.id = random.randrange(2 ** 10, 2 ** 15)
        if reactor is None:
            from twisted.internet import reactor
        self._reactor = reactor

    def pickID(self):
        """
        Return a unique ID for queries.
        """
        while True:
            id = randomSource()
            if id not in self.liveMessages:
                return id

    def callLater(self, period, func, *args):
        """
        Wrapper around reactor.callLater, mainly for test purpose.
        """
        return self._reactor.callLater(period, func, *args)

    def _query(self, queries, timeout, id, writeMessage):
        """
        Send out a message with the given queries.

        @type queries: L{list} of C{Query} instances
        @param queries: The queries to transmit

        @type timeout: L{int} or C{float}
        @param timeout: How long to wait before giving up

        @type id: L{int}
        @param id: Unique key for this request

        @type writeMessage: C{callable}
        @param writeMessage: One-parameter callback which writes the message

        @rtype: C{Deferred}
        @return: a C{Deferred} which will be fired with the result of the
            query, or errbacked with any errors that could happen (exceptions
            during writing of the query, timeout errors, ...).
        """
        m = Message(id, recDes=1)
        m.queries = queries

        try:
            writeMessage(m)
        except:
            return defer.fail()

        resultDeferred = defer.Deferred()
        cancelCall = self.callLater(timeout, self._clearFailed, resultDeferred, id)
        self.liveMessages[id] = (resultDeferred, cancelCall)

        return resultDeferred

    def _clearFailed(self, deferred, id):
        """
        Clean the Deferred after a timeout.
        """
        try:
            del self.liveMessages[id]
        except KeyError:
            pass
        deferred.errback(failure.Failure(DNSQueryTimeoutError(id)))


class DNSDatagramProtocol(DNSMixin, protocol.DatagramProtocol):
    """
    DNS protocol over UDP.
    """

    resends = None

    def stopProtocol(self):
        """
        Stop protocol: reset state variables.
        """
        self.liveMessages = {}
        self.resends = {}
        self.transport = None

    def startProtocol(self):
        """
        Upon start, reset internal state.
        """
        self.liveMessages = {}
        self.resends = {}

    def writeMessage(self, message, address):
        """
        Send a message holding DNS queries.

        @type message: L{Message}
        """
        self.transport.write(message.toStr(), address)

    def startListening(self):
        self._reactor.listenUDP(0, self, maxPacketSize=512)

    def datagramReceived(self, data, addr):
        """
        Read a datagram, extract the message in it and trigger the associated
        Deferred.
        """
        m = Message()
        try:
            m.fromStr(data)
        except EOFError:
            log.msg("Truncated packet (%d bytes) from %s" % (len(data), addr))
            return
        except:
            # Nothing should trigger this, but since we're potentially
            # invoking a lot of different decoding methods, we might as well
            # be extra cautious.  Anything that triggers this is itself
            # buggy.
            log.err(failure.Failure(), "Unexpected decoding error")
            return

        if m.id in self.liveMessages:
            d, canceller = self.liveMessages[m.id]
            del self.liveMessages[m.id]
            canceller.cancel()
            # XXX we shouldn't need this hack of catching exception on callback()
            try:
                d.callback(m)
            except:
                log.err()
        else:
            if m.id not in self.resends:
                self.controller.messageReceived(m, self, addr)

    def removeResend(self, id):
        """
        Mark message ID as no longer having duplication suppression.
        """
        try:
            del self.resends[id]
        except KeyError:
            pass

    def query(self, address, queries, timeout=10, id=None):
        """
        Send out a message with the given queries.

        @type address: L{tuple} of L{str} and L{int}
        @param address: The address to which to send the query

        @type queries: L{list} of C{Query} instances
        @param queries: The queries to transmit

        @rtype: C{Deferred}
        """
        if not self.transport:
            # XXX transport might not get created automatically, use callLater?
            try:
                self.startListening()
            except CannotListenError:
                return defer.fail()

        if id is None:
            id = self.pickID()
        else:
            self.resends[id] = 1

        def writeMessage(m):
            self.writeMessage(m, address)

        return self._query(queries, timeout, id, writeMessage)


class DNSProtocol(DNSMixin, protocol.Protocol):
    """
    DNS protocol over TCP.
    """

    length = None
    buffer = b""

    def writeMessage(self, message):
        """
        Send a message holding DNS queries.

        @type message: L{Message}
        """
        s = message.toStr()
        self.transport.write(struct.pack("!H", len(s)) + s)

    def connectionMade(self):
        """
        Connection is made: reset internal state, and notify the controller.
        """
        self.liveMessages = {}
        self.controller.connectionMade(self)

    def connectionLost(self, reason):
        """
        Notify the controller that this protocol is no longer
        connected.
        """
        self.controller.connectionLost(self)

    def dataReceived(self, data):
        self.buffer += data

        while self.buffer:
            if self.length is None and len(self.buffer) >= 2:
                self.length = struct.unpack("!H", self.buffer[:2])[0]
                self.buffer = self.buffer[2:]

            if len(self.buffer) >= self.length:
                myChunk = self.buffer[: self.length]
                m = Message()
                m.fromStr(myChunk)

                try:
                    d, canceller = self.liveMessages[m.id]
                except KeyError:
                    self.controller.messageReceived(m, self)
                else:
                    del self.liveMessages[m.id]
                    canceller.cancel()
                    # XXX we shouldn't need this hack
                    try:
                        d.callback(m)
                    except:
                        log.err()

                self.buffer = self.buffer[self.length :]
                self.length = None
            else:
                break

    def query(self, queries, timeout=60):
        """
        Send out a message with the given queries.

        @type queries: L{list} of C{Query} instances
        @param queries: The queries to transmit

        @rtype: C{Deferred}
        """
        id = self.pickID()
        return self._query(queries, timeout, id, self.writeMessage)<|MERGE_RESOLUTION|>--- conflicted
+++ resolved
@@ -18,7 +18,6 @@
 
 from io import BytesIO
 from typing import Optional, SupportsInt, Union
-<<<<<<< HEAD
 
 from zope.interface import implementer, Interface, Attribute
 
@@ -32,82 +31,6 @@
 from twisted.python.compat import comparable, cmp, nativeString
 
 
-
-__all__ = [
-    'IEncodable', 'IRecord', 'IEncodableRecord',
-
-    'A', 'A6', 'AAAA', 'AFSDB', 'CNAME', 'DNAME', 'HINFO',
-    'MAILA', 'MAILB', 'MB', 'MD', 'MF', 'MG', 'MINFO', 'MR', 'MX',
-    'NAPTR', 'NS', 'NULL', 'OPT', 'PTR', 'RP', 'SOA', 'SPF', 'SRV', 'TXT',
-    'SSHFP', 'TSIG', 'WKS',
-
-    'ANY', 'CH', 'CS', 'HS', 'IN',
-
-    'ALL_RECORDS', 'AXFR', 'IXFR',
-
-    'EFORMAT', 'ENAME', 'ENOTIMP', 'EREFUSED', 'ESERVER', 'EBADVERSION',
-    'EBADSIG', 'EBADKEY', 'EBADTIME',
-
-    'Record_A', 'Record_A6', 'Record_AAAA', 'Record_AFSDB', 'Record_CNAME',
-    'Record_DNAME', 'Record_HINFO', 'Record_MB', 'Record_MD', 'Record_MF',
-    'Record_MG', 'Record_MINFO', 'Record_MR', 'Record_MX', 'Record_NAPTR',
-    'Record_NS', 'Record_NULL', 'Record_PTR', 'Record_RP', 'Record_SOA',
-    'Record_SPF', 'Record_SRV', 'Record_SSHFP', 'Record_TSIG', 'Record_TXT',
-    'Record_WKS',
-    'UnknownRecord',
-
-    'QUERY_CLASSES', 'QUERY_TYPES', 'REV_CLASSES', 'REV_TYPES', 'EXT_QUERIES',
-
-    'Charstr', 'Message', 'Name', 'Query', 'RRHeader', 'SimpleRecord',
-    'DNSDatagramProtocol', 'DNSMixin', 'DNSProtocol',
-
-    'OK', 'OP_INVERSE', 'OP_NOTIFY', 'OP_QUERY', 'OP_STATUS', 'OP_UPDATE',
-    'PORT',
-
-    'AuthoritativeDomainError', 'DNSQueryTimeoutError', 'DomainError',
-    ]
-
-
-AF_INET6 = socket.AF_INET6
-=======
->>>>>>> 1dd5e23f
-
-
-
-<<<<<<< HEAD
-def _ord2bytes(ordinal):
-    """
-    Construct a bytes object representing a single byte with the given
-    ordinal value.
-=======
-# Twisted imports
-from twisted.internet import protocol, defer
-from twisted.internet.error import CannotListenError
-from twisted.python import log, failure
-from twisted.python import util as tputil
-from twisted.python import randbytes
-from twisted.python.compat import comparable, cmp, nativeString
->>>>>>> 1dd5e23f
-
-    @type ordinal: L{int}
-    @rtype: L{bytes}
-    """
-    return bytes([ordinal])
-
-<<<<<<< HEAD
-
-
-def _nicebytes(bytes):
-    """
-    Represent a mostly textful bytes object in a way suitable for
-    presentation to an end user.
-
-    @param bytes: The bytes to represent.
-    @rtype: L{str}
-    """
-    return repr(bytes)[1:]
-
-=======
 __all__ = [
     "IEncodable",
     "IRecord",
@@ -219,25 +142,12 @@
     """
     Construct a bytes object representing a single byte with the given
     ordinal value.
->>>>>>> 1dd5e23f
 
     @type ordinal: L{int}
     @rtype: L{bytes}
     """
     return bytes([ordinal])
 
-<<<<<<< HEAD
-def _nicebyteslist(list):
-    """
-    Represent a list of mostly textful bytes objects in a way suitable for
-    presentation to an end user.
-
-    @param list: The list of bytes to represent.
-    @rtype: L{str}
-    """
-    return '[%s]' % (
-        ', '.join([_nicebytes(b) for b in list]),)
-=======
 
 def _nicebytes(bytes):
     """
@@ -249,7 +159,6 @@
     """
     return repr(bytes)[1:]
 
->>>>>>> 1dd5e23f
 
 def _nicebyteslist(list):
     """
@@ -431,11 +340,7 @@
     @since: Twisted 20.3.0
     """
     if isinstance(domain, str):
-<<<<<<< HEAD
-        domain = domain.encode('idna')
-=======
         domain = domain.encode("idna")
->>>>>>> 1dd5e23f
     if not isinstance(domain, bytes):
         raise TypeError(
             "Expected {} or {} but found {!r} of type {}".format(
@@ -501,11 +406,7 @@
         ("Y", 60 * 60 * 24 * 365),
     )
     if isinstance(s, bytes):
-<<<<<<< HEAD
-        s = s.decode('ascii')
-=======
         s = s.decode("ascii")
->>>>>>> 1dd5e23f
 
     if isinstance(s, str):
         s = s.upper().strip()
@@ -572,20 +473,6 @@
     @since: Twisted NEXT
     """
 
-<<<<<<< HEAD
-class IEncodableRecord(IEncodable, IRecord):
-    """
-    Interface for DNS records that can be encoded and decoded.
-
-    @since: Twisted NEXT
-    """
-
-
-
-@implementer(IEncodable)
-class Charstr:
-=======
->>>>>>> 1dd5e23f
 
 @implementer(IEncodable)
 class Charstr:
@@ -622,26 +509,14 @@
         l = ord(readPrecisely(strio, 1))
         self.string = readPrecisely(strio, l)
 
-<<<<<<< HEAD
-
-=======
->>>>>>> 1dd5e23f
     def __eq__(self, other: object) -> bool:
         if isinstance(other, Charstr):
             return self.string == other.string
         return NotImplemented
 
-<<<<<<< HEAD
-
     def __hash__(self):
         return hash(self.string)
 
-
-=======
-    def __hash__(self):
-        return hash(self.string)
-
->>>>>>> 1dd5e23f
     def __str__(self) -> str:
         """
         Represent this L{Charstr} instance by its string value.
@@ -742,17 +617,9 @@
             return self.name.lower() == other.name.lower()
         return NotImplemented
 
-<<<<<<< HEAD
-
     def __hash__(self):
         return hash(self.name)
 
-
-=======
-    def __hash__(self):
-        return hash(self.name)
-
->>>>>>> 1dd5e23f
     def __str__(self) -> str:
         """
         Represent this L{Name} instance by its string name.
@@ -776,12 +643,7 @@
     @type cls: L{int}
     """
 
-<<<<<<< HEAD
-    def __init__(self, name: Union[bytes, str] = b'', type: int = A,
-                 cls: int = IN):
-=======
     def __init__(self, name: Union[bytes, str] = b"", type: int = A, cls: int = IN):
->>>>>>> 1dd5e23f
         """
         @type name: L{bytes} or L{str}
         @param name: See L{Query.name}
@@ -823,22 +685,8 @@
         c = QUERY_CLASSES.get(self.cls, "UNKNOWN (%d)" % self.cls)
         return "<Query %s %s %s>" % (self.name, t, c)
 
-<<<<<<< HEAD
-    def __str__(self) -> str:
-        t = QUERY_TYPES.get(
-                self.type,
-                EXT_QUERIES.get(self.type, 'UNKNOWN (%d)' % self.type))
-        c = QUERY_CLASSES.get(self.cls, 'UNKNOWN (%d)' % self.cls)
-        return '<Query %s %s %s>' % (self.name, t, c)
-
-
-    def __repr__(self) -> str:
-        return 'Query(%r, %r, %r)' % (self.name.name, self.type, self.cls)
-
-=======
     def __repr__(self) -> str:
         return "Query(%r, %r, %r)" % (self.name.name, self.type, self.cls)
->>>>>>> 1dd5e23f
 
 
 @implementer(IEncodable)
@@ -1122,12 +970,6 @@
 
     cachedResponse = None
 
-<<<<<<< HEAD
-    def __init__(self, name: Union[bytes, str] = b'', type: int = A,
-                 cls: int = IN, ttl: SupportsInt = 0,
-                 payload: Optional[IEncodableRecord] = None,
-                 auth: bool = False):
-=======
     def __init__(
         self,
         name: Union[bytes, str] = b"",
@@ -1137,7 +979,6 @@
         payload: Optional[IEncodableRecord] = None,
         auth: bool = False,
     ):
->>>>>>> 1dd5e23f
         """
         @type name: L{bytes} or L{str}
         @param name: See L{RRHeader.name}
@@ -1162,11 +1003,6 @@
         """
         payloadType = None if payload is None else payload.TYPE
         if payloadType is not None and payloadType != type:
-<<<<<<< HEAD
-            raise ValueError("Payload type (%s) does not match given type (%s)"
-                             % (QUERY_TYPES.get(payloadType, payloadType),
-                                QUERY_TYPES.get(type, type)))
-=======
             raise ValueError(
                 "Payload type (%s) does not match given type (%s)"
                 % (
@@ -1174,7 +1010,6 @@
                     QUERY_TYPES.get(type, type),
                 )
             )
->>>>>>> 1dd5e23f
 
         integralTTL = int(ttl)
 
@@ -1209,17 +1044,6 @@
     def isAuthoritative(self):
         return self.auth
 
-<<<<<<< HEAD
-
-    def __str__(self) -> str:
-        t = QUERY_TYPES.get(
-                self.type,
-                EXT_QUERIES.get(self.type, 'UNKNOWN (%d)' % self.type))
-        c = QUERY_CLASSES.get(self.cls, 'UNKNOWN (%d)' % self.cls)
-        return '<RR name=%s type=%s class=%s ttl=%ds auth=%s>' % (
-                self.name, t, c, self.ttl, self.auth and 'True' or 'False')
-
-=======
     def __str__(self) -> str:
         t = QUERY_TYPES.get(
             self.type, EXT_QUERIES.get(self.type, "UNKNOWN (%d)" % self.type)
@@ -1232,15 +1056,10 @@
             self.ttl,
             self.auth and "True" or "False",
         )
->>>>>>> 1dd5e23f
 
     __repr__ = __str__
 
 
-<<<<<<< HEAD
-
-=======
->>>>>>> 1dd5e23f
 @implementer(IEncodableRecord)
 class SimpleRecord(tputil.FancyStrMixin, tputil.FancyEqMixin):
     """
@@ -1254,12 +1073,9 @@
         cached.
     """
 
-<<<<<<< HEAD
-=======
     showAttributes = (("name", "name", "%s"), "ttl")
     compareAttributes = ("name", "ttl")
 
->>>>>>> 1dd5e23f
     TYPE = None  # type: Optional[int]
     name = None
 
@@ -1411,11 +1227,7 @@
             quad-dotted notation.
         """
         if isinstance(address, bytes):
-<<<<<<< HEAD
-            address = address.decode('ascii')
-=======
             address = address.decode("ascii")
->>>>>>> 1dd5e23f
 
         address = socket.inet_aton(address)
         self.address = address
@@ -1433,21 +1245,12 @@
     def __str__(self) -> str:
         return "<A address=%s ttl=%s>" % (self.dottedQuad(), self.ttl)
 
-<<<<<<< HEAD
-    def __str__(self) -> str:
-        return '<A address=%s ttl=%s>' % (self.dottedQuad(), self.ttl)
-=======
->>>>>>> 1dd5e23f
     __repr__ = __str__
 
     def dottedQuad(self):
         return socket.inet_ntoa(self.address)
 
 
-<<<<<<< HEAD
-
-=======
->>>>>>> 1dd5e23f
 @implementer(IEncodableRecord)
 class Record_SOA(tputil.FancyEqMixin, tputil.FancyStrMixin):
     """
@@ -1596,10 +1399,6 @@
         return hash(self.payload)
 
 
-<<<<<<< HEAD
-
-=======
->>>>>>> 1dd5e23f
 @implementer(IEncodableRecord)
 class Record_WKS(tputil.FancyEqMixin, tputil.FancyStrMixin):
     """
@@ -1633,10 +1432,6 @@
     @property
     def _address(self):
         return socket.inet_ntoa(self.address)
-<<<<<<< HEAD
-
-=======
->>>>>>> 1dd5e23f
 
     def __init__(self, address="0.0.0.0", protocol=0, map=b"", ttl=None):
         """
@@ -1645,11 +1440,7 @@
             quad-dotted notation.
         """
         if isinstance(address, bytes):
-<<<<<<< HEAD
-            address = address.decode('idna')
-=======
             address = address.decode("idna")
->>>>>>> 1dd5e23f
 
         self.address = socket.inet_aton(address)
         self.protocol, self.map = protocol, map
@@ -1669,10 +1460,6 @@
         return hash((self.address, self.protocol, self.map))
 
 
-<<<<<<< HEAD
-
-=======
->>>>>>> 1dd5e23f
 @implementer(IEncodableRecord)
 class Record_AAAA(tputil.FancyEqMixin, tputil.FancyStrMixin):
     """
@@ -1698,10 +1485,6 @@
     @property
     def _address(self):
         return socket.inet_ntop(AF_INET6, self.address)
-<<<<<<< HEAD
-
-=======
->>>>>>> 1dd5e23f
 
     def __init__(self, address="::", ttl=None):
         """
@@ -1709,11 +1492,7 @@
         @param address: The IPv6 address for this host, in RFC 2373 format.
         """
         if isinstance(address, bytes):
-<<<<<<< HEAD
-            address = address.decode('idna')
-=======
             address = address.decode("idna")
->>>>>>> 1dd5e23f
 
         self.address = socket.inet_pton(AF_INET6, address)
         self.ttl = str2time(ttl)
@@ -1728,10 +1507,6 @@
         return hash(self.address)
 
 
-<<<<<<< HEAD
-
-=======
->>>>>>> 1dd5e23f
 @implementer(IEncodableRecord)
 class Record_A6(tputil.FancyStrMixin, tputil.FancyEqMixin):
     """
@@ -1763,28 +1538,14 @@
 
     TYPE = A6
 
-<<<<<<< HEAD
-    fancybasename = 'A6'
-    showAttributes = (('_suffix', 'suffix', '%s'),
-                      ('prefix', 'prefix', '%s'),
-                      'ttl')
-    compareAttributes = ('prefixLen', 'prefix', 'suffix', 'ttl')
-
+    fancybasename = "A6"
+    showAttributes = (("_suffix", "suffix", "%s"), ("prefix", "prefix", "%s"), "ttl")
+    compareAttributes = ("prefixLen", "prefix", "suffix", "ttl")
 
     @property
     def _suffix(self):
         return socket.inet_ntop(AF_INET6, self.suffix)
 
-=======
-    fancybasename = "A6"
-    showAttributes = (("_suffix", "suffix", "%s"), ("prefix", "prefix", "%s"), "ttl")
-    compareAttributes = ("prefixLen", "prefix", "suffix", "ttl")
-
-    @property
-    def _suffix(self):
-        return socket.inet_ntop(AF_INET6, self.suffix)
->>>>>>> 1dd5e23f
-
     def __init__(self, prefixLen=0, suffix="::", prefix=b"", ttl=None):
         """
         @param suffix: An IPv6 address suffix in in RFC 2373 format.
@@ -1794,11 +1555,7 @@
         @type prefix: L{bytes} or L{str}
         """
         if isinstance(suffix, bytes):
-<<<<<<< HEAD
-            suffix = suffix.decode('idna')
-=======
             suffix = suffix.decode("idna")
->>>>>>> 1dd5e23f
 
         self.prefixLen = prefixLen
         self.suffix = socket.inet_pton(AF_INET6, suffix)
@@ -1822,10 +1579,6 @@
         if self.prefixLen:
             self.prefix.decode(strio)
 
-<<<<<<< HEAD
-
-=======
->>>>>>> 1dd5e23f
     def __eq__(self, other: object) -> bool:
         if isinstance(other, Record_A6):
             return (
@@ -1840,11 +1593,7 @@
         return hash((self.prefixLen, self.suffix[-self.bytes :], self.prefix))
 
     def __str__(self) -> str:
-<<<<<<< HEAD
-        return '<A6 %s %s (%d) ttl=%s>' % (
-=======
         return "<A6 %s %s (%d) ttl=%s>" % (
->>>>>>> 1dd5e23f
             self.prefix,
             socket.inet_ntop(AF_INET6, self.suffix),
             self.prefixLen,
@@ -1852,10 +1601,6 @@
         )
 
 
-<<<<<<< HEAD
-
-=======
->>>>>>> 1dd5e23f
 @implementer(IEncodableRecord)
 class Record_SRV(tputil.FancyEqMixin, tputil.FancyStrMixin):
     """
@@ -1924,10 +1669,6 @@
         return hash((self.priority, self.weight, self.port, self.target))
 
 
-<<<<<<< HEAD
-
-=======
->>>>>>> 1dd5e23f
 @implementer(IEncodableRecord)
 class Record_NAPTR(tputil.FancyEqMixin, tputil.FancyStrMixin):
     """
@@ -2101,10 +1842,6 @@
         return hash((self.subtype, self.hostname))
 
 
-<<<<<<< HEAD
-
-=======
->>>>>>> 1dd5e23f
 @implementer(IEncodableRecord)
 class Record_RP(tputil.FancyEqMixin, tputil.FancyStrMixin):
     """
@@ -2157,10 +1894,6 @@
         return hash((self.mbox, self.txt))
 
 
-<<<<<<< HEAD
-
-=======
->>>>>>> 1dd5e23f
 @implementer(IEncodableRecord)
 class Record_HINFO(tputil.FancyStrMixin, tputil.FancyEqMixin):
     """
@@ -2197,10 +1930,6 @@
         os = struct.unpack("!B", readPrecisely(strio, 1))[0]
         self.os = readPrecisely(strio, os)
 
-<<<<<<< HEAD
-
-=======
->>>>>>> 1dd5e23f
     def __eq__(self, other: object) -> bool:
         if isinstance(other, Record_HINFO):
             return (
@@ -2214,10 +1943,6 @@
         return hash((self.os.lower(), self.cpu.lower()))
 
 
-<<<<<<< HEAD
-
-=======
->>>>>>> 1dd5e23f
 @implementer(IEncodableRecord)
 class Record_MINFO(tputil.FancyEqMixin, tputil.FancyStrMixin):
     """
@@ -2278,10 +2003,6 @@
         return hash((self.rmailbx, self.emailbx))
 
 
-<<<<<<< HEAD
-
-=======
->>>>>>> 1dd5e23f
 @implementer(IEncodableRecord)
 class Record_MX(tputil.FancyStrMixin, tputil.FancyEqMixin):
     """
@@ -2328,10 +2049,6 @@
         return hash((self.preference, self.name))
 
 
-<<<<<<< HEAD
-
-=======
->>>>>>> 1dd5e23f
 @implementer(IEncodableRecord)
 class Record_SSHFP(tputil.FancyEqMixin, tputil.FancyStrMixin):
     """
@@ -2396,10 +2113,6 @@
         return hash((self.algorithm, self.fingerprintType, self.fingerprint))
 
 
-<<<<<<< HEAD
-
-=======
->>>>>>> 1dd5e23f
 @implementer(IEncodableRecord)
 class Record_TXT(tputil.FancyEqMixin, tputil.FancyStrMixin):
     """
@@ -2444,10 +2157,6 @@
         return hash(tuple(self.data))
 
 
-<<<<<<< HEAD
-
-=======
->>>>>>> 1dd5e23f
 @implementer(IEncodableRecord)
 class UnknownRecord(tputil.FancyEqMixin, tputil.FancyStrMixin):
     """
@@ -2462,16 +2171,6 @@
 
     @since: 11.1
     """
-<<<<<<< HEAD
-    TYPE = None
-
-    fancybasename = 'UNKNOWN'
-    compareAttributes = ('data', 'ttl')
-    showAttributes = (('data', _nicebytes), 'ttl')
-
-
-    def __init__(self, data=b'', ttl=None):
-=======
 
     TYPE = None
 
@@ -2480,7 +2179,6 @@
     showAttributes = (("data", _nicebytes), "ttl")
 
     def __init__(self, data=b"", ttl=None):
->>>>>>> 1dd5e23f
         self.data = data
         self.ttl = str2time(ttl)
 
@@ -2662,11 +2360,7 @@
         defaultValue = signature.parameters[name].default
         fieldValue = getattr(obj, name, defaultValue)
         if (name in alwaysShow) or (fieldValue != defaultValue):
-<<<<<<< HEAD
-            displayableArgs.append(' %s=%r' % (name, fieldValue))
-=======
             displayableArgs.append(" %s=%r" % (name, fieldValue))
->>>>>>> 1dd5e23f
 
     return displayableArgs
 
@@ -2879,10 +2573,6 @@
         self.authority = []
         self.additional = []
 
-<<<<<<< HEAD
-
-=======
->>>>>>> 1dd5e23f
     def __repr__(self) -> str:
         """
         Generate a repr of this L{Message}.
@@ -3061,10 +2751,6 @@
         self.decode(strio)
 
 
-<<<<<<< HEAD
-
-=======
->>>>>>> 1dd5e23f
 class _EDNSMessage(tputil.FancyEqMixin):
     """
     An I{EDNS} message.
@@ -3266,10 +2952,6 @@
             additional = []
         self.additional = additional
 
-<<<<<<< HEAD
-
-=======
->>>>>>> 1dd5e23f
     def __repr__(self) -> str:
         return _compactRepr(
             self,
@@ -3415,10 +3097,6 @@
             setattr(self, attrName, getattr(ednsMessage, attrName))
 
 
-<<<<<<< HEAD
-
-=======
->>>>>>> 1dd5e23f
 class DNSMixin:
     """
     DNS protocol mixin shared by UDP and TCP implementations.
