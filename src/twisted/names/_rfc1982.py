# -*- test-case-name: twisted.names.test.test_rfc1982 -*-
# Copyright (c) Twisted Matrix Laboratories.
# See LICENSE for details.

"""
Utilities for handling RFC1982 Serial Number Arithmetic.

@see: U{http://tools.ietf.org/html/rfc1982}

@var RFC4034_TIME_FORMAT: RRSIG Time field presentation format. The Signature
   Expiration Time and Inception Time field values MUST be represented either
   as an unsigned decimal integer indicating seconds since 1 January 1970
   00:00:00 UTC, or in the form YYYYMMDDHHmmSS in UTC. See U{RRSIG Presentation
   Format<https://tools.ietf.org/html/rfc4034#section-3.2>}
"""


import calendar
from datetime import datetime, timedelta

from twisted.python.compat import nativeString
from twisted.python.util import FancyStrMixin


RFC4034_TIME_FORMAT = "%Y%m%d%H%M%S"


<<<<<<< HEAD

=======
>>>>>>> 1dd5e23f
class SerialNumber(FancyStrMixin):
    """
    An RFC1982 Serial Number.

    This class implements RFC1982 DNS Serial Number Arithmetic.

    SNA is used in DNS and specifically in DNSSEC as defined in RFC4034 in the
    DNSSEC Signature Expiration and Inception Fields.

    @see: U{https://tools.ietf.org/html/rfc1982}
    @see: U{https://tools.ietf.org/html/rfc4034}

    @ivar _serialBits: See C{serialBits} of L{__init__}.
    @ivar _number: See C{number} of L{__init__}.
    @ivar _modulo: The value at which wrapping will occur.
    @ivar _halfRing: Half C{_modulo}. If another L{SerialNumber} value is larger
        than this, it would lead to a wrapped value which is larger than the
        first and comparisons are therefore ambiguous.
    @ivar _maxAdd: Half C{_modulo} plus 1. If another L{SerialNumber} value is
        larger than this, it would lead to a wrapped value which is larger than
        the first. Comparisons with the original value would therefore be
        ambiguous.
    """

    showAttributes = (
        ("_number", "number", "%d"),
        ("_serialBits", "serialBits", "%d"),
    )

    def __init__(self, number, serialBits=32):
        """
        Construct an L{SerialNumber} instance.

        @param number: An L{int} which will be stored as the modulo
            C{number % 2 ^ serialBits}
        @type number: L{int}

        @param serialBits: The size of the serial number space. The power of two
            which results in one larger than the largest integer corresponding
            to a serial number value.
        @type serialBits: L{int}
        """
        self._serialBits = serialBits
        self._modulo = 2 ** serialBits
        self._halfRing = 2 ** (serialBits - 1)
        self._maxAdd = 2 ** (serialBits - 1) - 1
        self._number = int(number) % self._modulo

<<<<<<< HEAD

    def _convertOther(self, other: object) -> 'SerialNumber':
=======
    def _convertOther(self, other: object) -> "SerialNumber":
>>>>>>> 1dd5e23f
        """
        Check that a foreign object is suitable for use in the comparison or
        arithmetic magic methods of this L{SerialNumber} instance. Raise
        L{TypeError} if not.

        @param other: The foreign L{object} to be checked.
        @return: C{other} after compatibility checks and possible coercion.
        @raises: L{TypeError} if C{other} is not compatible.
        """
        if not isinstance(other, SerialNumber):
            raise TypeError("cannot compare or combine %r and %r" % (self, other))

        if self._serialBits != other._serialBits:
            raise TypeError(
                "cannot compare or combine SerialNumber instances with "
                "different serialBits. %r and %r" % (self, other)
            )

        return other

<<<<<<< HEAD

=======
>>>>>>> 1dd5e23f
    def __str__(self) -> str:
        """
        Return a string representation of this L{SerialNumber} instance.

        @rtype: L{nativeString}
        """
        return nativeString("%d" % (self._number,))

    def __int__(self):
        """
        @return: The integer value of this L{SerialNumber} instance.
        @rtype: L{int}
        """
        return self._number

<<<<<<< HEAD

=======
>>>>>>> 1dd5e23f
    def __eq__(self, other: object) -> bool:
        """
        Allow rich equality comparison with another L{SerialNumber} instance.
        """
        try:
            other = self._convertOther(other)
        except TypeError:
            return NotImplemented
        return other._number == self._number

<<<<<<< HEAD

=======
>>>>>>> 1dd5e23f
    def __lt__(self, other: object) -> bool:
        """
        Allow I{less than} comparison with another L{SerialNumber} instance.
        """
        try:
            other = self._convertOther(other)
        except TypeError:
            return NotImplemented
        return (
            self._number < other._number
            and (other._number - self._number) < self._halfRing
        ) or (
            self._number > other._number
            and (self._number - other._number) > self._halfRing
        )

<<<<<<< HEAD

=======
>>>>>>> 1dd5e23f
    def __gt__(self, other: object) -> bool:
        """
        Allow I{greater than} comparison with another L{SerialNumber} instance.
        """
        try:
            other = self._convertOther(other)
        except TypeError:
            return NotImplemented
        return (
            self._number < other._number
            and (other._number - self._number) > self._halfRing
        ) or (
            self._number > other._number
            and (self._number - other._number) < self._halfRing
        )

<<<<<<< HEAD

=======
>>>>>>> 1dd5e23f
    def __le__(self, other: object) -> bool:
        """
        Allow I{less than or equal} comparison with another L{SerialNumber}
        instance.
        """
        try:
            other = self._convertOther(other)
        except TypeError:
            return NotImplemented
        return self == other or self < other

<<<<<<< HEAD

=======
>>>>>>> 1dd5e23f
    def __ge__(self, other: object) -> bool:
        """
        Allow I{greater than or equal} comparison with another L{SerialNumber}
        instance.
        """
        try:
            other = self._convertOther(other)
        except TypeError:
            return NotImplemented
        return self == other or self > other

<<<<<<< HEAD

    def __add__(self, other: object) -> 'SerialNumber':
=======
    def __add__(self, other: object) -> "SerialNumber":
>>>>>>> 1dd5e23f
        """
        Allow I{addition} with another L{SerialNumber} instance.

        Serial numbers may be incremented by the addition of a positive
        integer n, where n is taken from the range of integers
        [0 .. (2^(SERIAL_BITS - 1) - 1)].  For a sequence number s, the
        result of such an addition, s', is defined as

        s' = (s + n) modulo (2 ^ SERIAL_BITS)

        where the addition and modulus operations here act upon values that are
        non-negative values of unbounded size in the usual ways of integer
        arithmetic.

        Addition of a value outside the range
        [0 .. (2^(SERIAL_BITS - 1) - 1)] is undefined.

        @see: U{http://tools.ietf.org/html/rfc1982#section-3.1}

        @raises: L{ArithmeticError} if C{other} is more than C{_maxAdd}
            ie more than half the maximum value of this serial number.
        """
        try:
            other = self._convertOther(other)
        except TypeError:
            return NotImplemented
        if other._number <= self._maxAdd:
            return SerialNumber(
                (self._number + other._number) % self._modulo,
                serialBits=self._serialBits,
            )
        else:
            raise ArithmeticError(
                "value %r outside the range 0 .. %r"
                % (
                    other._number,
                    self._maxAdd,
                )
            )

    def __hash__(self):
        """
        Allow L{SerialNumber} instances to be hashed for use as L{dict} keys.

        @rtype: L{int}
        """
        return hash(self._number)

    @classmethod
    def fromRFC4034DateString(cls, utcDateString):
        """
        Create an L{SerialNumber} instance from a date string in format
        'YYYYMMDDHHMMSS' described in U{RFC4034
        3.2<https://tools.ietf.org/html/rfc4034#section-3.2>}.

        The L{SerialNumber} instance stores the date as a 32bit UNIX timestamp.

        @see: U{https://tools.ietf.org/html/rfc4034#section-3.1.5}

        @param utcDateString: A UTC date/time string of format I{YYMMDDhhmmss}
            which will be converted to seconds since the UNIX epoch.
        @type utcDateString: L{unicode}

        @return: An L{SerialNumber} instance containing the supplied date as a
            32bit UNIX timestamp.
        """
        parsedDate = datetime.strptime(utcDateString, RFC4034_TIME_FORMAT)
        secondsSinceEpoch = calendar.timegm(parsedDate.utctimetuple())
        return cls(secondsSinceEpoch, serialBits=32)

    def toRFC4034DateString(self):
        """
        Calculate a date by treating the current L{SerialNumber} value as a UNIX
        timestamp and return a date string in the format described in
        U{RFC4034 3.2<https://tools.ietf.org/html/rfc4034#section-3.2>}.

        @return: The date string.
        """
        # Can't use datetime.utcfromtimestamp, because it seems to overflow the
        # signed 32bit int used in the underlying C library. SNA is unsigned
        # and capable of handling all timestamps up to 2**32.
        d = datetime(1970, 1, 1) + timedelta(seconds=self._number)
        return nativeString(d.strftime(RFC4034_TIME_FORMAT))


__all__ = ["SerialNumber"]<|MERGE_RESOLUTION|>--- conflicted
+++ resolved
@@ -25,10 +25,6 @@
 RFC4034_TIME_FORMAT = "%Y%m%d%H%M%S"
 
 
-<<<<<<< HEAD
-
-=======
->>>>>>> 1dd5e23f
 class SerialNumber(FancyStrMixin):
     """
     An RFC1982 Serial Number.
@@ -77,12 +73,7 @@
         self._maxAdd = 2 ** (serialBits - 1) - 1
         self._number = int(number) % self._modulo
 
-<<<<<<< HEAD
-
-    def _convertOther(self, other: object) -> 'SerialNumber':
-=======
     def _convertOther(self, other: object) -> "SerialNumber":
->>>>>>> 1dd5e23f
         """
         Check that a foreign object is suitable for use in the comparison or
         arithmetic magic methods of this L{SerialNumber} instance. Raise
@@ -103,10 +94,6 @@
 
         return other
 
-<<<<<<< HEAD
-
-=======
->>>>>>> 1dd5e23f
     def __str__(self) -> str:
         """
         Return a string representation of this L{SerialNumber} instance.
@@ -122,10 +109,6 @@
         """
         return self._number
 
-<<<<<<< HEAD
-
-=======
->>>>>>> 1dd5e23f
     def __eq__(self, other: object) -> bool:
         """
         Allow rich equality comparison with another L{SerialNumber} instance.
@@ -136,10 +119,6 @@
             return NotImplemented
         return other._number == self._number
 
-<<<<<<< HEAD
-
-=======
->>>>>>> 1dd5e23f
     def __lt__(self, other: object) -> bool:
         """
         Allow I{less than} comparison with another L{SerialNumber} instance.
@@ -156,10 +135,6 @@
             and (self._number - other._number) > self._halfRing
         )
 
-<<<<<<< HEAD
-
-=======
->>>>>>> 1dd5e23f
     def __gt__(self, other: object) -> bool:
         """
         Allow I{greater than} comparison with another L{SerialNumber} instance.
@@ -176,10 +151,6 @@
             and (self._number - other._number) < self._halfRing
         )
 
-<<<<<<< HEAD
-
-=======
->>>>>>> 1dd5e23f
     def __le__(self, other: object) -> bool:
         """
         Allow I{less than or equal} comparison with another L{SerialNumber}
@@ -191,10 +162,6 @@
             return NotImplemented
         return self == other or self < other
 
-<<<<<<< HEAD
-
-=======
->>>>>>> 1dd5e23f
     def __ge__(self, other: object) -> bool:
         """
         Allow I{greater than or equal} comparison with another L{SerialNumber}
@@ -206,12 +173,7 @@
             return NotImplemented
         return self == other or self > other
 
-<<<<<<< HEAD
-
-    def __add__(self, other: object) -> 'SerialNumber':
-=======
     def __add__(self, other: object) -> "SerialNumber":
->>>>>>> 1dd5e23f
         """
         Allow I{addition} with another L{SerialNumber} instance.
 
