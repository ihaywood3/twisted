# Copyright (c) 2009-2011 Twisted Matrix Laboratories.
# See LICENSE for details.
"""
Test cases for using NMEA sentences.
"""


import datetime
from operator import attrgetter
from zope.interface import implementer

from twisted.positioning import base, nmea, ipositioning
from twisted.positioning.test.receiver import MockPositioningReceiver
from twisted.trial.unittest import TestCase

from twisted.positioning.base import Angles

# Sample sentences
GPGGA = b"$GPGGA,123519,4807.038,N,01131.000,E,1,08,0.9,545.4,M,46.9,M,,*47"
GPRMC = b"$GPRMC,123519,A,4807.038,N,01131.000,E,022.4,084.4,230394,003.1,W*6A"
GPGSA = b"$GPGSA,A,3,19,28,14,18,27,22,31,39,,,,,1.7,1.0,1.3*34"
GPHDT = b"$GPHDT,038.005,T*3B"
GPGLL = b"$GPGLL,4916.45,N,12311.12,W,225444,A*31"
GPGLL_PARTIAL = b"$GPGLL,3751.65,S,14507.36,E*77"

GPGSV_SINGLE = b"$GPGSV,1,1,11,03,03,111,00,04,15,270,00,06,01,010,00,,,,*4b"
GPGSV_EMPTY_MIDDLE = b"$GPGSV,1,1,11,03,03,111,00,,,,,,,,,13,06,292,00*75"
GPGSV_SEQ = (
    GPGSV_FIRST,
    GPGSV_MIDDLE,
    GPGSV_LAST,
) = b"""
$GPGSV,3,1,11,03,03,111,00,04,15,270,00,06,01,010,00,13,06,292,00*74
$GPGSV,3,2,11,14,25,170,00,16,57,208,39,18,67,296,40,19,40,246,00*74
$GPGSV,3,3,11,22,42,067,42,24,14,311,43,27,05,244,00,,,,*4D
""".split()


@implementer(ipositioning.INMEAReceiver)
class NMEATestReceiver:
    """
    An NMEA receiver for testing.

    Remembers the last sentence it has received.
    """

    def __init__(self):
        self.clear()

    def clear(self):
        """
        Forgets the received sentence (if any), by setting
        C{self.receivedSentence} to L{None}.
        """
        self.receivedSentence = None

    def sentenceReceived(self, sentence):
        self.receivedSentence = sentence


class CallbackTests(TestCase):
    """
    Tests if the NMEA protocol correctly calls its sentence callback.

    @ivar protocol: The NMEA protocol under test.
    @type protocol: L{nmea.NMEAProtocol}
    @ivar sentenceTypes: The set of sentence types of all sentences the test's
        sentence callback function has been called with.
    @type sentenceTypes: C{set}
    """

    def setUp(self):
        receiver = NMEATestReceiver()
        self.protocol = nmea.NMEAProtocol(receiver, self._sentenceCallback)
        self.sentenceTypes = set()

    def _sentenceCallback(self, sentence):
        """
        Remembers that a sentence of this type was fired.
        """
        self.sentenceTypes.add(sentence.type)

    def test_callbacksCalled(self):
        """
        The correct callbacks fire, and that *only* those fire.
        """
        sentencesByType = {
            "GPGGA": [b"$GPGGA*56"],
            "GPGLL": [b"$GPGLL*50"],
            "GPGSA": [b"$GPGSA*42"],
            "GPGSV": [b"$GPGSV*55"],
            "GPHDT": [b"$GPHDT*4f"],
            "GPRMC": [b"$GPRMC*4b"],
        }

        for sentenceType, sentences in sentencesByType.items():
            for sentence in sentences:
                self.protocol.lineReceived(sentence)
                self.assertEqual(self.sentenceTypes, set([sentenceType]))
                self.sentenceTypes.clear()


class BrokenSentenceCallbackTests(TestCase):
    """
    Tests for broken NMEA sentence callbacks.
    """

    def setUp(self):
        receiver = NMEATestReceiver()
        self.protocol = nmea.NMEAProtocol(receiver, self._sentenceCallback)

    def _sentenceCallback(self, sentence):
        """
        Raises C{AttributeError}.
        """
        raise AttributeError("ERROR!!!")

    def test_dontSwallowCallbackExceptions(self):
        """
        An C{AttributeError} in the sentence callback of an C{NMEAProtocol}
        doesn't get swallowed.
        """
        lineReceived = self.protocol.lineReceived
        self.assertRaises(AttributeError, lineReceived, b"$GPGGA*56")


class SplitTests(TestCase):
    """
    Checks splitting of NMEA sentences.
    """

    def test_withChecksum(self):
        """
        An NMEA sentence with a checksum gets split correctly.
        """
        splitSentence = nmea._split(b"$GPGGA,spam,eggs*00")
        self.assertEqual(splitSentence, [b"GPGGA", b"spam", b"eggs"])

    def test_noCheckum(self):
        """
        An NMEA sentence without a checksum gets split correctly.
        """
        splitSentence = nmea._split(b"$GPGGA,spam,eggs*")
        self.assertEqual(splitSentence, [b"GPGGA", b"spam", b"eggs"])


class ChecksumTests(TestCase):
    """
    NMEA sentence checksum verification tests.
    """

    def test_valid(self):
        """
        Sentences with valid checksums get validated.
        """
        nmea._validateChecksum(GPGGA)

    def test_missing(self):
        """
        Sentences with missing checksums get validated.
        """
        nmea._validateChecksum(GPGGA[:-2])

    def test_invalid(self):
        """
        Sentences with a bad checksum raise L{base.InvalidChecksum} when
        attempting to validate them.
        """
        validate = nmea._validateChecksum

        bareSentence, checksum = GPGGA.split(b"*")
        badChecksum = b"%d" % (int(checksum, 16) + 1,)
        sentences = [bareSentence + b"*" + badChecksum]

        for s in sentences:
            self.assertRaises(base.InvalidChecksum, validate, s)


<<<<<<< HEAD

=======
>>>>>>> 1dd5e23f
class NMEAReceiverSetup:
    """
    A mixin for tests that need an NMEA receiver (and a protocol attached to
    it).

    @ivar receiver: An NMEA receiver that remembers the last sentence.
    @type receiver: L{NMEATestReceiver}
    @ivar protocol: An NMEA protocol attached to the receiver.
    @type protocol: L{twisted.positioning.nmea.NMEAProtocol}
    """

    def setUp(self):
        """
        Sets up an NMEA receiver.
        """
        self.receiver = NMEATestReceiver()
        self.protocol = nmea.NMEAProtocol(self.receiver)


class GSVSequenceTests(NMEAReceiverSetup, TestCase):
    """
    Tests for the interpretation of GSV sequences.
    """

    def test_firstSentence(self):
        """
        The first sentence in a GSV sequence is correctly identified.
        """
        self.protocol.lineReceived(GPGSV_FIRST)
        sentence = self.receiver.receivedSentence

        self.assertTrue(sentence._isFirstGSVSentence())
        self.assertFalse(sentence._isLastGSVSentence())

    def test_middleSentence(self):
        """
        A sentence in the middle of a GSV sequence is correctly
        identified (as being neither the last nor the first).
        """
        self.protocol.lineReceived(GPGSV_MIDDLE)
        sentence = self.receiver.receivedSentence

        self.assertFalse(sentence._isFirstGSVSentence())
        self.assertFalse(sentence._isLastGSVSentence())

    def test_lastSentence(self):
        """
        The last sentence in a GSV sequence is correctly identified.
        """
        self.protocol.lineReceived(GPGSV_LAST)
        sentence = self.receiver.receivedSentence

        self.assertFalse(sentence._isFirstGSVSentence())
        self.assertTrue(sentence._isLastGSVSentence())


class BogusSentenceTests(NMEAReceiverSetup, TestCase):
    """
    Tests for verifying predictable failure for bogus NMEA sentences.
    """

    def assertRaisesOnSentence(self, exceptionClass, sentence):
        """
        Asserts that the protocol raises C{exceptionClass} when it receives
        C{sentence}.

        @param exceptionClass: The exception class expected to be raised.
        @type exceptionClass: C{Exception} subclass

        @param sentence: The (bogus) NMEA sentence.
        @type sentence: C{str}
        """
        self.assertRaises(exceptionClass, self.protocol.lineReceived, sentence)

    def test_raiseOnUnknownSentenceType(self):
        """
        Receiving a well-formed sentence of unknown type raises
        C{ValueError}.
        """
        self.assertRaisesOnSentence(ValueError, b"$GPBOGUS*5b")

    def test_raiseOnMalformedSentences(self):
        """
        Receiving a malformed sentence raises L{base.InvalidSentence}.
        """
        self.assertRaisesOnSentence(base.InvalidSentence, "GPBOGUS")


class NMEASentenceTests(NMEAReceiverSetup, TestCase):
    """
    Tests for L{nmea.NMEASentence} objects.
    """

    def test_repr(self):
        """
        The C{repr} of L{nmea.NMEASentence} objects is correct.
        """
        sentencesWithExpectedRepr = [
            (
                GPGSA,
                "<NMEASentence (GPGSA) {"
                "dataMode: A, "
                "fixType: 3, "
                "horizontalDilutionOfPrecision: 1.0, "
                "positionDilutionOfPrecision: 1.7, "
                "usedSatellitePRN_0: 19, "
                "usedSatellitePRN_1: 28, "
                "usedSatellitePRN_2: 14, "
                "usedSatellitePRN_3: 18, "
                "usedSatellitePRN_4: 27, "
                "usedSatellitePRN_5: 22, "
                "usedSatellitePRN_6: 31, "
                "usedSatellitePRN_7: 39, "
                "verticalDilutionOfPrecision: 1.3"
                "}>",
            ),
        ]

        for sentence, expectedRepr in sentencesWithExpectedRepr:
            self.protocol.lineReceived(sentence)
            received = self.receiver.receivedSentence
            self.assertEqual(repr(received), expectedRepr)


class ParsingTests(NMEAReceiverSetup, TestCase):
    """
    Tests if raw NMEA sentences get parsed correctly.

    This doesn't really involve any interpretation, just turning ugly raw NMEA
    representations into objects that are more pleasant to work with.
    """

    def _parserTest(self, sentence, expected):
        """
        Passes a sentence to the protocol and gets the parsed sentence from
        the receiver. Then verifies that the parsed sentence contains the
        expected data.
        """
        self.protocol.lineReceived(sentence)
        received = self.receiver.receivedSentence
        self.assertEqual(expected, received._sentenceData)

    def test_fullRMC(self):
        """
        A full RMC sentence is correctly parsed.
        """
        expected = {
            "type": "GPRMC",
            "latitudeFloat": "4807.038",
            "latitudeHemisphere": "N",
            "longitudeFloat": "01131.000",
            "longitudeHemisphere": "E",
            "magneticVariation": "003.1",
            "magneticVariationDirection": "W",
            "speedInKnots": "022.4",
            "timestamp": "123519",
            "datestamp": "230394",
            "trueHeading": "084.4",
            "dataMode": "A",
        }
        self._parserTest(GPRMC, expected)

    def test_fullGGA(self):
        """
        A full GGA sentence is correctly parsed.
        """
        expected = {
            "type": "GPGGA",
            "altitude": "545.4",
            "altitudeUnits": "M",
            "heightOfGeoidAboveWGS84": "46.9",
            "heightOfGeoidAboveWGS84Units": "M",
            "horizontalDilutionOfPrecision": "0.9",
            "latitudeFloat": "4807.038",
            "latitudeHemisphere": "N",
            "longitudeFloat": "01131.000",
            "longitudeHemisphere": "E",
            "numberOfSatellitesSeen": "08",
            "timestamp": "123519",
            "fixQuality": "1",
        }
        self._parserTest(GPGGA, expected)

    def test_fullGLL(self):
        """
        A full GLL sentence is correctly parsed.
        """
        expected = {
            "type": "GPGLL",
            "latitudeFloat": "4916.45",
            "latitudeHemisphere": "N",
            "longitudeFloat": "12311.12",
            "longitudeHemisphere": "W",
            "timestamp": "225444",
            "dataMode": "A",
        }
        self._parserTest(GPGLL, expected)

    def test_partialGLL(self):
        """
        A partial GLL sentence is correctly parsed.
        """
        expected = {
            "type": "GPGLL",
            "latitudeFloat": "3751.65",
            "latitudeHemisphere": "S",
            "longitudeFloat": "14507.36",
            "longitudeHemisphere": "E",
        }
        self._parserTest(GPGLL_PARTIAL, expected)

    def test_fullGSV(self):
        """
        A full GSV sentence is correctly parsed.
        """
        expected = {
            "type": "GPGSV",
            "GSVSentenceIndex": "1",
            "numberOfGSVSentences": "3",
            "numberOfSatellitesSeen": "11",
            "azimuth_0": "111",
            "azimuth_1": "270",
            "azimuth_2": "010",
            "azimuth_3": "292",
            "elevation_0": "03",
            "elevation_1": "15",
            "elevation_2": "01",
            "elevation_3": "06",
            "satellitePRN_0": "03",
            "satellitePRN_1": "04",
            "satellitePRN_2": "06",
            "satellitePRN_3": "13",
            "signalToNoiseRatio_0": "00",
            "signalToNoiseRatio_1": "00",
            "signalToNoiseRatio_2": "00",
            "signalToNoiseRatio_3": "00",
        }
        self._parserTest(GPGSV_FIRST, expected)

    def test_partialGSV(self):
        """
        A partial GSV sentence is correctly parsed.
        """
        expected = {
            "type": "GPGSV",
            "GSVSentenceIndex": "3",
            "numberOfGSVSentences": "3",
            "numberOfSatellitesSeen": "11",
            "azimuth_0": "067",
            "azimuth_1": "311",
            "azimuth_2": "244",
            "elevation_0": "42",
            "elevation_1": "14",
            "elevation_2": "05",
            "satellitePRN_0": "22",
            "satellitePRN_1": "24",
            "satellitePRN_2": "27",
            "signalToNoiseRatio_0": "42",
            "signalToNoiseRatio_1": "43",
            "signalToNoiseRatio_2": "00",
        }
        self._parserTest(GPGSV_LAST, expected)

    def test_fullHDT(self):
        """
        A full HDT sentence is correctly parsed.
        """
        expected = {
            "type": "GPHDT",
            "trueHeading": "038.005",
        }
        self._parserTest(GPHDT, expected)

    def test_typicalGSA(self):
        """
        A typical GSA sentence is correctly parsed.
        """
        expected = {
            "type": "GPGSA",
            "dataMode": "A",
            "fixType": "3",
            "usedSatellitePRN_0": "19",
            "usedSatellitePRN_1": "28",
            "usedSatellitePRN_2": "14",
            "usedSatellitePRN_3": "18",
            "usedSatellitePRN_4": "27",
            "usedSatellitePRN_5": "22",
            "usedSatellitePRN_6": "31",
            "usedSatellitePRN_7": "39",
            "positionDilutionOfPrecision": "1.7",
            "horizontalDilutionOfPrecision": "1.0",
            "verticalDilutionOfPrecision": "1.3",
        }
        self._parserTest(GPGSA, expected)


class FixUnitsTests(TestCase):
    """
    Tests for the generic unit fixing method, L{nmea.NMEAAdapter._fixUnits}.

    @ivar adapter: The NMEA adapter.
    @type adapter: L{nmea.NMEAAdapter}
    """

    def setUp(self):
        self.adapter = nmea.NMEAAdapter(base.BasePositioningReceiver())

    def test_noValueKey(self):
        """
        Tests that when no C{valueKey} is provided, C{unitKey} is used, minus
        C{"Units"} at the end.
        """
<<<<<<< HEAD
=======

>>>>>>> 1dd5e23f
        class FakeSentence:
            """
            A fake sentence that just has a "foo" attribute.
            """

            def __init__(self):
                self.foo = 1

        self.adapter.currentSentence = FakeSentence()
        self.adapter._fixUnits(unitKey="fooUnits", unit="N")
        self.assertNotEqual(self.adapter._sentenceData["foo"], 1)

    def test_unitKeyButNoUnit(self):
        """
        Tests that if a unit key is provided but the unit isn't, the unit is
        automatically determined from the unit key.
        """
<<<<<<< HEAD
=======

>>>>>>> 1dd5e23f
        class FakeSentence:
            """
            A fake sentence that just has "foo" and "fooUnits" attributes.
            """

            def __init__(self):
                self.foo = 1
                self.fooUnits = "N"

        self.adapter.currentSentence = FakeSentence()
        self.adapter._fixUnits(unitKey="fooUnits")
        self.assertNotEqual(self.adapter._sentenceData["foo"], 1)

    def test_noValueKeyAndNoUnitKey(self):
        """
        Tests that when a unit is specified but neither C{valueKey} nor
        C{unitKey} is provided, C{ValueError} is raised.
        """
        self.assertRaises(ValueError, self.adapter._fixUnits, unit="K")


<<<<<<< HEAD

=======
>>>>>>> 1dd5e23f
class FixerTestMixin:
    """
    Mixin for tests for the fixers on L{nmea.NMEAAdapter} that adapt
    from NMEA-specific notations to generic Python objects.

    @ivar adapter: The NMEA adapter.
    @type adapter: L{nmea.NMEAAdapter}
    """

    def setUp(self):
        self.adapter = nmea.NMEAAdapter(base.BasePositioningReceiver())

    def _fixerTest(self, sentenceData, expected=None, exceptionClass=None):
        """
        A generic adapter fixer test.

        Creates a sentence from the C{sentenceData} and sends that to the
        adapter. If C{exceptionClass} is not passed, this is assumed to work,
        and C{expected} is compared with the adapter's internal state.
        Otherwise, passing the sentence to the adapter is checked to raise
        C{exceptionClass}.

        @param sentenceData: Raw sentence content.
        @type sentenceData: C{dict} mapping C{str} to C{str}

        @param expected: The expected state of the adapter.
        @type expected: C{dict} or L{None}

        @param exceptionClass: The exception to be raised by the adapter.
        @type exceptionClass: subclass of C{Exception}
        """
        sentence = nmea.NMEASentence(sentenceData)

        def receiveSentence():
            self.adapter.sentenceReceived(sentence)

        if exceptionClass is None:
            receiveSentence()
            self.assertEqual(self.adapter._state, expected)
        else:
            self.assertRaises(exceptionClass, receiveSentence)

        self.adapter.clear()


class TimestampFixerTests(FixerTestMixin, TestCase):
    """
    Tests conversion from NMEA timestamps to C{datetime.time} objects.
    """

    def test_simple(self):
        """
        A simple timestamp is converted correctly.
        """
        data = {"timestamp": "123456"}  # 12:34:56Z
        expected = {"_time": datetime.time(12, 34, 56)}
        self._fixerTest(data, expected)

    def test_broken(self):
        """
        A broken timestamp raises C{ValueError}.
        """
        badTimestamps = "993456", "129956", "123499"

        for t in badTimestamps:
            self._fixerTest({"timestamp": t}, exceptionClass=ValueError)


class DatestampFixerTests(FixerTestMixin, TestCase):
    def test_defaultYearThreshold(self):
        """
        The default year threshold is 1980.
        """
        self.assertEqual(self.adapter.yearThreshold, 1980)

    def test_beforeThreshold(self):
        """
        Dates before the threshold are interpreted as being in the century
        after the threshold. (Since the threshold is the earliest possible
        date.)
        """
        datestring, date = "010115", datetime.date(2015, 1, 1)
        self._fixerTest({"datestamp": datestring}, {"_date": date})

    def test_afterThreshold(self):
        """
        Dates after the threshold are interpreted as being in the same century
        as the threshold.
        """
        datestring, date = "010195", datetime.date(1995, 1, 1)
        self._fixerTest({"datestamp": datestring}, {"_date": date})

    def test_invalidMonth(self):
        """
        A datestring with an invalid month (> 12) raises C{ValueError}.
        """
        self._fixerTest({"datestamp": "011301"}, exceptionClass=ValueError)

    def test_invalidDay(self):
        """
        A datestring with an invalid day (more days than there are in that
        month) raises C{ValueError}.
        """
        self._fixerTest({"datestamp": "320101"}, exceptionClass=ValueError)
        self._fixerTest({"datestamp": "300201"}, exceptionClass=ValueError)


def _nmeaFloat(degrees, minutes):
    """
    Builds an NMEA float representation for a given angle in degrees and
    decimal minutes.

    @param degrees: The integer degrees for this angle.
    @type degrees: C{int}
    @param minutes: The decimal minutes value for this angle.
    @type minutes: C{float}
    @return: The NMEA float representation for this angle.
    @rtype: C{str}
    """
    return "%i%0.3f" % (degrees, minutes)


def _coordinateSign(hemisphere):
    """
    Return the sign of a coordinate.

    This is C{1} if the coordinate is in the northern or eastern hemispheres,
    C{-1} otherwise.

    @param hemisphere: NMEA shorthand for the hemisphere. One of "NESW".
    @type hemisphere: C{str}

    @return: The sign of the coordinate value.
    @rtype: C{int}
    """
    return 1 if hemisphere in "NE" else -1


def _coordinateType(hemisphere):
    """
    Return the type of a coordinate.

    This is L{Angles.LATITUDE} if the coordinate is in the northern or
    southern hemispheres, L{Angles.LONGITUDE} otherwise.

    @param hemisphere: NMEA shorthand for the hemisphere. One of "NESW".
    @type hemisphere: C{str}

    @return: The type of the coordinate (L{Angles.LATITUDE} or
        L{Angles.LONGITUDE})
    """
    return Angles.LATITUDE if hemisphere in "NS" else Angles.LONGITUDE


class CoordinateFixerTests(FixerTestMixin, TestCase):
    """
    Tests turning NMEA coordinate notations into something more pleasant.
    """

    def test_north(self):
        """
        NMEA coordinate representations in the northern hemisphere
        convert correctly.
        """
        sentenceData = {"latitudeFloat": "1030.000", "latitudeHemisphere": "N"}
        state = {"latitude": base.Coordinate(10.5, Angles.LATITUDE)}
        self._fixerTest(sentenceData, state)

    def test_south(self):
        """
        NMEA coordinate representations in the southern hemisphere
        convert correctly.
        """
        sentenceData = {"latitudeFloat": "1030.000", "latitudeHemisphere": "S"}
        state = {"latitude": base.Coordinate(-10.5, Angles.LATITUDE)}
        self._fixerTest(sentenceData, state)

    def test_east(self):
        """
        NMEA coordinate representations in the eastern hemisphere
        convert correctly.
        """
        sentenceData = {"longitudeFloat": "1030.000", "longitudeHemisphere": "E"}
        state = {"longitude": base.Coordinate(10.5, Angles.LONGITUDE)}
        self._fixerTest(sentenceData, state)

    def test_west(self):
        """
        NMEA coordinate representations in the western hemisphere
        convert correctly.
        """
        sentenceData = {"longitudeFloat": "1030.000", "longitudeHemisphere": "W"}
        state = {"longitude": base.Coordinate(-10.5, Angles.LONGITUDE)}
        self._fixerTest(sentenceData, state)

    def test_badHemisphere(self):
        """
        NMEA coordinate representations for nonexistent hemispheres
        raise C{ValueError} when you attempt to parse them.
        """
        sentenceData = {"longitudeHemisphere": "Q"}
        self._fixerTest(sentenceData, exceptionClass=ValueError)

    def test_badHemisphereSign(self):
        """
        NMEA coordinate repesentation parsing fails predictably
        when you pass nonexistent coordinate types (not latitude or
        longitude).
        """
        getSign = lambda: self.adapter._getHemisphereSign("BOGUS_VALUE")
        self.assertRaises(ValueError, getSign)


class AltitudeFixerTests(FixerTestMixin, TestCase):
    """
    Tests that NMEA representations of altitudes are correctly converted.
    """

    def test_fixAltitude(self):
        """
        The NMEA representation of an altitude (above mean sea level)
        is correctly converted.
        """
        key, value = "altitude", "545.4"
        altitude = base.Altitude(float(value))
        self._fixerTest({key: value}, {key: altitude})

    def test_heightOfGeoidAboveWGS84(self):
        """
        The NMEA representation of an altitude of the geoid (above the
        WGS84 reference level) is correctly converted.
        """
        key, value = "heightOfGeoidAboveWGS84", "46.9"
        altitude = base.Altitude(float(value))
        self._fixerTest({key: value}, {key: altitude})


class SpeedFixerTests(FixerTestMixin, TestCase):
    """
    Tests that NMEA representations of speeds are correctly converted.
    """

    def test_speedInKnots(self):
        """
        Speeds reported in knots correctly get converted to meters per
        second.
        """
        key, value, targetKey = "speedInKnots", "10", "speed"
        speed = base.Speed(float(value) * base.MPS_PER_KNOT)
        self._fixerTest({key: value}, {targetKey: speed})


class VariationFixerTests(FixerTestMixin, TestCase):
    """
    Tests if the absolute values of magnetic variations on the heading
    and their sign get combined correctly, and if that value gets
    combined with a heading correctly.
    """

    def test_west(self):
        """
        Tests westward (negative) magnetic variation.
        """
        variation, direction = "1.34", "W"
        heading = base.Heading.fromFloats(variationValue=-1 * float(variation))
        sentenceData = {
            "magneticVariation": variation,
            "magneticVariationDirection": direction,
        }

        self._fixerTest(sentenceData, {"heading": heading})

    def test_east(self):
        """
        Tests eastward (positive) magnetic variation.
        """
        variation, direction = "1.34", "E"
        heading = base.Heading.fromFloats(variationValue=float(variation))
        sentenceData = {
            "magneticVariation": variation,
            "magneticVariationDirection": direction,
        }

        self._fixerTest(sentenceData, {"heading": heading})

    def test_withHeading(self):
        """
        Variation values get combined with headings correctly.
        """
        trueHeading, variation, direction = "123.12", "1.34", "E"
        sentenceData = {
            "trueHeading": trueHeading,
            "magneticVariation": variation,
            "magneticVariationDirection": direction,
        }
        heading = base.Heading.fromFloats(
            float(trueHeading), variationValue=float(variation)
        )
        self._fixerTest(sentenceData, {"heading": heading})


class PositionErrorFixerTests(FixerTestMixin, TestCase):
    """
    Position errors in NMEA are passed as dilutions of precision (DOP). This
    is a measure relative to some specified value of the GPS device as its
    "reference" precision. Unfortunately, there are very few ways of figuring
    this out from just the device (sans manual).

    There are two basic DOP values: vertical and horizontal. HDOP tells you
    how precise your location is on the face of the earth (pretending it's
    flat, at least locally). VDOP tells you how precise your altitude is
    known. PDOP (position DOP) is a dependent value defined as the Euclidean
    norm of those two, and gives you a more generic "goodness of fix" value.
    """

    def test_simple(self):
        self._fixerTest(
            {"horizontalDilutionOfPrecision": "11"},
            {"positionError": base.PositionError(hdop=11.0)},
        )

    def test_mixing(self):
        pdop, hdop, vdop = "1", "1", "1"
        positionError = base.PositionError(
            pdop=float(pdop), hdop=float(hdop), vdop=float(vdop)
        )
        sentenceData = {
            "positionDilutionOfPrecision": pdop,
            "horizontalDilutionOfPrecision": hdop,
            "verticalDilutionOfPrecision": vdop,
        }
        self._fixerTest(sentenceData, {"positionError": positionError})


class ValidFixTests(FixerTestMixin, TestCase):
    """
    Tests that data reported from a valid fix is used.
    """

    def test_GGA(self):
        """
        GGA data with a valid fix is used.
        """
        sentenceData = {
            "type": "GPGGA",
            "altitude": "545.4",
            "fixQuality": nmea.GPGGAFixQualities.GPS_FIX,
        }
        expectedState = {"altitude": base.Altitude(545.4)}

        self._fixerTest(sentenceData, expectedState)

    def test_GLL(self):
        """
        GLL data with a valid data mode is used.
        """
        sentenceData = {
            "type": "GPGLL",
            "altitude": "545.4",
            "dataMode": nmea.GPGLLGPRMCFixQualities.ACTIVE,
        }
        expectedState = {"altitude": base.Altitude(545.4)}

        self._fixerTest(sentenceData, expectedState)


class InvalidFixTests(FixerTestMixin, TestCase):
    """
    Tests that data being reported from a bad or incomplete fix isn't
    used. Although the specification dictates that GPSes shouldn't produce
    NMEA sentences with real-looking values for altitude or position in them
    unless they have at least some semblance of a GPS fix, this is widely
    ignored.
    """

    def _invalidFixTest(self, sentenceData):
        """
        Sentences with an invalid fix or data mode result in empty
        state (ie, the data isn't used).
        """
        self._fixerTest(sentenceData, {})

    def test_GGA(self):
        """
        GGA sentence data is unused when there is no fix.
        """
        sentenceData = {
            "type": "GPGGA",
            "altitude": "545.4",
            "fixQuality": nmea.GPGGAFixQualities.INVALID_FIX,
        }

        self._invalidFixTest(sentenceData)

    def test_GLL(self):
        """
        GLL sentence data is unused when the data is flagged as void.
        """
        sentenceData = {
            "type": "GPGLL",
            "altitude": "545.4",
            "dataMode": nmea.GPGLLGPRMCFixQualities.VOID,
        }

        self._invalidFixTest(sentenceData)

    def test_badGSADataMode(self):
        """
        GSA sentence data is not used when there is no GPS fix, but
        the data mode claims the data is "active". Some GPSes do
        this, unfortunately, and that means you shouldn't use the
        data.
        """
        sentenceData = {
            "type": "GPGSA",
            "altitude": "545.4",
            "dataMode": nmea.GPGLLGPRMCFixQualities.ACTIVE,
            "fixType": nmea.GPGSAFixTypes.GSA_NO_FIX,
        }
        self._invalidFixTest(sentenceData)

    def test_badGSAFixType(self):
        """
        GSA sentence data is not used when the fix claims to be valid
        (albeit only 2D), but the data mode says the data is void.
        Some GPSes do this, unfortunately, and that means you
        shouldn't use the data.
        """
        sentenceData = {
            "type": "GPGSA",
            "altitude": "545.4",
            "dataMode": nmea.GPGLLGPRMCFixQualities.VOID,
            "fixType": nmea.GPGSAFixTypes.GSA_2D_FIX,
        }
        self._invalidFixTest(sentenceData)

    def test_badGSADataModeAndFixType(self):
        """
        GSA sentence data is not use when neither the fix nor the data
        mode is any good.
        """
        sentenceData = {
            "type": "GPGSA",
            "altitude": "545.4",
            "dataMode": nmea.GPGLLGPRMCFixQualities.VOID,
            "fixType": nmea.GPGSAFixTypes.GSA_NO_FIX,
        }
        self._invalidFixTest(sentenceData)


class NMEAReceiverTests(TestCase):
    """
    Tests for the NMEA receiver.
    """

    def setUp(self):
        self.receiver = MockPositioningReceiver()
        self.adapter = nmea.NMEAAdapter(self.receiver)
        self.protocol = nmea.NMEAProtocol(self.adapter)

    def test_onlyFireWhenCurrentSentenceHasNewInformation(self):
        """
        If the current sentence does not contain any new fields for a
        particular callback, that callback is not called; even if all
        necessary information is still in the state from one or more
        previous messages.
        """
        self.protocol.lineReceived(GPGGA)

        gpggaCallbacks = set(
            ["positionReceived", "positionErrorReceived", "altitudeReceived"]
        )
        self.assertEqual(set(self.receiver.called.keys()), gpggaCallbacks)

        self.receiver.clear()
        self.assertNotEqual(self.adapter._state, {})

        # GPHDT contains heading information but not position,
        # altitude or anything like that; but that information is
        # still in the state.
        self.protocol.lineReceived(GPHDT)
        gphdtCallbacks = set(["headingReceived"])
        self.assertEqual(set(self.receiver.called.keys()), gphdtCallbacks)

    def _receiverTest(self, sentences, expectedFired=(), extraTest=None):
        """
        A generic test for NMEA receiver behavior.

        @param sentences: The sequence of sentences to simulate receiving.
        @type sentences: iterable of C{str}
        @param expectedFired: The names of the callbacks expected to fire.
        @type expectedFired: iterable of C{str}
        @param extraTest: An optional extra test hook.
        @type extraTest: nullary callable
        """
        for sentence in sentences:
            self.protocol.lineReceived(sentence)

        actuallyFired = self.receiver.called.keys()
        self.assertEqual(set(actuallyFired), set(expectedFired))

        if extraTest is not None:
            extraTest()

        self.receiver.clear()
        self.adapter.clear()

    def test_positionErrorUpdateAcrossStates(self):
        """
        The positioning error is updated across multiple states.
        """
        sentences = [GPGSA] + GPGSV_SEQ
        callbacksFired = ["positionErrorReceived", "beaconInformationReceived"]

        def _getIdentifiers(beacons):
            return sorted(map(attrgetter("identifier"), beacons))

        def checkBeaconInformation():
            beaconInformation = self.adapter._state["beaconInformation"]

            seenIdentifiers = _getIdentifiers(beaconInformation.seenBeacons)
            expected = [3, 4, 6, 13, 14, 16, 18, 19, 22, 24, 27]
            self.assertEqual(seenIdentifiers, expected)

            usedIdentifiers = _getIdentifiers(beaconInformation.usedBeacons)
            # These are not actually all the PRNs in the sample GPGSA:
            # only the ones also reported by the GPGSV sequence. This
            # is just because the sample data doesn't come from the
            # same reporting cycle of a GPS device.
            self.assertEqual(usedIdentifiers, [14, 18, 19, 22, 27])

        self._receiverTest(sentences, callbacksFired, checkBeaconInformation)

    def test_emptyMiddleGSV(self):
        """
        A GSV sentence with empty entries in any position does not mean that
        entries in subsequent positions of the same GSV sentence are ignored.
        """
        sentences = [GPGSV_EMPTY_MIDDLE]
        callbacksFired = ["beaconInformationReceived"]

        def checkBeaconInformation():
            beaconInformation = self.adapter._state["beaconInformation"]
            seenBeacons = beaconInformation.seenBeacons

            self.assertEqual(len(seenBeacons), 2)
            self.assertIn(13, [b.identifier for b in seenBeacons])

        self._receiverTest(sentences, callbacksFired, checkBeaconInformation)

    def test_GGASentences(self):
        """
        A sequence of GGA sentences fires C{positionReceived},
        C{positionErrorReceived} and C{altitudeReceived}.
        """
        sentences = [GPGGA]
        callbacksFired = [
            "positionReceived",
            "positionErrorReceived",
            "altitudeReceived",
        ]

        self._receiverTest(sentences, callbacksFired)

    def test_GGAWithDateInState(self):
        """
        When receiving a GPGGA sentence and a date was already in the
        state, the new time (from the GPGGA sentence) is combined with
        that date.
        """
        self.adapter._state["_date"] = datetime.date(2014, 1, 1)

        sentences = [GPGGA]
        callbacksFired = [
            "positionReceived",
            "positionErrorReceived",
            "altitudeReceived",
            "timeReceived",
        ]

        self._receiverTest(sentences, callbacksFired)

    def test_RMCSentences(self):
        """
        A sequence of RMC sentences fires C{positionReceived},
        C{speedReceived}, C{headingReceived} and C{timeReceived}.
        """
        sentences = [GPRMC]
        callbacksFired = [
            "headingReceived",
            "speedReceived",
            "positionReceived",
            "timeReceived",
        ]

        self._receiverTest(sentences, callbacksFired)

    def test_GSVSentences(self):
        """
        A complete sequence of GSV sentences fires
        C{beaconInformationReceived}.
        """
        sentences = [GPGSV_FIRST, GPGSV_MIDDLE, GPGSV_LAST]
        callbacksFired = ["beaconInformationReceived"]

        def checkPartialInformation():
            self.assertNotIn("_partialBeaconInformation", self.adapter._state)

        self._receiverTest(sentences, callbacksFired, checkPartialInformation)

    def test_emptyMiddleEntriesGSVSequence(self):
        """
        A complete sequence of GSV sentences with empty entries in the
        middle still fires C{beaconInformationReceived}.
        """
        sentences = [GPGSV_EMPTY_MIDDLE]
        self._receiverTest(sentences, ["beaconInformationReceived"])

    def test_incompleteGSVSequence(self):
        """
        An incomplete sequence of GSV sentences does not fire any callbacks.
        """
        sentences = [GPGSV_FIRST]
        self._receiverTest(sentences)

    def test_singleSentenceGSVSequence(self):
        """
        The parser does not fail badly when the sequence consists of
        only one sentence (but is otherwise complete).
        """
        sentences = [GPGSV_SINGLE]
        self._receiverTest(sentences, ["beaconInformationReceived"])

    def test_GLLSentences(self):
        """
        GLL sentences fire C{positionReceived}.
        """
        sentences = [GPGLL_PARTIAL, GPGLL]
        self._receiverTest(sentences, ["positionReceived"])

    def test_HDTSentences(self):
        """
        HDT sentences fire C{headingReceived}.
        """
        sentences = [GPHDT]
        self._receiverTest(sentences, ["headingReceived"])

    def test_mixedSentences(self):
        """
        A mix of sentences fires the correct callbacks.
        """
        sentences = [GPRMC, GPGGA]
        callbacksFired = [
            "altitudeReceived",
            "speedReceived",
            "positionReceived",
            "positionErrorReceived",
            "timeReceived",
            "headingReceived",
        ]

        def checkTime():
            expectedDateTime = datetime.datetime(1994, 3, 23, 12, 35, 19)
            self.assertEqual(self.adapter._state["time"], expectedDateTime)

        self._receiverTest(sentences, callbacksFired, checkTime)

    def test_lotsOfMixedSentences(self):
        """
        Sends an entire gamut of sentences and verifies the
        appropriate callbacks fire. These are more than you'd expect
        from your average consumer GPS device. They have most of the
        important information, including beacon information and
        visibility.
        """
        sentences = [GPGSA] + GPGSV_SEQ + [GPRMC, GPGGA, GPGLL]

        callbacksFired = [
            "headingReceived",
            "beaconInformationReceived",
            "speedReceived",
            "positionReceived",
            "timeReceived",
            "altitudeReceived",
            "positionErrorReceived",
        ]

        self._receiverTest(sentences, callbacksFired)<|MERGE_RESOLUTION|>--- conflicted
+++ resolved
@@ -176,10 +176,6 @@
             self.assertRaises(base.InvalidChecksum, validate, s)
 
 
-<<<<<<< HEAD
-
-=======
->>>>>>> 1dd5e23f
 class NMEAReceiverSetup:
     """
     A mixin for tests that need an NMEA receiver (and a protocol attached to
@@ -492,10 +488,7 @@
         Tests that when no C{valueKey} is provided, C{unitKey} is used, minus
         C{"Units"} at the end.
         """
-<<<<<<< HEAD
-=======
-
->>>>>>> 1dd5e23f
+
         class FakeSentence:
             """
             A fake sentence that just has a "foo" attribute.
@@ -513,10 +506,7 @@
         Tests that if a unit key is provided but the unit isn't, the unit is
         automatically determined from the unit key.
         """
-<<<<<<< HEAD
-=======
-
->>>>>>> 1dd5e23f
+
         class FakeSentence:
             """
             A fake sentence that just has "foo" and "fooUnits" attributes.
@@ -538,10 +528,6 @@
         self.assertRaises(ValueError, self.adapter._fixUnits, unit="K")
 
 
-<<<<<<< HEAD
-
-=======
->>>>>>> 1dd5e23f
 class FixerTestMixin:
     """
     Mixin for tests for the fixers on L{nmea.NMEAAdapter} that adapt
