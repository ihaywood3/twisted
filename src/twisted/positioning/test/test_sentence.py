--- conflicted
+++ resolved
@@ -15,10 +15,6 @@
 sentinelValueTwo = "someOtherStringValue"
 
 
-<<<<<<< HEAD
-
-=======
->>>>>>> 1dd5e23f
 class DummyProtocol:
     """
     A simple, fake protocol.
