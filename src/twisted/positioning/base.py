# -*- test-case-name: twisted.positioning.test.test_base,twisted.positioning.test.test_sentence -*-
# Copyright (c) Twisted Matrix Laboratories.
# See LICENSE for details.
"""
Generic positioning base classes.

@since: 14.0
"""


from functools import partial
from operator import attrgetter
from zope.interface import implementer
from constantly import Names, NamedConstant
from typing import ClassVar, Sequence

from twisted.python.util import FancyEqMixin
from twisted.positioning import ipositioning


MPS_PER_KNOT = 0.5144444444444444
MPS_PER_KPH = 0.27777777777777777
METERS_PER_FOOT = 0.3048


class Angles(Names):
    """
    The types of angles.

    @cvar LATITUDE: Angle representing a latitude of an object.
    @type LATITUDE: L{NamedConstant}

    @cvar LONGITUDE: Angle representing the longitude of an object.
    @type LONGITUDE: L{NamedConstant}

    @cvar HEADING: Angle representing the heading of an object.
    @type HEADING: L{NamedConstant}

    @cvar VARIATION: Angle representing a magnetic variation.
    @type VARIATION: L{NamedConstant}

    """

    LATITUDE = NamedConstant()
    LONGITUDE = NamedConstant()
    HEADING = NamedConstant()
    VARIATION = NamedConstant()


class Directions(Names):
    """
    The four cardinal directions (north, east, south, west).
    """

    NORTH = NamedConstant()
    EAST = NamedConstant()
    SOUTH = NamedConstant()
    WEST = NamedConstant()


@implementer(ipositioning.IPositioningReceiver)
class BasePositioningReceiver:
    """
    A base positioning receiver.

    This class would be a good base class for building positioning
    receivers. It implements the interface (so you don't have to) with stub
    methods.

    People who want to implement positioning receivers should subclass this
    class and override the specific callbacks they want to handle.
    """

    def timeReceived(self, time):
        """
        Implements L{IPositioningReceiver.timeReceived} stub.
        """

    def headingReceived(self, heading):
        """
        Implements L{IPositioningReceiver.headingReceived} stub.
        """

    def speedReceived(self, speed):
        """
        Implements L{IPositioningReceiver.speedReceived} stub.
        """

    def climbReceived(self, climb):
        """
        Implements L{IPositioningReceiver.climbReceived} stub.
        """

    def positionReceived(self, latitude, longitude):
        """
        Implements L{IPositioningReceiver.positionReceived} stub.
        """

    def positionErrorReceived(self, positionError):
        """
        Implements L{IPositioningReceiver.positionErrorReceived} stub.
        """

    def altitudeReceived(self, altitude):
        """
        Implements L{IPositioningReceiver.altitudeReceived} stub.
        """

    def beaconInformationReceived(self, beaconInformation):
        """
        Implements L{IPositioningReceiver.beaconInformationReceived} stub.
        """


class InvalidSentence(Exception):
    """
    An exception raised when a sentence is invalid.
    """


class InvalidChecksum(Exception):
    """
    An exception raised when the checksum of a sentence is invalid.
    """


<<<<<<< HEAD

=======
>>>>>>> 1dd5e23f
class Angle(FancyEqMixin):
    """
    An object representing an angle.

    @cvar _RANGE_EXPRESSIONS: A collection of expressions for the allowable
        range for the angular value of a particular coordinate value.
    @type _RANGE_EXPRESSIONS: C{dict} of L{Angles} constants to callables
    @cvar _ANGLE_TYPE_NAMES: English names for angle types.
    @type _ANGLE_TYPE_NAMES: C{dict} of L{Angles} constants to C{str}
    """

    _RANGE_EXPRESSIONS = {
        Angles.LATITUDE: lambda latitude: -90.0 < latitude < 90.0,
        Angles.LONGITUDE: lambda longitude: -180.0 < longitude < 180.0,
        Angles.HEADING: lambda heading: 0 <= heading < 360,
        Angles.VARIATION: lambda variation: -180 < variation <= 180,
    }

    _ANGLE_TYPE_NAMES = {
        Angles.LATITUDE: "Latitude",
        Angles.LONGITUDE: "Longitude",
        Angles.VARIATION: "Variation",
        Angles.HEADING: "Heading",
    }

<<<<<<< HEAD

    compareAttributes = (
        'angleType', 'inDecimalDegrees'
        )  # type: ClassVar[Sequence[str]]

=======
    compareAttributes = (
        "angleType",
        "inDecimalDegrees",
    )  # type: ClassVar[Sequence[str]]
>>>>>>> 1dd5e23f

    def __init__(self, angle=None, angleType=None):
        """
        Initializes an angle.

        @param angle: The value of the angle in decimal degrees. (L{None} if
            unknown).
        @type angle: C{float} or L{None}

        @param angleType: A symbolic constant describing the angle type. Should
            be one of L{Angles} or {None} if unknown.

        @raises ValueError: If the angle type is not the default argument,
            but it is an unknown type (not in  C{Angle._RANGE_EXPRESSIONS}),
            or it is a known type but the supplied value was out of the
            allowable range for said type.
        """
        if angleType is not None and angleType not in self._RANGE_EXPRESSIONS:
            raise ValueError("Unknown angle type")

        if angle is not None and angleType is not None:
            rangeExpression = self._RANGE_EXPRESSIONS[angleType]
            if not rangeExpression(angle):
                template = "Angle {0} not in allowed range for type {1}"
                raise ValueError(template.format(angle, angleType))

        self.angleType = angleType
        self._angle = angle

    @property
    def inDecimalDegrees(self):
        """
        The value of this angle in decimal degrees. This value is immutable.

        @return: This angle expressed in decimal degrees, or L{None} if the
            angle is unknown.
        @rtype: C{float} (or L{None})
        """
        return self._angle

    @property
    def inDegreesMinutesSeconds(self):
        """
        The value of this angle as a degrees, minutes, seconds tuple. This
        value is immutable.

        @return: This angle expressed in degrees, minutes, seconds. L{None} if
            the angle is unknown.
        @rtype: 3-C{tuple} of C{int} (or L{None})
        """
        if self._angle is None:
            return None

        degrees = abs(int(self._angle))
        fractionalDegrees = abs(self._angle - int(self._angle))
        decimalMinutes = 60 * fractionalDegrees

        minutes = int(decimalMinutes)
        fractionalMinutes = decimalMinutes - int(decimalMinutes)
        decimalSeconds = 60 * fractionalMinutes

        return degrees, minutes, int(decimalSeconds)

    def setSign(self, sign):
        """
        Sets the sign of this angle.

        @param sign: The new sign. C{1} for positive and C{-1} for negative
            signs, respectively.
        @type sign: C{int}

        @raise ValueError: If the C{sign} parameter is not C{-1} or C{1}.
        """
        if sign not in (-1, 1):
            raise ValueError("bad sign (got %s, expected -1 or 1)" % sign)

        self._angle = sign * abs(self._angle)

    def __float__(self):
        """
        Returns this angle as a float.

        @return: The float value of this angle, expressed in degrees.
        @rtype: C{float}
        """
        return self._angle

<<<<<<< HEAD

=======
>>>>>>> 1dd5e23f
    def __repr__(self) -> str:
        """
        Returns a string representation of this angle.

        @return: The string representation.
        @rtype: C{str}
        """
        return "<{s._angleTypeNameRepr} ({s._angleValueRepr})>".format(s=self)

    @property
    def _angleValueRepr(self):
        """
        Returns a string representation of the angular value of this angle.

        This is a helper function for the actual C{__repr__}.

        @return: The string representation.
        @rtype: C{str}
        """
        if self.inDecimalDegrees is not None:
            return "%s degrees" % round(self.inDecimalDegrees, 2)
        else:
            return "unknown value"

    @property
    def _angleTypeNameRepr(self):
        """
        Returns a string representation of the type of this angle.

        This is a helper function for the actual C{__repr__}.

        @return: The string representation.
        @rtype: C{str}
        """
        try:
            return self._ANGLE_TYPE_NAMES[self.angleType]
        except KeyError:
            return "Angle of unknown type"


class Heading(Angle):
    """
    The heading of a mobile object.

    @ivar variation: The (optional) magnetic variation.
        The sign of the variation is positive for variations towards the east
        (clockwise from north), and negative for variations towards the west
        (counterclockwise from north).
        If the variation is unknown or not applicable, this is L{None}.
    @type variation: C{Angle} or L{None}.
    @ivar correctedHeading: The heading, corrected for variation. If the
        variation is unknown (L{None}), is None. This attribute is read-only
        (its value is determined by the angle and variation attributes). The
        value is coerced to being between 0 (inclusive) and 360 (exclusive).
    """

    def __init__(self, angle=None, variation=None):
        """
        Initializes an angle with an optional variation.
        """
        Angle.__init__(self, angle, Angles.HEADING)
        self.variation = variation

    @classmethod
    def fromFloats(cls, angleValue=None, variationValue=None):
        """
        Constructs a Heading from the float values of the angle and variation.

        @param angleValue: The angle value of this heading.
        @type angleValue: C{float}
        @param variationValue: The value of the variation of this heading.
        @type variationValue: C{float}
        @return A C{Heading } with the given values.
        """
        variation = Angle(variationValue, Angles.VARIATION)
        return cls(angleValue, variation)

    @property
    def correctedHeading(self):
        """
        Corrects the heading by the given variation. This is sometimes known as
        the true heading.

        @return: The heading, corrected by the variation. If the variation or
            the angle are unknown, returns L{None}.
        @rtype: C{float} or L{None}
        """
        if self._angle is None or self.variation is None:
            return None

        angle = (self.inDecimalDegrees - self.variation.inDecimalDegrees) % 360
        return Angle(angle, Angles.HEADING)

    def setSign(self, sign):
        """
        Sets the sign of the variation of this heading.

        @param sign: The new sign. C{1} for positive and C{-1} for negative
            signs, respectively.
        @type sign: C{int}

        @raise ValueError: If the C{sign} parameter is not C{-1} or C{1}.
        """
        if self.variation.inDecimalDegrees is None:
            raise ValueError("can't set the sign of an unknown variation")

        self.variation.setSign(sign)

    compareAttributes = list(Angle.compareAttributes) + ["variation"]

<<<<<<< HEAD

=======
>>>>>>> 1dd5e23f
    def __repr__(self) -> str:
        """
        Returns a string representation of this angle.

        @return: The string representation.
        @rtype: C{str}
        """
        if self.variation is None:
            variationRepr = "unknown variation"
        else:
            variationRepr = repr(self.variation)

        return "<%s (%s, %s)>" % (
            self._angleTypeNameRepr,
            self._angleValueRepr,
            variationRepr,
        )


class Coordinate(Angle):
    """
    A coordinate.

    @ivar angle: The value of the coordinate in decimal degrees, with the usual
        rules for sign (northern and eastern hemispheres are positive, southern
        and western hemispheres are negative).
    @type angle: C{float}
    """

    def __init__(self, angle, coordinateType=None):
        """
        Initializes a coordinate.

        @param angle: The angle of this coordinate in decimal degrees. The
            hemisphere is determined by the sign (north and east are positive).
            If this coordinate describes a latitude, this value must be within
            -90.0 and +90.0 (exclusive). If this value describes a longitude,
            this value must be within -180.0 and +180.0 (exclusive).
        @type angle: C{float}
        @param coordinateType: The coordinate type. One of L{Angles.LATITUDE},
            L{Angles.LONGITUDE} or L{None} if unknown.
        """
        if coordinateType not in [Angles.LATITUDE, Angles.LONGITUDE, None]:
            raise ValueError(
                "coordinateType must be one of Angles.LATITUDE, "
                "Angles.LONGITUDE or None, was {!r}".format(coordinateType)
            )

        Angle.__init__(self, angle, coordinateType)

    @property
    def hemisphere(self):
        """
        Gets the hemisphere of this coordinate.

        @return: A symbolic constant representing a hemisphere (one of
            L{Angles})
        """

        if self.angleType is Angles.LATITUDE:
            if self.inDecimalDegrees < 0:
                return Directions.SOUTH
            else:
                return Directions.NORTH
        elif self.angleType is Angles.LONGITUDE:
            if self.inDecimalDegrees < 0:
                return Directions.WEST
            else:
                return Directions.EAST
        else:
            raise ValueError("unknown coordinate type (cant find hemisphere)")


<<<<<<< HEAD

=======
>>>>>>> 1dd5e23f
class Altitude(FancyEqMixin):
    """
    An altitude.

    @ivar inMeters: The altitude represented by this object, in meters. This
        attribute is read-only.
    @type inMeters: C{float}

    @ivar inFeet: As above, but expressed in feet.
    @type inFeet: C{float}
    """

    compareAttributes = ("inMeters",)

    def __init__(self, altitude):
        """
        Initializes an altitude.

        @param altitude: The altitude in meters.
        @type altitude: C{float}
        """
        self._altitude = altitude

    @property
    def inFeet(self):
        """
        Gets the altitude this object represents, in feet.

        @return: The altitude, expressed in feet.
        @rtype: C{float}
        """
        return self._altitude / METERS_PER_FOOT

    @property
    def inMeters(self):
        """
        Returns the altitude this object represents, in meters.

        @return: The altitude, expressed in feet.
        @rtype: C{float}
        """
        return self._altitude

    def __float__(self):
        """
        Returns the altitude represented by this object expressed in meters.

        @return: The altitude represented by this object, expressed in meters.
        @rtype: C{float}
        """
        return self._altitude

<<<<<<< HEAD

=======
>>>>>>> 1dd5e23f
    def __repr__(self) -> str:
        """
        Returns a string representation of this altitude.

        @return: The string representation.
        @rtype: C{str}
        """
        return "<Altitude (%s m)>" % (self._altitude,)


<<<<<<< HEAD

=======
>>>>>>> 1dd5e23f
class _BaseSpeed(FancyEqMixin):
    """
    An object representing the abstract concept of the speed (rate of
    movement) of a mobile object.

    This primarily has behavior for converting between units and comparison.
    """

    compareAttributes = ("inMetersPerSecond",)

    def __init__(self, speed):
        """
        Initializes a speed.

        @param speed: The speed that this object represents, expressed in
            meters per second.
        @type speed: C{float}

        @raises ValueError: Raised if value was invalid for this particular
            kind of speed. Only happens in subclasses.
        """
        self._speed = speed

    @property
    def inMetersPerSecond(self):
        """
        The speed that this object represents, expressed in meters per second.
        This attribute is immutable.

        @return: The speed this object represents, in meters per second.
        @rtype: C{float}
        """
        return self._speed

    @property
    def inKnots(self):
        """
        Returns the speed represented by this object, expressed in knots. This
        attribute is immutable.

        @return: The speed this object represents, in knots.
        @rtype: C{float}
        """
        return self._speed / MPS_PER_KNOT

    def __float__(self):
        """
        Returns the speed represented by this object expressed in meters per
        second.

        @return: The speed represented by this object, expressed in meters per
            second.
        @rtype: C{float}
        """
        return self._speed

<<<<<<< HEAD

=======
>>>>>>> 1dd5e23f
    def __repr__(self) -> str:
        """
        Returns a string representation of this speed object.

        @return: The string representation.
        @rtype: C{str}
        """
        speedValue = round(self.inMetersPerSecond, 2)
        return "<%s (%s m/s)>" % (self.__class__.__name__, speedValue)


class Speed(_BaseSpeed):
    """
    The speed (rate of movement) of a mobile object.
    """

    def __init__(self, speed):
        """
        Initializes a L{Speed} object.

        @param speed: The speed that this object represents, expressed in
            meters per second.
        @type speed: C{float}

        @raises ValueError: Raised if C{speed} is negative.
        """
        if speed < 0:
            raise ValueError("negative speed: %r" % (speed,))

        _BaseSpeed.__init__(self, speed)


class Climb(_BaseSpeed):
    """
    The climb ("vertical speed") of an object.
    """

    def __init__(self, climb):
        """
        Initializes a L{Climb} object.

        @param climb: The climb that this object represents, expressed in
            meters per second.
        @type climb: C{float}
        """
        _BaseSpeed.__init__(self, climb)


<<<<<<< HEAD

=======
>>>>>>> 1dd5e23f
class PositionError(FancyEqMixin):
    """
    Position error information.

    @cvar _ALLOWABLE_THRESHOLD: The maximum allowable difference between PDOP
        and the geometric mean of VDOP and HDOP. That difference is supposed
        to be zero, but can be non-zero because of rounding error and limited
        reporting precision. You should never have to change this value.
    @type _ALLOWABLE_THRESHOLD: C{float}
    @cvar _DOP_EXPRESSIONS: A mapping of DOP types (C[hvp]dop) to a list of
        callables that take self and return that DOP type, or raise
        C{TypeError}. This allows a DOP value to either be returned directly
        if it's know, or computed from other DOP types if it isn't.
    @type _DOP_EXPRESSIONS: C{dict} of C{str} to callables
    @ivar pdop: The position dilution of precision. L{None} if unknown.
    @type pdop: C{float} or L{None}
    @ivar hdop: The horizontal dilution of precision. L{None} if unknown.
    @type hdop: C{float} or L{None}
    @ivar vdop: The vertical dilution of precision. L{None} if unknown.
    @type vdop: C{float} or L{None}
    """

    compareAttributes = "pdop", "hdop", "vdop"

    def __init__(self, pdop=None, hdop=None, vdop=None, testInvariant=False):
        """
        Initializes a positioning error object.

        @param pdop: The position dilution of precision. L{None} if unknown.
        @type pdop: C{float} or L{None}
        @param hdop: The horizontal dilution of precision. L{None} if unknown.
        @type hdop: C{float} or L{None}
        @param vdop: The vertical dilution of precision. L{None} if unknown.
        @type vdop: C{float} or L{None}
        @param testInvariant: Flag to test if the DOP invariant is valid or
            not. If C{True}, the invariant (PDOP = (HDOP**2 + VDOP**2)*.5) is
            checked at every mutation. By default, this is false, because the
            vast majority of DOP-providing devices ignore this invariant.
        @type testInvariant: c{bool}
        """
        self._pdop = pdop
        self._hdop = hdop
        self._vdop = vdop

        self._testInvariant = testInvariant
        self._testDilutionOfPositionInvariant()

    _ALLOWABLE_TRESHOLD = 0.01

    def _testDilutionOfPositionInvariant(self):
        """
        Tests if this positioning error object satisfies the dilution of
        position invariant (PDOP = (HDOP**2 + VDOP**2)*.5), unless the
        C{self._testInvariant} instance variable is C{False}.

        @return: L{None} if the invariant was not satisfied or not tested.
        @raises ValueError: Raised if the invariant was tested but not
            satisfied.
        """
        if not self._testInvariant:
            return

        for x in (self.pdop, self.hdop, self.vdop):
            if x is None:
                return

        delta = abs(self.pdop - (self.hdop ** 2 + self.vdop ** 2) ** 0.5)
        if delta > self._ALLOWABLE_TRESHOLD:
            raise ValueError(
                "invalid combination of dilutions of precision: "
                "position: %s, horizontal: %s, vertical: %s"
                % (self.pdop, self.hdop, self.vdop)
            )

    _DOP_EXPRESSIONS = {
        "pdop": [
            lambda self: float(self._pdop),
            lambda self: (self._hdop ** 2 + self._vdop ** 2) ** 0.5,
        ],
        "hdop": [
            lambda self: float(self._hdop),
            lambda self: (self._pdop ** 2 - self._vdop ** 2) ** 0.5,
        ],
        "vdop": [
            lambda self: float(self._vdop),
            lambda self: (self._pdop ** 2 - self._hdop ** 2) ** 0.5,
        ],
    }

    def _getDOP(self, dopType):
        """
        Gets a particular dilution of position value.

        @param dopType: The type of dilution of position to get. One of
            ('pdop', 'hdop', 'vdop').
        @type dopType: C{str}
        @return: The DOP if it is known, L{None} otherwise.
        @rtype: C{float} or L{None}
        """
        for dopExpression in self._DOP_EXPRESSIONS[dopType]:
            try:
                return dopExpression(self)
            except TypeError:
                continue

    def _setDOP(self, dopType, value):
        """
        Sets a particular dilution of position value.

        @param dopType: The type of dilution of position to set. One of
            ('pdop', 'hdop', 'vdop').
        @type dopType: C{str}

        @param value: The value to set the dilution of position type to.
        @type value: C{float}

        If this position error tests dilution of precision invariants,
        it will be checked. If the invariant is not satisfied, the
        assignment will be undone and C{ValueError} is raised.
        """
        attributeName = "_" + dopType

        oldValue = getattr(self, attributeName)
        setattr(self, attributeName, float(value))

        try:
            self._testDilutionOfPositionInvariant()
        except ValueError:
            setattr(self, attributeName, oldValue)
            raise

    @property
    def pdop(self):
        return self._getDOP("pdop")

<<<<<<< HEAD
    @property
    def pdop(self):
        return self._getDOP('pdop')

    @pdop.setter
    def pdop(self, value):
        return self._setDOP('pdop', value)


    @property
    def hdop(self):
        return self._getDOP('hdop')


    @hdop.setter
    def hdop(self, value):
        return self._setDOP('hdop', value)


    @property
    def vdop(self):
        return self._getDOP('vdop')
=======
    @pdop.setter
    def pdop(self, value):
        return self._setDOP("pdop", value)

    @property
    def hdop(self):
        return self._getDOP("hdop")
>>>>>>> 1dd5e23f

    @hdop.setter
    def hdop(self, value):
        return self._setDOP("hdop", value)

<<<<<<< HEAD
    @vdop.setter
    def vdop(self, value):
        return self._setDOP('vdop', value)
=======
    @property
    def vdop(self):
        return self._getDOP("vdop")
>>>>>>> 1dd5e23f

    @vdop.setter
    def vdop(self, value):
        return self._setDOP("vdop", value)

    _REPR_TEMPLATE = "<PositionError (pdop: %s, hdop: %s, vdop: %s)>"

<<<<<<< HEAD

=======
>>>>>>> 1dd5e23f
    def __repr__(self) -> str:
        """
        Returns a string representation of positioning information object.

        @return: The string representation.
        @rtype: C{str}
        """
        return self._REPR_TEMPLATE % (self.pdop, self.hdop, self.vdop)


<<<<<<< HEAD

=======
>>>>>>> 1dd5e23f
class BeaconInformation:
    """
    Information about positioning beacons (a generalized term for the reference
    objects that help you determine your position, such as satellites or cell
    towers).

    @ivar seenBeacons: A set of visible beacons. Note that visible beacons are not
        necessarily used in acquiring a positioning fix.
    @type seenBeacons: C{set} of L{IPositioningBeacon}
    @ivar usedBeacons: A set of the beacons that were used in obtaining a
        positioning fix. This only contains beacons that are actually used, not
        beacons for which it is unknown if they are used or not.
    @type usedBeacons: C{set} of L{IPositioningBeacon}
    """

    def __init__(self, seenBeacons=()):
        """
        Initializes a beacon information object.

        @param seenBeacons: A collection of beacons that are currently seen.
        @type seenBeacons: iterable of L{IPositioningBeacon}s
        """
        self.seenBeacons = set(seenBeacons)
        self.usedBeacons = set()

<<<<<<< HEAD

=======
>>>>>>> 1dd5e23f
    def __repr__(self) -> str:
        """
        Returns a string representation of this beacon information object.

        The beacons are sorted by their identifier.

        @return: The string representation.
        @rtype: C{str}
        """
        sortedBeacons = partial(sorted, key=attrgetter("identifier"))

        usedBeacons = sortedBeacons(self.usedBeacons)
        unusedBeacons = sortedBeacons(self.seenBeacons - self.usedBeacons)

        template = (
            "<BeaconInformation ("
            "used beacons ({numUsed}): {usedBeacons}, "
            "unused beacons: {unusedBeacons})>"
        )

        formatted = template.format(
            numUsed=len(self.usedBeacons),
            usedBeacons=usedBeacons,
            unusedBeacons=unusedBeacons,
        )

        return formatted


@implementer(ipositioning.IPositioningBeacon)
class PositioningBeacon:
    """
    A positioning beacon.

    @ivar identifier: The unique identifier for this beacon. This is usually
        an integer. For GPS, this is also known as the PRN.
    @type identifier: Pretty much anything that can be used as a unique
        identifier. Depends on the implementation.
    """

    def __init__(self, identifier):
        """
        Initializes a positioning beacon.

        @param identifier: The identifier for this beacon.
        @type identifier: Can be pretty much anything (see ivar documentation).
        """
        self.identifier = identifier

    def __hash__(self):
        """
        Returns the hash of the identifier for this beacon.

        @return: The hash of the identifier. (C{hash(self.identifier)})
        @rtype: C{int}
        """
        return hash(self.identifier)

<<<<<<< HEAD

=======
>>>>>>> 1dd5e23f
    def __repr__(self) -> str:
        """
        Returns a string representation of this beacon.

        @return: The string representation.
        @rtype: C{str}
        """
        return "<Beacon ({s.identifier})>".format(s=self)


class Satellite(PositioningBeacon):
    """
    A satellite.

    @ivar azimuth: The azimuth of the satellite. This is the heading (positive
        angle relative to true north) where the satellite appears to be to the
        device.
    @ivar elevation: The (positive) angle above the horizon where this
        satellite appears to be to the device.
    @ivar signalToNoiseRatio: The signal to noise ratio of the signal coming
        from this satellite.
    """

    def __init__(
        self, identifier, azimuth=None, elevation=None, signalToNoiseRatio=None
    ):
        """
        Initializes a satellite object.

        @param identifier: The PRN (unique identifier) of this satellite.
        @type identifier: C{int}
        @param azimuth: The azimuth of the satellite (see instance variable
            documentation).
        @type azimuth: C{float}
        @param elevation: The elevation of the satellite (see instance variable
            documentation).
        @type elevation: C{float}
        @param signalToNoiseRatio: The signal to noise ratio of the connection
            to this satellite (see instance variable documentation).
        @type signalToNoiseRatio: C{float}
        """
        PositioningBeacon.__init__(self, int(identifier))

        self.azimuth = azimuth
        self.elevation = elevation
        self.signalToNoiseRatio = signalToNoiseRatio

<<<<<<< HEAD

=======
>>>>>>> 1dd5e23f
    def __repr__(self) -> str:
        """
        Returns a string representation of this Satellite.

        @return: The string representation.
        @rtype: C{str}
        """
        template = (
            "<Satellite ({s.identifier}), "
            "azimuth: {s.azimuth}, "
            "elevation: {s.elevation}, "
            "snr: {s.signalToNoiseRatio}>"
        )

        return template.format(s=self)


__all__ = [
    "Altitude",
    "Angle",
    "Angles",
    "BasePositioningReceiver",
    "BeaconInformation",
    "Climb",
    "Coordinate",
    "Directions",
    "Heading",
    "InvalidChecksum",
    "InvalidSentence",
    "METERS_PER_FOOT",
    "MPS_PER_KNOT",
    "MPS_PER_KPH",
    "PositionError",
    "PositioningBeacon",
    "Satellite",
    "Speed",
]<|MERGE_RESOLUTION|>--- conflicted
+++ resolved
@@ -124,10 +124,6 @@
     """
 
 
-<<<<<<< HEAD
-
-=======
->>>>>>> 1dd5e23f
 class Angle(FancyEqMixin):
     """
     An object representing an angle.
@@ -153,18 +149,10 @@
         Angles.HEADING: "Heading",
     }
 
-<<<<<<< HEAD
-
-    compareAttributes = (
-        'angleType', 'inDecimalDegrees'
-        )  # type: ClassVar[Sequence[str]]
-
-=======
     compareAttributes = (
         "angleType",
         "inDecimalDegrees",
     )  # type: ClassVar[Sequence[str]]
->>>>>>> 1dd5e23f
 
     def __init__(self, angle=None, angleType=None):
         """
@@ -252,10 +240,6 @@
         """
         return self._angle
 
-<<<<<<< HEAD
-
-=======
->>>>>>> 1dd5e23f
     def __repr__(self) -> str:
         """
         Returns a string representation of this angle.
@@ -366,10 +350,6 @@
 
     compareAttributes = list(Angle.compareAttributes) + ["variation"]
 
-<<<<<<< HEAD
-
-=======
->>>>>>> 1dd5e23f
     def __repr__(self) -> str:
         """
         Returns a string representation of this angle.
@@ -443,10 +423,6 @@
             raise ValueError("unknown coordinate type (cant find hemisphere)")
 
 
-<<<<<<< HEAD
-
-=======
->>>>>>> 1dd5e23f
 class Altitude(FancyEqMixin):
     """
     An altitude.
@@ -499,10 +475,6 @@
         """
         return self._altitude
 
-<<<<<<< HEAD
-
-=======
->>>>>>> 1dd5e23f
     def __repr__(self) -> str:
         """
         Returns a string representation of this altitude.
@@ -513,10 +485,6 @@
         return "<Altitude (%s m)>" % (self._altitude,)
 
 
-<<<<<<< HEAD
-
-=======
->>>>>>> 1dd5e23f
 class _BaseSpeed(FancyEqMixin):
     """
     An object representing the abstract concept of the speed (rate of
@@ -573,10 +541,6 @@
         """
         return self._speed
 
-<<<<<<< HEAD
-
-=======
->>>>>>> 1dd5e23f
     def __repr__(self) -> str:
         """
         Returns a string representation of this speed object.
@@ -625,10 +589,6 @@
         _BaseSpeed.__init__(self, climb)
 
 
-<<<<<<< HEAD
-
-=======
->>>>>>> 1dd5e23f
 class PositionError(FancyEqMixin):
     """
     Position error information.
@@ -764,30 +724,6 @@
     def pdop(self):
         return self._getDOP("pdop")
 
-<<<<<<< HEAD
-    @property
-    def pdop(self):
-        return self._getDOP('pdop')
-
-    @pdop.setter
-    def pdop(self, value):
-        return self._setDOP('pdop', value)
-
-
-    @property
-    def hdop(self):
-        return self._getDOP('hdop')
-
-
-    @hdop.setter
-    def hdop(self, value):
-        return self._setDOP('hdop', value)
-
-
-    @property
-    def vdop(self):
-        return self._getDOP('vdop')
-=======
     @pdop.setter
     def pdop(self, value):
         return self._setDOP("pdop", value)
@@ -795,21 +731,14 @@
     @property
     def hdop(self):
         return self._getDOP("hdop")
->>>>>>> 1dd5e23f
 
     @hdop.setter
     def hdop(self, value):
         return self._setDOP("hdop", value)
 
-<<<<<<< HEAD
-    @vdop.setter
-    def vdop(self, value):
-        return self._setDOP('vdop', value)
-=======
     @property
     def vdop(self):
         return self._getDOP("vdop")
->>>>>>> 1dd5e23f
 
     @vdop.setter
     def vdop(self, value):
@@ -817,10 +746,6 @@
 
     _REPR_TEMPLATE = "<PositionError (pdop: %s, hdop: %s, vdop: %s)>"
 
-<<<<<<< HEAD
-
-=======
->>>>>>> 1dd5e23f
     def __repr__(self) -> str:
         """
         Returns a string representation of positioning information object.
@@ -831,10 +756,6 @@
         return self._REPR_TEMPLATE % (self.pdop, self.hdop, self.vdop)
 
 
-<<<<<<< HEAD
-
-=======
->>>>>>> 1dd5e23f
 class BeaconInformation:
     """
     Information about positioning beacons (a generalized term for the reference
@@ -860,10 +781,6 @@
         self.seenBeacons = set(seenBeacons)
         self.usedBeacons = set()
 
-<<<<<<< HEAD
-
-=======
->>>>>>> 1dd5e23f
     def __repr__(self) -> str:
         """
         Returns a string representation of this beacon information object.
@@ -922,10 +839,6 @@
         """
         return hash(self.identifier)
 
-<<<<<<< HEAD
-
-=======
->>>>>>> 1dd5e23f
     def __repr__(self) -> str:
         """
         Returns a string representation of this beacon.
@@ -973,10 +886,6 @@
         self.elevation = elevation
         self.signalToNoiseRatio = signalToNoiseRatio
 
-<<<<<<< HEAD
-
-=======
->>>>>>> 1dd5e23f
     def __repr__(self) -> str:
         """
         Returns a string representation of this Satellite.
