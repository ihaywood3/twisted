# Copyright (c) Twisted Matrix Laboratories.
# See LICENSE for details.


import sys
from functools import partial
from io import BytesIO

from twisted.trial.unittest import TestCase
from twisted.spread import banana
from twisted.python import failure
<<<<<<< HEAD
from twisted.python.compat import long, iterbytes
=======
from twisted.python.compat import iterbytes
>>>>>>> 1dd5e23f
from twisted.internet import protocol, main
from twisted.test.proto_helpers import StringTransport


_maxint = 9223372036854775807

<<<<<<< HEAD
_maxint = 9223372036854775807



class MathTests(TestCase):
    def test_int2b128(self):
        funkylist = (list(range(0, 100)) + list(range(1000, 1100)) +
                     list(range(1000000, 1000100)) + [1024 ** 10])
=======

class MathTests(TestCase):
    def test_int2b128(self):
        funkylist = (
            list(range(0, 100))
            + list(range(1000, 1100))
            + list(range(1000000, 1000100))
            + [1024 ** 10]
        )
>>>>>>> 1dd5e23f
        for i in funkylist:
            x = BytesIO()
            banana.int2b128(i, x.write)
            v = x.getvalue()
            y = banana.b1282int(v)
            self.assertEqual(y, i)


def selectDialect(protocol, dialect):
    """
    Dictate a Banana dialect to use.

    @param protocol: A L{banana.Banana} instance which has not yet had a
        dialect negotiated.

    @param dialect: A L{bytes} instance naming a Banana dialect to select.
    """
    # We can't do this the normal way by delivering bytes because other setup
    # stuff gets in the way (for example, clients and servers have incompatible
    # negotiations for this step).  So use the private API to make this happen.
    protocol._selectDialect(dialect)


def encode(bananaFactory, obj):
    """
    Banana encode an object using L{banana.Banana.sendEncoded}.

    @param bananaFactory: A no-argument callable which will return a new,
        unconnected protocol instance to use to do the encoding (this should
        most likely be a L{banana.Banana} instance).

    @param obj: The object to encode.
    @type obj: Any type supported by Banana.

    @return: A L{bytes} instance giving the encoded form of C{obj}.
    """
    transport = StringTransport()
    banana = bananaFactory()
    banana.makeConnection(transport)
    transport.clear()

    banana.sendEncoded(obj)
    return transport.value()


<<<<<<< HEAD

=======
>>>>>>> 1dd5e23f
class BananaTestBase(TestCase):
    """
    The base for test classes. It defines commonly used things and sets up a
    connection for testing.
    """

    encClass = banana.Banana

    def setUp(self):
        self.io = BytesIO()
        self.enc = self.encClass()
        self.enc.makeConnection(protocol.FileWrapper(self.io))
        selectDialect(self.enc, b"none")
        self.enc.expressionReceived = self.putResult
        self.encode = partial(encode, self.encClass)

    def putResult(self, result):
        """
        Store an expression received by C{self.enc}.

        @param result: The object that was received.
        @type result: Any type supported by Banana.
        """
        self.result = result

    def tearDown(self):
        self.enc.connectionLost(failure.Failure(main.CONNECTION_DONE))
        del self.enc


class BananaTests(BananaTestBase):
    """
    General banana tests.
    """

    def test_string(self):
        self.enc.sendEncoded(b"hello")
        self.enc.dataReceived(self.io.getvalue())
        assert self.result == b"hello"

    def test_unsupportedUnicode(self):
        """
        Banana does not support unicode.  ``Banana.sendEncoded`` raises
        ``BananaError`` if called with an instance of ``unicode``.
        """
<<<<<<< HEAD
        self._unsupportedTypeTest(u"hello", "builtins.str")

=======
        self._unsupportedTypeTest("hello", "builtins.str")
>>>>>>> 1dd5e23f

    def test_unsupportedBuiltinType(self):
        """
        Banana does not support arbitrary builtin types like L{type}.
        L{banana.Banana.sendEncoded} raises L{banana.BananaError} if called
        with an instance of L{type}.
        """
        # type is an instance of type
        self._unsupportedTypeTest(type, "builtins.type")
<<<<<<< HEAD

=======
>>>>>>> 1dd5e23f

    def test_unsupportedUserType(self):
        """
        Banana does not support arbitrary user-defined types (such as those
        defined with the ``class`` statement).  ``Banana.sendEncoded`` raises
        ``BananaError`` if called with an instance of such a type.
        """
        self._unsupportedTypeTest(MathTests(), __name__ + ".MathTests")

    def _unsupportedTypeTest(self, obj, name):
        """
        Assert that L{banana.Banana.sendEncoded} raises L{banana.BananaError}
        if called with the given object.

        @param obj: Some object that Banana does not support.
        @param name: The name of the type of the object.

        @raise: The failure exception is raised if L{Banana.sendEncoded} does
            not raise L{banana.BananaError} or if the message associated with the
            exception is not formatted to include the type of the unsupported
            object.
        """
        exc = self.assertRaises(banana.BananaError, self.enc.sendEncoded, obj)
        self.assertIn("Banana cannot send {0} objects".format(name), str(exc))

    def test_int(self):
        """
        A positive integer less than 2 ** 32 should round-trip through
        banana without changing value and should come out represented
        as an C{int} (regardless of the type which was encoded).
        """
<<<<<<< HEAD
        for value in (10151, long(10151)):
            self.enc.sendEncoded(value)
            self.enc.dataReceived(self.io.getvalue())
            self.assertEqual(self.result, 10151)
            self.assertIsInstance(self.result, int)

=======
        self.enc.sendEncoded(10151)
        self.enc.dataReceived(self.io.getvalue())
        self.assertEqual(self.result, 10151)
        self.assertIsInstance(self.result, int)
>>>>>>> 1dd5e23f

    def _getSmallest(self):
        # How many bytes of prefix our implementation allows
        bytes = self.enc.prefixLimit
        # How many useful bits we can extract from that based on Banana's
        # base-128 representation.
        bits = bytes * 7
        # The largest number we _should_ be able to encode
        largest = 2 ** bits - 1
        # The smallest number we _shouldn't_ be able to encode
        smallest = largest + 1
        return smallest

    def test_encodeTooLargeLong(self):
        """
        Test that a long above the implementation-specific limit is rejected
        as too large to be encoded.
        """
        smallest = self._getSmallest()
        self.assertRaises(banana.BananaError, self.enc.sendEncoded, smallest)

    def test_decodeTooLargeLong(self):
        """
        Test that a long above the implementation specific limit is rejected
        as too large to be decoded.
        """
        smallest = self._getSmallest()
        self.enc.setPrefixLimit(self.enc.prefixLimit * 2)
        self.enc.sendEncoded(smallest)
        encoded = self.io.getvalue()
        self.io.truncate(0)
        self.enc.setPrefixLimit(self.enc.prefixLimit // 2)

        self.assertRaises(banana.BananaError, self.enc.dataReceived, encoded)

    def _getLargest(self):
        return -self._getSmallest()

    def test_encodeTooSmallLong(self):
        """
        Test that a negative long below the implementation-specific limit is
        rejected as too small to be encoded.
        """
        largest = self._getLargest()
        self.assertRaises(banana.BananaError, self.enc.sendEncoded, largest)

    def test_decodeTooSmallLong(self):
        """
        Test that a negative long below the implementation specific limit is
        rejected as too small to be decoded.
        """
        largest = self._getLargest()
        self.enc.setPrefixLimit(self.enc.prefixLimit * 2)
        self.enc.sendEncoded(largest)
        encoded = self.io.getvalue()
        self.io.truncate(0)
        self.enc.setPrefixLimit(self.enc.prefixLimit // 2)

        self.assertRaises(banana.BananaError, self.enc.dataReceived, encoded)

    def test_integer(self):
        self.enc.sendEncoded(1015)
        self.enc.dataReceived(self.io.getvalue())
        self.assertEqual(self.result, 1015)

    def test_negative(self):
        self.enc.sendEncoded(-1015)
        self.enc.dataReceived(self.io.getvalue())
        self.assertEqual(self.result, -1015)

    def test_float(self):
        self.enc.sendEncoded(1015.0)
        self.enc.dataReceived(self.io.getvalue())
        self.assertEqual(self.result, 1015.0)

    def test_list(self):
        foo = [
            1,
            2,
            [3, 4],
            [30.5, 40.2],
            5,
            [b"six", b"seven", [b"eight", 9]],
            [10],
            [],
        ]
        self.enc.sendEncoded(foo)
        self.enc.dataReceived(self.io.getvalue())
        self.assertEqual(self.result, foo)

    def test_partial(self):
        """
        Test feeding the data byte per byte to the receiver. Normally
        data is not split.
        """
        foo = [
            1,
            2,
            [3, 4],
            [30.5, 40.2],
            5,
            [b"six", b"seven", [b"eight", 9]],
            [10],
            # TODO: currently the C implementation's a bit buggy...
            sys.maxsize * 3,
            sys.maxsize * 2,
            sys.maxsize * -2,
        ]
        self.enc.sendEncoded(foo)
        self.feed(self.io.getvalue())
        self.assertEqual(self.result, foo)

    def feed(self, data):
        """
        Feed the data byte per byte to the receiver.

        @param data: The bytes to deliver.
        @type data: L{bytes}
        """
        for byte in iterbytes(data):
            self.enc.dataReceived(byte)

    def test_oversizedList(self):
        data = b"\x02\x01\x01\x01\x01\x80"
        # list(size=0x0101010102, about 4.3e9)
        self.assertRaises(banana.BananaError, self.feed, data)

    def test_oversizedString(self):
        data = b"\x02\x01\x01\x01\x01\x82"
        # string(size=0x0101010102, about 4.3e9)
        self.assertRaises(banana.BananaError, self.feed, data)

    def test_crashString(self):
        crashString = b"\x00\x00\x00\x00\x04\x80"
        # string(size=0x0400000000, about 17.2e9)

        #  cBanana would fold that into a 32-bit 'int', then try to allocate
        #  a list with PyList_New(). cBanana ignored the NULL return value,
        #  so it would segfault when trying to free the imaginary list.

        # This variant doesn't segfault straight out in my environment.
        # Instead, it takes up large amounts of CPU and memory...
        # crashString = '\x00\x00\x00\x00\x01\x80'
        # print repr(crashString)
        # self.failUnlessRaises(Exception, self.enc.dataReceived, crashString)
        try:
            # should now raise MemoryError
            self.enc.dataReceived(crashString)
        except banana.BananaError:
            pass

    def test_crashNegativeLong(self):
        # There was a bug in cBanana which relied on negating a negative integer
        # always giving a positive result, but for the lowest possible number in
        # 2s-complement arithmetic, that's not true, i.e.
        #     long x = -2147483648;
        #     long y = -x;
        #     x == y;  /* true! */
        # (assuming 32-bit longs)
        self.enc.sendEncoded(-2147483648)
        self.enc.dataReceived(self.io.getvalue())
        self.assertEqual(self.result, -2147483648)

    def test_sizedIntegerTypes(self):
        """
        Test that integers below the maximum C{INT} token size cutoff are
        serialized as C{INT} or C{NEG} and that larger integers are
        serialized as C{LONGINT} or C{LONGNEG}.
        """
        baseIntIn = +2147483647
        baseNegIn = -2147483648

        baseIntOut = b"\x7f\x7f\x7f\x07\x81"
        self.assertEqual(self.encode(baseIntIn - 2), b"\x7d" + baseIntOut)
        self.assertEqual(self.encode(baseIntIn - 1), b"\x7e" + baseIntOut)
        self.assertEqual(self.encode(baseIntIn - 0), b"\x7f" + baseIntOut)

        baseLongIntOut = b"\x00\x00\x00\x08\x85"
        self.assertEqual(self.encode(baseIntIn + 1), b"\x00" + baseLongIntOut)
        self.assertEqual(self.encode(baseIntIn + 2), b"\x01" + baseLongIntOut)
        self.assertEqual(self.encode(baseIntIn + 3), b"\x02" + baseLongIntOut)

        baseNegOut = b"\x7f\x7f\x7f\x07\x83"
        self.assertEqual(self.encode(baseNegIn + 2), b"\x7e" + baseNegOut)
        self.assertEqual(self.encode(baseNegIn + 1), b"\x7f" + baseNegOut)
        self.assertEqual(self.encode(baseNegIn + 0), b"\x00\x00\x00\x00\x08\x83")

        baseLongNegOut = b"\x00\x00\x00\x08\x86"
        self.assertEqual(self.encode(baseNegIn - 1), b"\x01" + baseLongNegOut)
        self.assertEqual(self.encode(baseNegIn - 2), b"\x02" + baseLongNegOut)
        self.assertEqual(self.encode(baseNegIn - 3), b"\x03" + baseLongNegOut)


class DialectTests(BananaTestBase):
    """
    Tests for Banana's handling of dialects.
    """
<<<<<<< HEAD
    vocab = b'remote'
    legalPbItem = bytes((banana.Banana.outgoingVocabulary[vocab],)) \
        + banana.VOCAB
=======

    vocab = b"remote"
    legalPbItem = bytes((banana.Banana.outgoingVocabulary[vocab],)) + banana.VOCAB
>>>>>>> 1dd5e23f
    illegalPbItem = bytes((122,)) + banana.VOCAB

    def test_dialectNotSet(self):
        """
        If no dialect has been selected and a PB VOCAB item is received,
        L{NotImplementedError} is raised.
        """
        self.assertRaises(NotImplementedError, self.enc.dataReceived, self.legalPbItem)

    def test_receivePb(self):
        """
        If the PB dialect has been selected, a PB VOCAB item is accepted.
        """
        selectDialect(self.enc, b"pb")
        self.enc.dataReceived(self.legalPbItem)
        self.assertEqual(self.result, self.vocab)

    def test_receiveIllegalPb(self):
        """
        If the PB dialect has been selected and an unrecognized PB VOCAB item
        is received, L{banana.Banana.dataReceived} raises L{KeyError}.
        """
        selectDialect(self.enc, b"pb")
        self.assertRaises(KeyError, self.enc.dataReceived, self.illegalPbItem)

    def test_sendPb(self):
        """
        if pb dialect is selected, the sender must be able to send things in
        that dialect.
        """
        selectDialect(self.enc, b"pb")
        self.enc.sendEncoded(self.vocab)
        self.assertEqual(self.legalPbItem, self.io.getvalue())


<<<<<<< HEAD

=======
>>>>>>> 1dd5e23f
class GlobalCoderTests(TestCase):
    """
    Tests for the free functions L{banana.encode} and L{banana.decode}.
    """

    def test_statelessDecode(self):
        """
        Calls to L{banana.decode} are independent of each other.
        """
        # Banana encoding of 2 ** 449
        undecodable = b"\x7f" * 65 + b"\x85"
        self.assertRaises(banana.BananaError, banana.decode, undecodable)

        # Banana encoding of 1.  This should be decodable even though the
        # previous call passed un-decodable data and triggered an exception.
        decodable = b"\x01\x81"
        self.assertEqual(banana.decode(decodable), 1)<|MERGE_RESOLUTION|>--- conflicted
+++ resolved
@@ -9,27 +9,13 @@
 from twisted.trial.unittest import TestCase
 from twisted.spread import banana
 from twisted.python import failure
-<<<<<<< HEAD
-from twisted.python.compat import long, iterbytes
-=======
 from twisted.python.compat import iterbytes
->>>>>>> 1dd5e23f
 from twisted.internet import protocol, main
 from twisted.test.proto_helpers import StringTransport
 
 
 _maxint = 9223372036854775807
 
-<<<<<<< HEAD
-_maxint = 9223372036854775807
-
-
-
-class MathTests(TestCase):
-    def test_int2b128(self):
-        funkylist = (list(range(0, 100)) + list(range(1000, 1100)) +
-                     list(range(1000000, 1000100)) + [1024 ** 10])
-=======
 
 class MathTests(TestCase):
     def test_int2b128(self):
@@ -39,7 +25,6 @@
             + list(range(1000000, 1000100))
             + [1024 ** 10]
         )
->>>>>>> 1dd5e23f
         for i in funkylist:
             x = BytesIO()
             banana.int2b128(i, x.write)
@@ -85,10 +70,6 @@
     return transport.value()
 
 
-<<<<<<< HEAD
-
-=======
->>>>>>> 1dd5e23f
 class BananaTestBase(TestCase):
     """
     The base for test classes. It defines commonly used things and sets up a
@@ -134,12 +115,7 @@
         Banana does not support unicode.  ``Banana.sendEncoded`` raises
         ``BananaError`` if called with an instance of ``unicode``.
         """
-<<<<<<< HEAD
-        self._unsupportedTypeTest(u"hello", "builtins.str")
-
-=======
         self._unsupportedTypeTest("hello", "builtins.str")
->>>>>>> 1dd5e23f
 
     def test_unsupportedBuiltinType(self):
         """
@@ -149,10 +125,6 @@
         """
         # type is an instance of type
         self._unsupportedTypeTest(type, "builtins.type")
-<<<<<<< HEAD
-
-=======
->>>>>>> 1dd5e23f
 
     def test_unsupportedUserType(self):
         """
@@ -184,19 +156,10 @@
         banana without changing value and should come out represented
         as an C{int} (regardless of the type which was encoded).
         """
-<<<<<<< HEAD
-        for value in (10151, long(10151)):
-            self.enc.sendEncoded(value)
-            self.enc.dataReceived(self.io.getvalue())
-            self.assertEqual(self.result, 10151)
-            self.assertIsInstance(self.result, int)
-
-=======
         self.enc.sendEncoded(10151)
         self.enc.dataReceived(self.io.getvalue())
         self.assertEqual(self.result, 10151)
         self.assertIsInstance(self.result, int)
->>>>>>> 1dd5e23f
 
     def _getSmallest(self):
         # How many bytes of prefix our implementation allows
@@ -394,15 +357,9 @@
     """
     Tests for Banana's handling of dialects.
     """
-<<<<<<< HEAD
-    vocab = b'remote'
-    legalPbItem = bytes((banana.Banana.outgoingVocabulary[vocab],)) \
-        + banana.VOCAB
-=======
 
     vocab = b"remote"
     legalPbItem = bytes((banana.Banana.outgoingVocabulary[vocab],)) + banana.VOCAB
->>>>>>> 1dd5e23f
     illegalPbItem = bytes((122,)) + banana.VOCAB
 
     def test_dialectNotSet(self):
@@ -438,10 +395,6 @@
         self.assertEqual(self.legalPbItem, self.io.getvalue())
 
 
-<<<<<<< HEAD
-
-=======
->>>>>>> 1dd5e23f
 class GlobalCoderTests(TestCase):
     """
     Tests for the free functions L{banana.encode} and L{banana.decode}.
