# Copyright (c) Twisted Matrix Laboratories.
# See LICENSE for details.

"""
Test cases for L{jelly} object serialization.
"""


import datetime
import decimal
from unittest import skipIf

<<<<<<< HEAD
from twisted.python.compat import unicode
=======
>>>>>>> 1dd5e23f
from twisted.spread import banana, jelly, pb
from twisted.trial import unittest
from twisted.trial.unittest import TestCase
from twisted.test.proto_helpers import StringTransport


class TestNode(jelly.Jellyable):
    """
    An object to test jellyfying of new style class instances.
    """

    classAttr = 4

    def __init__(self, parent=None):
        if parent:
            self.id = parent.id + 1
            parent.children.append(self)
        else:
            self.id = 1
        self.parent = parent
        self.children = []


class A:
    """
    Dummy class.
    """

    def amethod(self):
        """
        Method to be used in serialization tests.
        """


def afunc(self):
    """
    A dummy function to test function serialization.
    """


class B:
    """
    Dummy class.
    """

    def bmethod(self):
        """
        Method to be used in serialization tests.
        """


class C:
    """
    Dummy class.
    """

    def cmethod(self):
        """
        Method to be used in serialization tests.
        """


<<<<<<< HEAD

=======
>>>>>>> 1dd5e23f
class D:
    """
    Dummy new-style class.
    """


<<<<<<< HEAD

=======
>>>>>>> 1dd5e23f
class E:
    """
    Dummy new-style class with slots.
    """

    __slots__ = ("x", "y")

    def __init__(self, x=None, y=None):
        self.x = x
        self.y = y

    def __getstate__(self):
        return {"x": self.x, "y": self.y}

    def __setstate__(self, state):
        self.x = state["x"]
        self.y = state["y"]


class SimpleJellyTest:
    def __init__(self, x, y):
        self.x = x
        self.y = y

    def isTheSameAs(self, other):
        return self.__dict__ == other.__dict__


def jellyRoundTrip(testCase, toSerialize):
    """
    Verify that the given object round-trips through jelly & banana and comes
    out equivalent to the input.
    """
    jellied = jelly.jelly(toSerialize)
    encoded = banana.encode(jellied)
    decoded = banana.decode(encoded)
    unjellied = jelly.unjelly(decoded)
    testCase.assertEqual(toSerialize, unjellied)

<<<<<<< HEAD
def jellyRoundTrip(testCase, toSerialize):
    """
    Verify that the given object round-trips through jelly & banana and comes
    out equivalent to the input.
    """
    jellied = jelly.jelly(toSerialize)
    encoded = banana.encode(jellied)
    decoded = banana.decode(encoded)
    unjellied = jelly.unjelly(decoded)
    testCase.assertEqual(toSerialize, unjellied)


=======
>>>>>>> 1dd5e23f

class JellyTests(TestCase):
    """
    Testcases for L{jelly} module serialization.

    @cvar decimalData: serialized version of decimal data, to be used in tests.
    @type decimalData: L{list}
    """

    decimalData = [
        b"list",
        [b"decimal", 995, -2],
        [b"decimal", 0, 0],
        [b"decimal", 123456, 0],
        [b"decimal", -78901, -3],
    ]

    def _testSecurity(self, inputList, atom):
        """
        Helper test method to test security options for a type.

        @param inputList: a sample input for the type.
        @type inputList: L{list}

        @param atom: atom identifier for the type.
        @type atom: L{str}
        """
        c = jelly.jelly(inputList)
        taster = jelly.SecurityOptions()
        taster.allowBasicTypes()
        # By default, it should succeed
        jelly.unjelly(c, taster)
        taster.allowedTypes.pop(atom)
        # But it should raise an exception when disallowed
        self.assertRaises(jelly.InsecureJelly, jelly.unjelly, c, taster)

    def test_methodsNotSelfIdentity(self):
        """
        If a class change after an instance has been created, L{jelly.unjelly}
        shoud raise a C{TypeError} when trying to unjelly the instance.
        """
        a = A()
        b = B()
        c = C()
        a.bmethod = c.cmethod
        b.a = a
        savecmethod = C.cmethod
        del C.cmethod
        try:
            self.assertRaises(TypeError, jelly.unjelly, jelly.jelly(b))
        finally:
            C.cmethod = savecmethod

    def test_newStyle(self):
        """
        Test that a new style class can be jellied and unjellied with its
        objects and attribute values preserved.
        """
        n = D()
        n.x = 1
        n2 = D()
        n.n2 = n2
        n.n3 = n2
        c = jelly.jelly(n)
        m = jelly.unjelly(c)
        self.assertIsInstance(m, D)
        self.assertIs(m.n2, m.n3)
        self.assertEqual(m.x, 1)

    def test_newStyleWithSlots(self):
        """
        A class defined with I{slots} can be jellied and unjellied with the
        values for its attributes preserved.
        """
        n = E()
        n.x = 1
        c = jelly.jelly(n)
        m = jelly.unjelly(c)
        self.assertIsInstance(m, E)
        self.assertEqual(n.x, 1)

    def test_typeNewStyle(self):
        """
        Test that a new style class type can be jellied and unjellied
        to the original type.
        """
        t = [D]
        r = jelly.unjelly(jelly.jelly(t))
        self.assertEqual(t, r)

    def test_typeBuiltin(self):
        """
        Test that a builtin type can be jellied and unjellied to the original
        type.
        """
        t = [str]
        r = jelly.unjelly(jelly.jelly(t))
        self.assertEqual(t, r)

    def test_dateTime(self):
        """
        Jellying L{datetime.timedelta} instances and then unjellying the result
        should produce objects which represent the values of the original
        inputs.
        """
        dtn = datetime.datetime.now()
        dtd = datetime.datetime.now() - dtn
        inputList = [dtn, dtd]
        c = jelly.jelly(inputList)
        output = jelly.unjelly(c)
        self.assertEqual(inputList, output)
        self.assertIsNot(inputList, output)

    def test_bananaTimeTypes(self):
        """
        Jellying L{datetime.time}, L{datetime.timedelta}, L{datetime.datetime},
        and L{datetime.date} objects should result in jellied objects which can
        be serialized and unserialized with banana.
        """
        sampleDate = datetime.date(2020, 7, 11)
        sampleTime = datetime.time(1, 16, 5, 344)
        sampleDateTime = datetime.datetime.combine(sampleDate, sampleTime)
        sampleTimeDelta = sampleDateTime - datetime.datetime(2020, 7, 3)
        jellyRoundTrip(self, sampleDate)
        jellyRoundTrip(self, sampleTime)
        jellyRoundTrip(self, sampleDateTime)
        jellyRoundTrip(self, sampleTimeDelta)

    def test_bananaTimeTypes(self):
        """
        Jellying L{datetime.time}, L{datetime.timedelta}, L{datetime.datetime},
        and L{datetime.date} objects should result in jellied objects which can
        be serialized and unserialized with banana.
        """
        sampleDate = datetime.date(2020, 7, 11)
        sampleTime = datetime.time(1, 16, 5, 344)
        sampleDateTime = datetime.datetime.combine(sampleDate, sampleTime)
        sampleTimeDelta = sampleDateTime - datetime.datetime(2020, 7, 3)
        jellyRoundTrip(self, sampleDate)
        jellyRoundTrip(self, sampleTime)
        jellyRoundTrip(self, sampleDateTime)
        jellyRoundTrip(self, sampleTimeDelta)


    def test_decimal(self):
        """
        Jellying L{decimal.Decimal} instances and then unjellying the result
        should produce objects which represent the values of the original
        inputs.
        """
        inputList = [
            decimal.Decimal("9.95"),
            decimal.Decimal(0),
            decimal.Decimal(123456),
            decimal.Decimal("-78.901"),
        ]
        c = jelly.jelly(inputList)
        output = jelly.unjelly(c)
        self.assertEqual(inputList, output)
        self.assertIsNot(inputList, output)

    def test_decimalUnjelly(self):
        """
        Unjellying the s-expressions produced by jelly for L{decimal.Decimal}
        instances should result in L{decimal.Decimal} instances with the values
        represented by the s-expressions.

        This test also verifies that L{decimalData} contains valid jellied
        data.  This is important since L{test_decimalMissing} re-uses
        L{decimalData} and is expected to be unable to produce
        L{decimal.Decimal} instances even though the s-expression correctly
        represents a list of them.
        """
        expected = [
            decimal.Decimal("9.95"),
            decimal.Decimal(0),
            decimal.Decimal(123456),
            decimal.Decimal("-78.901"),
        ]
        output = jelly.unjelly(self.decimalData)
        self.assertEqual(output, expected)

    def test_decimalSecurity(self):
        """
        By default, C{decimal} objects should be allowed by
        L{jelly.SecurityOptions}. If not allowed, L{jelly.unjelly} should raise
        L{jelly.InsecureJelly} when trying to unjelly it.
        """
        inputList = [decimal.Decimal("9.95")]
        self._testSecurity(inputList, b"decimal")

    def test_set(self):
        """
        Jellying C{set} instances and then unjellying the result
        should produce objects which represent the values of the original
        inputs.
        """
        inputList = [set([1, 2, 3])]
        output = jelly.unjelly(jelly.jelly(inputList))
        self.assertEqual(inputList, output)
        self.assertIsNot(inputList, output)

    def test_frozenset(self):
        """
        Jellying L{frozenset} instances and then unjellying the result
        should produce objects which represent the values of the original
        inputs.
        """
        inputList = [frozenset([1, 2, 3])]
        output = jelly.unjelly(jelly.jelly(inputList))
        self.assertEqual(inputList, output)
        self.assertIsNot(inputList, output)

    def test_setSecurity(self):
        """
        By default, C{set} objects should be allowed by
        L{jelly.SecurityOptions}. If not allowed, L{jelly.unjelly} should raise
        L{jelly.InsecureJelly} when trying to unjelly it.
        """
        inputList = [set([1, 2, 3])]
        self._testSecurity(inputList, b"set")

    def test_frozensetSecurity(self):
        """
        By default, L{frozenset} objects should be allowed by
        L{jelly.SecurityOptions}. If not allowed, L{jelly.unjelly} should raise
        L{jelly.InsecureJelly} when trying to unjelly it.
        """
        inputList = [frozenset([1, 2, 3])]
        self._testSecurity(inputList, b"frozenset")

<<<<<<< HEAD

=======
>>>>>>> 1dd5e23f
    @skipIf(not jelly._sets, "sets.Set is gone in Python 3 and higher")
    def test_oldSets(self):
        """
        Test jellying C{sets.Set}: it should serialize to the same thing as
        C{set} jelly, and be unjellied as C{set} if available.
        """
        inputList = [jelly._sets.Set([1, 2, 3])]
        inputJelly = jelly.jelly(inputList)
        self.assertEqual(inputJelly, jelly.jelly([set([1, 2, 3])]))
        output = jelly.unjelly(inputJelly)
        # Even if the class is different, it should coerce to the same list
        self.assertEqual(list(inputList[0]), list(output[0]))
        if set is jelly._sets.Set:
            self.assertIsInstance(output[0], jelly._sets.Set)
        else:
            self.assertIsInstance(output[0], set)

<<<<<<< HEAD

    @skipIf(not jelly._sets, "sets.ImmutableSets is gone in Python 3 "
                             "and higher")
=======
    @skipIf(not jelly._sets, "sets.ImmutableSets is gone in Python 3 " "and higher")
>>>>>>> 1dd5e23f
    def test_oldImmutableSets(self):
        """
        Test jellying C{sets.ImmutableSet}: it should serialize to the same
        thing as L{frozenset} jelly, and be unjellied as L{frozenset} if
        available.
        """
        inputList = [jelly._sets.ImmutableSet([1, 2, 3])]
        inputJelly = jelly.jelly(inputList)
        self.assertEqual(inputJelly, jelly.jelly([frozenset([1, 2, 3])]))
        output = jelly.unjelly(inputJelly)
        # Even if the class is different, it should coerce to the same list
        self.assertEqual(list(inputList[0]), list(output[0]))
        if frozenset is jelly._sets.ImmutableSet:
            self.assertIsInstance(output[0], jelly._sets.ImmutableSet)
        else:
            self.assertIsInstance(output[0], frozenset)

<<<<<<< HEAD

=======
>>>>>>> 1dd5e23f
    def test_simple(self):
        """
        Simplest test case.
        """
        self.assertTrue(
            SimpleJellyTest("a", "b").isTheSameAs(SimpleJellyTest("a", "b"))
        )
        a = SimpleJellyTest(1, 2)
        cereal = jelly.jelly(a)
        b = jelly.unjelly(cereal)
        self.assertTrue(a.isTheSameAs(b))

    def test_identity(self):
        """
        Test to make sure that objects retain identity properly.
        """
        x = []
        y = x
        x.append(y)
        x.append(y)
        self.assertIs(x[0], x[1])
        self.assertIs(x[0][0], x)
        s = jelly.jelly(x)
        z = jelly.unjelly(s)
        self.assertIs(z[0], z[1])
        self.assertIs(z[0][0], z)

    def test_str(self):
        x = str("blah")
        y = jelly.unjelly(jelly.jelly(x))
        self.assertEqual(x, y)
        self.assertEqual(type(x), type(y))

    def test_stressReferences(self):
        reref = []
        toplevelTuple = ({"list": reref}, reref)
        reref.append(toplevelTuple)
        s = jelly.jelly(toplevelTuple)
        z = jelly.unjelly(s)
        self.assertIs(z[0]["list"], z[1])
        self.assertIs(z[0]["list"][0], z)

    def test_moreReferences(self):
        a = []
        t = (a,)
        a.append((t,))
        s = jelly.jelly(t)
        z = jelly.unjelly(s)
        self.assertIs(z[0][0][0], z)

    def test_typeSecurity(self):
        """
        Test for type-level security of serialization.
        """
        taster = jelly.SecurityOptions()
        dct = jelly.jelly({})
        self.assertRaises(jelly.InsecureJelly, jelly.unjelly, dct, taster)

    def test_newStyleClasses(self):
        uj = jelly.unjelly(D)
        self.assertIs(D, uj)

    def test_lotsaTypes(self):
        """
        Test for all types currently supported in jelly
        """
        a = A()
        jelly.unjelly(jelly.jelly(a))
        jelly.unjelly(jelly.jelly(a.amethod))
        items = [
            afunc,
            [1, 2, 3],
            not bool(1),
            bool(1),
            "test",
            20.3,
            (1, 2, 3),
            None,
            A,
            unittest,
            {"a": 1},
            A.amethod,
        ]
        for i in items:
            self.assertEqual(i, jelly.unjelly(jelly.jelly(i)))

    def test_setState(self):
        global TupleState

        class TupleState:
            def __init__(self, other):
                self.other = other

            def __getstate__(self):
                return (self.other,)

            def __setstate__(self, state):
                self.other = state[0]

            def __hash__(self):
                return hash(self.other)

        a = A()
        t1 = TupleState(a)
        t2 = TupleState(a)
        t3 = TupleState((t1, t2))
        d = {t1: t1, t2: t2, t3: t3, "t3": t3}
        t3prime = jelly.unjelly(jelly.jelly(d))["t3"]
        self.assertIs(t3prime.other[0].other, t3prime.other[1].other)

    def test_classSecurity(self):
        """
        Test for class-level security of serialization.
        """
        taster = jelly.SecurityOptions()
        taster.allowInstancesOf(A, B)
        a = A()
        b = B()
        c = C()
        # add a little complexity to the data
        a.b = b
        a.c = c
        # and a backreference
        a.x = b
        b.c = c
        # first, a friendly insecure serialization
        friendly = jelly.jelly(a, taster)
        x = jelly.unjelly(friendly, taster)
        self.assertIsInstance(x.c, jelly.Unpersistable)
        # now, a malicious one
        mean = jelly.jelly(a)
        self.assertRaises(jelly.InsecureJelly, jelly.unjelly, mean, taster)
        self.assertIs(x.x, x.b, "Identity mismatch")
        # test class serialization
        friendly = jelly.jelly(A, taster)
        x = jelly.unjelly(friendly, taster)
        self.assertIs(x, A, "A came back: %s" % x)

    def test_unjellyable(self):
        """
        Test that if Unjellyable is used to deserialize a jellied object,
        state comes out right.
        """

        class JellyableTestClass(jelly.Jellyable):
            pass

        jelly.setUnjellyableForClass(JellyableTestClass, jelly.Unjellyable)
        input = JellyableTestClass()
        input.attribute = "value"
        output = jelly.unjelly(jelly.jelly(input))
        self.assertEqual(output.attribute, "value")
        self.assertIsInstance(output, jelly.Unjellyable)

    def test_persistentStorage(self):
        perst = [{}, 1]

        def persistentStore(obj, jel, perst=perst):
            perst[1] = perst[1] + 1
            perst[0][perst[1]] = obj
            return str(perst[1])

        def persistentLoad(pidstr, unj, perst=perst):
            pid = int(pidstr)
            return perst[0][pid]

        a = SimpleJellyTest(1, 2)
        b = SimpleJellyTest(3, 4)
        c = SimpleJellyTest(5, 6)

        a.b = b
        a.c = c
        c.b = b

        jel = jelly.jelly(a, persistentStore=persistentStore)
        x = jelly.unjelly(jel, persistentLoad=persistentLoad)

        self.assertIs(x.b, x.c.b)
        self.assertTrue(perst[0], "persistentStore was not called.")
        self.assertIs(x.b, a.b, "Persistent storage identity failure.")

    def test_newStyleClassesAttributes(self):
        n = TestNode()
        n1 = TestNode(n)
        TestNode(n1)
        TestNode(n)
        # Jelly it
        jel = jelly.jelly(n)
        m = jelly.unjelly(jel)
        # Check that it has been restored ok
        self._check_newstyle(n, m)

    def _check_newstyle(self, a, b):
        self.assertEqual(a.id, b.id)
        self.assertEqual(a.classAttr, 4)
        self.assertEqual(b.classAttr, 4)
        self.assertEqual(len(a.children), len(b.children))
        for x, y in zip(a.children, b.children):
            self._check_newstyle(x, y)

    def test_referenceable(self):
        """
        A L{pb.Referenceable} instance jellies to a structure which unjellies to
        a L{pb.RemoteReference}.  The C{RemoteReference} has a I{luid} that
        matches up with the local object key in the L{pb.Broker} which sent the
        L{Referenceable}.
        """
        ref = pb.Referenceable()
        jellyBroker = pb.Broker()
        jellyBroker.makeConnection(StringTransport())
        j = jelly.jelly(ref, invoker=jellyBroker)

        unjellyBroker = pb.Broker()
        unjellyBroker.makeConnection(StringTransport())

        uj = jelly.unjelly(j, invoker=unjellyBroker)
        self.assertIn(uj.luid, jellyBroker.localObjects)


<<<<<<< HEAD

=======
>>>>>>> 1dd5e23f
class JellyDeprecationTests(TestCase):
    """
    Tests for deprecated Jelly things
    """

    def test_deprecatedInstanceAtom(self):
        """
        L{jelly.instance_atom} is deprecated since 15.0.0.
        """
        jelly.instance_atom
        warnings = self.flushWarnings([self.test_deprecatedInstanceAtom])
        self.assertEqual(len(warnings), 1)
        self.assertEqual(
            warnings[0]["message"],
            "twisted.spread.jelly.instance_atom was deprecated in Twisted "
            "15.0.0: instance_atom is unused within Twisted.",
        )
        self.assertEqual(warnings[0]["category"], DeprecationWarning)

    def test_deprecatedUnjellyingInstanceAtom(self):
        """
        Unjellying the instance atom is deprecated with 15.0.0.
        """
        jelly.unjelly(
            ["instance", ["class", "twisted.spread.test.test_jelly.A"], ["dictionary"]]
        )
        warnings = self.flushWarnings()
        self.assertEqual(len(warnings), 1)
        self.assertEqual(
            warnings[0]["message"],
            "Unjelly support for the instance atom is deprecated since "
            "Twisted 15.0.0.  Upgrade peer for modern instance support.",
        )
        self.assertEqual(warnings[0]["category"], DeprecationWarning)


class ClassA(pb.Copyable, pb.RemoteCopy):
    def __init__(self):
        self.ref = ClassB(self)


class ClassB(pb.Copyable, pb.RemoteCopy):
    def __init__(self, ref):
        self.ref = ref


<<<<<<< HEAD

=======
>>>>>>> 1dd5e23f
class CircularReferenceTests(TestCase):
    """
    Tests for circular references handling in the jelly/unjelly process.
    """

    def test_simpleCircle(self):
        jelly.setUnjellyableForClass(ClassA, ClassA)
        jelly.setUnjellyableForClass(ClassB, ClassB)
        a = jelly.unjelly(jelly.jelly(ClassA()))
        self.assertIs(a.ref.ref, a, "Identity not preserved in circular reference")

    def test_circleWithInvoker(self):
        class DummyInvokerClass:
            pass

        dummyInvoker = DummyInvokerClass()
        dummyInvoker.serializingPerspective = None
        a0 = ClassA()
        jelly.setUnjellyableForClass(ClassA, ClassA)
        jelly.setUnjellyableForClass(ClassB, ClassB)
        j = jelly.jelly(a0, invoker=dummyInvoker)
        a1 = jelly.unjelly(j)
        self.failUnlessIdentical(
            a1.ref.ref, a1, "Identity not preserved in circular reference"
        )

    def test_set(self):
        """
        Check that a C{set} can contain a circular reference and be serialized
        and unserialized without losing the reference.
        """
        s = set()
        a = SimpleJellyTest(s, None)
        s.add(a)
        res = jelly.unjelly(jelly.jelly(a))
        self.assertIsInstance(res.x, set)
        self.assertEqual(list(res.x), [res])

    def test_frozenset(self):
        """
        Check that a L{frozenset} can contain a circular reference and be
        serialized and unserialized without losing the reference.
        """
        a = SimpleJellyTest(None, None)
        s = frozenset([a])
        a.x = s
        res = jelly.unjelly(jelly.jelly(a))
        self.assertIsInstance(res.x, frozenset)
        self.assertEqual(list(res.x), [res])<|MERGE_RESOLUTION|>--- conflicted
+++ resolved
@@ -10,10 +10,6 @@
 import decimal
 from unittest import skipIf
 
-<<<<<<< HEAD
-from twisted.python.compat import unicode
-=======
->>>>>>> 1dd5e23f
 from twisted.spread import banana, jelly, pb
 from twisted.trial import unittest
 from twisted.trial.unittest import TestCase
@@ -76,20 +72,12 @@
         """
 
 
-<<<<<<< HEAD
-
-=======
->>>>>>> 1dd5e23f
 class D:
     """
     Dummy new-style class.
     """
 
 
-<<<<<<< HEAD
-
-=======
->>>>>>> 1dd5e23f
 class E:
     """
     Dummy new-style class with slots.
@@ -129,21 +117,6 @@
     unjellied = jelly.unjelly(decoded)
     testCase.assertEqual(toSerialize, unjellied)
 
-<<<<<<< HEAD
-def jellyRoundTrip(testCase, toSerialize):
-    """
-    Verify that the given object round-trips through jelly & banana and comes
-    out equivalent to the input.
-    """
-    jellied = jelly.jelly(toSerialize)
-    encoded = banana.encode(jellied)
-    decoded = banana.decode(encoded)
-    unjellied = jelly.unjelly(decoded)
-    testCase.assertEqual(toSerialize, unjellied)
-
-
-=======
->>>>>>> 1dd5e23f
 
 class JellyTests(TestCase):
     """
@@ -272,22 +245,6 @@
         jellyRoundTrip(self, sampleDateTime)
         jellyRoundTrip(self, sampleTimeDelta)
 
-    def test_bananaTimeTypes(self):
-        """
-        Jellying L{datetime.time}, L{datetime.timedelta}, L{datetime.datetime},
-        and L{datetime.date} objects should result in jellied objects which can
-        be serialized and unserialized with banana.
-        """
-        sampleDate = datetime.date(2020, 7, 11)
-        sampleTime = datetime.time(1, 16, 5, 344)
-        sampleDateTime = datetime.datetime.combine(sampleDate, sampleTime)
-        sampleTimeDelta = sampleDateTime - datetime.datetime(2020, 7, 3)
-        jellyRoundTrip(self, sampleDate)
-        jellyRoundTrip(self, sampleTime)
-        jellyRoundTrip(self, sampleDateTime)
-        jellyRoundTrip(self, sampleTimeDelta)
-
-
     def test_decimal(self):
         """
         Jellying L{decimal.Decimal} instances and then unjellying the result
@@ -375,10 +332,6 @@
         inputList = [frozenset([1, 2, 3])]
         self._testSecurity(inputList, b"frozenset")
 
-<<<<<<< HEAD
-
-=======
->>>>>>> 1dd5e23f
     @skipIf(not jelly._sets, "sets.Set is gone in Python 3 and higher")
     def test_oldSets(self):
         """
@@ -396,13 +349,7 @@
         else:
             self.assertIsInstance(output[0], set)
 
-<<<<<<< HEAD
-
-    @skipIf(not jelly._sets, "sets.ImmutableSets is gone in Python 3 "
-                             "and higher")
-=======
     @skipIf(not jelly._sets, "sets.ImmutableSets is gone in Python 3 " "and higher")
->>>>>>> 1dd5e23f
     def test_oldImmutableSets(self):
         """
         Test jellying C{sets.ImmutableSet}: it should serialize to the same
@@ -420,10 +367,6 @@
         else:
             self.assertIsInstance(output[0], frozenset)
 
-<<<<<<< HEAD
-
-=======
->>>>>>> 1dd5e23f
     def test_simple(self):
         """
         Simplest test case.
@@ -643,10 +586,6 @@
         self.assertIn(uj.luid, jellyBroker.localObjects)
 
 
-<<<<<<< HEAD
-
-=======
->>>>>>> 1dd5e23f
 class JellyDeprecationTests(TestCase):
     """
     Tests for deprecated Jelly things
@@ -693,10 +632,6 @@
         self.ref = ref
 
 
-<<<<<<< HEAD
-
-=======
->>>>>>> 1dd5e23f
 class CircularReferenceTests(TestCase):
     """
     Tests for circular references handling in the jelly/unjelly process.
