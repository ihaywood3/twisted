--- conflicted
+++ resolved
@@ -71,11 +71,7 @@
 from zope.interface import implementer
 
 # Twisted Imports
-<<<<<<< HEAD
-from twisted.python.compat import unicode, long, nativeString
-=======
 from twisted.python.compat import nativeString
->>>>>>> 1dd5e23f
 from twisted.python.reflect import namedObject, qual, namedAny
 from twisted.persisted.crefutil import NotKnown, _Tuple, _InstanceMethod
 from twisted.persisted.crefutil import _DictKeyAndValue, _Dereference
@@ -85,17 +81,7 @@
 
 from twisted.python.deprecate import deprecatedModuleAttribute
 from incremental import Version
-<<<<<<< HEAD
-
-
-# On Python 3 and higher, ClassType and InstanceType
-# are gone.  Use an empty tuple to pass to isinstance()
-# tests without throwing an exception.
-_OldStyleClass = ()
-_OldStyleInstance = ()
-=======
-
->>>>>>> 1dd5e23f
+
 
 _SetTypes = [set]
 _ImmutableSetTypes = [frozenset]
@@ -165,10 +151,6 @@
     """
     if isinstance(cls, type):
         return cls.__new__(cls)
-<<<<<<< HEAD
-
-=======
->>>>>>> 1dd5e23f
 
 
 def _newInstance(cls, state):
@@ -325,10 +307,6 @@
         """
         self.reason = reason
 
-<<<<<<< HEAD
-
-=======
->>>>>>> 1dd5e23f
     def __repr__(self) -> str:
         return "Unpersistable(%s)" % repr(self.reason)
 
@@ -483,28 +461,12 @@
         objType = type(obj)
         if self.taster.isTypeAllowed(qual(objType).encode("utf-8")):
             # "Immutable" Types
-<<<<<<< HEAD
-            if objType in (bytes, int, long, float):
-=======
             if objType in (bytes, int, float):
->>>>>>> 1dd5e23f
                 return obj
             elif isinstance(obj, types.MethodType):
                 aSelf = obj.__self__
                 aFunc = obj.__func__
                 aClass = aSelf.__class__
-<<<<<<< HEAD
-                return [b"method", aFunc.__name__, self.jelly(aSelf),
-                        self.jelly(aClass)]
-            elif objType is unicode:
-                return [b'unicode', obj.encode('UTF-8')]
-            elif isinstance(obj, type(None)):
-                return [b'None']
-            elif isinstance(obj, types.FunctionType):
-                return [b'function', obj.__module__ + '.' + obj.__qualname__]
-            elif isinstance(obj, types.ModuleType):
-                return [b'module', obj.__name__]
-=======
                 return [
                     b"method",
                     aFunc.__name__,
@@ -519,7 +481,6 @@
                 return [b"function", obj.__module__ + "." + obj.__qualname__]
             elif isinstance(obj, types.ModuleType):
                 return [b"module", obj.__name__]
->>>>>>> 1dd5e23f
             elif objType is bool:
                 return [b"boolean", obj and b"true" or b"false"]
             elif objType is datetime.datetime:
@@ -547,20 +508,6 @@
             elif objType is datetime.time:
                 if obj.tzinfo:
                     raise NotImplementedError(
-<<<<<<< HEAD
-                        "Currently can't jelly datetime objects with tzinfo")
-                return [b'time', ' '.join([unicode(x) for x in (
-                    obj.hour, obj.minute, obj.second, obj.microsecond)]
-                ).encode('utf-8')]
-            elif objType is datetime.date:
-                return [b'date', ' '.join([unicode(x) for x in (
-                    obj.year, obj.month, obj.day)]).encode('utf-8')]
-            elif objType is datetime.timedelta:
-                return [b'timedelta', ' '.join([unicode(x) for x in (
-                    obj.days, obj.seconds, obj.microseconds)]).encode('utf-8')]
-            elif issubclass(objType, (type, _OldStyleClass)):
-                return [b'class', qual(obj).encode('utf-8')]
-=======
                         "Currently can't jelly datetime objects with tzinfo"
                     )
                 return [
@@ -588,7 +535,6 @@
                 ]
             elif issubclass(objType, type):
                 return [b"class", qual(obj).encode("utf-8")]
->>>>>>> 1dd5e23f
             elif objType is decimal.Decimal:
                 return self.jelly_decimal(obj)
             else:
@@ -731,13 +677,8 @@
             modName = ".".join(nameSplit[:-1])
             if not self.taster.isModuleAllowed(modName):
                 raise InsecureJelly(
-<<<<<<< HEAD
-                    "Module {} not allowed (in type {}).".format(
-                     modName, jelTypeText))
-=======
                     "Module {} not allowed (in type {}).".format(modName, jelTypeText)
                 )
->>>>>>> 1dd5e23f
             clz = namedObject(jelTypeText)
             if not self.taster.isClassAllowed(clz):
                 raise InsecureJelly("Class %s not allowed." % jelTypeText)
@@ -965,14 +906,9 @@
             elif isinstance(im_self, NotKnown):
                 im = _InstanceMethod(im_name, im_self, im_class)
             else:
-<<<<<<< HEAD
-                im = types.MethodType(im_class.__dict__[im_name], im_self,
-                                      *([im_class] * (False)))
-=======
                 im = types.MethodType(
                     im_class.__dict__[im_name], im_self, *([im_class] * (False))
                 )
->>>>>>> 1dd5e23f
         else:
             raise TypeError("instance method changed")
         return im
