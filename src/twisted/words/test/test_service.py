--- conflicted
+++ resolved
@@ -131,11 +131,6 @@
         self.assertEqual(n, ["groupone", "grouptwo"])
 
 
-<<<<<<< HEAD
-
-class TestCaseUserAgg:
-    def __init__(self, user, realm, factory, address=address.IPv4Address('TCP', '127.0.0.1', 54321)):
-=======
 class TestCaseUserAgg:
     def __init__(
         self,
@@ -144,7 +139,6 @@
         factory,
         address=address.IPv4Address("TCP", "127.0.0.1", 54321),
     ):
->>>>>>> 1dd5e23f
         self.user = user
         self.transport = proto_helpers.StringTransportWithDisconnection()
         self.protocol = factory.buildProtocol(address)
