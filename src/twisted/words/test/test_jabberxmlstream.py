--- conflicted
+++ resolved
@@ -666,10 +666,6 @@
         self.init = xmlstream.TLSInitiatingInitializer(self.xmlstream, required=True)
         self.assertTrue(self.init.required)
 
-<<<<<<< HEAD
-
-=======
->>>>>>> 1dd5e23f
     @skipIf(*skipWhenNoSSL)
     def test_wantedSupported(self):
         """
@@ -691,10 +687,6 @@
 
         return d
 
-<<<<<<< HEAD
-
-=======
->>>>>>> 1dd5e23f
     @skipIf(*skipWhenNoSSL)
     def test_certificateVerify(self):
         """
@@ -716,10 +708,6 @@
         self.assertEqual(["TLS", "reset", "header"], self.done)
         return d
 
-<<<<<<< HEAD
-
-=======
->>>>>>> 1dd5e23f
     @skipIf(*skipWhenNoSSL)
     def test_certificateVerifyContext(self):
         """
@@ -746,10 +734,6 @@
         self.assertEqual(["TLS", "reset", "header"], self.done)
         return d
 
-<<<<<<< HEAD
-
-=======
->>>>>>> 1dd5e23f
     def test_wantedNotSupportedNotRequired(self):
         """
         No StartTLS is initiated when wanted, not required, SSL not available.
@@ -985,10 +969,7 @@
         """
         Test that data is passed on for sending by the stream manager.
         """
-<<<<<<< HEAD
-=======
-
->>>>>>> 1dd5e23f
+
         class DummyStreamManager:
             def __init__(self):
                 self.outlist = []
@@ -1299,10 +1280,7 @@
         """
         Set up a server factory with an authenticator factory function.
         """
-<<<<<<< HEAD
-=======
-
->>>>>>> 1dd5e23f
+
         class TestAuthenticator:
             def __init__(self):
                 self.xmlstreams = []
