# Copyright (c) Twisted Matrix Laboratories.
# See LICENSE for details.

"""
Tests for L{twisted.words.protocols.jabber.client}
"""


from hashlib import sha1

from unittest import skipIf

from twisted.internet import defer
from twisted.trial import unittest
from twisted.words.protocols.jabber import client, error, jid, xmlstream
from twisted.words.protocols.jabber.sasl import SASLInitiatingInitializer
from twisted.words.xish import utility

try:
    from twisted.internet import ssl
except ImportError:
    ssl = None  # type: ignore[assignment]
    skipWhenNoSSL = (True, "SSL not available")
else:
    skipWhenNoSSL = (False, "")

IQ_AUTH_GET = '/iq[@type="get"]/query[@xmlns="jabber:iq:auth"]'
IQ_AUTH_SET = '/iq[@type="set"]/query[@xmlns="jabber:iq:auth"]'
NS_BIND = "urn:ietf:params:xml:ns:xmpp-bind"
IQ_BIND_SET = '/iq[@type="set"]/bind[@xmlns="%s"]' % NS_BIND
NS_SESSION = "urn:ietf:params:xml:ns:xmpp-session"
IQ_SESSION_SET = '/iq[@type="set"]/session[@xmlns="%s"]' % NS_SESSION


class CheckVersionInitializerTests(unittest.TestCase):
    def setUp(self):
        a = xmlstream.Authenticator()
        xs = xmlstream.XmlStream(a)
        self.init = client.CheckVersionInitializer(xs)

    def testSupported(self):
        """
        Test supported version number 1.0
        """
        self.init.xmlstream.version = (1, 0)
        self.init.initialize()

    def testNotSupported(self):
        """
        Test unsupported version number 0.0, and check exception.
        """
        self.init.xmlstream.version = (0, 0)
        exc = self.assertRaises(error.StreamError, self.init.initialize)
        self.assertEqual("unsupported-version", exc.condition)


<<<<<<< HEAD

=======
>>>>>>> 1dd5e23f
class InitiatingInitializerHarness:
    """
    Testing harness for interacting with XML stream initializers.

    This sets up an L{utility.XmlPipe} to create a communication channel between
    the initializer and the stubbed receiving entity. It features a sink and
    source side that both act similarly to a real L{xmlstream.XmlStream}. The
    sink is augmented with an authenticator to which initializers can be added.

    The harness also provides some utility methods to work with event observers
    and deferreds.
    """

    def setUp(self):
        self.output = []
        self.pipe = utility.XmlPipe()
        self.xmlstream = self.pipe.sink
        self.authenticator = xmlstream.ConnectAuthenticator("example.org")
        self.xmlstream.authenticator = self.authenticator

    def waitFor(self, event, handler):
        """
        Observe an output event, returning a deferred.

        The returned deferred will be fired when the given event has been
        observed on the source end of the L{XmlPipe} tied to the protocol
        under test. The handler is added as the first callback.

        @param event: The event to be observed. See
            L{utility.EventDispatcher.addOnetimeObserver}.
        @param handler: The handler to be called with the observed event object.
        @rtype: L{defer.Deferred}.
        """
        d = defer.Deferred()
        d.addCallback(handler)
        self.pipe.source.addOnetimeObserver(event, d.callback)
        return d


class IQAuthInitializerTests(InitiatingInitializerHarness, unittest.TestCase):
    """
    Tests for L{client.IQAuthInitializer}.
    """

    def setUp(self):
        super(IQAuthInitializerTests, self).setUp()
        self.init = client.IQAuthInitializer(self.xmlstream)
        self.authenticator.jid = jid.JID("user@example.com/resource")
        self.authenticator.password = "secret"

    def testPlainText(self):
        """
        Test plain-text authentication.

        Act as a server supporting plain-text authentication and expect the
        C{password} field to be filled with the password. Then act as if
        authentication succeeds.
        """

        def onAuthGet(iq):
            """
            Called when the initializer sent a query for authentication methods.

            The response informs the client that plain-text authentication
            is supported.
            """

            # Create server response
            response = xmlstream.toResponse(iq, "result")
            response.addElement(("jabber:iq:auth", "query"))
            response.query.addElement("username")
            response.query.addElement("password")
            response.query.addElement("resource")

            # Set up an observer for the next request we expect.
            d = self.waitFor(IQ_AUTH_SET, onAuthSet)

            # Send server response
            self.pipe.source.send(response)

            return d

        def onAuthSet(iq):
            """
            Called when the initializer sent the authentication request.

            The server checks the credentials and responds with an empty result
            signalling success.
            """
            self.assertEqual("user", str(iq.query.username))
            self.assertEqual("secret", str(iq.query.password))
            self.assertEqual("resource", str(iq.query.resource))

            # Send server response
            response = xmlstream.toResponse(iq, "result")
            self.pipe.source.send(response)

        # Set up an observer for the request for authentication fields
        d1 = self.waitFor(IQ_AUTH_GET, onAuthGet)

        # Start the initializer
        d2 = self.init.initialize()
        return defer.gatherResults([d1, d2])

    def testDigest(self):
        """
        Test digest authentication.

        Act as a server supporting digest authentication and expect the
        C{digest} field to be filled with a sha1 digest of the concatenated
        stream session identifier and password. Then act as if authentication
        succeeds.
        """

        def onAuthGet(iq):
            """
            Called when the initializer sent a query for authentication methods.

            The response informs the client that digest authentication is
            supported.
            """

            # Create server response
            response = xmlstream.toResponse(iq, "result")
            response.addElement(("jabber:iq:auth", "query"))
            response.query.addElement("username")
            response.query.addElement("digest")
            response.query.addElement("resource")

            # Set up an observer for the next request we expect.
            d = self.waitFor(IQ_AUTH_SET, onAuthSet)

            # Send server response
            self.pipe.source.send(response)

            return d

        def onAuthSet(iq):
            """
            Called when the initializer sent the authentication request.

            The server checks the credentials and responds with an empty result
            signalling success.
            """
            self.assertEqual("user", str(iq.query.username))
            self.assertEqual(sha1(b"12345secret").hexdigest(), str(iq.query.digest))
            self.assertEqual("resource", str(iq.query.resource))

            # Send server response
            response = xmlstream.toResponse(iq, "result")
            self.pipe.source.send(response)

        # Digest authentication relies on the stream session identifier. Set it.
        self.xmlstream.sid = "12345"

        # Set up an observer for the request for authentication fields
        d1 = self.waitFor(IQ_AUTH_GET, onAuthGet)

        # Start the initializer
        d2 = self.init.initialize()

        return defer.gatherResults([d1, d2])

    def testFailRequestFields(self):
        """
        Test initializer failure of request for fields for authentication.
        """

        def onAuthGet(iq):
            """
            Called when the initializer sent a query for authentication methods.

            The server responds that the client is not authorized to authenticate.
            """
            response = error.StanzaError("not-authorized").toResponse(iq)
            self.pipe.source.send(response)

        # Set up an observer for the request for authentication fields
        d1 = self.waitFor(IQ_AUTH_GET, onAuthGet)

        # Start the initializer
        d2 = self.init.initialize()

        # The initialized should fail with a stanza error.
        self.assertFailure(d2, error.StanzaError)

        return defer.gatherResults([d1, d2])

    def testFailAuth(self):
        """
        Test initializer failure to authenticate.
        """

        def onAuthGet(iq):
            """
            Called when the initializer sent a query for authentication methods.

            The response informs the client that plain-text authentication
            is supported.
            """

            # Send server response
            response = xmlstream.toResponse(iq, "result")
            response.addElement(("jabber:iq:auth", "query"))
            response.query.addElement("username")
            response.query.addElement("password")
            response.query.addElement("resource")

            # Set up an observer for the next request we expect.
            d = self.waitFor(IQ_AUTH_SET, onAuthSet)

            # Send server response
            self.pipe.source.send(response)

            return d

        def onAuthSet(iq):
            """
            Called when the initializer sent the authentication request.

            The server checks the credentials and responds with a not-authorized
            stanza error.
            """
            response = error.StanzaError("not-authorized").toResponse(iq)
            self.pipe.source.send(response)

        # Set up an observer for the request for authentication fields
        d1 = self.waitFor(IQ_AUTH_GET, onAuthGet)

        # Start the initializer
        d2 = self.init.initialize()

        # The initializer should fail with a stanza error.
        self.assertFailure(d2, error.StanzaError)

        return defer.gatherResults([d1, d2])


class BindInitializerTests(InitiatingInitializerHarness, unittest.TestCase):
    """
    Tests for L{client.BindInitializer}.
    """

    def setUp(self):
        super(BindInitializerTests, self).setUp()
        self.init = client.BindInitializer(self.xmlstream)
        self.authenticator.jid = jid.JID("user@example.com/resource")

    def testBasic(self):
        """
        Set up a stream, and act as if resource binding succeeds.
        """

        def onBind(iq):
            response = xmlstream.toResponse(iq, "result")
            response.addElement((NS_BIND, "bind"))
            response.bind.addElement("jid", content="user@example.com/other resource")
            self.pipe.source.send(response)

        def cb(result):
            self.assertEqual(
                jid.JID("user@example.com/other resource"), self.authenticator.jid
            )

        d1 = self.waitFor(IQ_BIND_SET, onBind)
        d2 = self.init.start()
        d2.addCallback(cb)
        return defer.gatherResults([d1, d2])

    def testFailure(self):
        """
        Set up a stream, and act as if resource binding fails.
        """

        def onBind(iq):
            response = error.StanzaError("conflict").toResponse(iq)
            self.pipe.source.send(response)

        d1 = self.waitFor(IQ_BIND_SET, onBind)
        d2 = self.init.start()
        self.assertFailure(d2, error.StanzaError)
        return defer.gatherResults([d1, d2])


class SessionInitializerTests(InitiatingInitializerHarness, unittest.TestCase):
    """
    Tests for L{client.SessionInitializer}.
    """

    def setUp(self):
        super(SessionInitializerTests, self).setUp()
        self.init = client.SessionInitializer(self.xmlstream)

    def testSuccess(self):
        """
        Set up a stream, and act as if session establishment succeeds.
        """

        def onSession(iq):
            response = xmlstream.toResponse(iq, "result")
            self.pipe.source.send(response)

        d1 = self.waitFor(IQ_SESSION_SET, onSession)
        d2 = self.init.start()
        return defer.gatherResults([d1, d2])

    def testFailure(self):
        """
        Set up a stream, and act as if session establishment fails.
        """

        def onSession(iq):
            response = error.StanzaError("forbidden").toResponse(iq)
            self.pipe.source.send(response)

        d1 = self.waitFor(IQ_SESSION_SET, onSession)
        d2 = self.init.start()
        self.assertFailure(d2, error.StanzaError)
        return defer.gatherResults([d1, d2])


class BasicAuthenticatorTests(unittest.TestCase):
    """
    Test for both BasicAuthenticator and basicClientFactory.
    """

    def test_basic(self):
        """
        Authenticator and stream are properly constructed by the factory.

        The L{xmlstream.XmlStream} protocol created by the factory has the new
        L{client.BasicAuthenticator} instance in its C{authenticator}
        attribute.  It is set up with C{jid} and C{password} as passed to the
        factory, C{otherHost} taken from the client JID. The stream futher has
        two initializers, for TLS and authentication, of which the first has
        its C{required} attribute set to C{True}.
        """
        self.client_jid = jid.JID("user@example.com/resource")

        # Get an XmlStream instance. Note that it gets initialized with the
        # XMPPAuthenticator (that has its associateWithXmlStream called) that
        # is in turn initialized with the arguments to the factory.
        xs = client.basicClientFactory(self.client_jid, "secret").buildProtocol(None)

        # test authenticator's instance variables
        self.assertEqual("example.com", xs.authenticator.otherHost)
        self.assertEqual(self.client_jid, xs.authenticator.jid)
        self.assertEqual("secret", xs.authenticator.password)

        # test list of initializers
        tls, auth = xs.initializers

        self.assertIsInstance(tls, xmlstream.TLSInitiatingInitializer)
        self.assertIsInstance(auth, client.IQAuthInitializer)

        self.assertFalse(tls.required)


class XMPPAuthenticatorTests(unittest.TestCase):
    """
    Test for both XMPPAuthenticator and XMPPClientFactory.
    """

    def test_basic(self):
        """
        Test basic operations.

        Setup an XMPPClientFactory, which sets up an XMPPAuthenticator, and let
        it produce a protocol instance. Then inspect the instance variables of
        the authenticator and XML stream objects.
        """
        self.client_jid = jid.JID("user@example.com/resource")

        # Get an XmlStream instance. Note that it gets initialized with the
        # XMPPAuthenticator (that has its associateWithXmlStream called) that
        # is in turn initialized with the arguments to the factory.
        xs = client.XMPPClientFactory(self.client_jid, "secret").buildProtocol(None)

        # test authenticator's instance variables
        self.assertEqual("example.com", xs.authenticator.otherHost)
        self.assertEqual(self.client_jid, xs.authenticator.jid)
        self.assertEqual("secret", xs.authenticator.password)

        # test list of initializers
        version, tls, sasl, bind, session = xs.initializers

        self.assertIsInstance(tls, xmlstream.TLSInitiatingInitializer)
        self.assertIsInstance(sasl, SASLInitiatingInitializer)
        self.assertIsInstance(bind, client.BindInitializer)
        self.assertIsInstance(session, client.SessionInitializer)

        self.assertTrue(tls.required)
        self.assertTrue(sasl.required)
        self.assertTrue(bind.required)
        self.assertFalse(session.required)

<<<<<<< HEAD

=======
>>>>>>> 1dd5e23f
    @skipIf(*skipWhenNoSSL)
    def test_tlsConfiguration(self):
        """
        A TLS configuration is passed to the TLS initializer.
        """
        configs = []

        def init(self, xs, required=True, configurationForTLS=None):
            configs.append(configurationForTLS)

        self.client_jid = jid.JID("user@example.com/resource")

        # Get an XmlStream instance. Note that it gets initialized with the
        # XMPPAuthenticator (that has its associateWithXmlStream called) that
        # is in turn initialized with the arguments to the factory.
        configurationForTLS = ssl.CertificateOptions()
        factory = client.XMPPClientFactory(
            self.client_jid, "secret", configurationForTLS=configurationForTLS
        )
        self.patch(xmlstream.TLSInitiatingInitializer, "__init__", init)
        xs = factory.buildProtocol(None)

        # test list of initializers
        version, tls, sasl, bind, session = xs.initializers

        self.assertIsInstance(tls, xmlstream.TLSInitiatingInitializer)
        self.assertIs(configurationForTLS, configs[0])<|MERGE_RESOLUTION|>--- conflicted
+++ resolved
@@ -54,10 +54,6 @@
         self.assertEqual("unsupported-version", exc.condition)
 
 
-<<<<<<< HEAD
-
-=======
->>>>>>> 1dd5e23f
 class InitiatingInitializerHarness:
     """
     Testing harness for interacting with XML stream initializers.
@@ -454,10 +450,6 @@
         self.assertTrue(bind.required)
         self.assertFalse(session.required)
 
-<<<<<<< HEAD
-
-=======
->>>>>>> 1dd5e23f
     @skipIf(*skipWhenNoSSL)
     def test_tlsConfiguration(self):
         """
