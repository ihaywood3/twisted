# -*- test-case-name: twisted.words.test.test_service -*-
# Copyright (c) Twisted Matrix Laboratories.
# See LICENSE for details.

"""
A module that needs a better name.

Implements new cred things for words.

How does this thing work?

  - Network connection on some port expecting to speak some protocol

  - Protocol-specific authentication, resulting in some kind of credentials object

  - twisted.cred.portal login using those credentials for the interface
    IUser and with something implementing IChatClient as the mind

  - successful login results in an IUser avatar the protocol can call
    methods on, and state added to the realm such that the mind will have
    methods called on it as is necessary

  - protocol specific actions lead to calls onto the avatar; remote events
    lead to calls onto the mind

  - protocol specific hangup, realm is notified, user is removed from active
    play, the end.
"""

from time import time, ctime

from zope.interface import implementer

from twisted import copyright
from twisted.cred import portal, credentials, error as ecred
from twisted.internet import defer, protocol
from twisted.python import log, failure, reflect
from twisted.python.components import registerAdapter
from twisted.spread import pb
from twisted.words import iwords, ewords
from twisted.words.protocols import irc


@implementer(iwords.IGroup)
class Group:
    def __init__(self, name):
        self.name = name
        self.users = {}
        self.meta = {
            "topic": "",
            "topic_author": "",
        }

    def _ebUserCall(self, err, p):
        return failure.Failure(Exception(p, err))

    def _cbUserCall(self, results):
        for (success, result) in results:
            if not success:
                user, err = result.value  # XXX
                self.remove(user, err.getErrorMessage())

    def add(self, user):
        assert iwords.IChatClient.providedBy(user), "%r is not a chat client" % (user,)
        if user.name not in self.users:
            additions = []
            self.users[user.name] = user
            for p in self.users.values():
                if p is not user:
                    d = defer.maybeDeferred(p.userJoined, self, user)
                    d.addErrback(self._ebUserCall, p=p)
                    additions.append(d)
            defer.DeferredList(additions).addCallback(self._cbUserCall)
        return defer.succeed(None)

    def remove(self, user, reason=None):
        try:
            del self.users[user.name]
        except KeyError:
            pass
        else:
            removals = []
            for p in self.users.values():
                if p is not user:
                    d = defer.maybeDeferred(p.userLeft, self, user, reason)
                    d.addErrback(self._ebUserCall, p=p)
                    removals.append(d)
            defer.DeferredList(removals).addCallback(self._cbUserCall)
        return defer.succeed(None)

    def size(self):
        return defer.succeed(len(self.users))

    def receive(self, sender, recipient, message):
        assert recipient is self
        receives = []
        for p in self.users.values():
            if p is not sender:
                d = defer.maybeDeferred(p.receive, sender, self, message)
                d.addErrback(self._ebUserCall, p=p)
                receives.append(d)
        defer.DeferredList(receives).addCallback(self._cbUserCall)
        return defer.succeed(None)

    def setMetadata(self, meta):
        self.meta = meta
        sets = []
        for p in self.users.values():
            d = defer.maybeDeferred(p.groupMetaUpdate, self, meta)
            d.addErrback(self._ebUserCall, p=p)
            sets.append(d)
        defer.DeferredList(sets).addCallback(self._cbUserCall)
        return defer.succeed(None)

    def iterusers(self):
        # XXX Deferred?
        return iter(self.users.values())


@implementer(iwords.IUser)
class User:
    realm = None
    mind = None

    def __init__(self, name):
        self.name = name
        self.groups = []
        self.lastMessage = time()

    def loggedIn(self, realm, mind):
        self.realm = realm
        self.mind = mind
        self.signOn = time()

    def join(self, group):
        def cbJoin(result):
            self.groups.append(group)
            return result

        return group.add(self.mind).addCallback(cbJoin)

    def leave(self, group, reason=None):
        def cbLeave(result):
            self.groups.remove(group)
            return result

        return group.remove(self.mind, reason).addCallback(cbLeave)

    def send(self, recipient, message):
        self.lastMessage = time()
        return recipient.receive(self.mind, recipient, message)

    def itergroups(self):
        return iter(self.groups)

    def logout(self):
        for g in self.groups[:]:
            self.leave(g)


NICKSERV = "NickServ!NickServ@services"


@implementer(iwords.IChatClient)
class IRCUser(irc.IRC):
    """
    Protocol instance representing an IRC user connected to the server.
    """

    # A list of IGroups in which I am participating
    groups = None

    # A no-argument callable I should invoke when I go away
    logout = None

    # An IUser we use to interact with the chat service
    avatar = None

    # To whence I belong
    realm = None

    # How to handle unicode (TODO: Make this customizable on a per-user basis)
    encoding = "utf-8"

    # Twisted callbacks
    def connectionMade(self):
        self.irc_PRIVMSG = self.irc_NICKSERV_PRIVMSG
        self.realm = self.factory.realm
        self.hostname = self.realm.name

    def connectionLost(self, reason):
        if self.logout is not None:
            self.logout()
            self.avatar = None

    # Make sendMessage a bit more useful to us
    def sendMessage(self, command, *parameter_list, **kw):
        if "prefix" not in kw:
            kw["prefix"] = self.hostname
        if "to" not in kw:
            kw["to"] = self.name.encode(self.encoding)

        arglist = [self, command, kw["to"]] + list(parameter_list)
        arglistUnicode = []
        for arg in arglist:
            if isinstance(arg, bytes):
                arg = arg.decode("utf-8")
            arglistUnicode.append(arg)
        irc.IRC.sendMessage(*arglistUnicode, **kw)

    # IChatClient implementation
    def userJoined(self, group, user):
        self.join("%s!%s@%s" % (user.name, user.name, self.hostname), "#" + group.name)

    def userLeft(self, group, user, reason=None):
        self.part(
            "%s!%s@%s" % (user.name, user.name, self.hostname),
            "#" + group.name,
            (reason or "leaving"),
        )

    def receive(self, sender, recipient, message):
        # >> :glyph!glyph@adsl-64-123-27-108.dsl.austtx.swbell.net PRIVMSG glyph_ :hello

        # omg???????????
        if iwords.IGroup.providedBy(recipient):
            recipientName = "#" + recipient.name
        else:
            recipientName = recipient.name

        text = message.get("text", "<an unrepresentable message>")
        for L in text.splitlines():
            self.privmsg(
                "%s!%s@%s" % (sender.name, sender.name, self.hostname), recipientName, L
            )

    def groupMetaUpdate(self, group, meta):
        if "topic" in meta:
            topic = meta["topic"]
            author = meta.get("topic_author", "")
            self.topic(
                self.name,
                "#" + group.name,
                topic,
                "%s!%s@%s" % (author, author, self.hostname),
            )

    # irc.IRC callbacks - starting with login related stuff.
    nickname = None
    password = None

    def irc_PASS(self, prefix, params):
        """
        Password message -- Register a password.

        Parameters: <password>

        [REQUIRED]

        Note that IRC requires the client send this *before* NICK
        and USER.
        """
        self.password = params[-1]

    def irc_NICK(self, prefix, params):
        """
        Nick message -- Set your nickname.

        Parameters: <nickname>

        [REQUIRED]
        """
        nickname = params[0]
        try:
            if isinstance(nickname, bytes):
                nickname = nickname.decode(self.encoding)
        except UnicodeDecodeError:
            self.privmsg(
                NICKSERV,
                repr(nickname),
                "Your nickname cannot be decoded. Please use ASCII or UTF-8.",
            )
            self.transport.loseConnection()
            return

        self.nickname = nickname
        self.name = nickname

        for code, text in self._motdMessages:
            self.sendMessage(code, text % self.factory._serverInfo)

        if self.password is None:
            self.privmsg(NICKSERV, nickname, "Password?")
        else:
            password = self.password
            self.password = None
            self.logInAs(nickname, password)

    def irc_USER(self, prefix, params):
        """
        User message -- Set your realname.

        Parameters: <user> <mode> <unused> <realname>
        """
        # Note: who gives a crap about this?  The IUser has the real
        # information we care about.  Save it anyway, I guess, just
        # for fun.
        self.realname = params[-1]

    def irc_NICKSERV_PRIVMSG(self, prefix, params):
        """
        Send a (private) message.

        Parameters: <msgtarget> <text to be sent>
        """
        target = params[0]
        password = params[-1]

        if self.nickname is None:
            # XXX Send an error response here
            self.transport.loseConnection()
        elif target.lower() != "nickserv":
            self.privmsg(
                NICKSERV,
                self.nickname,
                "Denied.  Please send me (NickServ) your password.",
            )
        else:
            nickname = self.nickname
            self.nickname = None
            self.logInAs(nickname, password)

    def logInAs(self, nickname, password):
        d = self.factory.portal.login(
            credentials.UsernamePassword(nickname, password), self, iwords.IUser
        )
        d.addCallbacks(self._cbLogin, self._ebLogin, errbackArgs=(nickname,))

    _welcomeMessages = [
        (irc.RPL_WELCOME, ":connected to Twisted IRC"),
        (
            irc.RPL_YOURHOST,
            ":Your host is %(serviceName)s, running version %(serviceVersion)s",
        ),
        (irc.RPL_CREATED, ":This server was created on %(creationDate)s"),
        # "Bummer.  This server returned a worthless 004 numeric.
        #  I'll have to guess at all the values"
        #    -- epic
        (
            irc.RPL_MYINFO,
            # w and n are the currently supported channel and user modes
            # -- specify this better
            "%(serviceName)s %(serviceVersion)s w n",
        ),
    ]

    _motdMessages = [
        (irc.RPL_MOTDSTART, ":- %(serviceName)s Message of the Day - "),
        (irc.RPL_ENDOFMOTD, ":End of /MOTD command."),
    ]

    def _cbLogin(self, result):
        (iface, avatar, logout) = result
        assert iface is iwords.IUser, "Realm is buggy, got %r" % (iface,)

        # Let them send messages to the world
        del self.irc_PRIVMSG

        self.avatar = avatar
        self.logout = logout
        for code, text in self._welcomeMessages:
            self.sendMessage(code, text % self.factory._serverInfo)

    def _ebLogin(self, err, nickname):
        if err.check(ewords.AlreadyLoggedIn):
            self.privmsg(
                NICKSERV, nickname, "Already logged in.  No pod people allowed!"
            )
        elif err.check(ecred.UnauthorizedLogin):
            self.privmsg(NICKSERV, nickname, "Login failed.  Goodbye.")
        else:
            log.msg("Unhandled error during login:")
            log.err(err)
            self.privmsg(NICKSERV, nickname, "Server error during login.  Sorry.")
        self.transport.loseConnection()

    # Great, now that's out of the way, here's some of the interesting
    # bits
    def irc_PING(self, prefix, params):
        """
        Ping message

        Parameters: <server1> [ <server2> ]
        """
        if self.realm is not None:
            self.sendMessage("PONG", self.hostname)

    def irc_QUIT(self, prefix, params):
        """
        Quit

        Parameters: [ <Quit Message> ]
        """
        self.transport.loseConnection()

    def _channelMode(self, group, modes=None, *args):
        if modes:
            self.sendMessage(irc.ERR_UNKNOWNMODE, ":Unknown MODE flag.")
        else:
            self.channelMode(self.name, "#" + group.name, "+")

    def _userMode(self, user, modes=None):
        if modes:
            self.sendMessage(irc.ERR_UNKNOWNMODE, ":Unknown MODE flag.")
        elif user is self.avatar:
            self.sendMessage(irc.RPL_UMODEIS, "+")
        else:
            self.sendMessage(
                irc.ERR_USERSDONTMATCH, ":You can't look at someone else's modes."
            )

    def irc_MODE(self, prefix, params):
        """
        User mode message

        Parameters: <nickname>
        *( ( "+" / "-" ) *( "i" / "w" / "o" / "O" / "r" ) )

        """
        try:
            channelOrUser = params[0]
            if isinstance(channelOrUser, bytes):
                channelOrUser = channelOrUser.decode(self.encoding)
        except UnicodeDecodeError:
            self.sendMessage(
                irc.ERR_NOSUCHNICK,
                params[0],
                ":No such nickname (could not decode your unicode!)",
            )
            return

        if channelOrUser.startswith("#"):

            def ebGroup(err):
                err.trap(ewords.NoSuchGroup)
                self.sendMessage(
                    irc.ERR_NOSUCHCHANNEL, params[0], ":That channel doesn't exist."
                )

            d = self.realm.lookupGroup(channelOrUser[1:])
            d.addCallbacks(self._channelMode, ebGroup, callbackArgs=tuple(params[1:]))
        else:

            def ebUser(err):
                self.sendMessage(irc.ERR_NOSUCHNICK, ":No such nickname.")

            d = self.realm.lookupUser(channelOrUser)
            d.addCallbacks(self._userMode, ebUser, callbackArgs=tuple(params[1:]))

    def irc_USERHOST(self, prefix, params):
        """
        Userhost message

        Parameters: <nickname> *( SPACE <nickname> )

        [Optional]
        """
        pass

    def irc_PRIVMSG(self, prefix, params):
        """
        Send a (private) message.

        Parameters: <msgtarget> <text to be sent>
        """
        try:
            targetName = params[0]
            if isinstance(targetName, bytes):
                targetName = targetName.decode(self.encoding)
        except UnicodeDecodeError:
            self.sendMessage(
                irc.ERR_NOSUCHNICK,
                params[0],
                ":No such nick/channel (could not decode your unicode!)",
            )
            return

        messageText = params[-1]
        if targetName.startswith("#"):
            target = self.realm.lookupGroup(targetName[1:])
        else:
            target = self.realm.lookupUser(targetName).addCallback(
                lambda user: user.mind
            )

        def cbTarget(targ):
            if targ is not None:
                return self.avatar.send(targ, {"text": messageText})

        def ebTarget(err):
            self.sendMessage(irc.ERR_NOSUCHNICK, targetName, ":No such nick/channel.")

        target.addCallbacks(cbTarget, ebTarget)

    def irc_JOIN(self, prefix, params):
        """
        Join message

        Parameters: ( <channel> *( "," <channel> ) [ <key> *( "," <key> ) ] )
        """
        try:
            groupName = params[0]
            if isinstance(groupName, bytes):
                groupName = groupName.decode(self.encoding)
        except UnicodeDecodeError:
            self.sendMessage(
                irc.ERR_NOSUCHCHANNEL,
                params[0],
                ":No such channel (could not decode your unicode!)",
            )
            return

        if groupName.startswith("#"):
            groupName = groupName[1:]

        def cbGroup(group):
            def cbJoin(ign):
                self.userJoined(group, self)
                self.names(
                    self.name,
                    "#" + group.name,
                    [user.name for user in group.iterusers()],
                )
                self._sendTopic(group)

            return self.avatar.join(group).addCallback(cbJoin)

        def ebGroup(err):
            self.sendMessage(
                irc.ERR_NOSUCHCHANNEL, "#" + groupName, ":No such channel."
            )

        self.realm.getGroup(groupName).addCallbacks(cbGroup, ebGroup)

    def irc_PART(self, prefix, params):
        """
        Part message

        Parameters: <channel> *( "," <channel> ) [ <Part Message> ]
        """
        try:
            groupName = params[0]
            if isinstance(params[0], bytes):
                groupName = params[0].decode(self.encoding)
        except UnicodeDecodeError:
            self.sendMessage(
                irc.ERR_NOTONCHANNEL, params[0], ":Could not decode your unicode!"
            )
            return

        if groupName.startswith("#"):
            groupName = groupName[1:]

        if len(params) > 1:
            reason = params[1]
            if isinstance(reason, bytes):
                reason = reason.decode("utf-8")
        else:
            reason = None

        def cbGroup(group):
            def cbLeave(result):
                self.userLeft(group, self, reason)

            return self.avatar.leave(group, reason).addCallback(cbLeave)

        def ebGroup(err):
            err.trap(ewords.NoSuchGroup)
            self.sendMessage(
                irc.ERR_NOTONCHANNEL, "#" + groupName, ":" + err.getErrorMessage()
            )

        self.realm.lookupGroup(groupName).addCallbacks(cbGroup, ebGroup)

    def irc_NAMES(self, prefix, params):
        """
        Names message

        Parameters: [ <channel> *( "," <channel> ) [ <target> ] ]
        """
        # << NAMES #python
        # >> :benford.openprojects.net 353 glyph = #python :Orban ... @glyph ... Zymurgy skreech
        # >> :benford.openprojects.net 366 glyph #python :End of /NAMES list.
        try:
            channel = params[-1]
            if isinstance(channel, bytes):
                channel = channel.decode(self.encoding)
        except UnicodeDecodeError:
            self.sendMessage(
                irc.ERR_NOSUCHCHANNEL,
                params[-1],
                ":No such channel (could not decode your unicode!)",
            )
            return

        if channel.startswith("#"):
            channel = channel[1:]

        def cbGroup(group):
            self.names(
                self.name, "#" + group.name, [user.name for user in group.iterusers()]
            )

        def ebGroup(err):
            err.trap(ewords.NoSuchGroup)
            # No group?  Fine, no names!
            self.names(self.name, "#" + channel, [])

        self.realm.lookupGroup(channel).addCallbacks(cbGroup, ebGroup)

    def irc_TOPIC(self, prefix, params):
        """
        Topic message

        Parameters: <channel> [ <topic> ]
        """
        try:
            channel = params[0]
            if isinstance(params[0], bytes):
                channel = channel.decode(self.encoding)
        except UnicodeDecodeError:
            self.sendMessage(
                irc.ERR_NOSUCHCHANNEL,
                ":That channel doesn't exist (could not decode your unicode!)",
            )
            return

        if channel.startswith("#"):
            channel = channel[1:]

        if len(params) > 1:
            self._setTopic(channel, params[1])
        else:
            self._getTopic(channel)

    def _sendTopic(self, group):
        """
        Send the topic of the given group to this user, if it has one.
        """
        topic = group.meta.get("topic")
        if topic:
            author = group.meta.get("topic_author") or "<noone>"
            date = group.meta.get("topic_date", 0)
            self.topic(self.name, "#" + group.name, topic)
            self.topicAuthor(self.name, "#" + group.name, author, date)

    def _getTopic(self, channel):
        # << TOPIC #python
        # >> :benford.openprojects.net 332 glyph #python :<churchr> I really did. I sprained all my toes.
        # >> :benford.openprojects.net 333 glyph #python itamar|nyc 994713482
        def ebGroup(err):
            err.trap(ewords.NoSuchGroup)
            self.sendMessage(
                irc.ERR_NOSUCHCHANNEL, "=", channel, ":That channel doesn't exist."
            )

        self.realm.lookupGroup(channel).addCallbacks(self._sendTopic, ebGroup)

    def _setTopic(self, channel, topic):
        # << TOPIC #divunal :foo
        # >> :glyph!glyph@adsl-64-123-27-108.dsl.austtx.swbell.net TOPIC #divunal :foo

        def cbGroup(group):
            newMeta = group.meta.copy()
            newMeta["topic"] = topic
            newMeta["topic_author"] = self.name
            newMeta["topic_date"] = int(time())

            def ebSet(err):
                self.sendMessage(
                    irc.ERR_CHANOPRIVSNEEDED,
                    "#" + group.name,
                    ":You need to be a channel operator to do that.",
                )

            return group.setMetadata(newMeta).addErrback(ebSet)

        def ebGroup(err):
            err.trap(ewords.NoSuchGroup)
            self.sendMessage(
                irc.ERR_NOSUCHCHANNEL, "=", channel, ":That channel doesn't exist."
            )

        self.realm.lookupGroup(channel).addCallbacks(cbGroup, ebGroup)

    def list(self, channels):
        """
        Send a group of LIST response lines

        @type channel: C{list} of C{(str, int, str)}
        @param channel: Information about the channels being sent:
        their name, the number of participants, and their topic.
        """
        for (name, size, topic) in channels:
            self.sendMessage(irc.RPL_LIST, name, str(size), ":" + topic)
        self.sendMessage(irc.RPL_LISTEND, ":End of /LIST")

    def irc_LIST(self, prefix, params):
        """
        List query

        Return information about the indicated channels, or about all
        channels if none are specified.

        Parameters: [ <channel> *( "," <channel> ) [ <target> ] ]
        """
        # << list #python
        # >> :orwell.freenode.net 321 exarkun Channel :Users  Name
        # >> :orwell.freenode.net 322 exarkun #python 358 :The Python programming language
        # >> :orwell.freenode.net 323 exarkun :End of /LIST
        if params:
            # Return information about indicated channels
            try:
                allChannels = params[0]
                if isinstance(allChannels, bytes):
                    allChannels = allChannels.decode(self.encoding)
                channels = allChannels.split(",")
            except UnicodeDecodeError:
                self.sendMessage(
                    irc.ERR_NOSUCHCHANNEL,
                    params[0],
                    ":No such channel (could not decode your unicode!)",
                )
                return

            groups = []
            for ch in channels:
                if ch.startswith("#"):
                    ch = ch[1:]
                groups.append(self.realm.lookupGroup(ch))

            groups = defer.DeferredList(groups, consumeErrors=True)
            groups.addCallback(lambda gs: [r for (s, r) in gs if s])
        else:
            # Return information about all channels
            groups = self.realm.itergroups()

        def cbGroups(groups):
            def gotSize(size, group):
                return group.name, size, group.meta.get("topic")

            d = defer.DeferredList(
                [group.size().addCallback(gotSize, group) for group in groups]
            )
            d.addCallback(lambda results: self.list([r for (s, r) in results if s]))
            return d

        groups.addCallback(cbGroups)

    def _channelWho(self, group):
        self.who(
            self.name,
            "#" + group.name,
            [
                (m.name, self.hostname, self.realm.name, m.name, "H", 0, m.name)
                for m in group.iterusers()
            ],
        )

    def _userWho(self, user):
        self.sendMessage(irc.RPL_ENDOFWHO, ":User /WHO not implemented")

    def irc_WHO(self, prefix, params):
        """
        Who query

        Parameters: [ <mask> [ "o" ] ]
        """
        # << who #python
        # >> :x.opn 352 glyph #python aquarius pc-62-31-193-114-du.blueyonder.co.uk y.opn Aquarius H :3 Aquarius
        # ...
        # >> :x.opn 352 glyph #python foobar europa.tranquility.net z.opn skreech H :0 skreech
        # >> :x.opn 315 glyph #python :End of /WHO list.
        ### also
        # << who glyph
        # >> :x.opn 352 glyph #python glyph adsl-64-123-27-108.dsl.austtx.swbell.net x.opn glyph H :0 glyph
        # >> :x.opn 315 glyph glyph :End of /WHO list.
        if not params:
            self.sendMessage(irc.RPL_ENDOFWHO, ":/WHO not supported.")
            return

        try:
            channelOrUser = params[0]
            if isinstance(channelOrUser, bytes):
                channelOrUser = channelOrUser.decode(self.encoding)
        except UnicodeDecodeError:
            self.sendMessage(
                irc.RPL_ENDOFWHO,
                params[0],
                ":End of /WHO list (could not decode your unicode!)",
            )
            return

        if channelOrUser.startswith("#"):

            def ebGroup(err):
                err.trap(ewords.NoSuchGroup)
                self.sendMessage(irc.RPL_ENDOFWHO, channelOrUser, ":End of /WHO list.")

            d = self.realm.lookupGroup(channelOrUser[1:])
            d.addCallbacks(self._channelWho, ebGroup)
        else:

            def ebUser(err):
                err.trap(ewords.NoSuchUser)
                self.sendMessage(irc.RPL_ENDOFWHO, channelOrUser, ":End of /WHO list.")

            d = self.realm.lookupUser(channelOrUser)
            d.addCallbacks(self._userWho, ebUser)

    def irc_WHOIS(self, prefix, params):
        """
        Whois query

        Parameters: [ <target> ] <mask> *( "," <mask> )
        """

        def cbUser(user):
            self.whois(
                self.name,
                user.name,
                user.name,
                self.realm.name,
                user.name,
                self.realm.name,
                "Hi mom!",
                False,
                int(time() - user.lastMessage),
                user.signOn,
                ["#" + group.name for group in user.itergroups()],
            )

        def ebUser(err):
            err.trap(ewords.NoSuchUser)
            self.sendMessage(irc.ERR_NOSUCHNICK, params[0], ":No such nick/channel")

        try:
            user = params[0]
            if isinstance(user, bytes):
                user = user.decode(self.encoding)
        except UnicodeDecodeError:
            self.sendMessage(irc.ERR_NOSUCHNICK, params[0], ":No such nick/channel")
            return

        self.realm.lookupUser(user).addCallbacks(cbUser, ebUser)

    # Unsupported commands, here for legacy compatibility
    def irc_OPER(self, prefix, params):
        """
        Oper message

        Parameters: <name> <password>
        """
        self.sendMessage(irc.ERR_NOOPERHOST, ":O-lines not applicable")


class IRCFactory(protocol.ServerFactory):
    """
    IRC server that creates instances of the L{IRCUser} protocol.

    @ivar _serverInfo: A dictionary mapping:
        "serviceName" to the name of the server,
        "serviceVersion" to the copyright version,
        "creationDate" to the time that the server was started.
    """

    protocol = IRCUser

    def __init__(self, realm, portal):
        self.realm = realm
        self.portal = portal
        self._serverInfo = {
            "serviceName": self.realm.name,
            "serviceVersion": copyright.version,
            "creationDate": ctime(),
        }


class PBMind(pb.Referenceable):
    def __init__(self):
        pass


    def jellyFor(self, jellier):
        qual = reflect.qual(PBMind)
        if isinstance(qual, str):
            qual = qual.encode("utf-8")
        return qual, jellier.invoker.registerReference(self)


    def remote_userJoined(self, user, group):
        pass


    def remote_userLeft(self, user, group, reason):
        pass


    def remote_receive(self, sender, recipient, message):
        pass


    def remote_groupMetaUpdate(self, group, meta):
        pass



@implementer(iwords.IChatClient)
class PBMindReference(pb.RemoteReference):

    name = ""

    def receive(self, sender, recipient, message):
        if iwords.IGroup.providedBy(recipient):
            rec = PBGroup(self.realm, self.avatar, recipient)
        else:
            rec = PBUser(self.realm, self.avatar, recipient)
        return self.callRemote(
            "receive", PBUser(self.realm, self.avatar, sender), rec, message
        )


    def groupMetaUpdate(self, group, meta):
        return self.callRemote(
            "groupMetaUpdate", PBGroup(self.realm, self.avatar, group), meta
        )


    def userJoined(self, group, user):
        return self.callRemote(
            "userJoined",
            PBGroup(self.realm, self.avatar, group),
            PBUser(self.realm, self.avatar, user),
        )


    def userLeft(self, group, user, reason=None):
        return self.callRemote(
            "userLeft",
            PBGroup(self.realm, self.avatar, group),
            PBUser(self.realm, self.avatar, user),
<<<<<<< HEAD
            reason)

=======
            reason,
        )
>>>>>>> 1dd5e23f


pb.setUnjellyableForClass(PBMind, PBMindReference)



class PBGroup(pb.Referenceable):
    def __init__(self, realm, avatar, group):
        self.realm = realm
        self.avatar = avatar
        self.group = group

    def processUniqueID(self):
        return hash((self.realm.name, self.avatar.name, self.group.name))

    def jellyFor(self, jellier):
        qual = reflect.qual(self.__class__)
        if isinstance(qual, str):
            qual = qual.encode("utf-8")
        group = self.group.name
        if isinstance(group, str):
            group = group.encode("utf-8")
        return qual, group, jellier.invoker.registerReference(self)

    def remote_leave(self, reason=None):
        return self.avatar.leave(self.group, reason)

    def remote_send(self, message):
        return self.avatar.send(self.group, message)


@implementer(iwords.IGroup)
class PBGroupReference(pb.RemoteReference):
    def unjellyFor(self, unjellier, unjellyList):
        clsName, name, ref = unjellyList
        self.name = name
        if bytes != str and isinstance(self.name, bytes):
            self.name = self.name.decode("utf-8")
        return pb.RemoteReference.unjellyFor(self, unjellier, [clsName, ref])


    def leave(self, reason=None):
        return self.callRemote("leave", reason)


    def send(self, message):
        return self.callRemote("send", message)

<<<<<<< HEAD

=======
>>>>>>> 1dd5e23f
    def add(self, user):
        # IGroup.add
        pass

<<<<<<< HEAD

=======
>>>>>>> 1dd5e23f
    def iterusers(self):
        # IGroup.iterusers
        pass

<<<<<<< HEAD

=======
>>>>>>> 1dd5e23f
    def receive(self, sender, recipient, message):
        # IGroup.receive
        pass

<<<<<<< HEAD

=======
>>>>>>> 1dd5e23f
    def remove(self, user, reason=None):
        # IGroup.remove
        pass

<<<<<<< HEAD

=======
>>>>>>> 1dd5e23f
    def setMetadata(self, meta):
        # IGroup.setMetadata
        pass

<<<<<<< HEAD

=======
>>>>>>> 1dd5e23f
    def size(self):
        # IGroup.size
        pass


<<<<<<< HEAD

pb.setUnjellyableForClass(PBGroup, PBGroupReference)



=======
pb.setUnjellyableForClass(PBGroup, PBGroupReference)


>>>>>>> 1dd5e23f
class PBUser(pb.Referenceable):
    def __init__(self, realm, avatar, user):
        self.realm = realm
        self.avatar = avatar
        self.user = user

    def processUniqueID(self):
        return hash((self.realm.name, self.avatar.name, self.user.name))


@implementer(iwords.IChatClient)
class ChatAvatar(pb.Referenceable):
    def __init__(self, avatar):
        self.avatar = avatar

    def jellyFor(self, jellier):
        qual = reflect.qual(self.__class__)
        if isinstance(qual, str):
            qual = qual.encode("utf-8")
        return qual, jellier.invoker.registerReference(self)

    def remote_join(self, groupName):
        def cbGroup(group):
            def cbJoin(ignored):
                return PBGroup(self.avatar.realm, self.avatar, group)

            d = self.avatar.join(group)
            d.addCallback(cbJoin)
            return d

        d = self.avatar.realm.getGroup(groupName)
        d.addCallback(cbGroup)
        return d

<<<<<<< HEAD

=======
>>>>>>> 1dd5e23f
    @property
    def name(self):
        # IChatClient.name
        pass

<<<<<<< HEAD

=======
>>>>>>> 1dd5e23f
    @name.setter
    def name(self, value):
        # IChatClient.name
        pass

<<<<<<< HEAD

=======
>>>>>>> 1dd5e23f
    def groupMetaUpdate(self, group, meta):
        # IChatClient.groupMetaUpdate
        pass

<<<<<<< HEAD

=======
>>>>>>> 1dd5e23f
    def receive(self, sender, recipient, message):
        # IChatClient.receive
        pass

<<<<<<< HEAD

=======
>>>>>>> 1dd5e23f
    def userJoined(self, group, user):
        # IChatClient.userJoined
        pass

<<<<<<< HEAD

=======
>>>>>>> 1dd5e23f
    def userLeft(self, group, user, reason=None):
        # IChatClient.userLeft
        pass


<<<<<<< HEAD

registerAdapter(ChatAvatar, iwords.IUser, pb.IPerspective)



=======
registerAdapter(ChatAvatar, iwords.IUser, pb.IPerspective)


>>>>>>> 1dd5e23f
class AvatarReference(pb.RemoteReference):
    def join(self, groupName):
        return self.callRemote("join", groupName)

    def quit(self):
        d = defer.Deferred()
        self.broker.notifyOnDisconnect(lambda: d.callback(None))
        self.broker.transport.loseConnection()
        return d


pb.setUnjellyableForClass(ChatAvatar, AvatarReference)


@implementer(portal.IRealm, iwords.IChatService)
class WordsRealm:
<<<<<<< HEAD
    _encoding = 'utf-8'
=======
    _encoding = "utf-8"
>>>>>>> 1dd5e23f

    def __init__(self, name):
        self.name = name

    def userFactory(self, name):
        return User(name)

    def groupFactory(self, name):
        return Group(name)

    def logoutFactory(self, avatar, facet):
        def logout():
            # XXX Deferred support here
            getattr(facet, "logout", lambda: None)()
            avatar.realm = avatar.mind = None

        return logout

    def requestAvatar(self, avatarId, mind, *interfaces):
        if isinstance(avatarId, bytes):
            avatarId = avatarId.decode(self._encoding)

        def gotAvatar(avatar):
            if avatar.realm is not None:
                raise ewords.AlreadyLoggedIn()
            for iface in interfaces:
                facet = iface(avatar, None)
                if facet is not None:
                    avatar.loggedIn(self, mind)
                    mind.name = avatarId
                    mind.realm = self
                    mind.avatar = avatar
                    return iface, facet, self.logoutFactory(avatar, facet)
            raise NotImplementedError(self, interfaces)

        return self.getUser(avatarId).addCallback(gotAvatar)

    def itergroups(self):
        # IChatServer.itergroups
        pass

    def itergroups(self):
        # IChatServer.itergroups
        pass


    # IChatService, mostly.
    createGroupOnRequest = False
    createUserOnRequest = True

    def lookupUser(self, name):
        raise NotImplementedError

    def lookupGroup(self, group):
        raise NotImplementedError

    def addUser(self, user):
        """
        Add the given user to this service.

        This is an internal method intended to be overridden by
        L{WordsRealm} subclasses, not called by external code.

        @type user: L{IUser}

        @rtype: L{twisted.internet.defer.Deferred}
        @return: A Deferred which fires with L{None} when the user is
        added, or which fails with
        L{twisted.words.ewords.DuplicateUser} if a user with the
        same name exists already.
        """
        raise NotImplementedError

    def addGroup(self, group):
        """
        Add the given group to this service.

        @type group: L{IGroup}

        @rtype: L{twisted.internet.defer.Deferred}
        @return: A Deferred which fires with L{None} when the group is
        added, or which fails with
        L{twisted.words.ewords.DuplicateGroup} if a group with the
        same name exists already.
        """
        raise NotImplementedError

    def getGroup(self, name):
        if self.createGroupOnRequest:

            def ebGroup(err):
                err.trap(ewords.DuplicateGroup)
                return self.lookupGroup(name)

            return self.createGroup(name).addErrback(ebGroup)
        return self.lookupGroup(name)

    def getUser(self, name):
        if self.createUserOnRequest:

            def ebUser(err):
                err.trap(ewords.DuplicateUser)
                return self.lookupUser(name)

            return self.createUser(name).addErrback(ebUser)
        return self.lookupUser(name)

    def createUser(self, name):
        def cbLookup(user):
            return failure.Failure(ewords.DuplicateUser(name))

        def ebLookup(err):
            err.trap(ewords.NoSuchUser)
            return self.userFactory(name)

        name = name.lower()
        d = self.lookupUser(name)
        d.addCallbacks(cbLookup, ebLookup)
        d.addCallback(self.addUser)
        return d

    def createGroup(self, name):
        def cbLookup(group):
            return failure.Failure(ewords.DuplicateGroup(name))

        def ebLookup(err):
            err.trap(ewords.NoSuchGroup)
            return self.groupFactory(name)

        name = name.lower()
        d = self.lookupGroup(name)
        d.addCallbacks(cbLookup, ebLookup)
        d.addCallback(self.addGroup)
        return d


class InMemoryWordsRealm(WordsRealm):
    def __init__(self, *a, **kw):
        super(InMemoryWordsRealm, self).__init__(*a, **kw)
        self.users = {}
        self.groups = {}

    def itergroups(self):
        return defer.succeed(self.groups.values())

    def addUser(self, user):
        if user.name in self.users:
            return defer.fail(failure.Failure(ewords.DuplicateUser()))
        self.users[user.name] = user
        return defer.succeed(user)

    def addGroup(self, group):
        if group.name in self.groups:
            return defer.fail(failure.Failure(ewords.DuplicateGroup()))
        self.groups[group.name] = group
        return defer.succeed(group)

    def lookupUser(self, name):
        name = name.lower()
        try:
            user = self.users[name]
        except KeyError:
            return defer.fail(failure.Failure(ewords.NoSuchUser(name)))
        else:
            return defer.succeed(user)

    def lookupGroup(self, name):
        name = name.lower()
        try:
            group = self.groups[name]
        except KeyError:
            return defer.fail(failure.Failure(ewords.NoSuchGroup(name)))
        else:
            return defer.succeed(group)


__all__ = [
    "Group",
    "User",
    "WordsRealm",
    "InMemoryWordsRealm",
]<|MERGE_RESOLUTION|>--- conflicted
+++ resolved
@@ -890,29 +890,23 @@
     def __init__(self):
         pass
 
-
     def jellyFor(self, jellier):
         qual = reflect.qual(PBMind)
         if isinstance(qual, str):
             qual = qual.encode("utf-8")
         return qual, jellier.invoker.registerReference(self)
 
-
     def remote_userJoined(self, user, group):
         pass
 
-
     def remote_userLeft(self, user, group, reason):
         pass
 
-
     def remote_receive(self, sender, recipient, message):
         pass
 
-
     def remote_groupMetaUpdate(self, group, meta):
         pass
-
 
 
 @implementer(iwords.IChatClient)
@@ -929,12 +923,10 @@
             "receive", PBUser(self.realm, self.avatar, sender), rec, message
         )
 
-
     def groupMetaUpdate(self, group, meta):
         return self.callRemote(
             "groupMetaUpdate", PBGroup(self.realm, self.avatar, group), meta
         )
-
 
     def userJoined(self, group, user):
         return self.callRemote(
@@ -943,23 +935,16 @@
             PBUser(self.realm, self.avatar, user),
         )
 
-
     def userLeft(self, group, user, reason=None):
         return self.callRemote(
             "userLeft",
             PBGroup(self.realm, self.avatar, group),
             PBUser(self.realm, self.avatar, user),
-<<<<<<< HEAD
-            reason)
-
-=======
             reason,
         )
->>>>>>> 1dd5e23f
 
 
 pb.setUnjellyableForClass(PBMind, PBMindReference)
-
 
 
 class PBGroup(pb.Referenceable):
@@ -996,74 +981,40 @@
             self.name = self.name.decode("utf-8")
         return pb.RemoteReference.unjellyFor(self, unjellier, [clsName, ref])
 
-
     def leave(self, reason=None):
         return self.callRemote("leave", reason)
 
-
     def send(self, message):
         return self.callRemote("send", message)
 
-<<<<<<< HEAD
-
-=======
->>>>>>> 1dd5e23f
     def add(self, user):
         # IGroup.add
         pass
 
-<<<<<<< HEAD
-
-=======
->>>>>>> 1dd5e23f
     def iterusers(self):
         # IGroup.iterusers
         pass
 
-<<<<<<< HEAD
-
-=======
->>>>>>> 1dd5e23f
     def receive(self, sender, recipient, message):
         # IGroup.receive
         pass
 
-<<<<<<< HEAD
-
-=======
->>>>>>> 1dd5e23f
     def remove(self, user, reason=None):
         # IGroup.remove
         pass
 
-<<<<<<< HEAD
-
-=======
->>>>>>> 1dd5e23f
     def setMetadata(self, meta):
         # IGroup.setMetadata
         pass
 
-<<<<<<< HEAD
-
-=======
->>>>>>> 1dd5e23f
     def size(self):
         # IGroup.size
         pass
 
 
-<<<<<<< HEAD
-
 pb.setUnjellyableForClass(PBGroup, PBGroupReference)
 
 
-
-=======
-pb.setUnjellyableForClass(PBGroup, PBGroupReference)
-
-
->>>>>>> 1dd5e23f
 class PBUser(pb.Referenceable):
     def __init__(self, realm, avatar, user):
         self.realm = realm
@@ -1098,68 +1049,36 @@
         d.addCallback(cbGroup)
         return d
 
-<<<<<<< HEAD
-
-=======
->>>>>>> 1dd5e23f
     @property
     def name(self):
         # IChatClient.name
         pass
 
-<<<<<<< HEAD
-
-=======
->>>>>>> 1dd5e23f
     @name.setter
     def name(self, value):
         # IChatClient.name
         pass
 
-<<<<<<< HEAD
-
-=======
->>>>>>> 1dd5e23f
     def groupMetaUpdate(self, group, meta):
         # IChatClient.groupMetaUpdate
         pass
 
-<<<<<<< HEAD
-
-=======
->>>>>>> 1dd5e23f
     def receive(self, sender, recipient, message):
         # IChatClient.receive
         pass
 
-<<<<<<< HEAD
-
-=======
->>>>>>> 1dd5e23f
     def userJoined(self, group, user):
         # IChatClient.userJoined
         pass
 
-<<<<<<< HEAD
-
-=======
->>>>>>> 1dd5e23f
     def userLeft(self, group, user, reason=None):
         # IChatClient.userLeft
         pass
 
 
-<<<<<<< HEAD
-
 registerAdapter(ChatAvatar, iwords.IUser, pb.IPerspective)
 
 
-
-=======
-registerAdapter(ChatAvatar, iwords.IUser, pb.IPerspective)
-
-
->>>>>>> 1dd5e23f
 class AvatarReference(pb.RemoteReference):
     def join(self, groupName):
         return self.callRemote("join", groupName)
@@ -1176,11 +1095,7 @@
 
 @implementer(portal.IRealm, iwords.IChatService)
 class WordsRealm:
-<<<<<<< HEAD
-    _encoding = 'utf-8'
-=======
     _encoding = "utf-8"
->>>>>>> 1dd5e23f
 
     def __init__(self, name):
         self.name = name
@@ -1222,11 +1137,6 @@
         # IChatServer.itergroups
         pass
 
-    def itergroups(self):
-        # IChatServer.itergroups
-        pass
-
-
     # IChatService, mostly.
     createGroupOnRequest = False
     createUserOnRequest = True
