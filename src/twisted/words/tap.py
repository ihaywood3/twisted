# -*- test-case-name: twisted.words.test.test_tap -*-
# Copyright (c) Twisted Matrix Laboratories.
# See LICENSE for details.
"""
Shiny new words service maker
"""

import sys
import socket
from typing import List, Optional, Sequence

from twisted.application import strports
from twisted.application.service import MultiService
from twisted.python import usage
from twisted import plugin

from twisted.words import iwords, service
from twisted.cred import checkers, credentials, portal, strcred


class Options(usage.Options, strcred.AuthOptionMixin):
    supportedInterfaces = [credentials.IUsernamePassword]
    optParameters = [
<<<<<<< HEAD
        ('hostname', None, socket.gethostname(),
         'Name of this server; purely an informative')]  # type: List[Sequence[Optional[str]]]  # noqa
=======
        (
            "hostname",
            None,
            socket.gethostname(),
            "Name of this server; purely an informative",
        )
    ]  # type: List[Sequence[Optional[str]]]  # noqa
>>>>>>> 1dd5e23f

    compData = usage.Completions(multiUse=["group"])

    interfacePlugins = {}
    plg = None
    for plg in plugin.getPlugins(iwords.IProtocolPlugin):
        assert plg.name not in interfacePlugins
        interfacePlugins[plg.name] = plg
        optParameters.append(
            (
                plg.name + "-port",
                None,
                None,
                "strports description of the port to bind for the  "
                + plg.name
                + " server",
            )
        )
    del plg

    def __init__(self, *a, **kw):
        usage.Options.__init__(self, *a, **kw)
        self["groups"] = []

    def opt_group(self, name):
        """Specify a group which should exist"""
        self["groups"].append(name.decode(sys.stdin.encoding))

    def opt_passwd(self, filename):
        """
        Name of a passwd-style file. (This is for
        backwards-compatibility only; you should use the --auth
        command instead.)
        """
        self.addChecker(checkers.FilePasswordDB(filename))


def makeService(config):
    credCheckers = config.get("credCheckers", [])
    wordsRealm = service.InMemoryWordsRealm(config["hostname"])
    wordsPortal = portal.Portal(wordsRealm, credCheckers)

    msvc = MultiService()

    # XXX Attribute lookup on config is kind of bad - hrm.
    for plgName in config.interfacePlugins:
        port = config.get(plgName + "-port")
        if port is not None:
            factory = config.interfacePlugins[plgName].getFactory(
                wordsRealm, wordsPortal
            )
            svc = strports.service(port, factory)
            svc.setServiceParent(msvc)

    # This is bogus.  createGroup is async.  makeService must be
    # allowed to return a Deferred or some crap.
    for g in config["groups"]:
        wordsRealm.createGroup(g)

    return msvc<|MERGE_RESOLUTION|>--- conflicted
+++ resolved
@@ -21,10 +21,6 @@
 class Options(usage.Options, strcred.AuthOptionMixin):
     supportedInterfaces = [credentials.IUsernamePassword]
     optParameters = [
-<<<<<<< HEAD
-        ('hostname', None, socket.gethostname(),
-         'Name of this server; purely an informative')]  # type: List[Sequence[Optional[str]]]  # noqa
-=======
         (
             "hostname",
             None,
@@ -32,7 +28,6 @@
             "Name of this server; purely an informative",
         )
     ]  # type: List[Sequence[Optional[str]]]  # noqa
->>>>>>> 1dd5e23f
 
     compData = usage.Completions(multiUse=["group"])
 
