# -*- test-case-name: twisted.words.test.test_xmlstream -*-
#
# Copyright (c) Twisted Matrix Laboratories.
# See LICENSE for details.

"""
XML Stream processing.

An XML Stream is defined as a connection over which two XML documents are
exchanged during the lifetime of the connection, one for each direction. The
unit of interaction is a direct child element of the root element (stanza).

The most prominent use of XML Streams is Jabber, but this module is generically
usable. See Twisted Words for Jabber specific protocol support.

Maintainer: Ralph Meijer

@var STREAM_CONNECTED_EVENT: This event signals that the connection has been
    established.
@type STREAM_CONNECTED_EVENT: L{str}.

@var STREAM_END_EVENT: This event signals that the connection has been closed.
@type STREAM_END_EVENT: L{str}.

@var STREAM_ERROR_EVENT: This event signals that a parse error occurred.
@type STREAM_ERROR_EVENT: L{str}.

@var STREAM_START_EVENT: This event signals that the root element of the XML
    Stream has been received.
    For XMPP, this would be the C{<stream:stream ...>} opening tag.
@type STREAM_START_EVENT: L{str}.
"""


<<<<<<< HEAD
from typing import Type
=======
from sys import intern
from typing import Type

>>>>>>> 1dd5e23f
from twisted.python import failure
from twisted.internet import protocol
from twisted.words.xish import domish, utility

STREAM_CONNECTED_EVENT = intern("//event/stream/connected")
STREAM_START_EVENT = intern("//event/stream/start")
STREAM_END_EVENT = intern("//event/stream/end")
STREAM_ERROR_EVENT = intern("//event/stream/error")


class XmlStream(protocol.Protocol, utility.EventDispatcher):
    """Generic Streaming XML protocol handler.

    This protocol handler will parse incoming data as XML and dispatch events
    accordingly. Incoming stanzas can be handled by registering observers using
    XPath-like expressions that are matched against each stanza. See
    L{utility.EventDispatcher} for details.
    """

    def __init__(self):
        utility.EventDispatcher.__init__(self)
        self.stream = None
        self.rawDataOutFn = None
        self.rawDataInFn = None

    def _initializeStream(self):
        """ Sets up XML Parser. """
        self.stream = domish.elementStream()
        self.stream.DocumentStartEvent = self.onDocumentStart
        self.stream.ElementEvent = self.onElement
        self.stream.DocumentEndEvent = self.onDocumentEnd

    ### --------------------------------------------------------------
    ###
    ### Protocol events
    ###
    ### --------------------------------------------------------------

    def connectionMade(self):
        """Called when a connection is made.

        Sets up the XML parser and dispatches the L{STREAM_CONNECTED_EVENT}
        event indicating the connection has been established.
        """
        self._initializeStream()
        self.dispatch(self, STREAM_CONNECTED_EVENT)

    def dataReceived(self, data):
        """Called whenever data is received.

        Passes the data to the XML parser. This can result in calls to the
        DOM handlers. If a parse error occurs, the L{STREAM_ERROR_EVENT} event
        is called to allow for cleanup actions, followed by dropping the
        connection.
        """
        try:
            if self.rawDataInFn:
                self.rawDataInFn(data)
            self.stream.parse(data)
        except domish.ParserError:
            self.dispatch(failure.Failure(), STREAM_ERROR_EVENT)
            self.transport.loseConnection()

    def connectionLost(self, reason):
        """Called when the connection is shut down.

        Dispatches the L{STREAM_END_EVENT}.
        """
        self.dispatch(reason, STREAM_END_EVENT)
        self.stream = None

    ### --------------------------------------------------------------
    ###
    ### DOM events
    ###
    ### --------------------------------------------------------------

    def onDocumentStart(self, rootElement):
        """Called whenever the start tag of a root element has been received.

        Dispatches the L{STREAM_START_EVENT}.
        """
        self.dispatch(self, STREAM_START_EVENT)

    def onElement(self, element):
        """Called whenever a direct child element of the root element has
        been received.

        Dispatches the received element.
        """
        self.dispatch(element)

    def onDocumentEnd(self):
        """Called whenever the end tag of the root element has been received.

        Closes the connection. This causes C{connectionLost} being called.
        """
        self.transport.loseConnection()

    def setDispatchFn(self, fn):
        """ Set another function to handle elements. """
        self.stream.ElementEvent = fn

    def resetDispatchFn(self):
        """ Set the default function (C{onElement}) to handle elements. """
        self.stream.ElementEvent = self.onElement

    def send(self, obj):
        """Send data over the stream.

        Sends the given C{obj} over the connection. C{obj} may be instances of
        L{domish.Element}, C{unicode} and C{str}. The first two will be
        properly serialized and/or encoded. C{str} objects must be in UTF-8
        encoding.

        Note: because it is easy to make mistakes in maintaining a properly
        encoded C{str} object, it is advised to use C{unicode} objects
        everywhere when dealing with XML Streams.

        @param obj: Object to be sent over the stream.
        @type obj: L{domish.Element}, L{domish} or C{str}

        """
        if domish.IElement.providedBy(obj):
            obj = obj.toXml()

        if isinstance(obj, str):
            obj = obj.encode("utf-8")

        if self.rawDataOutFn:
            self.rawDataOutFn(obj)

        self.transport.write(obj)


<<<<<<< HEAD

=======
>>>>>>> 1dd5e23f
class BootstrapMixin:
    """
    XmlStream factory mixin to install bootstrap event observers.

    This mixin is for factories providing
    L{IProtocolFactory<twisted.internet.interfaces.IProtocolFactory>} to make
    sure bootstrap event observers are set up on protocols, before incoming
    data is processed. Such protocols typically derive from
    L{utility.EventDispatcher}, like L{XmlStream}.

    You can set up bootstrap event observers using C{addBootstrap}. The
    C{event} and C{fn} parameters correspond with the C{event} and
    C{observerfn} arguments to L{utility.EventDispatcher.addObserver}.

    @since: 8.2.
    @ivar bootstraps: The list of registered bootstrap event observers.
    @type bootstrap: C{list}
    """

    def __init__(self):
        self.bootstraps = []

    def installBootstraps(self, dispatcher):
        """
        Install registered bootstrap observers.

        @param dispatcher: Event dispatcher to add the observers to.
        @type dispatcher: L{utility.EventDispatcher}
        """
        for event, fn in self.bootstraps:
            dispatcher.addObserver(event, fn)

    def addBootstrap(self, event, fn):
        """
        Add a bootstrap event handler.

        @param event: The event to register an observer for.
        @type event: C{str} or L{xpath.XPathQuery}
        @param fn: The observer callable to be registered.
        """
        self.bootstraps.append((event, fn))

    def removeBootstrap(self, event, fn):
        """
        Remove a bootstrap event handler.

        @param event: The event the observer is registered for.
        @type event: C{str} or L{xpath.XPathQuery}
        @param fn: The registered observer callable.
        """
        self.bootstraps.remove((event, fn))


class XmlStreamFactoryMixin(BootstrapMixin):
    """
    XmlStream factory mixin that takes care of event handlers.

    All positional and keyword arguments passed to create this factory are
    passed on as-is to the protocol.

    @ivar args: Positional arguments passed to the protocol upon instantiation.
    @type args: C{tuple}.
    @ivar kwargs: Keyword arguments passed to the protocol upon instantiation.
    @type kwargs: C{dict}.
    """

    def __init__(self, *args, **kwargs):
        BootstrapMixin.__init__(self)
        self.args = args
        self.kwargs = kwargs

    def buildProtocol(self, addr):
        """
        Create an instance of XmlStream.

        The returned instance will have bootstrap event observers registered
        and will proceed to handle input on an incoming connection.
        """
        xs = self.protocol(*self.args, **self.kwargs)
        xs.factory = self
        self.installBootstraps(xs)
        return xs


class XmlStreamFactory(XmlStreamFactoryMixin, protocol.ReconnectingClientFactory):
    """
    Factory for XmlStream protocol objects as a reconnection client.
    """

    protocol = XmlStream  # type: Type[protocol.Protocol]

    def buildProtocol(self, addr):
        """
        Create a protocol instance.

        Overrides L{XmlStreamFactoryMixin.buildProtocol} to work with
        a L{ReconnectingClientFactory}. As this is called upon having an
        connection established, we are resetting the delay for reconnection
        attempts when the connection is lost again.
        """
        self.resetDelay()
        return XmlStreamFactoryMixin.buildProtocol(self, addr)<|MERGE_RESOLUTION|>--- conflicted
+++ resolved
@@ -32,13 +32,9 @@
 """
 
 
-<<<<<<< HEAD
-from typing import Type
-=======
 from sys import intern
 from typing import Type
 
->>>>>>> 1dd5e23f
 from twisted.python import failure
 from twisted.internet import protocol
 from twisted.words.xish import domish, utility
@@ -174,10 +170,6 @@
         self.transport.write(obj)
 
 
-<<<<<<< HEAD
-
-=======
->>>>>>> 1dd5e23f
 class BootstrapMixin:
     """
     XmlStream factory mixin to install bootstrap event observers.
