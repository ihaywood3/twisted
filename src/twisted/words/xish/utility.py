--- conflicted
+++ resolved
@@ -11,10 +11,7 @@
 from twisted.python import log
 from twisted.words.xish import xpath
 
-<<<<<<< HEAD
-=======
-
->>>>>>> 1dd5e23f
+
 class _MethodWrapper:
     """
     Internal class for tracking method calls.
@@ -332,10 +329,6 @@
         return foundTarget
 
 
-<<<<<<< HEAD
-
-=======
->>>>>>> 1dd5e23f
 class XmlPipe:
     """
     XML stream pipe.
