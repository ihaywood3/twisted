# -*- test-case-name: twisted.python.test.test_runtime -*-
# Copyright (c) Twisted Matrix Laboratories.
# See LICENSE for details.


import os
import sys
import time
from typing import Callable, Dict, Optional
import warnings


def shortPythonVersion() -> str:
    """
    Returns the Python version as a dot-separated string.
    """
    return "%s.%s.%s" % sys.version_info[:3]


knownPlatforms = {
    "nt": "win32",
    "ce": "win32",
    "posix": "posix",
    "java": "java",
    "org.python.modules.os": "java",
}


_timeFunctions = {
    #'win32': time.clock,
    "win32": time.time,
}  # type: Dict[Optional[str], Callable]


class Platform:
    """
    Gives us information about the platform we're running on.
    """

<<<<<<< HEAD
    type = knownPlatforms.get(os.name)
    seconds = staticmethod(_timeFunctions.get(type, time.time))  # type: ignore[arg-type]  # noqa
=======
    type = knownPlatforms.get(os.name)  # type: Optional[str]
    seconds = staticmethod(_timeFunctions.get(type, time.time))
>>>>>>> 1dd5e23f
    _platform = sys.platform

    def __init__(
        self, name: Optional[str] = None, platform: Optional[str] = None
    ) -> None:
        if name is not None:
            self.type = knownPlatforms.get(name)
            self.seconds = _timeFunctions.get(self.type, time.time)
        if platform is not None:
            self._platform = platform

    def isKnown(self) -> bool:
        """
        Do we know about this platform?

        @return: Boolean indicating whether this is a known platform or not.
        """
        return self.type != None

    def getType(self) -> Optional[str]:
        """
        Get platform type.

        @return: Either 'posix', 'win32' or 'java'
        """
        return self.type

    def isMacOSX(self) -> bool:
        """
        Check if current platform is macOS.

        @return: C{True} if the current platform has been detected as macOS.
        """
        return self._platform == "darwin"

    def isWinNT(self) -> bool:
        """
        Are we running in Windows NT?

        This is deprecated and always returns C{True} on win32 because
        Twisted only supports Windows NT-derived platforms at this point.

        @return: C{True} if the current platform has been detected as
            Windows NT.
        """
        warnings.warn(
            "twisted.python.runtime.Platform.isWinNT was deprecated in "
            "Twisted 13.0. Use Platform.isWindows instead.",
            DeprecationWarning,
            stacklevel=2,
        )
        return self.isWindows()

    def isWindows(self) -> bool:
        """
        Are we running in Windows?

        @return: C{True} if the current platform has been detected as
            Windows.
        """
        return self.getType() == "win32"

    def isVista(self) -> bool:
        """
        Check if current platform is Windows Vista or Windows Server 2008.

        @return: C{True} if the current platform has been detected as Vista
        """
        if getattr(sys, "getwindowsversion", None) is not None:
            return sys.getwindowsversion()[0] == 6
        else:
            return False

    def isLinux(self) -> bool:
        """
        Check if current platform is Linux.

        @return: C{True} if the current platform has been detected as Linux.
        """
        return self._platform.startswith("linux")

    def isDocker(self, _initCGroupLocation: str = "/proc/1/cgroup") -> bool:
        """
        Check if the current platform is Linux in a Docker container.

        @return: C{True} if the current platform has been detected as Linux
            inside a Docker container.
        """
        if not self.isLinux():
            return False

        from twisted.python.filepath import FilePath

        # Ask for the cgroups of init (pid 1)
        initCGroups = FilePath(_initCGroupLocation)
        if initCGroups.exists():
            # The cgroups file looks like "2:cpu:/". The third element will
            # begin with /docker if it is inside a Docker container.
            controlGroups = [
                x.split(b":") for x in initCGroups.getContent().split(b"\n")
            ]

            for group in controlGroups:
                if len(group) == 3 and group[2].startswith(b"/docker/"):
                    # If it starts with /docker/, we're in a docker container
                    return True

        return False

    def _supportsSymlinks(self) -> bool:
        """
        Check for symlink support usable for Twisted's purposes.

        @return: C{True} if symlinks are supported on the current platform,
                 otherwise C{False}.
        """
        if self.isWindows():
            # We do the isWindows() check as newer Pythons support the symlink
            # support in Vista+, but only if you have some obscure permission
            # (SeCreateSymbolicLinkPrivilege), which can only be given on
            # platforms with msc.exe (so, Business/Enterprise editions).
            # This uncommon requirement makes the Twisted test suite test fail
            # in 99.99% of cases as general users don't have permission to do
            # it, even if there is "symlink support".
            return False
        else:
            # If we're not on Windows, check for existence of os.symlink.
            try:
                os.symlink
            except AttributeError:
                return False
            else:
                return True

    def supportsThreads(self) -> bool:
        """
        Can threads be created?

        @return: C{True} if the threads are supported on the current platform.
        """
        try:
            import threading

            return threading is not None  # shh pyflakes
        except ImportError:
            return False

    def supportsINotify(self) -> bool:
        """
        Return C{True} if we can use the inotify API on this platform.

        @since: 10.1
        """
        try:
            from twisted.python._inotify import INotifyError, init
        except ImportError:
            return False

        try:
            os.close(init())
        except INotifyError:
            return False
        return True


platform = Platform()
platformType = platform.getType()
seconds = platform.seconds<|MERGE_RESOLUTION|>--- conflicted
+++ resolved
@@ -37,13 +37,8 @@
     Gives us information about the platform we're running on.
     """
 
-<<<<<<< HEAD
-    type = knownPlatforms.get(os.name)
-    seconds = staticmethod(_timeFunctions.get(type, time.time))  # type: ignore[arg-type]  # noqa
-=======
     type = knownPlatforms.get(os.name)  # type: Optional[str]
     seconds = staticmethod(_timeFunctions.get(type, time.time))
->>>>>>> 1dd5e23f
     _platform = sys.platform
 
     def __init__(
