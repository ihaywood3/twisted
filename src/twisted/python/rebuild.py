# -*- test-case-name: twisted.test.test_rebuild -*-
# Copyright (c) Twisted Matrix Laboratories.
# See LICENSE for details.


"""
*Real* reloading support for Python.
"""

# System Imports
import sys
import types
import time
import linecache

from imp import reload

from types import ModuleType
from typing import Dict

# Sibling Imports
from twisted.python import log, reflect

lastRebuild = time.time()


<<<<<<< HEAD
    Note that the type() of new-style classes is NOT ClassType, and
    so this should return False for new-style classes in python 2
    as well.
    """
    _ClassType = getattr(types, 'ClassType', None)
    if _ClassType is None:
        return False
    return t == _ClassType



=======
>>>>>>> 1dd5e23f
class Sensitive:
    """
    A utility mixin that's sensitive to rebuilds.

    This is a mixin for classes (usually those which represent collections of
    callbacks) to make sure that their code is up-to-date before running.
    """

    lastRebuild = lastRebuild

    def needRebuildUpdate(self):
        yn = self.lastRebuild < lastRebuild
        return yn

    def rebuildUpToDate(self):
        self.lastRebuild = time.time()

    def latestVersionOf(self, anObject):
        """
        Get the latest version of an object.

        This can handle just about anything callable; instances, functions,
        methods, and classes.
        """
        t = type(anObject)
        if t == types.FunctionType:
            return latestFunction(anObject)
        elif t == types.MethodType:
            if anObject.__self__ is None:
                return getattr(anObject.im_class, anObject.__name__)
            else:
                return getattr(anObject.__self__, anObject.__name__)
        else:
            log.msg("warning returning anObject!")
            return anObject


_modDictIDMap = {}  # type:Dict[int, ModuleType]


def latestFunction(oldFunc):
    """
    Get the latest version of a function.
    """
    # This may be CPython specific, since I believe jython instantiates a new
    # module upon reload.
    dictID = id(oldFunc.__globals__)
    module = _modDictIDMap.get(dictID)
    if module is None:
        return oldFunc
    return getattr(module, oldFunc.__name__)


def latestClass(oldClass):
    """
    Get the latest version of a class.
    """
    module = reflect.namedModule(oldClass.__module__)
    newClass = getattr(module, oldClass.__name__)
    newBases = [latestClass(base) for base in newClass.__bases__]

    if newClass.__module__ == "builtins":
        # builtin members can't be reloaded sanely
        return newClass

    try:
        # This makes old-style stuff work
        newClass.__bases__ = tuple(newBases)
        return newClass
    except TypeError:
        ctor = type(newClass)
        return ctor(newClass.__name__, tuple(newBases), dict(newClass.__dict__))


class RebuildError(Exception):
    """
    Exception raised when trying to rebuild a class whereas it's not possible.
    """


def updateInstance(self):
    """
    Updates an instance to be current.
    """
    self.__class__ = latestClass(self.__class__)


def __injectedgetattr__(self, name):
    """
    A getattr method to cause a class to be refreshed.
    """
    if name == "__del__":
        raise AttributeError("Without this, Python segfaults.")
    updateInstance(self)
    log.msg(
        "(rebuilding stale {} instance ({}))".format(reflect.qual(self.__class__), name)
    )
    result = getattr(self, name)
    return result


def rebuild(module, doLog=1):
    """
    Reload a module and do as much as possible to replace its references.
    """
    global lastRebuild
    lastRebuild = time.time()
    if hasattr(module, "ALLOW_TWISTED_REBUILD"):
        # Is this module allowed to be rebuilt?
        if not module.ALLOW_TWISTED_REBUILD:
            raise RuntimeError("I am not allowed to be rebuilt.")
    if doLog:
        log.msg("Rebuilding {}...".format(str(module.__name__)))

    # Safely handle adapter re-registration
    from twisted.python import components

    components.ALLOW_DUPLICATES = True

    d = module.__dict__
    _modDictIDMap[id(d)] = module
    newclasses = {}
    classes = {}
    functions = {}
    values = {}
    if doLog:
        log.msg("  (scanning {}): ".format(str(module.__name__)))
    for k, v in d.items():
        if issubclass(type(v), types.FunctionType):
            if v.__globals__ is module.__dict__:
                functions[v] = 1
                if doLog:
                    log.logfile.write("f")
                    log.logfile.flush()
        elif isinstance(v, type):
            if v.__module__ == module.__name__:
                newclasses[v] = 1
                if doLog:
                    log.logfile.write("o")
                    log.logfile.flush()

    values.update(classes)
    values.update(functions)
    fromOldModule = values.__contains__
    newclasses = newclasses.keys()
    classes = classes.keys()
    functions = functions.keys()

    if doLog:
        log.msg("")
        log.msg("  (reload   {})".format(str(module.__name__)))

    # Boom.
    reload(module)
    # Make sure that my traceback printing will at least be recent...
    linecache.clearcache()

    if doLog:
        log.msg("  (cleaning {}): ".format(str(module.__name__)))

    for clazz in classes:
        if getattr(module, clazz.__name__) is clazz:
            log.msg(
                "WARNING: class {} not replaced by reload!".format(reflect.qual(clazz))
            )
        else:
            if doLog:
                log.logfile.write("x")
                log.logfile.flush()
            clazz.__bases__ = ()
            clazz.__dict__.clear()
            clazz.__getattr__ = __injectedgetattr__
            clazz.__module__ = module.__name__
    if newclasses:
        import gc
    for nclass in newclasses:
        ga = getattr(module, nclass.__name__)
        if ga is nclass:
            log.msg(
                "WARNING: new-class {} not replaced by reload!".format(
                    reflect.qual(nclass)
                )
            )
        else:
            for r in gc.get_referrers(nclass):
                if getattr(r, "__class__", None) is nclass:
                    r.__class__ = ga
    if doLog:
        log.msg("")
        log.msg("  (fixing   {}): ".format(str(module.__name__)))
    modcount = 0
    for mk, mod in sys.modules.items():
        modcount = modcount + 1
        if mod == module or mod is None:
            continue

        if not hasattr(mod, "__file__"):
            # It's a builtin module; nothing to replace here.
            continue

        if hasattr(mod, "__bundle__"):
            # PyObjC has a few buggy objects which segfault if you hash() them.
            # It doesn't make sense to try rebuilding extension modules like
            # this anyway, so don't try.
            continue

        changed = 0

        for k, v in mod.__dict__.items():
            try:
                hash(v)
            except Exception:
                continue
            if fromOldModule(v):
                if doLog:
                    log.logfile.write("f")
                    log.logfile.flush()
                nv = latestFunction(v)
                changed = 1
                setattr(mod, k, nv)
        if doLog and not changed and ((modcount % 10) == 0):
            log.logfile.write(".")
            log.logfile.flush()

    components.ALLOW_DUPLICATES = False
    if doLog:
        log.msg("")
        log.msg("   Rebuilt {}.".format(str(module.__name__)))
    return module<|MERGE_RESOLUTION|>--- conflicted
+++ resolved
@@ -24,20 +24,6 @@
 lastRebuild = time.time()
 
 
-<<<<<<< HEAD
-    Note that the type() of new-style classes is NOT ClassType, and
-    so this should return False for new-style classes in python 2
-    as well.
-    """
-    _ClassType = getattr(types, 'ClassType', None)
-    if _ClassType is None:
-        return False
-    return t == _ClassType
-
-
-
-=======
->>>>>>> 1dd5e23f
 class Sensitive:
     """
     A utility mixin that's sensitive to rebuilds.
