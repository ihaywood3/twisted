# -*- test-case-name: twisted.test.test_failure -*-
# See also test suite twisted.test.test_pbfailure

# Copyright (c) Twisted Matrix Laboratories.
# See LICENSE for details.


"""
Asynchronous-friendly error mechanism.

See L{Failure}.
"""


# System Imports
import copy
import sys
import linecache
import inspect
import opcode
from inspect import getmro

from twisted.python import reflect
from io import StringIO

count = 0
traceupLength = 4


class DefaultException(Exception):
    pass


def format_frames(frames, write, detail="default"):
    """
    Format and write frames.

    @param frames: is a list of frames as used by Failure.frames, with
        each frame being a list of
        (funcName, fileName, lineNumber, locals.items(), globals.items())
    @type frames: list
    @param write: this will be called with formatted strings.
    @type write: callable
    @param detail: Four detail levels are available:
        default, brief, verbose, and verbose-vars-not-captured.
        C{Failure.printDetailedTraceback} uses the latter when the caller asks
        for verbose, but no vars were captured, so that an explicit warning
        about the missing data is shown.
    @type detail: string
    """
    if detail not in ("default", "brief", "verbose", "verbose-vars-not-captured"):
        raise ValueError(
            "Detail must be default, brief, verbose, or "
            "verbose-vars-not-captured. (not %r)" % (detail,)
        )
    w = write
    if detail == "brief":
        for method, filename, lineno, localVars, globalVars in frames:
            w("%s:%s:%s\n" % (filename, lineno, method))
    elif detail == "default":
        for method, filename, lineno, localVars, globalVars in frames:
            w('  File "%s", line %s, in %s\n' % (filename, lineno, method))
            w("    %s\n" % linecache.getline(filename, lineno).strip())
    elif detail == "verbose-vars-not-captured":
        for method, filename, lineno, localVars, globalVars in frames:
            w("%s:%d: %s(...)\n" % (filename, lineno, method))
        w(" [Capture of Locals and Globals disabled (use captureVars=True)]\n")
    elif detail == "verbose":
        for method, filename, lineno, localVars, globalVars in frames:
            w("%s:%d: %s(...)\n" % (filename, lineno, method))
            w(" [ Locals ]\n")
            # Note: the repr(val) was (self.pickled and val) or repr(val)))
            for name, val in localVars:
                w("  %s : %s\n" % (name, repr(val)))
            w(" ( Globals )\n")
            for name, val in globalVars:
                w("  %s : %s\n" % (name, repr(val)))


# slyphon: i have a need to check for this value in trial
#          so I made it a module-level constant
EXCEPTION_CAUGHT_HERE = "--- <exception caught here> ---"


class NoCurrentExceptionError(Exception):
    """
    Raised when trying to create a Failure from the current interpreter
    exception state and there is no current exception state.
    """


def _Traceback(stackFrames, tbFrames):
    """
    Construct a fake traceback object using a list of frames. Note that
    although frames generally include locals and globals, this information
    is not kept by this method, since locals and globals are not used in
    standard tracebacks.

    @param stackFrames: [(methodname, filename, lineno, locals, globals), ...]
    @param tbFrames: [(methodname, filename, lineno, locals, globals), ...]
    """
    assert len(tbFrames) > 0, "Must pass some frames"
    # We deliberately avoid using recursion here, as the frames list may be
    # long.

    # 'stackFrames' is a list of frames above (ie, older than) the point the
    # exception was caught, with oldest at the start. Start by building these
    # into a linked list of _Frame objects (with the f_back links pointing back
    # towards the oldest frame).
    stack = None
    for sf in stackFrames:
        stack = _Frame(sf, stack)

    # 'tbFrames' is a list of frames from the point the exception was caught,
    # down to where it was thrown, with the oldest at the start. Add these to
    # the linked list of _Frames, but also wrap each one with a _Traceback
    # frame which is linked in the opposite direction (towards the newest
    # frame).
    stack = _Frame(tbFrames[0], stack)
    firstTb = tb = _TracebackFrame(stack)
    for sf in tbFrames[1:]:
        stack = _Frame(sf, stack)
        tb.tb_next = _TracebackFrame(stack)
        tb = tb.tb_next

    # Return the first _TracebackFrame.
    return firstTb


<<<<<<< HEAD

=======
>>>>>>> 1dd5e23f
class _TracebackFrame:
    """
    Fake traceback object which can be passed to functions in the standard
    library L{traceback} module.
    """

    def __init__(self, frame):
        """
        @param frame: _Frame object
        """
        self.tb_frame = frame
        self.tb_lineno = frame.f_lineno
        self.tb_next = None


<<<<<<< HEAD

=======
>>>>>>> 1dd5e23f
class _Frame:
    """
    A fake frame object, used by L{_Traceback}.

    @ivar f_code: fake L{code<types.CodeType>} object
    @ivar f_lineno: line number
    @ivar f_globals: fake f_globals dictionary (usually empty)
    @ivar f_locals: fake f_locals dictionary (usually empty)
    @ivar f_back: previous stack frame (towards the caller)
    """

    def __init__(self, frameinfo, back):
        """
        @param frameinfo: (methodname, filename, lineno, locals, globals)
        @param back: previous (older) stack frame
        @type back: C{frame}
        """
        name, filename, lineno, localz, globalz = frameinfo
        self.f_code = _Code(name, filename)
        self.f_lineno = lineno
        self.f_globals = {}
        self.f_locals = {}
        self.f_back = back


<<<<<<< HEAD

=======
>>>>>>> 1dd5e23f
class _Code:
    """
    A fake code object, used by L{_Traceback} via L{_Frame}.
    """

    def __init__(self, name, filename):
        self.co_name = name
        self.co_filename = filename


_inlineCallbacksExtraneous = []


def _extraneous(f):
    """
    Mark the given callable as extraneous to inlineCallbacks exception
    reporting; don't show these functions.

    @param f: a function that you NEVER WANT TO SEE AGAIN in ANY TRACEBACK
        reported by Failure.

    @type f: function

    @return: f
    """
    _inlineCallbacksExtraneous.append(f.__code__)
    return f


class Failure(BaseException):
    """
    A basic abstraction for an error that has occurred.

    This is necessary because Python's built-in error mechanisms are
    inconvenient for asynchronous communication.

    The C{stack} and C{frame} attributes contain frames.  Each frame is a tuple
    of (funcName, fileName, lineNumber, localsItems, globalsItems), where
    localsItems and globalsItems are the contents of
    C{locals().items()}/C{globals().items()} for that frame, or an empty tuple
    if those details were not captured.

    @ivar value: The exception instance responsible for this failure.
    @ivar type: The exception's class.
    @ivar stack: list of frames, innermost last, excluding C{Failure.__init__}.
    @ivar frames: list of frames, innermost first.
    """

    pickled = 0
    stack = None

    # The opcode of "yield" in Python bytecode. We need this in
    # _findFailure in order to identify whether an exception was
    # thrown by a throwExceptionIntoGenerator.
    # on PY3, b'a'[0] == 97 while in py2 b'a'[0] == b'a' opcodes
    # are stored in bytes so we need to properly account for this
    # difference.
    _yieldOpcode = opcode.opmap["YIELD_VALUE"]

    def __init__(self, exc_value=None, exc_type=None, exc_tb=None, captureVars=False):
        """
        Initialize me with an explanation of the error.

        By default, this will use the current C{exception}
        (L{sys.exc_info}()).  However, if you want to specify a
        particular kind of failure, you can pass an exception as an
        argument.

        If no C{exc_value} is passed, then an "original" C{Failure} will
        be searched for. If the current exception handler that this
        C{Failure} is being constructed in is handling an exception
        raised by L{raiseException}, then this C{Failure} will act like
        the original C{Failure}.

        For C{exc_tb} only L{traceback} instances or L{None} are allowed.
        If L{None} is supplied for C{exc_value}, the value of C{exc_tb} is
        ignored, otherwise if C{exc_tb} is L{None}, it will be found from
        execution context (ie, L{sys.exc_info}).

        @param captureVars: if set, capture locals and globals of stack
            frames.  This is pretty slow, and makes no difference unless you
            are going to use L{printDetailedTraceback}.
        """
        global count
        count = count + 1
        self.count = count
        self.type = self.value = tb = None
        self.captureVars = captureVars

        if isinstance(exc_value, str) and exc_type is None:
            raise TypeError("Strings are not supported by Failure")

        stackOffset = 0

        if exc_value is None:
            exc_value = self._findFailure()

        if exc_value is None:
            self.type, self.value, tb = sys.exc_info()
            if self.type is None:
                raise NoCurrentExceptionError()
            stackOffset = 1
        elif exc_type is None:
            if isinstance(exc_value, Exception):
                self.type = exc_value.__class__
            else:
                # Allow arbitrary objects.
                self.type = type(exc_value)
            self.value = exc_value
        else:
            self.type = exc_type
            self.value = exc_value

        if isinstance(self.value, Failure):
            self._extrapolate(self.value)
            return

        if hasattr(self.value, "__failure__"):

            # For exceptions propagated through coroutine-awaiting (see
            # Deferred.send, AKA Deferred.__next__), which can't be raised as
            # Failure because that would mess up the ability to except: them:
            self._extrapolate(self.value.__failure__)

            # Clean up the inherently circular reference established by storing
            # the failure there.  This should make the common case of a Twisted
            # / Deferred-returning coroutine somewhat less hard on the garbage
            # collector.
            del self.value.__failure__
            return

        if tb is None:
            if exc_tb:
                tb = exc_tb
            elif getattr(self.value, "__traceback__", None):
                # Python 3
                tb = self.value.__traceback__

        frames = self.frames = []
        stack = self.stack = []

        # Added 2003-06-23 by Chris Armstrong. Yes, I actually have a
        # use case where I need this traceback object, and I've made
        # sure that it'll be cleaned up.
        self.tb = tb

        if tb:
            f = tb.tb_frame
        elif not isinstance(self.value, Failure):
            # We don't do frame introspection since it's expensive,
            # and if we were passed a plain exception with no
            # traceback, it's not useful anyway
            f = stackOffset = None

        while stackOffset and f:
            # This excludes this Failure.__init__ frame from the
            # stack, leaving it to start with our caller instead.
            f = f.f_back
            stackOffset -= 1

        # Keeps the *full* stack.  Formerly in spread.pb.print_excFullStack:
        #
        #   The need for this function arises from the fact that several
        #   PB classes have the peculiar habit of discarding exceptions
        #   with bareword "except:"s.  This premature exception
        #   catching means tracebacks generated here don't tend to show
        #   what called upon the PB object.

        while f:
            if captureVars:
                localz = f.f_locals.copy()
                if f.f_locals is f.f_globals:
                    globalz = {}
                else:
                    globalz = f.f_globals.copy()
                for d in globalz, localz:
                    if "__builtins__" in d:
                        del d["__builtins__"]
                localz = localz.items()
                globalz = globalz.items()
            else:
                localz = globalz = ()
            stack.insert(
                0,
                (
                    f.f_code.co_name,
                    f.f_code.co_filename,
                    f.f_lineno,
                    localz,
                    globalz,
                ),
            )
            f = f.f_back

        while tb is not None:
            f = tb.tb_frame
            if captureVars:
                localz = f.f_locals.copy()
                if f.f_locals is f.f_globals:
                    globalz = {}
                else:
                    globalz = f.f_globals.copy()
                for d in globalz, localz:
                    if "__builtins__" in d:
                        del d["__builtins__"]
                localz = list(localz.items())
                globalz = list(globalz.items())
            else:
                localz = globalz = ()
            frames.append(
                (
                    f.f_code.co_name,
                    f.f_code.co_filename,
                    tb.tb_lineno,
                    localz,
                    globalz,
                )
            )
            tb = tb.tb_next
        if inspect.isclass(self.type) and issubclass(self.type, Exception):
            parentCs = getmro(self.type)
            self.parents = list(map(reflect.qual, parentCs))
        else:
            self.parents = [self.type]

    def _extrapolate(self, otherFailure):
        """
        Extrapolate from one failure into another, copying its stack frames.

        @param otherFailure: Another L{Failure}, whose traceback information,
            if any, should be preserved as part of the stack presented by this
            one.
        @type otherFailure: L{Failure}
        """
        # Copy all infos from that failure (including self.frames).
        self.__dict__ = copy.copy(otherFailure.__dict__)

        # If we are re-throwing a Failure, we merge the stack-trace stored in
        # the failure with the current exception's stack.  This integrated with
        # throwExceptionIntoGenerator and allows to provide full stack trace,
        # even if we go through several layers of inlineCallbacks.
        _, _, tb = sys.exc_info()
        frames = []
        while tb is not None:
            f = tb.tb_frame
            if f.f_code not in _inlineCallbacksExtraneous:
                frames.append(
                    (f.f_code.co_name, f.f_code.co_filename, tb.tb_lineno, (), ())
                )
            tb = tb.tb_next
        # Merging current stack with stack stored in the Failure.
        frames.extend(self.frames)
        self.frames = frames

    def trap(self, *errorTypes):
        """
        Trap this failure if its type is in a predetermined list.

        This allows you to trap a Failure in an error callback.  It will be
        automatically re-raised if it is not a type that you expect.

        The reason for having this particular API is because it's very useful
        in Deferred errback chains::

            def _ebFoo(self, failure):
                r = failure.trap(Spam, Eggs)
                print('The Failure is due to either Spam or Eggs!')
                if r == Spam:
                    print('Spam did it!')
                elif r == Eggs:
                    print('Eggs did it!')

        If the failure is not a Spam or an Eggs, then the Failure will be
        'passed on' to the next errback. In Python 2 the Failure will be
        raised; in Python 3 the underlying exception will be re-raised.

        @type errorTypes: L{Exception}
        """
        error = self.check(*errorTypes)
        if not error:
            self.raiseException()
        return error

    def check(self, *errorTypes):
        """
        Check if this failure's type is in a predetermined list.

        @type errorTypes: list of L{Exception} classes or
                          fully-qualified class names.
        @returns: the matching L{Exception} type, or None if no match.
        """
        for error in errorTypes:
            err = error
            if inspect.isclass(error) and issubclass(error, Exception):
                err = reflect.qual(error)
            if err in self.parents:
                return error
        return None

    # It would be nice to use twisted.python.compat.reraise, but that breaks
    # the stack exploration in _findFailure; possibly this can be fixed in
    # #5931.
    if getattr(BaseException, "with_traceback", None):
        # Python 3
        def raiseException(self):
            raise self.value.with_traceback(self.tb)

    else:
        exec(
            """def raiseException(self):
    raise self.type, self.value, self.tb"""
        )

    raiseException.__doc__ = """
        raise the original exception, preserving traceback
        information if available.
        """

    @_extraneous
    def throwExceptionIntoGenerator(self, g):
        """
        Throw the original exception into the given generator,
        preserving traceback information if available.

        @return: The next value yielded from the generator.
        @raise StopIteration: If there are no more values in the generator.
        @raise anything else: Anything that the generator raises.
        """
        # Note that the actual magic to find the traceback information
        # is done in _findFailure.
        return g.throw(self.type, self.value, self.tb)

    @classmethod
    def _findFailure(cls):
        """
        Find the failure that represents the exception currently in context.
        """
        tb = sys.exc_info()[-1]
        if not tb:
            return

        secondLastTb = None
        lastTb = tb
        while lastTb.tb_next:
            secondLastTb = lastTb
            lastTb = lastTb.tb_next

        lastFrame = lastTb.tb_frame

        # NOTE: f_locals.get('self') is used rather than
        # f_locals['self'] because psyco frames do not contain
        # anything in their locals() dicts.  psyco makes debugging
        # difficult anyhow, so losing the Failure objects (and thus
        # the tracebacks) here when it is used is not that big a deal.

        # Handle raiseException-originated exceptions
        if lastFrame.f_code is cls.raiseException.__code__:
            return lastFrame.f_locals.get("self")

        # Handle throwExceptionIntoGenerator-originated exceptions
        # this is tricky, and differs if the exception was caught
        # inside the generator, or above it:

        # It is only really originating from
        # throwExceptionIntoGenerator if the bottom of the traceback
        # is a yield.
        # Pyrex and Cython extensions create traceback frames
        # with no co_code, but they can't yield so we know it's okay to
        # just return here.
        if (not lastFrame.f_code.co_code) or lastFrame.f_code.co_code[
            lastTb.tb_lasti
        ] != cls._yieldOpcode:
            return

        # If the exception was caught above the generator.throw
        # (outside the generator), it will appear in the tb (as the
        # second last item):
        if secondLastTb:
            frame = secondLastTb.tb_frame
            if frame.f_code is cls.throwExceptionIntoGenerator.__code__:
                return frame.f_locals.get("self")

        # If the exception was caught below the generator.throw
        # (inside the generator), it will appear in the frames' linked
        # list, above the top-level traceback item (which must be the
        # generator frame itself, thus its caller is
        # throwExceptionIntoGenerator).
        frame = tb.tb_frame.f_back
        if frame and frame.f_code is cls.throwExceptionIntoGenerator.__code__:
<<<<<<< HEAD
            return frame.f_locals.get('self')


    def __repr__(self) -> str:
        return "<%s %s: %s>" % (reflect.qual(self.__class__),
                                reflect.qual(self.type),
                                self.getErrorMessage())
=======
            return frame.f_locals.get("self")
>>>>>>> 1dd5e23f

    def __repr__(self) -> str:
        return "<%s %s: %s>" % (
            reflect.qual(self.__class__),
            reflect.qual(self.type),
            self.getErrorMessage(),
        )

    def __str__(self) -> str:
        return "[Failure instance: %s]" % self.getBriefTraceback()

    def __getstate__(self):
        """Avoid pickling objects in the traceback."""
        if self.pickled:
            return self.__dict__
        c = self.__dict__.copy()

        c["frames"] = [
            [
                v[0],
                v[1],
                v[2],
                _safeReprVars(v[3]),
                _safeReprVars(v[4]),
            ]
            for v in self.frames
        ]

        # Added 2003-06-23. See comment above in __init__
        c["tb"] = None

        if self.stack is not None:
            # XXX: This is a band-aid.  I can't figure out where these
            # (failure.stack is None) instances are coming from.
            c["stack"] = [
                [
                    v[0],
                    v[1],
                    v[2],
                    _safeReprVars(v[3]),
                    _safeReprVars(v[4]),
                ]
                for v in self.stack
            ]

        c["pickled"] = 1
        return c

    def cleanFailure(self):
        """
        Remove references to other objects, replacing them with strings.

        On Python 3, this will also set the C{__traceback__} attribute of the
        exception instance to L{None}.
        """
        self.__dict__ = self.__getstate__()
        if getattr(self.value, "__traceback__", None):
            # Python 3
            self.value.__traceback__ = None

    def getTracebackObject(self):
        """
        Get an object that represents this Failure's stack that can be passed
        to traceback.extract_tb.

        If the original traceback object is still present, return that. If this
        traceback object has been lost but we still have the information,
        return a fake traceback object (see L{_Traceback}). If there is no
        traceback information at all, return None.
        """
        if self.tb is not None:
            return self.tb
        elif len(self.frames) > 0:
            return _Traceback(self.stack, self.frames)
        else:
            return None

    def getErrorMessage(self):
        """
        Get a string of the exception which caused this Failure.
        """
        if isinstance(self.value, Failure):
            return self.value.getErrorMessage()
        return reflect.safe_str(self.value)

    def getBriefTraceback(self):
        io = StringIO()
        self.printBriefTraceback(file=io)
        return io.getvalue()

    def getTraceback(self, elideFrameworkCode=0, detail="default"):
        io = StringIO()
        self.printTraceback(
            file=io, elideFrameworkCode=elideFrameworkCode, detail=detail
        )
        return io.getvalue()

    def printTraceback(self, file=None, elideFrameworkCode=False, detail="default"):
        """
        Emulate Python's standard error reporting mechanism.

        @param file: If specified, a file-like object to which to write the
            traceback.

        @param elideFrameworkCode: A flag indicating whether to attempt to
            remove uninteresting frames from within Twisted itself from the
            output.

        @param detail: A string indicating how much information to include
            in the traceback.  Must be one of C{'brief'}, C{'default'}, or
            C{'verbose'}.
        """
        if file is None:
            from twisted.python import log

            file = log.logerr
        w = file.write

        if detail == "verbose" and not self.captureVars:
            # We don't have any locals or globals, so rather than show them as
            # empty make the output explicitly say that we don't have them at
            # all.
            formatDetail = "verbose-vars-not-captured"
        else:
            formatDetail = detail

        # Preamble
        if detail == "verbose":
            w(
                "*--- Failure #%d%s---\n"
                % (self.count, (self.pickled and " (pickled) ") or " ")
            )
        elif detail == "brief":
            if self.frames:
                hasFrames = "Traceback"
            else:
                hasFrames = "Traceback (failure with no frames)"
            w(
                "%s: %s: %s\n"
                % (hasFrames, reflect.safe_str(self.type), reflect.safe_str(self.value))
            )
        else:
            w("Traceback (most recent call last):\n")

        # Frames, formatted in appropriate style
        if self.frames:
            if not elideFrameworkCode:
                format_frames(self.stack[-traceupLength:], w, formatDetail)
                w("%s\n" % (EXCEPTION_CAUGHT_HERE,))
            format_frames(self.frames, w, formatDetail)
        elif not detail == "brief":
            # Yeah, it's not really a traceback, despite looking like one...
            w("Failure: ")

        # Postamble, if any
        if not detail == "brief":
            w("%s: %s\n" % (reflect.qual(self.type), reflect.safe_str(self.value)))

        # Chaining
        if isinstance(self.value, Failure):
            # TODO: indentation for chained failures?
            file.write(" (chained Failure)\n")
            self.value.printTraceback(file, elideFrameworkCode, detail)
        if detail == "verbose":
            w("*--- End of Failure #%d ---\n" % self.count)

    def printBriefTraceback(self, file=None, elideFrameworkCode=0):
        """
        Print a traceback as densely as possible.
        """
        self.printTraceback(file, elideFrameworkCode, detail="brief")

    def printDetailedTraceback(self, file=None, elideFrameworkCode=0):
        """
        Print a traceback with detailed locals and globals information.
        """
        self.printTraceback(file, elideFrameworkCode, detail="verbose")


def _safeReprVars(varsDictItems):
    """
    Convert a list of (name, object) pairs into (name, repr) pairs.

    L{twisted.python.reflect.safe_repr} is used to generate the repr, so no
    exceptions will be raised by faulty C{__repr__} methods.

    @param varsDictItems: a sequence of (name, value) pairs as returned by e.g.
        C{locals().items()}.
    @returns: a sequence of (name, repr) pairs.
    """
    return [(name, reflect.safe_repr(obj)) for (name, obj) in varsDictItems]


# slyphon: make post-morteming exceptions tweakable

DO_POST_MORTEM = True


def _debuginit(
    self,
    exc_value=None,
    exc_type=None,
    exc_tb=None,
    captureVars=False,
    Failure__init__=Failure.__init__,
):
    """
    Initialize failure object, possibly spawning pdb.
    """
    if (exc_value, exc_type, exc_tb) == (None, None, None):
        exc = sys.exc_info()
        if not exc[0] == self.__class__ and DO_POST_MORTEM:
            try:
                strrepr = str(exc[1])
            except:
                strrepr = "broken str"
            print(
                "Jumping into debugger for post-mortem of exception '%s':" % (strrepr,)
            )
            import pdb

            pdb.post_mortem(exc[2])
    Failure__init__(self, exc_value, exc_type, exc_tb, captureVars)


def startDebugMode():
    """
    Enable debug hooks for Failures.
    """
    Failure.__init__ = _debuginit<|MERGE_RESOLUTION|>--- conflicted
+++ resolved
@@ -127,10 +127,6 @@
     return firstTb
 
 
-<<<<<<< HEAD
-
-=======
->>>>>>> 1dd5e23f
 class _TracebackFrame:
     """
     Fake traceback object which can be passed to functions in the standard
@@ -146,10 +142,6 @@
         self.tb_next = None
 
 
-<<<<<<< HEAD
-
-=======
->>>>>>> 1dd5e23f
 class _Frame:
     """
     A fake frame object, used by L{_Traceback}.
@@ -175,10 +167,6 @@
         self.f_back = back
 
 
-<<<<<<< HEAD
-
-=======
->>>>>>> 1dd5e23f
 class _Code:
     """
     A fake code object, used by L{_Traceback} via L{_Frame}.
@@ -568,17 +556,7 @@
         # throwExceptionIntoGenerator).
         frame = tb.tb_frame.f_back
         if frame and frame.f_code is cls.throwExceptionIntoGenerator.__code__:
-<<<<<<< HEAD
-            return frame.f_locals.get('self')
-
-
-    def __repr__(self) -> str:
-        return "<%s %s: %s>" % (reflect.qual(self.__class__),
-                                reflect.qual(self.type),
-                                self.getErrorMessage())
-=======
             return frame.f_locals.get("self")
->>>>>>> 1dd5e23f
 
     def __repr__(self) -> str:
         return "<%s %s: %s>" % (
