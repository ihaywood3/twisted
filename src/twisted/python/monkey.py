# -*- test-case-name: twisted.test.test_monkey -*-

# Copyright (c) Twisted Matrix Laboratories.
# See LICENSE for details.


<<<<<<< HEAD

=======
>>>>>>> 1dd5e23f
class MonkeyPatcher:
    """
    Cover up attributes with new objects. Neat for monkey-patching things for
    unit-testing purposes.
    """

    def __init__(self, *patches):
        # List of patches to apply in (obj, name, value).
        self._patchesToApply = []
        # List of the original values for things that have been patched.
        # (obj, name, value) format.
        self._originals = []
        for patch in patches:
            self.addPatch(*patch)

    def addPatch(self, obj, name, value):
        """
        Add a patch so that the attribute C{name} on C{obj} will be assigned to
        C{value} when C{patch} is called or during C{runWithPatches}.

        You can restore the original values with a call to restore().
        """
        self._patchesToApply.append((obj, name, value))

    def _alreadyPatched(self, obj, name):
        """
        Has the C{name} attribute of C{obj} already been patched by this
        patcher?
        """
        for o, n, v in self._originals:
            if (o, n) == (obj, name):
                return True
        return False

    def patch(self):
        """
        Apply all of the patches that have been specified with L{addPatch}.
        Reverse this operation using L{restore}.
        """
        for obj, name, value in self._patchesToApply:
            if not self._alreadyPatched(obj, name):
                self._originals.append((obj, name, getattr(obj, name)))
            setattr(obj, name, value)

    def restore(self):
        """
        Restore all original values to any patched objects.
        """
        while self._originals:
            obj, name, value = self._originals.pop()
            setattr(obj, name, value)

    def runWithPatches(self, f, *args, **kw):
        """
        Apply each patch already specified. Then run the function f with the
        given args and kwargs. Restore everything when done.
        """
        self.patch()
        try:
            return f(*args, **kw)
        finally:
            self.restore()<|MERGE_RESOLUTION|>--- conflicted
+++ resolved
@@ -4,10 +4,6 @@
 # See LICENSE for details.
 
 
-<<<<<<< HEAD
-
-=======
->>>>>>> 1dd5e23f
 class MonkeyPatcher:
     """
     Cover up attributes with new objects. Neat for monkey-patching things for
