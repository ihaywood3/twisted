--- conflicted
+++ resolved
@@ -557,12 +557,7 @@
         util.untilConcludes(self.flush)  # Hoorj!
 
 
-<<<<<<< HEAD
-
-class PythonLoggingObserver(_GlobalStartStopMixIn):
-=======
 class PythonLoggingObserver(_GlobalStartStopObserver):
->>>>>>> 1dd5e23f
     """
     Output twisted messages to Python standard library L{logging} module.
 
@@ -633,11 +628,7 @@
     tell = read
 
     def write(self, data):
-<<<<<<< HEAD
-        d = (self.buf + data).split('\n')
-=======
         d = (self.buf + data).split("\n")
->>>>>>> 1dd5e23f
         self.buf = d[-1]
         messages = d[0:-1]
         for message in messages:
