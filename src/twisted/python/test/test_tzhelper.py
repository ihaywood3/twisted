--- conflicted
+++ resolved
@@ -10,13 +10,9 @@
 try:
     from time import tzset as _tzset
 except ImportError:
-<<<<<<< HEAD
-    tzset = None  # type: ignore[assignment,misc]
-=======
     tzset = None
 else:
     tzset = _tzset
->>>>>>> 1dd5e23f
 
 from twisted.python._tzhelper import FixedOffsetTimeZone
 from twisted.trial.unittest import TestCase, SkipTest
