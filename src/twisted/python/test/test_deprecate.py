--- conflicted
+++ resolved
@@ -687,21 +687,13 @@
         )
 
 
-<<<<<<< HEAD
-@deprecated(Version('Twisted', 1, 2, 3))
-=======
 @deprecated(Version("Twisted", 1, 2, 3))
->>>>>>> 1dd5e23f
 class DeprecatedClass:
     """
     Class which is entirely deprecated without having a replacement.
     """
 
 
-<<<<<<< HEAD
-
-=======
->>>>>>> 1dd5e23f
 class ClassWithDeprecatedProperty:
     """
     Class with a single deprecated property.
@@ -718,10 +710,6 @@
         """
         return self._someProtectedValue
 
-<<<<<<< HEAD
-
-=======
->>>>>>> 1dd5e23f
     @someProperty.setter  # type: ignore[no-redef]
     def someProperty(self, value):
         """
@@ -1135,10 +1123,6 @@
         dummyParameters["c"] = FakeParameter("fake", "fake")
         fakeSig = FakeSignature(dummyParameters)
         self.assertRaises(TypeError, _passedSignature, fakeSig, (1, 2), {})
-<<<<<<< HEAD
-
-=======
->>>>>>> 1dd5e23f
 
 
 class KeywordOnlyTests(SynchronousTestCase):
