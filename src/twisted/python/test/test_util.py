# -*- test-case-name: twisted.python.test.test_util
# Copyright (c) Twisted Matrix Laboratories.
# See LICENSE for details.

"""
Tests for L{twisted.python.util}.
"""


import errno
import os.path
import shutil
import sys
import warnings

from typing import Iterable, Mapping, MutableMapping, Sequence
from unittest import skipIf

try:
    import pwd as _pwd
    import grp as _grp
except ImportError:
    pwd = None
    grp = None
else:
    pwd = _pwd
    grp = _grp

from twisted.trial.unittest import TestCase, FailTest
from twisted.trial.util import suppress as SUPPRESS

from twisted.python import util
from twisted.python.filepath import FilePath
from twisted.internet import reactor
from twisted.internet.interfaces import IReactorProcess
from twisted.internet.protocol import ProcessProtocol
from twisted.internet.defer import Deferred
from twisted.internet.error import ProcessDone
from twisted.test.test_process import MockOS


pyExe = FilePath(sys.executable)._asBytesPath()


<<<<<<< HEAD

class UtilTests(TestCase):

    def testUniq(self):
        listWithDupes = ["a", 1, "ab", "a", 3, 4, 1, 2, 2, 4, 6]
        self.assertEqual(util.uniquify(listWithDupes),
                         ["a", 1, "ab", 3, 4, 2, 6])

=======
class UtilTests(TestCase):
    def testUniq(self):
        listWithDupes = ["a", 1, "ab", "a", 3, 4, 1, 2, 2, 4, 6]
        self.assertEqual(util.uniquify(listWithDupes), ["a", 1, "ab", 3, 4, 2, 6])
>>>>>>> 1dd5e23f

    def testRaises(self):
        self.assertTrue(util.raises(ZeroDivisionError, divmod, 1, 0))
        self.assertFalse(util.raises(ZeroDivisionError, divmod, 0, 1))

        try:
            util.raises(TypeError, divmod, 1, 0)
        except ZeroDivisionError:
            pass
        else:
            raise FailTest("util.raises didn't raise when it should have")
<<<<<<< HEAD

=======
>>>>>>> 1dd5e23f

    def test_uidFromNumericString(self):
        """
        When L{uidFromString} is called with a base-ten string representation
        of an integer, it returns the integer.
        """
        self.assertEqual(util.uidFromString("100"), 100)

<<<<<<< HEAD

=======
>>>>>>> 1dd5e23f
    @skipIf(pwd is None, "Username/UID conversion requires the pwd module.")
    def test_uidFromUsernameString(self):
        """
        When L{uidFromString} is called with a base-ten string representation
        of an integer, it returns the integer.
        """
        pwent = pwd.getpwuid(os.getuid())
        self.assertEqual(util.uidFromString(pwent.pw_name), pwent.pw_uid)
<<<<<<< HEAD

=======
>>>>>>> 1dd5e23f

    def test_gidFromNumericString(self):
        """
        When L{gidFromString} is called with a base-ten string representation
        of an integer, it returns the integer.
        """
        self.assertEqual(util.gidFromString("100"), 100)

<<<<<<< HEAD

=======
>>>>>>> 1dd5e23f
    @skipIf(grp is None, "Group Name/GID conversion requires the grp module.")
    def test_gidFromGroupnameString(self):
        """
        When L{gidFromString} is called with a base-ten string representation
        of an integer, it returns the integer.
        """
        grent = grp.getgrgid(os.getgid())
        self.assertEqual(util.gidFromString(grent.gr_name), grent.gr_gid)


<<<<<<< HEAD

=======
>>>>>>> 1dd5e23f
class NameToLabelTests(TestCase):
    """
    Tests for L{nameToLabel}.
    """

    def test_nameToLabel(self):
        """
        Test the various kinds of inputs L{nameToLabel} supports.
        """
        nameData = [
            ("f", "F"),
            ("fo", "Fo"),
            ("foo", "Foo"),
            ("fooBar", "Foo Bar"),
            ("fooBarBaz", "Foo Bar Baz"),
        ]
        for inp, out in nameData:
            got = util.nameToLabel(inp)
            self.assertEqual(got, out, "nameToLabel(%r) == %r != %r" % (inp, got, out))


class UntilConcludesTests(TestCase):
    """
    Tests for L{untilConcludes}, an C{EINTR} helper.
    """

    def test_uninterruptably(self):
        """
        L{untilConcludes} calls the function passed to it until the function
        does not raise either L{OSError} or L{IOError} with C{errno} of
        C{EINTR}.  It otherwise completes with the same result as the function
        passed to it.
        """

        def f(a, b):
            self.calls += 1
            exc = self.exceptions.pop()
            if exc is not None:
                raise exc(errno.EINTR, "Interrupted system call!")
            return a + b

        self.exceptions = [None]
        self.calls = 0
        self.assertEqual(util.untilConcludes(f, 1, 2), 3)
        self.assertEqual(self.calls, 1)

        self.exceptions = [None, OSError, IOError]
        self.calls = 0
        self.assertEqual(util.untilConcludes(f, 2, 3), 5)
        self.assertEqual(self.calls, 3)


<<<<<<< HEAD

=======
>>>>>>> 1dd5e23f
@skipIf(not getattr(os, "getuid", None), "getuid/setuid not available")
class SwitchUIDTests(TestCase):
    """
    Tests for L{util.switchUID}.
    """
<<<<<<< HEAD
=======

>>>>>>> 1dd5e23f
    def setUp(self):
        self.mockos = MockOS()
        self.patch(util, "os", self.mockos)
        self.patch(util, "initgroups", self.initgroups)
        self.initgroupsCalls = []

    def initgroups(self, uid, gid):
        """
        Save L{util.initgroups} calls in C{self.initgroupsCalls}.
        """
        self.initgroupsCalls.append((uid, gid))

    def test_uid(self):
        """
        L{util.switchUID} calls L{util.initgroups} and then C{os.setuid} with
        the given uid.
        """
        util.switchUID(12000, None)
        self.assertEqual(self.initgroupsCalls, [(12000, None)])
        self.assertEqual(self.mockos.actions, [("setuid", 12000)])

    def test_euid(self):
        """
        L{util.switchUID} calls L{util.initgroups} and then C{os.seteuid} with
        the given uid if the C{euid} parameter is set to C{True}.
        """
        util.switchUID(12000, None, True)
        self.assertEqual(self.initgroupsCalls, [(12000, None)])
        self.assertEqual(self.mockos.seteuidCalls, [12000])

    def test_currentUID(self):
        """
        If the current uid is the same as the uid passed to L{util.switchUID},
        then initgroups does not get called, but a warning is issued.
        """
        uid = self.mockos.getuid()
        util.switchUID(uid, None)
        self.assertEqual(self.initgroupsCalls, [])
        self.assertEqual(self.mockos.actions, [])
        currentWarnings = self.flushWarnings([util.switchUID])
        self.assertEqual(len(currentWarnings), 1)
        self.assertIn(
            "tried to drop privileges and setuid %i" % uid,
            currentWarnings[0]["message"],
        )
        self.assertIn("but uid is already %i" % uid, currentWarnings[0]["message"])

    def test_currentEUID(self):
        """
        If the current euid is the same as the euid passed to L{util.switchUID},
        then initgroups does not get called, but a warning is issued.
        """
        euid = self.mockos.geteuid()
        util.switchUID(euid, None, True)
        self.assertEqual(self.initgroupsCalls, [])
        self.assertEqual(self.mockos.seteuidCalls, [])
        currentWarnings = self.flushWarnings([util.switchUID])
        self.assertEqual(len(currentWarnings), 1)
        self.assertIn(
            "tried to drop privileges and seteuid %i" % euid,
            currentWarnings[0]["message"],
        )
        self.assertIn("but euid is already %i" % euid, currentWarnings[0]["message"])


class MergeFunctionMetadataTests(TestCase):
    """
    Tests for L{mergeFunctionMetadata}.
    """

    def test_mergedFunctionBehavesLikeMergeTarget(self):
        """
        After merging C{foo}'s data into C{bar}, the returned function behaves
        as if it is C{bar}.
        """
        foo_object = object()
        bar_object = object()

        def foo():
            return foo_object

        def bar(x, y, ab, c=10, *d, **e):
            (a, b) = ab
            return bar_object

        baz = util.mergeFunctionMetadata(foo, bar)
        self.assertIs(baz(1, 2, (3, 4), quux=10), bar_object)

    def test_moduleIsMerged(self):
        """
        Merging C{foo} into C{bar} returns a function with C{foo}'s
        C{__module__}.
        """

        def foo():
            pass

        def bar():
            pass

        bar.__module__ = "somewhere.else"

        baz = util.mergeFunctionMetadata(foo, bar)
        self.assertEqual(baz.__module__, foo.__module__)

    def test_docstringIsMerged(self):
        """
        Merging C{foo} into C{bar} returns a function with C{foo}'s docstring.
        """

        def foo():
            """
            This is foo.
            """

        def bar():
            """
            This is bar.
            """

        baz = util.mergeFunctionMetadata(foo, bar)
        self.assertEqual(baz.__doc__, foo.__doc__)

    def test_nameIsMerged(self):
        """
        Merging C{foo} into C{bar} returns a function with C{foo}'s name.
        """

        def foo():
            pass

        def bar():
            pass

        baz = util.mergeFunctionMetadata(foo, bar)
        self.assertEqual(baz.__name__, foo.__name__)

    def test_instanceDictionaryIsMerged(self):
        """
        Merging C{foo} into C{bar} returns a function with C{bar}'s
        dictionary, updated by C{foo}'s.
        """

        def foo():
            pass

        foo.a = 1
        foo.b = 2

        def bar():
            pass

        bar.b = 3
        bar.c = 4

        baz = util.mergeFunctionMetadata(foo, bar)
        self.assertEqual(foo.a, baz.a)
        self.assertEqual(foo.b, baz.b)
        self.assertEqual(bar.c, baz.c)


<<<<<<< HEAD

=======
>>>>>>> 1dd5e23f
class OrderedDictTests(TestCase):
    """
    Tests for L{util.OrderedDict}.
    """

    def test_deprecated(self):
        """
        L{util.OrderedDict} is deprecated.
        """
        from twisted.python.util import OrderedDict

        OrderedDict  # Shh pyflakes

        currentWarnings = self.flushWarnings(offendingFunctions=[self.test_deprecated])
        self.assertEqual(
            currentWarnings[0]["message"],
            "twisted.python.util.OrderedDict was deprecated in Twisted "
            "15.5.0: Use collections.OrderedDict instead.",
        )
        self.assertEqual(currentWarnings[0]["category"], DeprecationWarning)
        self.assertEqual(len(currentWarnings), 1)


<<<<<<< HEAD

=======
>>>>>>> 1dd5e23f
class InsensitiveDictTests(TestCase):
    """
    Tests for L{util.InsensitiveDict}.
    """

    def test_abc(self):
        """
        L{util.InsensitiveDict} implements L{typing.MutableMapping}.
        """
        dct = util.InsensitiveDict()
        self.assertTrue(isinstance(dct, Iterable))
        self.assertTrue(isinstance(dct, Mapping))
        self.assertTrue(isinstance(dct, MutableMapping))
        self.assertFalse(isinstance(dct, Sequence))  # not Reversible

<<<<<<< HEAD

=======
>>>>>>> 1dd5e23f
    def test_preserve(self):
        """
        L{util.InsensitiveDict} preserves the case of keys if constructed with
        C{preserve=True}.
        """
        dct = util.InsensitiveDict({"Foo": "bar", 1: 2, "fnz": {1: 2}}, preserve=1)
        self.assertEqual(dct["fnz"], {1: 2})
        self.assertEqual(dct["foo"], "bar")
        self.assertEqual(dct.copy(), dct)
        self.assertEqual(dct["foo"], dct.get("Foo"))
        self.assertIn(1, dct)
        self.assertIn("foo", dct)

        result = eval(
            repr(dct),
            {
                "dct": dct,
                "InsensitiveDict": util.InsensitiveDict,
            },
        )
        self.assertEqual(result, dct)

        keys = ["Foo", "fnz", 1]
        for x in keys:
            self.assertIn(x, dct.keys())
            self.assertIn((x, dct[x]), dct.items())
        self.assertEqual(len(keys), len(dct))
        del dct[1]
        del dct["foo"]
        self.assertEqual(dct.keys(), ["fnz"])

    def test_noPreserve(self):
        """
        L{util.InsensitiveDict} does not preserves the case of keys if
        constructed with C{preserve=False}.
        """
        dct = util.InsensitiveDict({"Foo": "bar", 1: 2, "fnz": {1: 2}}, preserve=0)
        keys = ["foo", "fnz", 1]
        for x in keys:
            self.assertIn(x, dct.keys())
            self.assertIn((x, dct[x]), dct.items())
        self.assertEqual(len(keys), len(dct))
        del dct[1]
        del dct["foo"]
        self.assertEqual(dct.keys(), ["fnz"])

    def test_unicode(self):
        """
        Unicode keys are case insensitive.
        """
        d = util.InsensitiveDict(preserve=False)
        d["Foo"] = 1
        self.assertEqual(d["FOO"], 1)
        self.assertEqual(d.keys(), ["foo"])

    def test_bytes(self):
        """
        Bytes keys are case insensitive.
        """
        d = util.InsensitiveDict(preserve=False)
        d[b"Foo"] = 1
        self.assertEqual(d[b"FOO"], 1)
        self.assertEqual(d.keys(), [b"foo"])


class PasswordTestingProcessProtocol(ProcessProtocol):
    """
    Write the string C{"secret\\n"} to a subprocess and then collect all of
    its output and fire a Deferred with it when the process ends.
    """

    def connectionMade(self):
        self.output = []
        self.transport.write(b"secret\n")

    def childDataReceived(self, fd, output):
        self.output.append((fd, output))

    def processEnded(self, reason):
        self.finished.callback((reason, self.output))


<<<<<<< HEAD

@skipIf(not IReactorProcess.providedBy(reactor),
        "Process support required to test getPassword")
=======
@skipIf(
    not IReactorProcess.providedBy(reactor),
    "Process support required to test getPassword",
)
>>>>>>> 1dd5e23f
class GetPasswordTests(TestCase):
    def test_stdin(self):
        """
        Making sure getPassword accepts a password from standard input by
        running a child process which uses getPassword to read in a string
        which it then writes it out again.  Write a string to the child
        process and then read one and make sure it is the right string.
        """
        p = PasswordTestingProcessProtocol()
        p.finished = Deferred()
        reactor.spawnProcess(
            p,
            pyExe,
            [
                pyExe,
                b"-c",
                (
                    b"import sys\n"
                    b"from twisted.python.util import getPassword\n"
                    b"sys.stdout.write(getPassword())\n"
                    b"sys.stdout.flush()\n"
                ),
            ],
            env={b"PYTHONPATH": os.pathsep.join(sys.path).encode("utf8")},
        )

        def processFinished(result):
            (reason, output) = result
            reason.trap(ProcessDone)
            self.assertIn((1, b"secret"), output)

        return p.finished.addCallback(processFinished)


<<<<<<< HEAD

=======
>>>>>>> 1dd5e23f
class SearchUpwardsTests(TestCase):
    def testSearchupwards(self):
        os.makedirs("searchupwards/a/b/c")
        open("searchupwards/foo.txt", "w").close()
        open("searchupwards/a/foo.txt", "w").close()
        open("searchupwards/a/b/c/foo.txt", "w").close()
        os.mkdir("searchupwards/bar")
        os.mkdir("searchupwards/bam")
        os.mkdir("searchupwards/a/bar")
        os.mkdir("searchupwards/a/b/bam")
        actual = util.searchupwards(
            "searchupwards/a/b/c", files=["foo.txt"], dirs=["bar", "bam"]
        )
        expected = os.path.abspath("searchupwards") + os.sep
        self.assertEqual(actual, expected)
        shutil.rmtree("searchupwards")
        actual = util.searchupwards(
            "searchupwards/a/b/c", files=["foo.txt"], dirs=["bar", "bam"]
        )
        expected = None
        self.assertEqual(actual, expected)


<<<<<<< HEAD

=======
>>>>>>> 1dd5e23f
class IntervalDifferentialTests(TestCase):
    def testDefault(self):
        d = iter(util.IntervalDifferential([], 10))
        for i in range(100):
            self.assertEqual(next(d), (10, None))

    def testSingle(self):
        d = iter(util.IntervalDifferential([5], 10))
        for i in range(100):
            self.assertEqual(next(d), (5, 0))

    def testPair(self):
        d = iter(util.IntervalDifferential([5, 7], 10))
        for i in range(100):
            self.assertEqual(next(d), (5, 0))
            self.assertEqual(next(d), (2, 1))
            self.assertEqual(next(d), (3, 0))
            self.assertEqual(next(d), (4, 1))
            self.assertEqual(next(d), (1, 0))
            self.assertEqual(next(d), (5, 0))
            self.assertEqual(next(d), (1, 1))
            self.assertEqual(next(d), (4, 0))
            self.assertEqual(next(d), (3, 1))
            self.assertEqual(next(d), (2, 0))
            self.assertEqual(next(d), (5, 0))
            self.assertEqual(next(d), (0, 1))

    def testTriple(self):
        d = iter(util.IntervalDifferential([2, 4, 5], 10))
        for i in range(100):
            self.assertEqual(next(d), (2, 0))
            self.assertEqual(next(d), (2, 0))
            self.assertEqual(next(d), (0, 1))
            self.assertEqual(next(d), (1, 2))
            self.assertEqual(next(d), (1, 0))
            self.assertEqual(next(d), (2, 0))
            self.assertEqual(next(d), (0, 1))
            self.assertEqual(next(d), (2, 0))
            self.assertEqual(next(d), (0, 2))
            self.assertEqual(next(d), (2, 0))
            self.assertEqual(next(d), (0, 1))
            self.assertEqual(next(d), (2, 0))
            self.assertEqual(next(d), (1, 2))
            self.assertEqual(next(d), (1, 0))
            self.assertEqual(next(d), (0, 1))
            self.assertEqual(next(d), (2, 0))
            self.assertEqual(next(d), (2, 0))
            self.assertEqual(next(d), (0, 1))
            self.assertEqual(next(d), (0, 2))

    def testInsert(self):
        d = iter(util.IntervalDifferential([], 10))
        self.assertEqual(next(d), (10, None))
        d.addInterval(3)
        self.assertEqual(next(d), (3, 0))
        self.assertEqual(next(d), (3, 0))
        d.addInterval(6)
        self.assertEqual(next(d), (3, 0))
        self.assertEqual(next(d), (3, 0))
        self.assertEqual(next(d), (0, 1))
        self.assertEqual(next(d), (3, 0))
        self.assertEqual(next(d), (3, 0))
        self.assertEqual(next(d), (0, 1))

    def testRemove(self):
        d = iter(util.IntervalDifferential([3, 5], 10))
        self.assertEqual(next(d), (3, 0))
        self.assertEqual(next(d), (2, 1))
        self.assertEqual(next(d), (1, 0))
        d.removeInterval(3)
        self.assertEqual(next(d), (4, 0))
        self.assertEqual(next(d), (5, 0))
        d.removeInterval(5)
        self.assertEqual(next(d), (10, None))
        self.assertRaises(ValueError, d.removeInterval, 10)


class Record(util.FancyEqMixin):
    """
    Trivial user of L{FancyEqMixin} used by tests.
    """

    compareAttributes = ("a", "b")

    def __init__(self, a, b):
        self.a = a
        self.b = b


class DifferentRecord(util.FancyEqMixin):
    """
    Trivial user of L{FancyEqMixin} which is not related to L{Record}.
    """

    compareAttributes = ("a", "b")

    def __init__(self, a, b):
        self.a = a
        self.b = b


class DerivedRecord(Record):
    """
    A class with an inheritance relationship to L{Record}.
    """


<<<<<<< HEAD

=======
>>>>>>> 1dd5e23f
class EqualToEverything:
    """
    A class the instances of which consider themselves equal to everything.
    """
<<<<<<< HEAD
    def __eq__(self, other: object) -> bool:
        return True


=======

    def __eq__(self, other: object) -> bool:
        return True

>>>>>>> 1dd5e23f

class EqualToNothing:
    """
    A class the instances of which consider themselves equal to nothing.
    """
<<<<<<< HEAD
    def __eq__(self, other: object) -> bool:
        return False



=======

    def __eq__(self, other: object) -> bool:
        return False


>>>>>>> 1dd5e23f
class EqualityTests(TestCase):
    """
    Tests for L{FancyEqMixin}.
    """

    def test_identity(self):
        """
        Instances of a class which mixes in L{FancyEqMixin} but which
        defines no comparison attributes compare by identity.
        """

        class Empty(util.FancyEqMixin):
            pass

        self.assertFalse(Empty() == Empty())
        self.assertTrue(Empty() != Empty())
        empty = Empty()
        self.assertTrue(empty == empty)
        self.assertFalse(empty != empty)

    def test_equality(self):
        """
        Instances of a class which mixes in L{FancyEqMixin} should compare
        equal if all of their attributes compare equal.  They should not
        compare equal if any of their attributes do not compare equal.
        """
        self.assertTrue(Record(1, 2) == Record(1, 2))
        self.assertFalse(Record(1, 2) == Record(1, 3))
        self.assertFalse(Record(1, 2) == Record(2, 2))
        self.assertFalse(Record(1, 2) == Record(3, 4))

    def test_unequality(self):
        """
        Inequality between instances of a particular L{record} should be
        defined as the negation of equality.
        """
        self.assertFalse(Record(1, 2) != Record(1, 2))
        self.assertTrue(Record(1, 2) != Record(1, 3))
        self.assertTrue(Record(1, 2) != Record(2, 2))
        self.assertTrue(Record(1, 2) != Record(3, 4))

    def test_differentClassesEquality(self):
        """
        Instances of different classes which mix in L{FancyEqMixin} should not
        compare equal.
        """
        self.assertFalse(Record(1, 2) == DifferentRecord(1, 2))

    def test_differentClassesInequality(self):
        """
        Instances of different classes which mix in L{FancyEqMixin} should
        compare unequal.
        """
        self.assertTrue(Record(1, 2) != DifferentRecord(1, 2))

    def test_inheritedClassesEquality(self):
        """
        An instance of a class which derives from a class which mixes in
        L{FancyEqMixin} should compare equal to an instance of the base class
        if and only if all of their attributes compare equal.
        """
        self.assertTrue(Record(1, 2) == DerivedRecord(1, 2))
        self.assertFalse(Record(1, 2) == DerivedRecord(1, 3))
        self.assertFalse(Record(1, 2) == DerivedRecord(2, 2))
        self.assertFalse(Record(1, 2) == DerivedRecord(3, 4))

    def test_inheritedClassesInequality(self):
        """
        An instance of a class which derives from a class which mixes in
        L{FancyEqMixin} should compare unequal to an instance of the base
        class if any of their attributes compare unequal.
        """
        self.assertFalse(Record(1, 2) != DerivedRecord(1, 2))
        self.assertTrue(Record(1, 2) != DerivedRecord(1, 3))
        self.assertTrue(Record(1, 2) != DerivedRecord(2, 2))
        self.assertTrue(Record(1, 2) != DerivedRecord(3, 4))

    def test_rightHandArgumentImplementsEquality(self):
        """
        The right-hand argument to the equality operator is given a chance
        to determine the result of the operation if it is of a type
        unrelated to the L{FancyEqMixin}-based instance on the left-hand
        side.
        """
        self.assertTrue(Record(1, 2) == EqualToEverything())
        self.assertFalse(Record(1, 2) == EqualToNothing())

    def test_rightHandArgumentImplementsUnequality(self):
        """
        The right-hand argument to the non-equality operator is given a
        chance to determine the result of the operation if it is of a type
        unrelated to the L{FancyEqMixin}-based instance on the left-hand
        side.
        """
        self.assertFalse(Record(1, 2) != EqualToEverything())
        self.assertTrue(Record(1, 2) != EqualToNothing())


<<<<<<< HEAD

@skipIf(not getattr(os, "geteuid", None),
        "geteuid/seteuid not available")
=======
@skipIf(not getattr(os, "geteuid", None), "geteuid/seteuid not available")
>>>>>>> 1dd5e23f
class RunAsEffectiveUserTests(TestCase):
    """
    Test for the L{util.runAsEffectiveUser} function.
    """
<<<<<<< HEAD
=======

>>>>>>> 1dd5e23f
    def setUp(self):
        self.mockos = MockOS()
        self.patch(os, "geteuid", self.mockos.geteuid)
        self.patch(os, "getegid", self.mockos.getegid)
        self.patch(os, "seteuid", self.mockos.seteuid)
        self.patch(os, "setegid", self.mockos.setegid)

    def _securedFunction(self, startUID, startGID, wantUID, wantGID):
        """
        Check if wanted UID/GID matched start or saved ones.
        """
        self.assertTrue(wantUID == startUID or wantUID == self.mockos.seteuidCalls[-1])
        self.assertTrue(wantGID == startGID or wantGID == self.mockos.setegidCalls[-1])

    def test_forwardResult(self):
        """
        L{util.runAsEffectiveUser} forwards the result obtained by calling the
        given function
        """
        result = util.runAsEffectiveUser(0, 0, lambda: 1)
        self.assertEqual(result, 1)

    def test_takeParameters(self):
        """
        L{util.runAsEffectiveUser} pass the given parameters to the given
        function.
        """
        result = util.runAsEffectiveUser(0, 0, lambda x: 2 * x, 3)
        self.assertEqual(result, 6)

    def test_takesKeyworkArguments(self):
        """
        L{util.runAsEffectiveUser} pass the keyword parameters to the given
        function.
        """
        result = util.runAsEffectiveUser(0, 0, lambda x, y=1, z=1: x * y * z, 2, z=3)
        self.assertEqual(result, 6)

    def _testUIDGIDSwitch(
        self,
        startUID,
        startGID,
        wantUID,
        wantGID,
        expectedUIDSwitches,
        expectedGIDSwitches,
    ):
        """
        Helper method checking the calls to C{os.seteuid} and C{os.setegid}
        made by L{util.runAsEffectiveUser}, when switching from startUID to
        wantUID and from startGID to wantGID.
        """
        self.mockos.euid = startUID
        self.mockos.egid = startGID
        util.runAsEffectiveUser(
            wantUID,
            wantGID,
            self._securedFunction,
            startUID,
            startGID,
            wantUID,
            wantGID,
        )
        self.assertEqual(self.mockos.seteuidCalls, expectedUIDSwitches)
        self.assertEqual(self.mockos.setegidCalls, expectedGIDSwitches)
        self.mockos.seteuidCalls = []
        self.mockos.setegidCalls = []

    def test_root(self):
        """
        Check UID/GID switches when current effective UID is root.
        """
        self._testUIDGIDSwitch(0, 0, 0, 0, [], [])
        self._testUIDGIDSwitch(0, 0, 1, 0, [1, 0], [])
        self._testUIDGIDSwitch(0, 0, 0, 1, [], [1, 0])
        self._testUIDGIDSwitch(0, 0, 1, 1, [1, 0], [1, 0])

    def test_UID(self):
        """
        Check UID/GID switches when current effective UID is non-root.
        """
        self._testUIDGIDSwitch(1, 0, 0, 0, [0, 1], [])
        self._testUIDGIDSwitch(1, 0, 1, 0, [], [])
        self._testUIDGIDSwitch(1, 0, 1, 1, [0, 1, 0, 1], [1, 0])
        self._testUIDGIDSwitch(1, 0, 2, 1, [0, 2, 0, 1], [1, 0])

    def test_GID(self):
        """
        Check UID/GID switches when current effective GID is non-root.
        """
        self._testUIDGIDSwitch(0, 1, 0, 0, [], [0, 1])
        self._testUIDGIDSwitch(0, 1, 0, 1, [], [])
        self._testUIDGIDSwitch(0, 1, 1, 1, [1, 0], [])
        self._testUIDGIDSwitch(0, 1, 1, 2, [1, 0], [2, 1])

    def test_UIDGID(self):
        """
        Check UID/GID switches when current effective UID/GID is non-root.
        """
        self._testUIDGIDSwitch(1, 1, 0, 0, [0, 1], [0, 1])
        self._testUIDGIDSwitch(1, 1, 0, 1, [0, 1], [])
        self._testUIDGIDSwitch(1, 1, 1, 0, [0, 1, 0, 1], [0, 1])
        self._testUIDGIDSwitch(1, 1, 1, 1, [], [])
        self._testUIDGIDSwitch(1, 1, 2, 1, [0, 2, 0, 1], [])
        self._testUIDGIDSwitch(1, 1, 1, 2, [0, 1, 0, 1], [2, 1])
        self._testUIDGIDSwitch(1, 1, 2, 2, [0, 2, 0, 1], [2, 1])


<<<<<<< HEAD

=======
>>>>>>> 1dd5e23f
@skipIf(not util._initgroups, "stdlib support for initgroups is not available")
class InitGroupsTests(TestCase):
    """
    Tests for L{util.initgroups}.
    """

    def test_initgroupsInStdlib(self):
        """
        Calling L{util.initgroups} will call the underlying stdlib
        implmentation.
        """
        calls = []

        def mockInitgroups(x, y):
            calls.append((x, y))

        self.patch(util, "_initgroups", mockInitgroups)
        setgroupsCalls = []
        self.patch(util, "setgroups", setgroupsCalls.append)

        util.initgroups(os.getuid(), 4)
        self.assertEqual(calls, [(pwd.getpwuid(os.getuid()).pw_name, 4)])
        self.assertFalse(setgroupsCalls)

    def test_initgroupsNoneGid(self):
        """
        Calling L{util.initgroups} with None for gid gives an error.
        """
        self.assertRaises(TypeError, util.initgroups, os.getuid(), None)


<<<<<<< HEAD

=======
>>>>>>> 1dd5e23f
class DeprecationTests(TestCase):
    """
    Tests for deprecations in C{twisted.python.util}.
    """

    def test_getPluginDirs(self):
        """
        L{util.getPluginDirs} is deprecated.
        """
        util.getPluginDirs()
        currentWarnings = self.flushWarnings(
            offendingFunctions=[self.test_getPluginDirs]
        )
        self.assertEqual(
            currentWarnings[0]["message"],
            "twisted.python.util.getPluginDirs is deprecated since Twisted " "12.2.",
        )
        self.assertEqual(currentWarnings[0]["category"], DeprecationWarning)
        self.assertEqual(len(currentWarnings), 1)

    def test_addPluginDir(self):
        """
        L{util.addPluginDir} is deprecated.
        """
        util.addPluginDir()
        currentWarnings = self.flushWarnings(
            offendingFunctions=[self.test_addPluginDir]
        )
        self.assertEqual(
            currentWarnings[0]["message"],
            "twisted.python.util.addPluginDir is deprecated since Twisted " "12.2.",
        )
        self.assertEqual(currentWarnings[0]["category"], DeprecationWarning)
        self.assertEqual(len(currentWarnings), 1)
<<<<<<< HEAD
    test_addPluginDir.suppress = [  # type: ignore[attr-defined]
            SUPPRESS(category=DeprecationWarning,
                     message="twisted.python.util.getPluginDirs is deprecated")
            ]
=======
>>>>>>> 1dd5e23f

    test_addPluginDir.suppress = [  # type: ignore[attr-defined]
        SUPPRESS(
            category=DeprecationWarning,
            message="twisted.python.util.getPluginDirs is deprecated",
        )
    ]


class SuppressedWarningsTests(TestCase):
    """
    Tests for L{util.runWithWarningsSuppressed}.
    """

    runWithWarningsSuppressed = staticmethod(util.runWithWarningsSuppressed)

    def test_runWithWarningsSuppressedFiltered(self):
        """
        Warnings from the function called by C{runWithWarningsSuppressed} are
        suppressed if they match the passed in filter.
        """
        filters = [(("ignore", ".*foo.*"), {}), (("ignore", ".*bar.*"), {})]
        self.runWithWarningsSuppressed(filters, warnings.warn, "ignore foo")
        self.runWithWarningsSuppressed(filters, warnings.warn, "ignore bar")
        self.assertEqual([], self.flushWarnings())

    def test_runWithWarningsSuppressedUnfiltered(self):
        """
        Warnings from the function called by C{runWithWarningsSuppressed} are
        not suppressed if they do not match the passed in filter.
        """
        filters = [(("ignore", ".*foo.*"), {}), (("ignore", ".*bar.*"), {})]
        self.runWithWarningsSuppressed(filters, warnings.warn, "don't ignore")
        self.assertEqual(["don't ignore"], [w["message"] for w in self.flushWarnings()])

    def test_passThrough(self):
        """
        C{runWithWarningsSuppressed} returns the result of the function it
        called.
        """
        self.assertEqual(self.runWithWarningsSuppressed([], lambda: 4), 4)

    def test_noSideEffects(self):
        """
        Once C{runWithWarningsSuppressed} has returned, it no longer
        suppresses warnings.
        """
        filters = [(("ignore", ".*foo.*"), {}), (("ignore", ".*bar.*"), {})]
        self.runWithWarningsSuppressed(filters, lambda: None)
        warnings.warn("ignore foo")
        self.assertEqual(["ignore foo"], [w["message"] for w in self.flushWarnings()])


class FancyStrMixinTests(TestCase):
    """
    Tests for L{util.FancyStrMixin}.
    """

    def test_sequenceOfStrings(self):
        """
        If C{showAttributes} is set to a sequence of strings, C{__str__}
        renders using those by looking them up as attributes on the object.
        """

        class Foo(util.FancyStrMixin):
            showAttributes = ("first", "second")
            first = 1
            second = "hello"

        self.assertEqual(str(Foo()), "<Foo first=1 second='hello'>")

    def test_formatter(self):
        """
        If C{showAttributes} has an item that is a 2-tuple, C{__str__} renders
        the first item in the tuple as a key and the result of calling the
        second item with the value of the attribute named by the first item as
        the value.
        """

        class Foo(util.FancyStrMixin):
            showAttributes = ("first", ("second", lambda value: repr(value[::-1])))
            first = "hello"
            second = "world"

        self.assertEqual("<Foo first='hello' second='dlrow'>", str(Foo()))

    def test_override(self):
        """
        If C{showAttributes} has an item that is a 3-tuple, C{__str__} renders
        the second item in the tuple as a key, and the contents of the
        attribute named in the first item are rendered as the value. The value
        is formatted using the third item in the tuple.
        """

        class Foo(util.FancyStrMixin):
            showAttributes = ("first", ("second", "2nd", "%.1f"))
            first = 1
            second = 2.111

        self.assertEqual(str(Foo()), "<Foo first=1 2nd=2.1>")

    def test_fancybasename(self):
        """
        If C{fancybasename} is present, C{__str__} uses it instead of the class name.
        """

        class Foo(util.FancyStrMixin):
            fancybasename = "Bar"

        self.assertEqual(str(Foo()), "<Bar>")

    def test_repr(self):
        """
        C{__repr__} outputs the same content as C{__str__}.
        """

        class Foo(util.FancyStrMixin):
            showAttributes = ("first", "second")
            first = 1
            second = "hello"

        obj = Foo()
        self.assertEqual(str(obj), repr(obj))


<<<<<<< HEAD

=======
>>>>>>> 1dd5e23f
class PadToTests(TestCase):
    """
    Tests for L{util.padTo}.
    """

    def test_default(self):
        """
        L{None} values can be added to a list to cause it to have a certain
        length.
        """
        padded = util.padTo(3, [])
        self.assertEqual([None] * 3, padded)

    def test_specificDefaultValue(self):
        """
        A specific value can be added to a list to cause it to have a certain
        length.
        """
        padded = util.padTo(4, [], "x")
        self.assertEqual(["x"] * 4, padded)

    def test_padNonEmptyList(self):
        """
        A list which already has some items has the padding value added after
        those items.
        """
        padded = util.padTo(3, [1, 2], "z")
        self.assertEqual([1, 2, "z"], padded)

    def test_padToSmallerSize(self):
        """
        L{util.padTo} can't pad a list if the size requested is smaller than
        the size of the list to pad.
        """
        self.assertRaises(ValueError, util.padTo, 1, [1, 2])

    def test_alreadyPadded(self):
        """
        If the list is already the length indicated by the padding argument
        then a list with the same value is returned.
        """
        items = [1, 2]
        padded = util.padTo(len(items), items)
        self.assertEqual(items, padded)

    def test_alreadyPaddedCopies(self):
        """
        If the list is already the length indicated by the padding argument
        then the return value is a copy of the input.
        """
        items = [1, 2]
        padded = util.padTo(len(items), items)
        self.assertIsNot(padded, items)

    def test_makeCopy(self):
        """
        L{util.padTo} doesn't modify the input list but makes a copy.
        """
        items = []
        util.padTo(4, items)
        self.assertEqual([], items)<|MERGE_RESOLUTION|>--- conflicted
+++ resolved
@@ -42,21 +42,10 @@
 pyExe = FilePath(sys.executable)._asBytesPath()
 
 
-<<<<<<< HEAD
-
-class UtilTests(TestCase):
-
-    def testUniq(self):
-        listWithDupes = ["a", 1, "ab", "a", 3, 4, 1, 2, 2, 4, 6]
-        self.assertEqual(util.uniquify(listWithDupes),
-                         ["a", 1, "ab", 3, 4, 2, 6])
-
-=======
 class UtilTests(TestCase):
     def testUniq(self):
         listWithDupes = ["a", 1, "ab", "a", 3, 4, 1, 2, 2, 4, 6]
         self.assertEqual(util.uniquify(listWithDupes), ["a", 1, "ab", 3, 4, 2, 6])
->>>>>>> 1dd5e23f
 
     def testRaises(self):
         self.assertTrue(util.raises(ZeroDivisionError, divmod, 1, 0))
@@ -68,10 +57,6 @@
             pass
         else:
             raise FailTest("util.raises didn't raise when it should have")
-<<<<<<< HEAD
-
-=======
->>>>>>> 1dd5e23f
 
     def test_uidFromNumericString(self):
         """
@@ -80,10 +65,6 @@
         """
         self.assertEqual(util.uidFromString("100"), 100)
 
-<<<<<<< HEAD
-
-=======
->>>>>>> 1dd5e23f
     @skipIf(pwd is None, "Username/UID conversion requires the pwd module.")
     def test_uidFromUsernameString(self):
         """
@@ -92,10 +73,6 @@
         """
         pwent = pwd.getpwuid(os.getuid())
         self.assertEqual(util.uidFromString(pwent.pw_name), pwent.pw_uid)
-<<<<<<< HEAD
-
-=======
->>>>>>> 1dd5e23f
 
     def test_gidFromNumericString(self):
         """
@@ -104,10 +81,6 @@
         """
         self.assertEqual(util.gidFromString("100"), 100)
 
-<<<<<<< HEAD
-
-=======
->>>>>>> 1dd5e23f
     @skipIf(grp is None, "Group Name/GID conversion requires the grp module.")
     def test_gidFromGroupnameString(self):
         """
@@ -118,10 +91,6 @@
         self.assertEqual(util.gidFromString(grent.gr_name), grent.gr_gid)
 
 
-<<<<<<< HEAD
-
-=======
->>>>>>> 1dd5e23f
 class NameToLabelTests(TestCase):
     """
     Tests for L{nameToLabel}.
@@ -174,19 +143,12 @@
         self.assertEqual(self.calls, 3)
 
 
-<<<<<<< HEAD
-
-=======
->>>>>>> 1dd5e23f
 @skipIf(not getattr(os, "getuid", None), "getuid/setuid not available")
 class SwitchUIDTests(TestCase):
     """
     Tests for L{util.switchUID}.
     """
-<<<<<<< HEAD
-=======
-
->>>>>>> 1dd5e23f
+
     def setUp(self):
         self.mockos = MockOS()
         self.patch(util, "os", self.mockos)
@@ -348,10 +310,6 @@
         self.assertEqual(bar.c, baz.c)
 
 
-<<<<<<< HEAD
-
-=======
->>>>>>> 1dd5e23f
 class OrderedDictTests(TestCase):
     """
     Tests for L{util.OrderedDict}.
@@ -375,10 +333,6 @@
         self.assertEqual(len(currentWarnings), 1)
 
 
-<<<<<<< HEAD
-
-=======
->>>>>>> 1dd5e23f
 class InsensitiveDictTests(TestCase):
     """
     Tests for L{util.InsensitiveDict}.
@@ -394,10 +348,6 @@
         self.assertTrue(isinstance(dct, MutableMapping))
         self.assertFalse(isinstance(dct, Sequence))  # not Reversible
 
-<<<<<<< HEAD
-
-=======
->>>>>>> 1dd5e23f
     def test_preserve(self):
         """
         L{util.InsensitiveDict} preserves the case of keys if constructed with
@@ -480,16 +430,10 @@
         self.finished.callback((reason, self.output))
 
 
-<<<<<<< HEAD
-
-@skipIf(not IReactorProcess.providedBy(reactor),
-        "Process support required to test getPassword")
-=======
 @skipIf(
     not IReactorProcess.providedBy(reactor),
     "Process support required to test getPassword",
 )
->>>>>>> 1dd5e23f
 class GetPasswordTests(TestCase):
     def test_stdin(self):
         """
@@ -524,10 +468,6 @@
         return p.finished.addCallback(processFinished)
 
 
-<<<<<<< HEAD
-
-=======
->>>>>>> 1dd5e23f
 class SearchUpwardsTests(TestCase):
     def testSearchupwards(self):
         os.makedirs("searchupwards/a/b/c")
@@ -551,10 +491,6 @@
         self.assertEqual(actual, expected)
 
 
-<<<<<<< HEAD
-
-=======
->>>>>>> 1dd5e23f
 class IntervalDifferentialTests(TestCase):
     def testDefault(self):
         d = iter(util.IntervalDifferential([], 10))
@@ -662,43 +598,24 @@
     """
 
 
-<<<<<<< HEAD
-
-=======
->>>>>>> 1dd5e23f
 class EqualToEverything:
     """
     A class the instances of which consider themselves equal to everything.
     """
-<<<<<<< HEAD
+
     def __eq__(self, other: object) -> bool:
         return True
 
 
-=======
-
-    def __eq__(self, other: object) -> bool:
-        return True
-
->>>>>>> 1dd5e23f
-
 class EqualToNothing:
     """
     A class the instances of which consider themselves equal to nothing.
     """
-<<<<<<< HEAD
+
     def __eq__(self, other: object) -> bool:
         return False
 
 
-
-=======
-
-    def __eq__(self, other: object) -> bool:
-        return False
-
-
->>>>>>> 1dd5e23f
 class EqualityTests(TestCase):
     """
     Tests for L{FancyEqMixin}.
@@ -797,21 +714,12 @@
         self.assertTrue(Record(1, 2) != EqualToNothing())
 
 
-<<<<<<< HEAD
-
-@skipIf(not getattr(os, "geteuid", None),
-        "geteuid/seteuid not available")
-=======
 @skipIf(not getattr(os, "geteuid", None), "geteuid/seteuid not available")
->>>>>>> 1dd5e23f
 class RunAsEffectiveUserTests(TestCase):
     """
     Test for the L{util.runAsEffectiveUser} function.
     """
-<<<<<<< HEAD
-=======
-
->>>>>>> 1dd5e23f
+
     def setUp(self):
         self.mockos = MockOS()
         self.patch(os, "geteuid", self.mockos.geteuid)
@@ -920,10 +828,6 @@
         self._testUIDGIDSwitch(1, 1, 2, 2, [0, 2, 0, 1], [2, 1])
 
 
-<<<<<<< HEAD
-
-=======
->>>>>>> 1dd5e23f
 @skipIf(not util._initgroups, "stdlib support for initgroups is not available")
 class InitGroupsTests(TestCase):
     """
@@ -955,10 +859,6 @@
         self.assertRaises(TypeError, util.initgroups, os.getuid(), None)
 
 
-<<<<<<< HEAD
-
-=======
->>>>>>> 1dd5e23f
 class DeprecationTests(TestCase):
     """
     Tests for deprecations in C{twisted.python.util}.
@@ -993,13 +893,6 @@
         )
         self.assertEqual(currentWarnings[0]["category"], DeprecationWarning)
         self.assertEqual(len(currentWarnings), 1)
-<<<<<<< HEAD
-    test_addPluginDir.suppress = [  # type: ignore[attr-defined]
-            SUPPRESS(category=DeprecationWarning,
-                     message="twisted.python.util.getPluginDirs is deprecated")
-            ]
-=======
->>>>>>> 1dd5e23f
 
     test_addPluginDir.suppress = [  # type: ignore[attr-defined]
         SUPPRESS(
@@ -1125,10 +1018,6 @@
         self.assertEqual(str(obj), repr(obj))
 
 
-<<<<<<< HEAD
-
-=======
->>>>>>> 1dd5e23f
 class PadToTests(TestCase):
     """
     Tests for L{util.padTo}.
