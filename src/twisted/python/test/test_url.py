# -*- test-case-name: twisted.python.test.test_url -*-
# Copyright (c) Twisted Matrix Laboratories.
# See LICENSE for details.

"""
Tests for L{twisted.python.url}.
"""

from ..url import URL

from twisted.trial.unittest import SynchronousTestCase


theurl = "http://www.foo.com/a/nice/path/?zot=23&zut"

# Examples from RFC 3986 section 5.4, Reference Resolution Examples
relativeLinkBaseForRFC3986 = "http://a/b/c/d;p?q"
relativeLinkTestsForRFC3986 = [
    # "Normal"
    # ('g:h', 'g:h'),     # Not supported:  scheme with relative path
    ("g", "http://a/b/c/g"),
    ("./g", "http://a/b/c/g"),
    ("g/", "http://a/b/c/g/"),
    ("/g", "http://a/g"),
    ("//g", "http://g"),
    ("?y", "http://a/b/c/d;p?y"),
    ("g?y", "http://a/b/c/g?y"),
    ("#s", "http://a/b/c/d;p?q#s"),
    ("g#s", "http://a/b/c/g#s"),
    ("g?y#s", "http://a/b/c/g?y#s"),
    (";x", "http://a/b/c/;x"),
    ("g;x", "http://a/b/c/g;x"),
    ("g;x?y#s", "http://a/b/c/g;x?y#s"),
    ("", "http://a/b/c/d;p?q"),
    (".", "http://a/b/c/"),
    ("./", "http://a/b/c/"),
    ("..", "http://a/b/"),
    ("../", "http://a/b/"),
    ("../g", "http://a/b/g"),
    ("../..", "http://a/"),
    ("../../", "http://a/"),
    ("../../g", "http://a/g"),
    # Abnormal examples
    # ".." cannot be used to change the authority component of a URI.
    ("../../../g", "http://a/g"),
    ("../../../../g", "http://a/g"),
    # Only include "." and ".." when they are only part of a larger segment,
    # not by themselves.
    ("/./g", "http://a/g"),
    ("/../g", "http://a/g"),
    ("g.", "http://a/b/c/g."),
    (".g", "http://a/b/c/.g"),
    ("g..", "http://a/b/c/g.."),
    ("..g", "http://a/b/c/..g"),
    # Unnecessary or nonsensical forms of "." and "..".
    ("./../g", "http://a/b/g"),
    ("./g/.", "http://a/b/c/g/"),
    ("g/./h", "http://a/b/c/g/h"),
    ("g/../h", "http://a/b/c/h"),
    ("g;x=1/./y", "http://a/b/c/g;x=1/y"),
    ("g;x=1/../y", "http://a/b/c/y"),
    # Separating the reference's query and fragment components from the path.
    ("g?y/./x", "http://a/b/c/g?y/./x"),
    ("g?y/../x", "http://a/b/c/g?y/../x"),
    ("g#s/./x", "http://a/b/c/g#s/./x"),
    ("g#s/../x", "http://a/b/c/g#s/../x"),
    # Not supported:  scheme with relative path
    # ("http:g", "http:g"),              # strict
    # ("http:g", "http://a/b/c/g"),      # non-strict
]


_percentenc = lambda s: "".join("%%%02X" % ord(c) for c in s)


class TestURL(SynchronousTestCase):
    """
    Tests for L{URL}.
    """

    def assertUnicoded(self, u):
        """
        The given L{URL}'s components should be L{unicode}.

        @param u: The L{URL} to test.
        """
        self.assertTrue(isinstance(u.scheme, str) or u.scheme is None, repr(u))
        self.assertTrue(isinstance(u.host, str) or u.host is None, repr(u))
        for seg in u.path:
            self.assertIsInstance(seg, str, repr(u))
        for (k, v) in u.query:
            self.assertIsInstance(k, str, repr(u))
            self.assertTrue(v is None or isinstance(v, str), repr(u))
        self.assertIsInstance(u.fragment, str, repr(u))

    def assertURL(self, u, scheme, host, path, query, fragment, port, userinfo=""):
        """
        The given L{URL} should have the given components.

        @param u: The actual L{URL} to examine.

        @param scheme: The expected scheme.

        @param host: The expected host.

        @param path: The expected path.

        @param query: The expected query.

        @param fragment: The expected fragment.

        @param port: The expected port.

        @param userinfo: The expected userinfo.
        """
        actual = (u.scheme, u.host, u.path, u.query, u.fragment, u.port, u.userinfo)
        expected = (scheme, host, tuple(path), tuple(query), fragment, port, u.userinfo)
        self.assertEqual(actual, expected)

    def test_initDefaults(self):
        """
        L{URL} should have appropriate default values.
        """

        def check(u):
            self.assertUnicoded(u)
            self.assertURL(u, "http", "", [], [], "", 80, "")

        check(URL("http", ""))
        check(URL("http", "", [], []))
        check(URL("http", "", [], [], ""))

    def test_init(self):
        """
        L{URL} should accept L{unicode} parameters.
        """
        u = URL("s", "h", ["p"], [("k", "v"), ("k", None)], "f")
        self.assertUnicoded(u)
        self.assertURL(u, "s", "h", ["p"], [("k", "v"), ("k", None)], "f", None)

        self.assertURL(
            URL("http", "\xe0", ["\xe9"], [("\u03bb", "\u03c0")], "\u22a5"),
            "http",
            "\xe0",
            ["\xe9"],
            [("\u03bb", "\u03c0")],
            "\u22a5",
            80,
        )

    def test_initPercent(self):
        """
        L{URL} should accept (and not interpret) percent characters.
        """
        u = URL("s", "%68", ["%70"], [("%6B", "%76"), ("%6B", None)], "%66")
        self.assertUnicoded(u)
        self.assertURL(
            u, "s", "%68", ["%70"], [("%6B", "%76"), ("%6B", None)], "%66", None
        )

    def test_repr(self):
        """
        L{URL.__repr__} will display the canonical form of the URL, wrapped in
        a L{URL.fromText} invocation, so that it is C{eval}-able but still easy
        to read.
        """
        self.assertEqual(
            repr(
                URL(
                    scheme="http",
                    host="foo",
                    path=["bar"],
                    query=[("baz", None), ("k", "v")],
                    fragment="frob",
                )
            ),
            "URL.from_text(%s)" % (repr("http://foo/bar?baz&k=v#frob"),),
        )

    def test_fromText(self):
        """
        Round-tripping L{URL.fromText} with C{str} results in an equivalent
        URL.
        """
        urlpath = URL.fromText(theurl)
        self.assertEqual(theurl, urlpath.asText())

    def test_roundtrip(self):
        """
        L{URL.asText} should invert L{URL.fromText}.
        """
        tests = (
            "http://localhost",
            "http://localhost/",
            "http://localhost/foo",
            "http://localhost/foo/",
            "http://localhost/foo!!bar/",
            "http://localhost/foo%20bar/",
            "http://localhost/foo%2Fbar/",
            "http://localhost/foo?n",
            "http://localhost/foo?n=v",
            "http://localhost/foo?n=/a/b",
            "http://example.com/foo!@$bar?b!@z=123",
            "http://localhost/asd?a=asd%20sdf/345",
            "http://(%2525)/(%2525)?(%2525)&(%2525)=(%2525)#(%2525)",
            "http://(%C3%A9)/(%C3%A9)?(%C3%A9)&(%C3%A9)=(%C3%A9)#(%C3%A9)",
        )
        for test in tests:
            result = URL.fromText(test).asText()
            self.assertEqual(test, result)

    def test_equality(self):
        """
        Two URLs decoded using L{URL.fromText} will be equal (C{==}) if they
        decoded same URL string, and unequal (C{!=}) if they decoded different
        strings.
        """
        urlpath = URL.fromText(theurl)
        self.assertEqual(urlpath, URL.fromText(theurl))
        self.assertNotEqual(
            urlpath,
            URL.fromText(
                "ftp://www.anotherinvaliddomain.com/" "foo/bar/baz/?zot=21&zut"
            ),
        )

    def test_fragmentEquality(self):
        """
        An URL created with the empty string for a fragment compares equal
        to an URL created with an unspecified fragment.
        """
        self.assertEqual(URL(fragment=""), URL())
        self.assertEqual(
            URL.fromText("http://localhost/#"), URL.fromText("http://localhost/")
        )

    def test_child(self):
        """
        L{URL.child} appends a new path segment, but does not affect the query
        or fragment.
        """
        urlpath = URL.fromText(theurl)
        self.assertEqual(
            "http://www.foo.com/a/nice/path/gong?zot=23&zut",
            urlpath.child("gong").asText(),
        )
        self.assertEqual(
            "http://www.foo.com/a/nice/path/gong%2F?zot=23&zut",
            urlpath.child("gong/").asText(),
        )
        self.assertEqual(
            "http://www.foo.com/a/nice/path/gong%2Fdouble?zot=23&zut",
            urlpath.child("gong/double").asText(),
        )
        self.assertEqual(
            "http://www.foo.com/a/nice/path/gong%2Fdouble%2F?zot=23&zut",
            urlpath.child("gong/double/").asText(),
        )

    def test_multiChild(self):
        """
        L{URL.child} receives multiple segments as C{*args} and appends each in
        turn.
        """
        self.assertEqual(
            URL.fromText("http://example.com/a/b").child("c", "d", "e").asText(),
            "http://example.com/a/b/c/d/e",
        )

    def test_childInitRoot(self):
        """
        L{URL.child} of a L{URL} without a path produces a L{URL} with a single
        path segment.
        """
        childURL = URL(host="www.foo.com").child("c")
        self.assertTrue(childURL.rooted)
        self.assertEqual("http://www.foo.com/c", childURL.asText())

    def test_sibling(self):
        """
        L{URL.sibling} of a L{URL} replaces the last path segment, but does not
        affect the query or fragment.
        """
        urlpath = URL.fromText(theurl)
        self.assertEqual(
            "http://www.foo.com/a/nice/path/sister?zot=23&zut",
            urlpath.sibling("sister").asText(),
        )
        # Use an url without trailing '/' to check child removal.
        theurl2 = "http://www.foo.com/a/nice/path?zot=23&zut"
        urlpath = URL.fromText(theurl2)
        self.assertEqual(
            "http://www.foo.com/a/nice/sister?zot=23&zut",
            urlpath.sibling("sister").asText(),
        )

    def test_click(self):
        """
        L{URL.click} interprets the given string as a relative URI-reference
        and returns a new L{URL} interpreting C{self} as the base absolute URI.
        """
        urlpath = URL.fromText(theurl)
        # A null uri should be valid (return here).
        self.assertEqual(
            "http://www.foo.com/a/nice/path/?zot=23&zut", urlpath.click("").asText()
        )
        # A simple relative path remove the query.
        self.assertEqual(
            "http://www.foo.com/a/nice/path/click", urlpath.click("click").asText()
        )
        # An absolute path replace path and query.
        self.assertEqual("http://www.foo.com/click", urlpath.click("/click").asText())
        # Replace just the query.
        self.assertEqual(
            "http://www.foo.com/a/nice/path/?burp", urlpath.click("?burp").asText()
        )
        # One full url to another should not generate '//' between authority.
        # and path
        self.assertNotIn(
            "//foobar", urlpath.click("http://www.foo.com/foobar").asText()
        )

        # From a url with no query clicking a url with a query, the query
        # should be handled properly.
        u = URL.fromText("http://www.foo.com/me/noquery")
        self.assertEqual(
            "http://www.foo.com/me/17?spam=158", u.click("/me/17?spam=158").asText()
        )

        # Check that everything from the path onward is removed when the click
        # link has no path.
        u = URL.fromText("http://localhost/foo?abc=def")
        self.assertEqual(
            u.click("http://www.python.org").asText(), "http://www.python.org"
        )

    def test_clickRFC3986(self):
        """
        L{URL.click} should correctly resolve the examples in RFC 3986.
        """
        base = URL.fromText(relativeLinkBaseForRFC3986)
        for (ref, expected) in relativeLinkTestsForRFC3986:
            self.assertEqual(base.click(ref).asText(), expected)

    def test_clickSchemeRelPath(self):
        """
        L{URL.click} should not accept schemes with relative paths.
        """
        base = URL.fromText(relativeLinkBaseForRFC3986)
        self.assertRaises(NotImplementedError, base.click, "g:h")
        self.assertRaises(NotImplementedError, base.click, "http:h")

    def test_cloneUnchanged(self):
        """
        Verify that L{URL.replace} doesn't change any of the arguments it
        is passed.
        """
        urlpath = URL.fromText("https://x:1/y?z=1#A")
        self.assertEqual(
            urlpath.replace(
                urlpath.scheme,
                urlpath.host,
                urlpath.path,
                urlpath.query,
                urlpath.fragment,
                urlpath.port,
            ),
            urlpath,
        )
        self.assertEqual(urlpath.replace(), urlpath)

    def test_clickCollapse(self):
        """
        L{URL.click} collapses C{.} and C{..} according to RFC 3986 section
        5.2.4.
        """
        tests = [
            ["http://localhost/", ".", "http://localhost/"],
            ["http://localhost/", "..", "http://localhost/"],
            ["http://localhost/a/b/c", ".", "http://localhost/a/b/"],
            ["http://localhost/a/b/c", "..", "http://localhost/a/"],
            ["http://localhost/a/b/c", "./d/e", "http://localhost/a/b/d/e"],
            ["http://localhost/a/b/c", "../d/e", "http://localhost/a/d/e"],
            ["http://localhost/a/b/c", "/./d/e", "http://localhost/d/e"],
            ["http://localhost/a/b/c", "/../d/e", "http://localhost/d/e"],
            ["http://localhost/a/b/c/", "../../d/e/", "http://localhost/a/d/e/"],
            ["http://localhost/a/./c", "../d/e", "http://localhost/d/e"],
            ["http://localhost/a/./c/", "../d/e", "http://localhost/a/d/e"],
            ["http://localhost/a/b/c/d", "./e/../f/../g", "http://localhost/a/b/c/g"],
            ["http://localhost/a/b/c", "d//e", "http://localhost/a/b/d//e"],
        ]
        for start, click, expected in tests:
            actual = URL.fromText(start).click(click).asText()
            self.assertEqual(
                actual,
                expected,
                "{start}.click({click}) => {actual} not {expected}".format(
                    start=start,
                    click=repr(click),
                    actual=actual,
                    expected=expected,
                ),
            )

    def test_queryAdd(self):
        """
        L{URL.add} adds query parameters.
        """
        self.assertEqual(
            "http://www.foo.com/a/nice/path/?foo=bar",
            URL.fromText("http://www.foo.com/a/nice/path/").add("foo", "bar").asText(),
        )
        self.assertEqual(
            "http://www.foo.com/?foo=bar",
            URL(host="www.foo.com").add("foo", "bar").asText(),
        )
        urlpath = URL.fromText(theurl)
        self.assertEqual(
            "http://www.foo.com/a/nice/path/?zot=23&zut&burp",
            urlpath.add("burp").asText(),
        )
        self.assertEqual(
            "http://www.foo.com/a/nice/path/?zot=23&zut&burp=xxx",
            urlpath.add("burp", "xxx").asText(),
        )
        self.assertEqual(
            "http://www.foo.com/a/nice/path/?zot=23&zut&burp=xxx&zing",
            urlpath.add("burp", "xxx").add("zing").asText(),
        )
        # Note the inversion!
        self.assertEqual(
            "http://www.foo.com/a/nice/path/?zot=23&zut&zing&burp=xxx",
            urlpath.add("zing").add("burp", "xxx").asText(),
        )
        # Note the two values for the same name.
        self.assertEqual(
            "http://www.foo.com/a/nice/path/?zot=23&zut&burp=xxx&zot=32",
            urlpath.add("burp", "xxx").add("zot", "32").asText(),
        )

    def test_querySet(self):
        """
        L{URL.set} replaces query parameters by name.
        """
        urlpath = URL.fromText(theurl)
        self.assertEqual(
            "http://www.foo.com/a/nice/path/?zot=32&zut",
            urlpath.set("zot", "32").asText(),
        )
        # Replace name without value with name/value and vice-versa.
        self.assertEqual(
            "http://www.foo.com/a/nice/path/?zot&zut=itworked",
            urlpath.set("zot").set("zut", "itworked").asText(),
        )
        # Q: what happens when the query has two values and we replace?
        # A: we replace both values with a single one
        self.assertEqual(
            "http://www.foo.com/a/nice/path/?zot=32&zut",
            urlpath.add("zot", "xxx").set("zot", "32").asText(),
        )

    def test_queryRemove(self):
        """
        L{URL.remove} removes all instances of a query parameter.
        """
        url = URL.fromText("https://example.com/a/b/?foo=1&bar=2&foo=3")
        self.assertEqual(
            url.remove("foo"), URL.fromText("https://example.com/a/b/?bar=2")
        )

    def test_empty(self):
        """
        An empty L{URL} should serialize as the empty string.
        """
        self.assertEqual(URL().asText(), "")

    def test_justQueryText(self):
        """
        An L{URL} with query text should serialize as just query text.
        """
        u = URL(query=[("hello", "world")])
        self.assertEqual(u.asText(), "?hello=world")

    def test_identicalEqual(self):
        """
        L{URL} compares equal to itself.
        """
        u = URL.fromText("http://localhost/")
        self.assertEqual(u, u)

    def test_similarEqual(self):
        """
        URLs with equivalent components should compare equal.
        """
        u1 = URL.fromText("http://localhost/")
        u2 = URL.fromText("http://localhost/")
        self.assertEqual(u1, u2)

    def test_differentNotEqual(self):
        """
        L{URL}s that refer to different resources are both unequal (C{!=}) and
        also not equal (not C{==}).
        """
        u1 = URL.fromText("http://localhost/a")
        u2 = URL.fromText("http://localhost/b")
        self.assertFalse(u1 == u2, "%r != %r" % (u1, u2))
        self.assertNotEqual(u1, u2)

    def test_otherTypesNotEqual(self):
        """
        L{URL} is not equal (C{==}) to other types.
        """
        u = URL.fromText("http://localhost/")
        self.assertFalse(u == 42, "URL must not equal a number.")
        self.assertFalse(u == object(), "URL must not equal an object.")
        self.assertNotEqual(u, 42)
        self.assertNotEqual(u, object())

    def test_identicalNotUnequal(self):
        """
        Identical L{URL}s are not unequal (C{!=}) to each other.
        """
        u = URL.fromText("http://localhost/")
        self.assertFalse(u != u, "%r == itself" % u)

    def test_similarNotUnequal(self):
        """
        Structurally similar L{URL}s are not unequal (C{!=}) to each other.
        """
        u1 = URL.fromText("http://localhost/")
        u2 = URL.fromText("http://localhost/")
        self.assertFalse(u1 != u2, "%r == %r" % (u1, u2))

    def test_differentUnequal(self):
        """
        Structurally different L{URL}s are unequal (C{!=}) to each other.
        """
        u1 = URL.fromText("http://localhost/a")
        u2 = URL.fromText("http://localhost/b")
        self.assertTrue(u1 != u2, "%r == %r" % (u1, u2))

    def test_otherTypesUnequal(self):
        """
        L{URL} is unequal (C{!=}) to other types.
        """
        u = URL.fromText("http://localhost/")
        self.assertTrue(u != 42, "URL must differ from a number.")
        self.assertTrue(u != object(), "URL must be differ from an object.")

    def test_asURI(self):
        """
        L{URL.asURI} produces an URI which converts any URI unicode encoding
        into pure US-ASCII and returns a new L{URL}.
        """
        unicodey = (
            "http://\N{LATIN SMALL LETTER E WITH ACUTE}.com/"
            "\N{LATIN SMALL LETTER E}\N{COMBINING ACUTE ACCENT}"
            "?\N{LATIN SMALL LETTER A}\N{COMBINING ACUTE ACCENT}="
            "\N{LATIN SMALL LETTER I}\N{COMBINING ACUTE ACCENT}"
            "#\N{LATIN SMALL LETTER U}\N{COMBINING ACUTE ACCENT}"
        )
        iri = URL.fromText(unicodey)
        uri = iri.asURI()
        self.assertEqual(iri.host, "\N{LATIN SMALL LETTER E WITH ACUTE}.com")
        self.assertEqual(
            iri.path[0], "\N{LATIN SMALL LETTER E}\N{COMBINING ACUTE ACCENT}"
        )
        self.assertEqual(iri.asText(), unicodey)
        expectedURI = "http://xn--9ca.com/%C3%A9?%C3%A1=%C3%AD#%C3%BA"
        actualURI = uri.asText()
        self.assertEqual(actualURI, expectedURI, "%r != %r" % (actualURI, expectedURI))

    def test_asIRI(self):
        """
        L{URL.asIRI} decodes any percent-encoded text in the URI, making it
        more suitable for reading by humans, and returns a new L{URL}.
        """
        asciiish = "http://xn--9ca.com/%C3%A9?%C3%A1=%C3%AD#%C3%BA"
        uri = URL.fromText(asciiish)
        iri = uri.asIRI()
        self.assertEqual(uri.host, "xn--9ca.com")
        self.assertEqual(uri.path[0], "%C3%A9")
        self.assertEqual(uri.asText(), asciiish)
        expectedIRI = (
            "http://\N{LATIN SMALL LETTER E WITH ACUTE}.com/"
            "\N{LATIN SMALL LETTER E WITH ACUTE}"
            "?\N{LATIN SMALL LETTER A WITH ACUTE}="
            "\N{LATIN SMALL LETTER I WITH ACUTE}"
            "#\N{LATIN SMALL LETTER U WITH ACUTE}"
        )
        actualIRI = iri.asText()
        self.assertEqual(actualIRI, expectedIRI, "%r != %r" % (actualIRI, expectedIRI))

    def test_badUTF8AsIRI(self):
        """
        Bad UTF-8 in a path segment, query parameter, or fragment results in
        that portion of the URI remaining percent-encoded in the IRI.
        """
        urlWithBinary = "http://xn--9ca.com/%00%FF/%C3%A9"
        uri = URL.fromText(urlWithBinary)
        iri = uri.asIRI()
        expectedIRI = (
            "http://\N{LATIN SMALL LETTER E WITH ACUTE}.com/"
            "%00%FF/"
            "\N{LATIN SMALL LETTER E WITH ACUTE}"
        )
        actualIRI = iri.asText()
        self.assertEqual(actualIRI, expectedIRI, "%r != %r" % (actualIRI, expectedIRI))

    def test_alreadyIRIAsIRI(self):
        """
        A L{URL} composed of non-ASCII text will result in non-ASCII text.
        """
        unicodey = (
            "http://\N{LATIN SMALL LETTER E WITH ACUTE}.com/"
            "\N{LATIN SMALL LETTER E}\N{COMBINING ACUTE ACCENT}"
            "?\N{LATIN SMALL LETTER A}\N{COMBINING ACUTE ACCENT}="
            "\N{LATIN SMALL LETTER I}\N{COMBINING ACUTE ACCENT}"
            "#\N{LATIN SMALL LETTER U}\N{COMBINING ACUTE ACCENT}"
        )
        iri = URL.fromText(unicodey)
        alsoIRI = iri.asIRI()
        self.assertEqual(alsoIRI.asText(), unicodey)

    def test_alreadyURIAsURI(self):
        """
        A L{URL} composed of encoded text will remain encoded.
        """
        expectedURI = "http://xn--9ca.com/%C3%A9?%C3%A1=%C3%AD#%C3%BA"
        uri = URL.fromText(expectedURI)
        actualURI = uri.asURI().asText()
        self.assertEqual(actualURI, expectedURI)

    def test_userinfo(self):
        """
        L{URL.fromText} will parse the C{userinfo} portion of the URI
        separately from the host and port.
        """
        url = URL.fromText(
            "http://someuser:somepassword@example.com/some-segment@ignore"
        )
        self.assertEqual(url.authority(True), "someuser:somepassword@example.com")
        self.assertEqual(url.authority(False), "someuser:@example.com")
        self.assertEqual(url.userinfo, "someuser:somepassword")
        self.assertEqual(url.user, "someuser")
        self.assertEqual(
            url.asText(), "http://someuser:@example.com/some-segment@ignore"
        )
        self.assertEqual(
            url.replace(userinfo="someuser").asText(),
            "http://someuser@example.com/some-segment@ignore",
        )

    def test_portText(self):
        """
        L{URL.fromText} parses custom port numbers as integers.
        """
        portURL = URL.fromText("http://www.example.com:8080/")
        self.assertEqual(portURL.port, 8080)
        self.assertEqual(portURL.asText(), "http://www.example.com:8080/")

    def test_mailto(self):
        """
        Although L{URL} instances are mainly for dealing with HTTP, other
        schemes (such as C{mailto:}) should work as well.  For example,
        L{URL.fromText}/L{URL.asText} round-trips cleanly for a C{mailto:} URL
        representing an email address.
        """
        self.assertEqual(
            URL.fromText("mailto:user@example.com").asText(), "mailto:user@example.com"
        )

    def test_queryIterable(self):
        """
        When a L{URL} is created with a C{query} argument, the C{query}
        argument is converted into an N-tuple of 2-tuples.
        """
        url = URL(query=[["alpha", "beta"]])
        self.assertEqual(url.query, (("alpha", "beta"),))

    def test_pathIterable(self):
        """
        When a L{URL} is created with a C{path} argument, the C{path} is
        converted into a tuple.
        """
        url = URL(path=["hello", "world"])
        self.assertEqual(url.path, ("hello", "world"))

    def test_invalidArguments(self):
        """
        Passing an argument of the wrong type to any of the constructor
        arguments of L{URL} will raise a descriptive L{TypeError}.

        L{URL} typechecks very aggressively to ensure that its constitutent
        parts are all properly immutable and to prevent confusing errors when
        bad data crops up in a method call long after the code that called the
        constructor is off the stack.
        """
<<<<<<< HEAD
=======

>>>>>>> 1dd5e23f
        class Unexpected:
            def __str__(self) -> str:
                return "wrong"

            def __repr__(self) -> str:
                return "<unexpected>"

        defaultExpectation = "unicode" if bytes is str else "str"

        def assertRaised(raised, expectation, name):
            self.assertEqual(
                str(raised.exception),
                "expected {} for {}, got {}".format(expectation, name, "<unexpected>"),
            )

        def check(param, expectation=defaultExpectation):
            with self.assertRaises(TypeError) as raised:
                URL(**{param: Unexpected()})
            assertRaised(raised, expectation, param)

        check("scheme")
        check("host")
        check("fragment")
        check("rooted", "bool")
        check("userinfo")
        check("port", "int or NoneType")

        with self.assertRaises(TypeError) as raised:
            URL(
                path=[
                    Unexpected(),
                ]
            )
        assertRaised(raised, defaultExpectation, "path segment")
        with self.assertRaises(TypeError) as raised:
            URL(
                query=[
                    ("name", Unexpected()),
                ]
            )
        assertRaised(
            raised, defaultExpectation + " or NoneType", "query parameter value"
        )
        with self.assertRaises(TypeError) as raised:
            URL(
                query=[
                    (Unexpected(), "value"),
                ]
            )
        assertRaised(raised, defaultExpectation, "query parameter name")
        # No custom error message for this one, just want to make sure
        # non-2-tuples don't get through.
        with self.assertRaises(TypeError):
            URL(query=[Unexpected()])
        with self.assertRaises(ValueError):
            URL(query=[("k", "v", "vv")])
        with self.assertRaises(ValueError):
            URL(query=[("k",)])

        url = URL.fromText("https://valid.example.com/")
        with self.assertRaises(TypeError) as raised:
            url.child(Unexpected())
        assertRaised(raised, defaultExpectation, "path segment")
        with self.assertRaises(TypeError) as raised:
            url.sibling(Unexpected())
        assertRaised(raised, defaultExpectation, "path segment")
        with self.assertRaises(TypeError) as raised:
            url.click(Unexpected())
        assertRaised(raised, defaultExpectation, "relative URL")

    def test_technicallyTextIsIterableBut(self):
        """
        Technically, L{str} (or L{unicode}, as appropriate) is iterable, but
        C{URL(path="foo")} resulting in C{URL.fromText("f/o/o")} is never what
        you want.
        """
        with self.assertRaises(TypeError) as raised:
            URL(path="foo")
        self.assertEqual(
            str(raised.exception),
            "expected iterable of text for path, not: {}".format(repr("foo")),
        )


class URLDeprecationTests(SynchronousTestCase):
    """
    L{twisted.python.url} is deprecated.
    """

    def test_urlDeprecation(self):
        """
        L{twisted.python.url} is deprecated since Twisted 17.5.0.
        """
        from twisted.python import url

        url

        warningsShown = self.flushWarnings([self.test_urlDeprecation])
        self.assertEqual(1, len(warningsShown))
        self.assertEqual(
            (
                "twisted.python.url was deprecated in Twisted 17.5.0:"
                " Please use hyperlink from PyPI instead."
            ),
            warningsShown[0]["message"],
        )<|MERGE_RESOLUTION|>--- conflicted
+++ resolved
@@ -696,10 +696,7 @@
         bad data crops up in a method call long after the code that called the
         constructor is off the stack.
         """
-<<<<<<< HEAD
-=======
-
->>>>>>> 1dd5e23f
+
         class Unexpected:
             def __str__(self) -> str:
                 return "wrong"
