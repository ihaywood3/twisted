# Copyright (c) Twisted Matrix Laboratories.
# See LICENSE for details.

"""
Test cases for twisted.python._shellcomp
"""


import sys
from io import BytesIO
from typing import List, Optional

from twisted.trial import unittest
from twisted.python import _shellcomp, usage, reflect
from twisted.python.usage import Completions, Completer, CompleteFiles
from twisted.python.usage import CompleteList


class ZshScriptTestMeta(type):
    """
    Metaclass of ZshScriptTestMixin.
    """

    def __new__(cls, name, bases, attrs):
        def makeTest(cmdName, optionsFQPN):
            def runTest(self):
                return test_genZshFunction(self, cmdName, optionsFQPN)

            return runTest

        # add test_ methods to the class for each script
        # we are testing.
        if "generateFor" in attrs:
            for cmdName, optionsFQPN in attrs["generateFor"]:
                test = makeTest(cmdName, optionsFQPN)
                attrs["test_genZshFunction_" + cmdName] = test

        return type.__new__(cls, name, bases, attrs)


<<<<<<< HEAD

=======
>>>>>>> 1dd5e23f
class ZshScriptTestMixin:
    """
    Integration test helper to show that C{usage.Options} classes can have zsh
    completion functions generated for them without raising errors.

    In your subclasses set a class variable like so::

      #            | cmd name | Fully Qualified Python Name of Options class |
      #
      generateFor = [('conch',  'twisted.conch.scripts.conch.ClientOptions'),
                     ('twistd', 'twisted.scripts.twistd.ServerOptions'),
                     ]

    Each package that contains Twisted scripts should contain one TestCase
    subclass which also inherits from this mixin, and contains a C{generateFor}
    list appropriate for the scripts in that package.
    """

    __metaclass__ = ZshScriptTestMeta


def test_genZshFunction(self, cmdName, optionsFQPN):
    """
    Generate completion functions for given twisted command - no errors
    should be raised

    @type cmdName: C{str}
    @param cmdName: The name of the command-line utility e.g. 'twistd'

    @type optionsFQPN: C{str}
    @param optionsFQPN: The Fully Qualified Python Name of the C{Options}
        class to be tested.
    """
    outputFile = BytesIO()
    self.patch(usage.Options, "_shellCompFile", outputFile)

    # some scripts won't import or instantiate because of missing
    # dependencies (pyOpenSSL, etc) so we have to skip them.
    try:
        o = reflect.namedAny(optionsFQPN)()
    except Exception as e:
        raise unittest.SkipTest(
            "Couldn't import or instantiate " "Options class: %s" % (e,)
        )

    try:
        o.parseOptions(["", "--_shell-completion", "zsh:2"])
    except ImportError as e:
        # this can happen for commands which don't have all
        # the necessary dependencies installed. skip test.
        # skip
        raise unittest.SkipTest("ImportError calling parseOptions(): %s", (e,))
    except SystemExit:
        pass  # expected
    else:
        self.fail("SystemExit not raised")
    outputFile.seek(0)
    # test that we got some output
    self.assertEqual(1, len(outputFile.read(1)))
    outputFile.seek(0)
    outputFile.truncate()

    # now, if it has sub commands, we have to test those too
    if hasattr(o, "subCommands"):
        for (cmd, short, parser, doc) in o.subCommands:
            try:
                o.parseOptions([cmd, "", "--_shell-completion", "zsh:3"])
            except ImportError as e:
                # this can happen for commands which don't have all
                # the necessary dependencies installed. skip test.
                raise unittest.SkipTest(
                    "ImportError calling parseOptions() " "on subcommand: %s", (e,)
                )
            except SystemExit:
                pass  # expected
            else:
                self.fail("SystemExit not raised")

            outputFile.seek(0)
            # test that we got some output
            self.assertEqual(1, len(outputFile.read(1)))
            outputFile.seek(0)
            outputFile.truncate()

    # flushed because we don't want DeprecationWarnings to be printed when
    # running these test cases.
    self.flushWarnings()


class ZshTests(unittest.TestCase):
    """
    Tests for zsh completion code
    """

    def test_accumulateMetadata(self):
        """
        Are `compData' attributes you can place on Options classes
        picked up correctly?
        """
        opts = FighterAceExtendedOptions()
        ag = _shellcomp.ZshArgumentsGenerator(opts, "ace", BytesIO())

        descriptions = FighterAceOptions.compData.descriptions.copy()
        descriptions.update(FighterAceExtendedOptions.compData.descriptions)

        self.assertEqual(ag.descriptions, descriptions)
        self.assertEqual(ag.multiUse, set(FighterAceOptions.compData.multiUse))
        self.assertEqual(
            ag.mutuallyExclusive, FighterAceOptions.compData.mutuallyExclusive
        )

        optActions = FighterAceOptions.compData.optActions.copy()
        optActions.update(FighterAceExtendedOptions.compData.optActions)
        self.assertEqual(ag.optActions, optActions)

        self.assertEqual(ag.extraActions, FighterAceOptions.compData.extraActions)

    def test_mutuallyExclusiveCornerCase(self):
        """
        Exercise a corner-case of ZshArgumentsGenerator.makeExcludesDict()
        where the long option name already exists in the `excludes` dict being
        built.
        """

        class OddFighterAceOptions(FighterAceExtendedOptions):
            # since "fokker", etc, are already defined as mutually-
            # exclusive on the super-class, defining them again here forces
            # the corner-case to be exercised.
            optFlags = [
                ["anatra", None, "Select the Anatra DS as your dogfighter aircraft"]
            ]
            compData = Completions(
                mutuallyExclusive=[["anatra", "fokker", "albatros", "spad", "bristol"]]
            )

        opts = OddFighterAceOptions()
        ag = _shellcomp.ZshArgumentsGenerator(opts, "ace", BytesIO())

        expected = {
            "albatros": set(["anatra", "b", "bristol", "f", "fokker", "s", "spad"]),
            "anatra": set(
                ["a", "albatros", "b", "bristol", "f", "fokker", "s", "spad"]
            ),
            "bristol": set(["a", "albatros", "anatra", "f", "fokker", "s", "spad"]),
            "fokker": set(["a", "albatros", "anatra", "b", "bristol", "s", "spad"]),
            "spad": set(["a", "albatros", "anatra", "b", "bristol", "f", "fokker"]),
        }

        self.assertEqual(ag.excludes, expected)

    def test_accumulateAdditionalOptions(self):
        """
        We pick up options that are only defined by having an
        appropriately named method on your Options class,
        e.g. def opt_foo(self, foo)
        """
        opts = FighterAceExtendedOptions()
        ag = _shellcomp.ZshArgumentsGenerator(opts, "ace", BytesIO())

        self.assertIn("nocrash", ag.flagNameToDefinition)
        self.assertIn("nocrash", ag.allOptionsNameToDefinition)

        self.assertIn("difficulty", ag.paramNameToDefinition)
        self.assertIn("difficulty", ag.allOptionsNameToDefinition)

    def test_verifyZshNames(self):
        """
        Using a parameter/flag name that doesn't exist
        will raise an error
        """

        class TmpOptions(FighterAceExtendedOptions):
            # Note typo of detail
            compData = Completions(optActions={"detaill": None})

        self.assertRaises(
            ValueError, _shellcomp.ZshArgumentsGenerator, TmpOptions(), "ace", BytesIO()
        )

        class TmpOptions2(FighterAceExtendedOptions):
            # Note that 'foo' and 'bar' are not real option
            # names defined in this class
            compData = Completions(mutuallyExclusive=[("foo", "bar")])

        self.assertRaises(
            ValueError,
            _shellcomp.ZshArgumentsGenerator,
            TmpOptions2(),
            "ace",
            BytesIO(),
        )

    def test_zshCode(self):
        """
        Generate a completion function, and test the textual output
        against a known correct output
        """
        outputFile = BytesIO()
        self.patch(usage.Options, "_shellCompFile", outputFile)
        self.patch(sys, "argv", ["silly", "", "--_shell-completion", "zsh:2"])
        opts = SimpleProgOptions()
        self.assertRaises(SystemExit, opts.parseOptions)
        self.assertEqual(testOutput1, outputFile.getvalue())

    def test_zshCodeWithSubs(self):
        """
        Generate a completion function with subcommands,
        and test the textual output against a known correct output
        """
        outputFile = BytesIO()
        self.patch(usage.Options, "_shellCompFile", outputFile)
        self.patch(sys, "argv", ["silly2", "", "--_shell-completion", "zsh:2"])
        opts = SimpleProgWithSubcommands()
        self.assertRaises(SystemExit, opts.parseOptions)
        self.assertEqual(testOutput2, outputFile.getvalue())

    def test_incompleteCommandLine(self):
        """
        Completion still happens even if a command-line is given
        that would normally throw UsageError.
        """
        outputFile = BytesIO()
        self.patch(usage.Options, "_shellCompFile", outputFile)
        opts = FighterAceOptions()

        self.assertRaises(
            SystemExit,
            opts.parseOptions,
            [
                "--fokker",
                "server",
                "--unknown-option",
                "--unknown-option2",
                "--_shell-completion",
                "zsh:5",
            ],
        )
        outputFile.seek(0)
        # test that we got some output
        self.assertEqual(1, len(outputFile.read(1)))

    def test_incompleteCommandLine_case2(self):
        """
        Completion still happens even if a command-line is given
        that would normally throw UsageError.

        The existence of --unknown-option prior to the subcommand
        will break subcommand detection... but we complete anyway
        """
        outputFile = BytesIO()
        self.patch(usage.Options, "_shellCompFile", outputFile)
        opts = FighterAceOptions()

        self.assertRaises(
            SystemExit,
            opts.parseOptions,
            [
                "--fokker",
                "--unknown-option",
                "server",
                "--list-server",
                "--_shell-completion",
                "zsh:5",
            ],
        )
        outputFile.seek(0)
        # test that we got some output
        self.assertEqual(1, len(outputFile.read(1)))

        outputFile.seek(0)
        outputFile.truncate()

    def test_incompleteCommandLine_case3(self):
        """
        Completion still happens even if a command-line is given
        that would normally throw UsageError.

        Break subcommand detection in a different way by providing
        an invalid subcommand name.
        """
        outputFile = BytesIO()
        self.patch(usage.Options, "_shellCompFile", outputFile)
        opts = FighterAceOptions()

        self.assertRaises(
            SystemExit,
            opts.parseOptions,
            [
                "--fokker",
                "unknown-subcommand",
                "--list-server",
                "--_shell-completion",
                "zsh:4",
            ],
        )
        outputFile.seek(0)
        # test that we got some output
        self.assertEqual(1, len(outputFile.read(1)))

    def test_skipSubcommandList(self):
        """
        Ensure the optimization which skips building the subcommand list
        under certain conditions isn't broken.
        """
        outputFile = BytesIO()
        self.patch(usage.Options, "_shellCompFile", outputFile)
        opts = FighterAceOptions()

        self.assertRaises(
            SystemExit, opts.parseOptions, ["--alba", "--_shell-completion", "zsh:2"]
        )
        outputFile.seek(0)
        # test that we got some output
        self.assertEqual(1, len(outputFile.read(1)))

    def test_poorlyDescribedOptMethod(self):
        """
        Test corner case fetching an option description from a method docstring
        """
        opts = FighterAceOptions()
        argGen = _shellcomp.ZshArgumentsGenerator(opts, "ace", None)

        descr = argGen.getDescription("silly")

        # docstring for opt_silly is useless so it should just use the
        # option name as the description
        self.assertEqual(descr, "silly")

    def test_brokenActions(self):
        """
        A C{Completer} with repeat=True may only be used as the
        last item in the extraActions list.
        """

        class BrokenActions(usage.Options):
            compData = usage.Completions(
                extraActions=[usage.Completer(repeat=True), usage.Completer()]
            )

        outputFile = BytesIO()
        opts = BrokenActions()
        self.patch(opts, "_shellCompFile", outputFile)
        self.assertRaises(
            ValueError, opts.parseOptions, ["", "--_shell-completion", "zsh:2"]
        )

    def test_optMethodsDontOverride(self):
        """
        opt_* methods on Options classes should not override the
        data provided in optFlags or optParameters.
        """

        class Options(usage.Options):
            optFlags = [["flag", "f", "A flag"]]
            optParameters = [["param", "p", None, "A param"]]

            def opt_flag(self):
                """ junk description """

            def opt_param(self, param):
                """ junk description """

        opts = Options()
        argGen = _shellcomp.ZshArgumentsGenerator(opts, "ace", None)

        self.assertEqual(argGen.getDescription("flag"), "A flag")
        self.assertEqual(argGen.getDescription("param"), "A param")


class EscapeTests(unittest.TestCase):
    def test_escape(self):
        """
        Verify _shellcomp.escape() function
        """
        esc = _shellcomp.escape

        test = "$"
        self.assertEqual(esc(test), "'$'")

        test = "A--'$\"\\`--B"
        self.assertEqual(esc(test), '"A--\'\\$\\"\\\\\\`--B"')


class CompleterNotImplementedTests(unittest.TestCase):
    """
    Test that using an unknown shell constant with SubcommandAction
    raises NotImplementedError

    The other Completer() subclasses are tested in test_usage.py
    """

    def test_unknownShell(self):
        """
        Using an unknown shellType should raise NotImplementedError
        """
        action = _shellcomp.SubcommandAction()

        self.assertRaises(
            NotImplementedError, action._shellCode, None, "bad_shell_type"
        )


class FighterAceServerOptions(usage.Options):
    """
    Options for FighterAce 'server' subcommand
    """

    optFlags = [
        ["list-server", None, "List this server with the online FighterAce network"]
    ]
    optParameters = [
        [
            "packets-per-second",
            None,
            "Number of update packets to send per second",
            "20",
        ]
    ]


class FighterAceOptions(usage.Options):
    """
    Command-line options for an imaginary `Fighter Ace` game
    """
<<<<<<< HEAD
    optFlags = [['fokker', 'f',
                 'Select the Fokker Dr.I as your dogfighter aircraft'],
                ['albatros', 'a',
                 'Select the Albatros D-III as your dogfighter aircraft'],
                ['spad', 's',
                 'Select the SPAD S.VII as your dogfighter aircraft'],
                ['bristol', 'b',
                 'Select the Bristol Scout as your dogfighter aircraft'],
                ['physics', 'p',
                 'Enable secret Twisted physics engine'],
                ['jam', 'j',
                 'Enable a small chance that your machine guns will jam!'],
                ['verbose', 'v',
                 'Verbose logging (may be specified more than once)'],
                ]  # type: List[List[Optional[str]]]

    optParameters = [['pilot-name', None, "What's your name, Ace?",
                      'Manfred von Richthofen'],
                     ['detail', 'd',
                      'Select the level of rendering detail (1-5)', '3'],
                     ]  # type: List[List[Optional[str]]]
=======
>>>>>>> 1dd5e23f

    optFlags = [
        ["fokker", "f", "Select the Fokker Dr.I as your dogfighter aircraft"],
        ["albatros", "a", "Select the Albatros D-III as your dogfighter aircraft"],
        ["spad", "s", "Select the SPAD S.VII as your dogfighter aircraft"],
        ["bristol", "b", "Select the Bristol Scout as your dogfighter aircraft"],
        ["physics", "p", "Enable secret Twisted physics engine"],
        ["jam", "j", "Enable a small chance that your machine guns will jam!"],
        ["verbose", "v", "Verbose logging (may be specified more than once)"],
    ]  # type: List[List[Optional[str]]]

    optParameters = [
        ["pilot-name", None, "What's your name, Ace?", "Manfred von Richthofen"],
        ["detail", "d", "Select the level of rendering detail (1-5)", "3"],
    ]  # type: List[List[Optional[str]]]

    subCommands = [
        ["server", None, FighterAceServerOptions, "Start FighterAce game-server."],
    ]

    compData = Completions(
        descriptions={"physics": "Twisted-Physics", "detail": "Rendering detail level"},
        multiUse=["verbose"],
        mutuallyExclusive=[["fokker", "albatros", "spad", "bristol"]],
        optActions={"detail": CompleteList(["1" "2" "3" "4" "5"])},
        extraActions=[CompleteFiles(descr="saved game file to load")],
    )

    def opt_silly(self):
        # A silly option which nobody can explain
        """ """


class FighterAceExtendedOptions(FighterAceOptions):
    """
    Extend the options and zsh metadata provided by FighterAceOptions.
    _shellcomp must accumulate options and metadata from all classes in the
    hiearchy so this is important to test.
    """

    optFlags = [["no-stalls", None, "Turn off the ability to stall your aircraft"]]
    optParameters = [
        ["reality-level", None, "Select the level of physics reality (1-5)", "5"]
    ]

    compData = Completions(
        descriptions={"no-stalls": "Can't stall your plane"},
        optActions={"reality-level": Completer(descr="Physics reality level")},
    )

    def opt_nocrash(self):
        """
        Select that you can't crash your plane
        """

    def opt_difficulty(self, difficulty):
        """
        How tough are you? (1-10)
        """


def _accuracyAction():
    # add tick marks just to exercise quoting
    return CompleteList(["1", "2", "3"], descr="Accuracy'`?")


class SimpleProgOptions(usage.Options):
    """
    Command-line options for a `Silly` imaginary program
    """

    optFlags = [
        ["color", "c", "Turn on color output"],
        ["gray", "g", "Turn on gray-scale output"],
        ["verbose", "v", "Verbose logging (may be specified more than once)"],
    ]

    optParameters = [
        ["optimization", None, "5", "Select the level of optimization (1-5)"],
        ["accuracy", "a", "3", "Select the level of accuracy (1-3)"],
    ]

    compData = Completions(
        descriptions={"color": "Color on", "optimization": "Optimization level"},
        multiUse=["verbose"],
        mutuallyExclusive=[["color", "gray"]],
        optActions={
            "optimization": CompleteList(
                ["1", "2", "3", "4", "5"], descr="Optimization?"
            ),
            "accuracy": _accuracyAction,
        },
        extraActions=[CompleteFiles(descr="output file")],
    )

    def opt_X(self):
        """
        usage.Options does not recognize single-letter opt_ methods
        """


class SimpleProgSub1(usage.Options):
    optFlags = [["sub-opt", "s", "Sub Opt One"]]


class SimpleProgSub2(usage.Options):
    optFlags = [["sub-opt", "s", "Sub Opt Two"]]


class SimpleProgWithSubcommands(SimpleProgOptions):
    optFlags = [["some-option"], ["other-option", "o"]]

    optParameters = [
        ["some-param"],
        ["other-param", "p"],
        ["another-param", "P", "Yet Another Param"],
    ]

    subCommands = [
        ["sub1", None, SimpleProgSub1, "Sub Command 1"],
        ["sub2", None, SimpleProgSub2, "Sub Command 2"],
    ]


testOutput1 = b"""#compdef silly

_arguments -s -A "-*" \\
':output file (*):_files -g "*"' \\
"(--accuracy)-a[Select the level of accuracy (1-3)]:Accuracy'\`?:(1 2 3)" \\
"(-a)--accuracy=[Select the level of accuracy (1-3)]:Accuracy'\`?:(1 2 3)" \\
'(--color --gray -g)-c[Color on]' \\
'(--gray -c -g)--color[Color on]' \\
'(--color --gray -c)-g[Turn on gray-scale output]' \\
'(--color -c -g)--gray[Turn on gray-scale output]' \\
'--help[Display this help and exit.]' \\
'--optimization=[Optimization level]:Optimization?:(1 2 3 4 5)' \\
'*-v[Verbose logging (may be specified more than once)]' \\
'*--verbose[Verbose logging (may be specified more than once)]' \\
'--version[Display Twisted version and exit.]' \\
&& return 0
"""

# with sub-commands
testOutput2 = b"""#compdef silly2

_arguments -s -A "-*" \\
'*::subcmd:->subcmd' \\
':output file (*):_files -g "*"' \\
"(--accuracy)-a[Select the level of accuracy (1-3)]:Accuracy'\`?:(1 2 3)" \\
"(-a)--accuracy=[Select the level of accuracy (1-3)]:Accuracy'\`?:(1 2 3)" \\
'(--another-param)-P[another-param]:another-param:_files' \\
'(-P)--another-param=[another-param]:another-param:_files' \\
'(--color --gray -g)-c[Color on]' \\
'(--gray -c -g)--color[Color on]' \\
'(--color --gray -c)-g[Turn on gray-scale output]' \\
'(--color -c -g)--gray[Turn on gray-scale output]' \\
'--help[Display this help and exit.]' \\
'--optimization=[Optimization level]:Optimization?:(1 2 3 4 5)' \\
'(--other-option)-o[other-option]' \\
'(-o)--other-option[other-option]' \\
'(--other-param)-p[other-param]:other-param:_files' \\
'(-p)--other-param=[other-param]:other-param:_files' \\
'--some-option[some-option]' \\
'--some-param=[some-param]:some-param:_files' \\
'*-v[Verbose logging (may be specified more than once)]' \\
'*--verbose[Verbose logging (may be specified more than once)]' \\
'--version[Display Twisted version and exit.]' \\
&& return 0
local _zsh_subcmds_array
_zsh_subcmds_array=(
"sub1:Sub Command 1"
"sub2:Sub Command 2"
)

_describe "sub-command" _zsh_subcmds_array
"""<|MERGE_RESOLUTION|>--- conflicted
+++ resolved
@@ -38,10 +38,6 @@
         return type.__new__(cls, name, bases, attrs)
 
 
-<<<<<<< HEAD
-
-=======
->>>>>>> 1dd5e23f
 class ZshScriptTestMixin:
     """
     Integration test helper to show that C{usage.Options} classes can have zsh
@@ -466,30 +462,6 @@
     """
     Command-line options for an imaginary `Fighter Ace` game
     """
-<<<<<<< HEAD
-    optFlags = [['fokker', 'f',
-                 'Select the Fokker Dr.I as your dogfighter aircraft'],
-                ['albatros', 'a',
-                 'Select the Albatros D-III as your dogfighter aircraft'],
-                ['spad', 's',
-                 'Select the SPAD S.VII as your dogfighter aircraft'],
-                ['bristol', 'b',
-                 'Select the Bristol Scout as your dogfighter aircraft'],
-                ['physics', 'p',
-                 'Enable secret Twisted physics engine'],
-                ['jam', 'j',
-                 'Enable a small chance that your machine guns will jam!'],
-                ['verbose', 'v',
-                 'Verbose logging (may be specified more than once)'],
-                ]  # type: List[List[Optional[str]]]
-
-    optParameters = [['pilot-name', None, "What's your name, Ace?",
-                      'Manfred von Richthofen'],
-                     ['detail', 'd',
-                      'Select the level of rendering detail (1-5)', '3'],
-                     ]  # type: List[List[Optional[str]]]
-=======
->>>>>>> 1dd5e23f
 
     optFlags = [
         ["fokker", "f", "Select the Fokker Dr.I as your dogfighter aircraft"],
