# Copyright (c) Twisted Matrix Laboratories.
# See LICENSE for details.

"""
Tests for L{twisted.python._inotify}.
"""

from twisted.trial.unittest import TestCase
from twisted.python.filepath import FilePath
from twisted.python.runtime import platform

try:
    from twisted.python import _inotify
except ImportError:
    inotify = None
else:
<<<<<<< HEAD
    _inotify = None  # type: ignore[assignment]
=======
    inotify = _inotify
>>>>>>> 1dd5e23f

if inotify and platform.supportsINotify():
    from ctypes import c_int, c_uint32, c_char_p
    from twisted.python._inotify import INotifyError, initializeModule, init, add
else:
    inotify = None


class INotifyTests(TestCase):
    """
    Tests for L{twisted.python._inotify}.
    """

    if inotify is None:
        skip = "This platform doesn't support INotify."

    def test_missingInit(self):
        """
        If the I{libc} object passed to L{initializeModule} has no
        C{inotify_init} attribute, L{ImportError} is raised.
        """

        class libc:
            def inotify_add_watch(self):
                pass

            def inotify_rm_watch(self):
                pass

        self.assertRaises(ImportError, initializeModule, libc())

    def test_missingAdd(self):
        """
        If the I{libc} object passed to L{initializeModule} has no
        C{inotify_add_watch} attribute, L{ImportError} is raised.
        """

        class libc:
            def inotify_init(self):
                pass

            def inotify_rm_watch(self):
                pass

        self.assertRaises(ImportError, initializeModule, libc())

    def test_missingRemove(self):
        """
        If the I{libc} object passed to L{initializeModule} has no
        C{inotify_rm_watch} attribute, L{ImportError} is raised.
        """

        class libc:
            def inotify_init(self):
                pass

            def inotify_add_watch(self):
                pass

        self.assertRaises(ImportError, initializeModule, libc())

    def test_setTypes(self):
        """
        If the I{libc} object passed to L{initializeModule} has all of the
        necessary attributes, it sets the C{argtypes} and C{restype} attributes
        of the three ctypes methods used from libc.
        """

        class libc:
            def inotify_init(self):
                pass

            inotify_init = staticmethod(inotify_init)

            def inotify_rm_watch(self):
                pass

            inotify_rm_watch = staticmethod(inotify_rm_watch)

            def inotify_add_watch(self):
                pass

            inotify_add_watch = staticmethod(inotify_add_watch)

        c = libc()
        initializeModule(c)
        self.assertEqual(c.inotify_init.argtypes, [])
        self.assertEqual(c.inotify_init.restype, c_int)

        self.assertEqual(c.inotify_rm_watch.argtypes, [c_int, c_int])
        self.assertEqual(c.inotify_rm_watch.restype, c_int)

        self.assertEqual(c.inotify_add_watch.argtypes, [c_int, c_char_p, c_uint32])
        self.assertEqual(c.inotify_add_watch.restype, c_int)

    def test_failedInit(self):
        """
        If C{inotify_init} returns a negative number, L{init} raises
        L{INotifyError}.
        """

        class libc:
            def inotify_init(self):
                return -1

        self.patch(inotify, "libc", libc())
        self.assertRaises(INotifyError, init)

    def test_failedAddWatch(self):
        """
        If C{inotify_add_watch} returns a negative number, L{add}
        raises L{INotifyError}.
        """

        class libc:
            def inotify_add_watch(self, fd, path, mask):
                return -1

        self.patch(inotify, "libc", libc())
        self.assertRaises(INotifyError, add, 3, FilePath("/foo"), 0)<|MERGE_RESOLUTION|>--- conflicted
+++ resolved
@@ -14,11 +14,7 @@
 except ImportError:
     inotify = None
 else:
-<<<<<<< HEAD
-    _inotify = None  # type: ignore[assignment]
-=======
     inotify = _inotify
->>>>>>> 1dd5e23f
 
 if inotify and platform.supportsINotify():
     from ctypes import c_int, c_uint32, c_char_p
