# Copyright (c) Twisted Matrix Laboratories.
# See LICENSE for details.

"""
Tests for L{twisted.python.runtime}.
"""


import sys

from twisted.python.reflect import namedModule
from twisted.trial.util import suppress as SUPRESS
from twisted.trial.unittest import SynchronousTestCase

from twisted.python.runtime import Platform, shortPythonVersion


class PythonVersionTests(SynchronousTestCase):
    """
    Tests the shortPythonVersion method.
    """

    def test_shortPythonVersion(self):
        """
        Verify if the Python version is returned correctly.
        """
        ver = shortPythonVersion().split(".")
        for i in range(3):
            self.assertEqual(int(ver[i]), sys.version_info[i])


class PlatformTests(SynchronousTestCase):
    """
    Tests for the default L{Platform} initializer.
    """

    isWinNTDeprecationMessage = (
        "twisted.python.runtime.Platform.isWinNT was "
        "deprecated in Twisted 13.0. Use Platform.isWindows instead."
    )

    def test_isKnown(self):
        """
        L{Platform.isKnown} returns a boolean indicating whether this is one of
        the L{runtime.knownPlatforms}.
        """
        platform = Platform()
        self.assertTrue(platform.isKnown())

    def test_isVistaConsistency(self):
        """
        Verify consistency of L{Platform.isVista}: it can only be C{True} if
        L{Platform.isWinNT} and L{Platform.isWindows} are C{True}.
        """
        platform = Platform()
        if platform.isVista():
            self.assertTrue(platform.isWinNT())
            self.assertTrue(platform.isWindows())
            self.assertFalse(platform.isMacOSX())

    def test_isMacOSXConsistency(self):
        """
        L{Platform.isMacOSX} can only return C{True} if L{Platform.getType}
        returns C{'posix'}.
        """
        platform = Platform()
        if platform.isMacOSX():
            self.assertEqual(platform.getType(), "posix")

    def test_isLinuxConsistency(self):
        """
        L{Platform.isLinux} can only return C{True} if L{Platform.getType}
        returns C{'posix'} and L{sys.platform} starts with C{"linux"}.
        """
        platform = Platform()
        if platform.isLinux():
            self.assertTrue(sys.platform.startswith("linux"))

    def test_isWinNT(self):
        """
        L{Platform.isWinNT} can return only C{False} or C{True} and can not
        return C{True} if L{Platform.getType} is not C{"win32"}.
        """
        platform = Platform()
        isWinNT = platform.isWinNT()
        self.assertIn(isWinNT, (False, True))
        if platform.getType() != "win32":
            self.assertFalse(isWinNT)

<<<<<<< HEAD
    test_isWinNT.suppress = [SUPRESS(category=DeprecationWarning,  # type: ignore[attr-defined]  # noqa
                             message=isWinNTDeprecationMessage)]

=======
    test_isWinNT.suppress = [  # type: ignore[attr-defined]
        SUPRESS(
            category=DeprecationWarning,
            message=isWinNTDeprecationMessage,
        )
    ]
>>>>>>> 1dd5e23f

    def test_isWinNTDeprecated(self):
        """
        L{Platform.isWinNT} is deprecated in favor of L{platform.isWindows}.
        """
        platform = Platform()
        platform.isWinNT()
        warnings = self.flushWarnings([self.test_isWinNTDeprecated])
        self.assertEqual(len(warnings), 1)
        self.assertEqual(warnings[0]["message"], self.isWinNTDeprecationMessage)

    def test_supportsThreads(self):
        """
        L{Platform.supportsThreads} returns C{True} if threads can be created in
        this runtime, C{False} otherwise.
        """
        # It's difficult to test both cases of this without faking the threading
        # module.  Perhaps an adequate test is to just test the behavior with
        # the current runtime, whatever that happens to be.
        try:
            namedModule("threading")
        except ImportError:
            self.assertFalse(Platform().supportsThreads())
        else:
            self.assertTrue(Platform().supportsThreads())


class ForeignPlatformTests(SynchronousTestCase):
    """
    Tests for L{Platform} based overridden initializer values.
    """

    def test_getType(self):
        """
        If an operating system name is supplied to L{Platform}'s initializer,
        L{Platform.getType} returns the platform type which corresponds to that
        name.
        """
        self.assertEqual(Platform("nt").getType(), "win32")
        self.assertEqual(Platform("ce").getType(), "win32")
        self.assertEqual(Platform("posix").getType(), "posix")
        self.assertEqual(Platform("java").getType(), "java")

    def test_isMacOSX(self):
        """
        If a system platform name is supplied to L{Platform}'s initializer, it
        is used to determine the result of L{Platform.isMacOSX}, which returns
        C{True} for C{"darwin"}, C{False} otherwise.
        """
        self.assertTrue(Platform(None, "darwin").isMacOSX())
        self.assertFalse(Platform(None, "linux2").isMacOSX())
        self.assertFalse(Platform(None, "win32").isMacOSX())

    def test_isLinux(self):
        """
        If a system platform name is supplied to L{Platform}'s initializer, it
        is used to determine the result of L{Platform.isLinux}, which returns
        C{True} for values beginning with C{"linux"}, C{False} otherwise.
        """
        self.assertFalse(Platform(None, "darwin").isLinux())
        self.assertTrue(Platform(None, "linux").isLinux())
        self.assertTrue(Platform(None, "linux2").isLinux())
        self.assertTrue(Platform(None, "linux3").isLinux())
        self.assertFalse(Platform(None, "win32").isLinux())


class DockerPlatformTests(SynchronousTestCase):
    """
    Tests for L{twisted.python.runtime.Platform.isDocker}.
    """

    def test_noChecksOnLinux(self):
        """
        If the platform is not Linux, C{isDocker()} always returns L{False}.
        """
        platform = Platform(None, "win32")
        self.assertFalse(platform.isDocker())

    def test_noCGroups(self):
        """
        If the platform is Linux, and the cgroups file in C{/proc} does not
        exist, C{isDocker()} returns L{False}
        """
        platform = Platform(None, "linux")
        self.assertFalse(platform.isDocker(_initCGroupLocation="fakepath"))

    def test_cgroupsSuggestsDocker(self):
        """
        If the platform is Linux, and the cgroups file (faked out here) exists,
        and one of the paths starts with C{/docker/}, C{isDocker()} returns
        C{True}.
        """
        cgroupsFile = self.mktemp()
        with open(cgroupsFile, "wb") as f:
            # real cgroups file from inside a Debian 7 docker container
            f.write(
                b"""10:debug:/
9:net_prio:/
8:perf_event:/docker/104155a6453cb67590027e397dc90fc25a06a7508403c797bc89ea43adf8d35f
7:net_cls:/
6:freezer:/docker/104155a6453cb67590027e397dc90fc25a06a7508403c797bc89ea43adf8d35f
5:devices:/docker/104155a6453cb67590027e397dc90fc25a06a7508403c797bc89ea43adf8d35f
4:blkio:/docker/104155a6453cb67590027e397dc90fc25a06a7508403c797bc89ea43adf8d35f
3:cpuacct:/docker/104155a6453cb67590027e397dc90fc25a06a7508403c797bc89ea43adf8d35f
2:cpu:/docker/104155a6453cb67590027e397dc90fc25a06a7508403c797bc89ea43adf8d35f
1:cpuset:/docker/104155a6453cb67590027e397dc90fc25a06a7508403c797bc89ea43adf8d35f"""
            )

        platform = Platform(None, "linux")
        self.assertTrue(platform.isDocker(_initCGroupLocation=cgroupsFile))

    def test_cgroupsSuggestsRealSystem(self):
        """
        If the platform is Linux, and the cgroups file (faked out here) exists,
        and none of the paths starts with C{/docker/}, C{isDocker()} returns
        C{False}.
        """
        cgroupsFile = self.mktemp()
        with open(cgroupsFile, "wb") as f:
            # real cgroups file from a Fedora 17 system
            f.write(
                b"""9:perf_event:/
8:blkio:/
7:net_cls:/
6:freezer:/
5:devices:/
4:memory:/
3:cpuacct,cpu:/
2:cpuset:/
1:name=systemd:/system"""
            )

        platform = Platform(None, "linux")
        self.assertFalse(platform.isDocker(_initCGroupLocation=cgroupsFile))<|MERGE_RESOLUTION|>--- conflicted
+++ resolved
@@ -87,18 +87,12 @@
         if platform.getType() != "win32":
             self.assertFalse(isWinNT)
 
-<<<<<<< HEAD
-    test_isWinNT.suppress = [SUPRESS(category=DeprecationWarning,  # type: ignore[attr-defined]  # noqa
-                             message=isWinNTDeprecationMessage)]
-
-=======
     test_isWinNT.suppress = [  # type: ignore[attr-defined]
         SUPRESS(
             category=DeprecationWarning,
             message=isWinNTDeprecationMessage,
         )
     ]
->>>>>>> 1dd5e23f
 
     def test_isWinNTDeprecated(self):
         """
