--- conflicted
+++ resolved
@@ -56,15 +56,6 @@
     def __cmp__(self, other):
         if not isinstance(other, ZipPath):
             return NotImplemented
-<<<<<<< HEAD
-        return cmp((self.archive, self.pathInArchive),
-                   (other.archive, other.pathInArchive))
-
-
-    def __repr__(self) -> str:
-        parts = [_coerceToFilesystemEncoding(
-            self.sep, os.path.abspath(self.archive.path))]
-=======
         return cmp(
             (self.archive, self.pathInArchive), (other.archive, other.pathInArchive)
         )
@@ -73,7 +64,6 @@
         parts = [
             _coerceToFilesystemEncoding(self.sep, os.path.abspath(self.archive.path))
         ]
->>>>>>> 1dd5e23f
         parts.extend(self.pathInArchive.split(self.sep))
         ossep = _coerceToFilesystemEncoding(self.sep, os.sep)
         return "ZipPath(%r)" % (ossep.join(parts),)
@@ -212,17 +202,10 @@
     instances will be in the mode of the argument to the creator method,
     converting if required.
     """
-<<<<<<< HEAD
+
     @property
     def archive(self):
         return self
-
-=======
-
-    @property
-    def archive(self):
-        return self
->>>>>>> 1dd5e23f
 
     def __init__(self, archivePathname):
         """
@@ -282,14 +265,8 @@
         """
         return FilePath(self.zipfile.filename).getStatusChangeTime()
 
-<<<<<<< HEAD
-
-    def __repr__(self) -> str:
-        return 'ZipArchive(%r)' % (os.path.abspath(self.path),)
-=======
     def __repr__(self) -> str:
         return "ZipArchive(%r)" % (os.path.abspath(self.path),)
->>>>>>> 1dd5e23f
 
 
 __all__ = ["ZipArchive", "ZipPath"]