--- conflicted
+++ resolved
@@ -20,19 +20,11 @@
 import getopt
 from os import path
 import textwrap
-<<<<<<< HEAD
-from typing import Optional
-=======
 from typing import Optional, cast
->>>>>>> 1dd5e23f
 
 # Sibling Imports
 from twisted.python import reflect, util
 
-<<<<<<< HEAD
-
-=======
->>>>>>> 1dd5e23f
 
 class UsageError(Exception):
     pass
@@ -194,18 +186,10 @@
             self.synonyms.update(synonyms)
             self._dispatch.update(dispatch)
 
-<<<<<<< HEAD
-
-=======
->>>>>>> 1dd5e23f
     # class Options derives from dict, which defines __hash__ as None,
     # but we need to set __hash__ to object.__hash__ which is of type
     # Callable[[object], int].  So we need to ignore mypy error here.
     __hash__ = object.__hash__  # type: ignore[assignment]
-<<<<<<< HEAD
-
-=======
->>>>>>> 1dd5e23f
 
     def opt_help(self):
         """
@@ -461,14 +445,7 @@
     def __str__(self) -> str:
         return self.getSynopsis() + "\n" + self.getUsage(width=None)
 
-<<<<<<< HEAD
-    def __str__(self) -> str:
-        return self.getSynopsis() + '\n' + self.getUsage(width=None)
-
-    def getSynopsis(self):
-=======
     def getSynopsis(self) -> str:
->>>>>>> 1dd5e23f
         """
         Returns a string containing a description of these options and how to
         pass them to the executed file.
@@ -610,20 +587,12 @@
             self._descr = descr
         self._repeat = repeat
 
-<<<<<<< HEAD
-
-=======
->>>>>>> 1dd5e23f
     @property
     def _repeatFlag(self):
         if self._repeat:
             return "*"
         else:
             return ""
-<<<<<<< HEAD
-
-=======
->>>>>>> 1dd5e23f
 
     def _description(self, optName):
         if self._descr is not None:
@@ -802,10 +771,6 @@
         raise NotImplementedError("Unknown shellType %r" % (shellType,))
 
 
-<<<<<<< HEAD
-
-=======
->>>>>>> 1dd5e23f
 class Completions:
     """
     Extra metadata for the shell tab-completion system.
@@ -1026,12 +991,7 @@
     """
     reqArgs = len(inspect.signature(method).parameters)
     if reqArgs > 1:
-<<<<<<< HEAD
-        raise UsageError('Invalid Option function for %s' %
-                         (name or method.__name__))
-=======
         raise UsageError("Invalid Option function for %s" % (name or method.__name__))
->>>>>>> 1dd5e23f
     if reqArgs == 1:
         return False
     return True
@@ -1047,8 +1007,4 @@
     return value
 
 
-<<<<<<< HEAD
-
-=======
->>>>>>> 1dd5e23f
 portCoerce.coerceDoc = "Must be an int between 0 and 65535."  # type: ignore[attr-defined]  # noqa