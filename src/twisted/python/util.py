--- conflicted
+++ resolved
@@ -27,12 +27,6 @@
     setgroups = _setgroups
     getgroups = _getgroups
 
-<<<<<<< HEAD
-from typing import (Callable, ClassVar, Mapping, MutableMapping, Sequence,
-                    Union, Tuple, cast)
-
-from twisted.python.compat import unicode
-=======
 from typing import (
     Callable,
     ClassVar,
@@ -44,7 +38,6 @@
     cast,
 )
 
->>>>>>> 1dd5e23f
 from incremental import Version
 from twisted.python.deprecate import deprecatedModuleAttribute
 
@@ -167,10 +160,6 @@
         for k, v in dict.items():
             self[k] = v
 
-<<<<<<< HEAD
-
-=======
->>>>>>> 1dd5e23f
     def __repr__(self) -> str:
         """
         String representation of the dictionary.
@@ -183,10 +172,6 @@
             yield self._doPreserve(v[0])
 
     __iter__ = iterkeys
-<<<<<<< HEAD
-
-=======
->>>>>>> 1dd5e23f
 
     def itervalues(self):
         for v in self.data.values():
@@ -210,21 +195,6 @@
                 raise
             return default
 
-    _notFound = object()
-
-    def pop(self, key, default=_notFound):
-        """
-        @see: L{dict.pop}
-        @since: Twisted NEXT
-        """
-        try:
-            return self.data.pop(self._lowerOrReturn(key))[1]
-        except KeyError:
-            if default is self._notFound:
-                raise
-            return default
-
-
     def popitem(self):
         i = self.items()[0]
         del self[i[0]]
@@ -240,10 +210,6 @@
     def __len__(self):
         return len(self.data)
 
-<<<<<<< HEAD
-
-=======
->>>>>>> 1dd5e23f
     def __eq__(self, other: object) -> bool:
         if isinstance(other, Mapping):
             for k, v in self.items():
@@ -252,10 +218,6 @@
             return len(self) == len(other)
         else:
             return NotImplemented
-<<<<<<< HEAD
-
-=======
->>>>>>> 1dd5e23f
 
 
 def uniquify(lst):
@@ -529,10 +491,6 @@
     def str(self):
         return bytes(self)
 
-<<<<<<< HEAD
-
-=======
->>>>>>> 1dd5e23f
     def __bytes__(self):
         return b"\n".join(filter(None, self.log))
 
@@ -557,10 +515,6 @@
     return 0
 
 
-<<<<<<< HEAD
-
-=======
->>>>>>> 1dd5e23f
 class IntervalDifferential:
     """
     Given a list of intervals, generate the amount of time to sleep between
@@ -596,10 +550,6 @@
         return _IntervalDifferentialIterator(self.intervals, self.default)
 
 
-<<<<<<< HEAD
-
-=======
->>>>>>> 1dd5e23f
 class _IntervalDifferentialIterator:
     def __init__(self, i, d):
 
@@ -657,21 +607,12 @@
     renders the value of the attribute using C{formatCharacter}, e.g. C{"%.3f"}
     might be used for a float.
     """
-<<<<<<< HEAD
+
     # Override in subclasses:
     showAttributes = ()  # type: Sequence[Union[str, Tuple[str, str, str], Tuple[str, Callable]]]  # noqa
-=======
->>>>>>> 1dd5e23f
-
-    # Override in subclasses:
-    showAttributes = ()  # type: Sequence[Union[str, Tuple[str, str, str], Tuple[str, Callable]]]  # noqa
 
     def __str__(self) -> str:
-<<<<<<< HEAD
-        r = ['<', getattr(self, 'fancybasename', self.__class__.__name__)]
-=======
         r = ["<", getattr(self, "fancybasename", self.__class__.__name__)]
->>>>>>> 1dd5e23f
         # The casts help mypy understand which type from the Union applies
         # in each 'if' case.
         #   https://github.com/python/mypy/issues/9171
@@ -680,23 +621,12 @@
                 r.append(" %s=%r" % (attr, getattr(self, attr)))
             elif len(attr) == 2:
                 attr = cast(Tuple[str, Callable], attr)
-<<<<<<< HEAD
-                r.append((' %s=' % (attr[0],))
-                         + attr[1](getattr(self, attr[0])))
-            else:
-                attr = cast(Tuple[str, str, str], attr)
-                r.append((' %s=' + attr[2])
-                         % (attr[1], getattr(self, attr[0])))
-        r.append('>')
-        return ''.join(r)
-=======
                 r.append((" %s=" % (attr[0],)) + attr[1](getattr(self, attr[0])))
             else:
                 attr = cast(Tuple[str, str, str], attr)
                 r.append((" %s=" + attr[2]) % (attr[1], getattr(self, attr[0])))
         r.append(">")
         return "".join(r)
->>>>>>> 1dd5e23f
 
     __repr__ = __str__
 
@@ -708,32 +638,19 @@
     Comparison is done using the list of attributes defined in
     C{compareAttributes}.
     """
-<<<<<<< HEAD
+
     compareAttributes = ()  # type: ClassVar[Sequence[str]]
 
-=======
-
-    compareAttributes = ()  # type: ClassVar[Sequence[str]]
-
->>>>>>> 1dd5e23f
     def __eq__(self, other: object) -> bool:
         if not self.compareAttributes:
             return self is other
         if isinstance(self, other.__class__):
-<<<<<<< HEAD
-            return all(getattr(self, name) == getattr(other, name)
-                       for name in self.compareAttributes)
-        return NotImplemented
-
-
-=======
             return all(
                 getattr(self, name) == getattr(other, name)
                 for name in self.compareAttributes
             )
         return NotImplemented
 
->>>>>>> 1dd5e23f
     def __ne__(self, other: object) -> bool:
         result = self.__eq__(other)
         if result is NotImplemented:
@@ -828,10 +745,6 @@
             setuid(uid)
 
 
-<<<<<<< HEAD
-
-=======
->>>>>>> 1dd5e23f
 def untilConcludes(f, *a, **kw):
     """
     Call C{f} with the given arguments, handling C{EINTR} by retrying.
@@ -1038,15 +951,6 @@
 
 
 __all__ = [
-<<<<<<< HEAD
-    "uniquify", "padTo", "getPluginDirs", "addPluginDir", "sibpath",
-    "getPassword", "println", "makeStatBar", "OrderedDict",
-    "InsensitiveDict", "spewer", "searchupwards", "LineLog",
-    "raises", "IntervalDifferential", "FancyStrMixin", "FancyEqMixin",
-    "switchUID", "mergeFunctionMetadata",
-    "nameToLabel", "uidFromString", "gidFromString", "runAsEffectiveUser",
-    "untilConcludes", "runWithWarningsSuppressed",
-=======
     "uniquify",
     "padTo",
     "getPluginDirs",
@@ -1072,5 +976,4 @@
     "runAsEffectiveUser",
     "untilConcludes",
     "runWithWarningsSuppressed",
->>>>>>> 1dd5e23f
 ]