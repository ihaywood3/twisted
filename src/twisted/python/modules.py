# -*- test-case-name: twisted.test.test_modules -*-
# Copyright (c) Twisted Matrix Laboratories.
# See LICENSE for details.

"""
This module aims to provide a unified, object-oriented view of Python's
runtime hierarchy.

Python is a very dynamic language with wide variety of introspection utilities.
However, these utilities can be hard to use, because there is no consistent
API.  The introspection API in python is made up of attributes (__name__,
__module__, func_name, etc) on instances, modules, classes and functions which
vary between those four types, utility modules such as 'inspect' which provide
some functionality, the 'imp' module, the "compiler" module, the semantics of
PEP 302 support, and setuptools, among other things.

At the top, you have "PythonPath", an abstract representation of sys.path which
includes methods to locate top-level modules, with or without loading them.
The top-level exposed functions in this module for accessing the system path
are "walkModules", "iterModules", and "getModule".

From most to least specific, here are the objects provided::

                  PythonPath  # sys.path
                      |
                      v
                  PathEntry   # one entry on sys.path: an importer
                      |
                      v
                 PythonModule # a module or package that can be loaded
                      |
                      v
                 PythonAttribute # an attribute of a module (function or class)
                      |
                      v
                 PythonAttribute # an attribute of a function or class
                      |
                      v
                     ...

Here's an example of idiomatic usage: this is what you would do to list all of
the modules outside the standard library's python-files directory::

    import os
    stdlibdir = os.path.dirname(os.__file__)

    from twisted.python.modules import iterModules

    for modinfo in iterModules():
        if (modinfo.pathEntry.filePath.path != stdlibdir
            and not modinfo.isPackage()):
            print('unpackaged: %s: %s' % (
                modinfo.name, modinfo.filePath.path))

@var theSystemPath: The very top of the Python object space.
@type theSystemPath: L{PythonPath}
"""


__metaclass__ = type

# let's try to keep path imports to a minimum...
from os.path import dirname, split as splitpath

import sys
import inspect
from typing import cast
import warnings
import zipimport

from zope.interface import Interface, implementer

from twisted.python.compat import nativeString
from twisted.python.components import registerAdapter
from twisted.python.filepath import FilePath, UnlistableError
from twisted.python.reflect import namedAny
from twisted.python.zippath import ZipArchive


_nothing = object()

PYTHON_EXTENSIONS = [".py"]
OPTIMIZED_MODE = __doc__ is None
if OPTIMIZED_MODE:
    PYTHON_EXTENSIONS.append(".pyo")
else:
    PYTHON_EXTENSIONS.append(".pyc")


def _isPythonIdentifier(string):
    """
    cheezy fake test for proper identifier-ness.

    @param string: a L{str} which might or might not be a valid python
        identifier.
    @return: True or False
    """
    textString = nativeString(string)
    return " " not in textString and "." not in textString and "-" not in textString


def _isPackagePath(fpath):
    # Determine if a FilePath-like object is a Python package.  TODO: deal with
    # __init__module.(so|dll|pyd)?
    extless = fpath.splitext()[0]
    basend = splitpath(extless)[1]
    return basend == "__init__"


class _ModuleIteratorHelper:
    """
    This mixin provides common behavior between python module and path entries,
    since the mechanism for searching sys.path and __path__ attributes is
    remarkably similar.
    """

    def iterModules(self):
        """
        Loop over the modules present below this entry or package on PYTHONPATH.

        For modules which are not packages, this will yield nothing.

        For packages and path entries, this will only yield modules one level
        down; i.e. if there is a package a.b.c, iterModules on a will only
        return a.b.  If you want to descend deeply, use walkModules.

        @return: a generator which yields PythonModule instances that describe
        modules which can be, or have been, imported.
        """
        yielded = {}
        if not self.filePath.exists():
            return

        for placeToLook in self._packagePaths():
            try:
                children = sorted(placeToLook.children())
            except UnlistableError:
                continue

            for potentialTopLevel in children:
                ext = potentialTopLevel.splitext()[1]
                potentialBasename = potentialTopLevel.basename()[: -len(ext)]
                if ext in PYTHON_EXTENSIONS:
                    # TODO: this should be a little choosier about which path entry
                    # it selects first, and it should do all the .so checking and
                    # crud
                    if not _isPythonIdentifier(potentialBasename):
                        continue
                    modname = self._subModuleName(potentialBasename)
                    if modname.split(".")[-1] == "__init__":
                        # This marks the directory as a package so it can't be
                        # a module.
                        continue
                    if modname not in yielded:
                        yielded[modname] = True
                        pm = PythonModule(modname, potentialTopLevel, self._getEntry())
                        assert pm != self
                        yield pm
                else:
                    if (
                        ext
                        or not _isPythonIdentifier(potentialBasename)
                        or not potentialTopLevel.isdir()
                    ):
                        continue
                    modname = self._subModuleName(potentialTopLevel.basename())
                    for ext in PYTHON_EXTENSIONS:
                        initpy = potentialTopLevel.child("__init__" + ext)
                        if initpy.exists() and modname not in yielded:
                            yielded[modname] = True
                            pm = PythonModule(modname, initpy, self._getEntry())
                            assert pm != self
                            yield pm
                            break

    def walkModules(self, importPackages=False):
        """
        Similar to L{iterModules}, this yields self, and then every module in my
        package or entry, and every submodule in each package or entry.

        In other words, this is deep, and L{iterModules} is shallow.
        """
        yield self
        for package in self.iterModules():
            for module in package.walkModules(importPackages=importPackages):
                yield module

    def _subModuleName(self, mn):
        """
        This is a hook to provide packages with the ability to specify their names
        as a prefix to submodules here.
        """
        return mn

    def _packagePaths(self):
        """
        Implement in subclasses to specify where to look for modules.

        @return: iterable of FilePath-like objects.
        """
        raise NotImplementedError()

    def _getEntry(self):
        """
        Implement in subclasses to specify what path entry submodules will come
        from.

        @return: a PathEntry instance.
        """
        raise NotImplementedError()

    def __getitem__(self, modname):
        """
        Retrieve a module from below this path or package.

        @param modname: a str naming a module to be loaded.  For entries, this
        is a top-level, undotted package name, and for packages it is the name
        of the module without the package prefix.  For example, if you have a
        PythonModule representing the 'twisted' package, you could use::

            twistedPackageObj['python']['modules']

        to retrieve this module.

        @raise: KeyError if the module is not found.

        @return: a PythonModule.
        """
        for module in self.iterModules():
            if module.name == self._subModuleName(modname):
                return module
        raise KeyError(modname)

    def __iter__(self):
        """
        Implemented to raise NotImplementedError for clarity, so that attempting to
        loop over this object won't call __getitem__.

        Note: in the future there might be some sensible default for iteration,
        like 'walkEverything', so this is deliberately untested and undefined
        behavior.
        """
        raise NotImplementedError()


class PythonAttribute:
    """
    I represent a function, class, or other object that is present.

    @ivar name: the fully-qualified python name of this attribute.

    @ivar onObject: a reference to a PythonModule or other PythonAttribute that
    is this attribute's logical parent.

    @ivar name: the fully qualified python name of the attribute represented by
    this class.
    """

    def __init__(self, name, onObject, loaded, pythonValue):
        """
        Create a PythonAttribute.  This is a private constructor.  Do not construct
        me directly, use PythonModule.iterAttributes.

        @param name: the FQPN
        @param onObject: see ivar
        @param loaded: always True, for now
        @param pythonValue: the value of the attribute we're pointing to.
        """
        self.name = name
        self.onObject = onObject
        self._loaded = loaded
        self.pythonValue = pythonValue

    def __repr__(self) -> str:
<<<<<<< HEAD
        return 'PythonAttribute<%r>' % (self.name,)
=======
        return "PythonAttribute<%r>" % (self.name,)
>>>>>>> 1dd5e23f

    def isLoaded(self):
        """
        Return a boolean describing whether the attribute this describes has
        actually been loaded into memory by importing its module.

        Note: this currently always returns true; there is no Python parser
        support in this module yet.
        """
        return self._loaded

    def load(self, default=_nothing):
        """
        Load the value associated with this attribute.

        @return: an arbitrary Python object, or 'default' if there is an error
        loading it.
        """
        return self.pythonValue

    def iterAttributes(self):
        for name, val in inspect.getmembers(self.load()):
            yield PythonAttribute(self.name + "." + name, self, True, val)


class PythonModule(_ModuleIteratorHelper):
    """
    Representation of a module which could be imported from sys.path.

    @ivar name: the fully qualified python name of this module.

    @ivar filePath: a FilePath-like object which points to the location of this
    module.

    @ivar pathEntry: a L{PathEntry} instance which this module was located
    from.
    """

    def __init__(self, name, filePath, pathEntry):
        """
        Create a PythonModule.  Do not construct this directly, instead inspect a
        PythonPath or other PythonModule instances.

        @param name: see ivar
        @param filePath: see ivar
        @param pathEntry: see ivar
        """
        _name = nativeString(name)
        assert not _name.endswith(".__init__")
        self.name = _name
        self.filePath = filePath
        self.parentPath = filePath.parent()
        self.pathEntry = pathEntry

    def _getEntry(self):
        return self.pathEntry

    def __repr__(self) -> str:
        """
        Return a string representation including the module name.
        """
        return "PythonModule<%r>" % (self.name,)

    def isLoaded(self):
        """
        Determine if the module is loaded into sys.modules.

        @return: a boolean: true if loaded, false if not.
        """
        return self.pathEntry.pythonPath.moduleDict.get(self.name) is not None

    def iterAttributes(self):
        """
        List all the attributes defined in this module.

        Note: Future work is planned here to make it possible to list python
        attributes on a module without loading the module by inspecting ASTs or
        bytecode, but currently any iteration of PythonModule objects insists
        they must be loaded, and will use inspect.getmodule.

        @raise NotImplementedError: if this module is not loaded.

        @return: a generator yielding PythonAttribute instances describing the
        attributes of this module.
        """
        if not self.isLoaded():
            raise NotImplementedError(
                "You can't load attributes from non-loaded modules yet."
            )
        for name, val in inspect.getmembers(self.load()):
            yield PythonAttribute(self.name + "." + name, self, True, val)

    def isPackage(self):
        """
        Returns true if this module is also a package, and might yield something
        from iterModules.
        """
        return _isPackagePath(self.filePath)

    def load(self, default=_nothing):
        """
        Load this module.

        @param default: if specified, the value to return in case of an error.

        @return: a genuine python module.

        @raise: any type of exception.  Importing modules is a risky business;
        the erorrs of any code run at module scope may be raised from here, as
        well as ImportError if something bizarre happened to the system path
        between the discovery of this PythonModule object and the attempt to
        import it.  If you specify a default, the error will be swallowed
        entirely, and not logged.

        @rtype: types.ModuleType.
        """
        try:
            return self.pathEntry.pythonPath.moduleLoader(self.name)
        except:  # this needs more thought...
            if default is not _nothing:
                return default
            raise

    def __eq__(self, other: object) -> bool:
        """
        PythonModules with the same name are equal.
        """
        if isinstance(other, PythonModule):
<<<<<<< HEAD
            return other.name == self.name
=======
            return cast(bool, other.name == self.name)
>>>>>>> 1dd5e23f
        return NotImplemented

    def walkModules(self, importPackages=False):
        if importPackages and self.isPackage():
            self.load()
        return super(PythonModule, self).walkModules(importPackages=importPackages)

    def _subModuleName(self, mn):
        """
        submodules of this module are prefixed with our name.
        """
        return self.name + "." + mn

    def _packagePaths(self):
        """
        Yield a sequence of FilePath-like objects which represent path segments.
        """
        if not self.isPackage():
            return
        if self.isLoaded():
            load = self.load()
            if hasattr(load, "__path__"):
                for fn in load.__path__:
                    if fn == self.parentPath.path:
                        # this should _really_ exist.
                        assert self.parentPath.exists()
                        yield self.parentPath
                    else:
                        smp = self.pathEntry.pythonPath._smartPath(fn)
                        if smp.exists():
                            yield smp
        else:
            yield self.parentPath


class PathEntry(_ModuleIteratorHelper):
    """
    I am a proxy for a single entry on sys.path.

    @ivar filePath: a FilePath-like object pointing at the filesystem location
    or archive file where this path entry is stored.

    @ivar pythonPath: a PythonPath instance.
    """

    def __init__(self, filePath, pythonPath):
        """
        Create a PathEntry.  This is a private constructor.
        """
        self.filePath = filePath
        self.pythonPath = pythonPath

    def _getEntry(self):
        return self

    def __repr__(self) -> str:
<<<<<<< HEAD
        return 'PathEntry<%r>' % (self.filePath,)
=======
        return "PathEntry<%r>" % (self.filePath,)
>>>>>>> 1dd5e23f

    def _packagePaths(self):
        yield self.filePath


class IPathImportMapper(Interface):
    """
    This is an internal interface, used to map importers to factories for
    FilePath-like objects.
    """

    def mapPath(pathLikeString):
        """
        Return a FilePath-like object.

        @param pathLikeString: a path-like string, like one that might be
        passed to an import hook.

        @return: a L{FilePath}, or something like it (currently only a
        L{ZipPath}, but more might be added later).
        """


@implementer(IPathImportMapper)
class _DefaultMapImpl:
    """ Wrapper for the default importer, i.e. None.  """

    def mapPath(self, fsPathString):
        return FilePath(fsPathString)


_theDefaultMapper = _DefaultMapImpl()


@implementer(IPathImportMapper)
class _ZipMapImpl:
    """ IPathImportMapper implementation for zipimport.ZipImporter.  """

    def __init__(self, importer):
        self.importer = importer

    def mapPath(self, fsPathString):
        """
        Map the given FS path to a ZipPath, by looking at the ZipImporter's
        "archive" attribute and using it as our ZipArchive root, then walking
        down into the archive from there.

        @return: a L{zippath.ZipPath} or L{zippath.ZipArchive} instance.
        """
        za = ZipArchive(self.importer.archive)
        myPath = FilePath(self.importer.archive)
        itsPath = FilePath(fsPathString)
        if myPath == itsPath:
            return za
        # This is NOT a general-purpose rule for sys.path or __file__:
        # zipimport specifically uses regular OS path syntax in its
        # pathnames, even though zip files specify that slashes are always
        # the separator, regardless of platform.
        segs = itsPath.segmentsFrom(myPath)
        zp = za
        for seg in segs:
            zp = zp.child(seg)
        return zp


registerAdapter(_ZipMapImpl, zipimport.zipimporter, IPathImportMapper)


def _defaultSysPathFactory():
    """
    Provide the default behavior of PythonPath's sys.path factory, which is to
    return the current value of sys.path.

    @return: L{sys.path}
    """
    return sys.path


class PythonPath:
    """
    I represent the very top of the Python object-space, the module list in
    C{sys.path} and the modules list in C{sys.modules}.

    @ivar _sysPath: A sequence of strings like C{sys.path}.  This attribute is
    read-only.

    @ivar sysPath: The current value of the module search path list.
    @type sysPath: C{list}

    @ivar moduleDict: A dictionary mapping string module names to module
    objects, like C{sys.modules}.

    @ivar sysPathHooks: A list of PEP-302 path hooks, like C{sys.path_hooks}.

    @ivar moduleLoader: A function that takes a fully-qualified python name and
    returns a module, like L{twisted.python.reflect.namedAny}.
    """

    def __init__(
        self,
        sysPath=None,
        moduleDict=sys.modules,
        sysPathHooks=sys.path_hooks,
        importerCache=sys.path_importer_cache,
        moduleLoader=namedAny,
        sysPathFactory=None,
    ):
        """
        Create a PythonPath.  You almost certainly want to use
        modules.theSystemPath, or its aliased methods, rather than creating a
        new instance yourself, though.

        All parameters are optional, and if unspecified, will use 'system'
        equivalents that makes this PythonPath like the global L{theSystemPath}
        instance.

        @param sysPath: a sys.path-like list to use for this PythonPath, to
        specify where to load modules from.

        @param moduleDict: a sys.modules-like dictionary to use for keeping
        track of what modules this PythonPath has loaded.

        @param sysPathHooks: sys.path_hooks-like list of PEP-302 path hooks to
        be used for this PythonPath, to determie which importers should be
        used.

        @param importerCache: a sys.path_importer_cache-like list of PEP-302
        importers.  This will be used in conjunction with the given
        sysPathHooks.

        @param moduleLoader: a module loader function which takes a string and
        returns a module.  That is to say, it is like L{namedAny} - *not* like
        L{__import__}.

        @param sysPathFactory: a 0-argument callable which returns the current
        value of a sys.path-like list of strings.  Specify either this, or
        sysPath, not both.  This alternative interface is provided because the
        way the Python import mechanism works, you can re-bind the 'sys.path'
        name and that is what is used for current imports, so it must be a
        factory rather than a value to deal with modification by rebinding
        rather than modification by mutation.  Note: it is not recommended to
        rebind sys.path.  Although this mechanism can deal with that, it is a
        subtle point which some tools that it is easy for tools which interact
        with sys.path to miss.
        """
        if sysPath is not None:
            sysPathFactory = lambda: sysPath
        elif sysPathFactory is None:
            sysPathFactory = _defaultSysPathFactory
        self._sysPathFactory = sysPathFactory
        self._sysPath = sysPath
        self.moduleDict = moduleDict
        self.sysPathHooks = sysPathHooks
        self.importerCache = importerCache
        self.moduleLoader = moduleLoader

<<<<<<< HEAD

=======
>>>>>>> 1dd5e23f
    @property
    def sysPath(self):
        """
        Retrieve the current value of the module search path list.
        """
        return self._sysPathFactory()

<<<<<<< HEAD

=======
>>>>>>> 1dd5e23f
    def _findEntryPathString(self, modobj):
        """
        Determine where a given Python module object came from by looking at path
        entries.
        """
        topPackageObj = modobj
        while "." in topPackageObj.__name__:
            topPackageObj = self.moduleDict[
                ".".join(topPackageObj.__name__.split(".")[:-1])
            ]
        if _isPackagePath(FilePath(topPackageObj.__file__)):
            # if package 'foo' is on sys.path at /a/b/foo, package 'foo's
            # __file__ will be /a/b/foo/__init__.py, and we are looking for
            # /a/b here, the path-entry; so go up two steps.
            rval = dirname(dirname(topPackageObj.__file__))
        else:
            # the module is completely top-level, not within any packages.  The
            # path entry it's on is just its dirname.
            rval = dirname(topPackageObj.__file__)

        # There are probably some awful tricks that an importer could pull
        # which would break this, so let's just make sure... it's a loaded
        # module after all, which means that its path MUST be in
        # path_importer_cache according to PEP 302 -glyph
        if rval not in self.importerCache:
            warnings.warn(
                "%s (for module %s) not in path importer cache "
                "(PEP 302 violation - check your local configuration)."
                % (rval, modobj.__name__),
                stacklevel=3,
            )

        return rval

    def _smartPath(self, pathName):
        """
        Given a path entry from sys.path which may refer to an importer,
        return the appropriate FilePath-like instance.

        @param pathName: a str describing the path.

        @return: a FilePath-like object.
        """
        importr = self.importerCache.get(pathName, _nothing)
        if importr is _nothing:
            for hook in self.sysPathHooks:
                try:
                    importr = hook(pathName)
                except ImportError:
                    pass
            if importr is _nothing:  # still
                importr = None
        return IPathImportMapper(importr, _theDefaultMapper).mapPath(pathName)

    def iterEntries(self):
        """
        Iterate the entries on my sysPath.

        @return: a generator yielding PathEntry objects
        """
        for pathName in self.sysPath:
            fp = self._smartPath(pathName)
            yield PathEntry(fp, self)

    def __getitem__(self, modname):
        """
        Get a python module by its given fully-qualified name.

        @param modname: The fully-qualified Python module name to load.

        @type modname: C{str}

        @return: an object representing the module identified by C{modname}

        @rtype: L{PythonModule}

        @raise KeyError: if the module name is not a valid module name, or no
            such module can be identified as loadable.
        """
        # See if the module is already somewhere in Python-land.
        moduleObject = self.moduleDict.get(modname)
        if moduleObject is not None:
            # we need 2 paths; one of the path entry and one for the module.
            pe = PathEntry(
                self._smartPath(self._findEntryPathString(moduleObject)), self
            )
            mp = self._smartPath(moduleObject.__file__)
            return PythonModule(modname, mp, pe)

        # Recurse if we're trying to get a submodule.
        if "." in modname:
            pkg = self
            for name in modname.split("."):
                pkg = pkg[name]
            return pkg

        # Finally do the slowest possible thing and iterate
        for module in self.iterModules():
            if module.name == modname:
                return module
        raise KeyError(modname)

    def __contains__(self, module):
        """
        Check to see whether or not a module exists on my import path.

        @param module: The name of the module to look for on my import path.
        @type module: C{str}
        """
        try:
            self.__getitem__(module)
            return True
        except KeyError:
            return False

<<<<<<< HEAD

=======
>>>>>>> 1dd5e23f
    def __repr__(self) -> str:
        """
        Display my sysPath and moduleDict in a string representation.
        """
        return "PythonPath(%r,%r)" % (self.sysPath, self.moduleDict)

    def iterModules(self):
        """
        Yield all top-level modules on my sysPath.
        """
        for entry in self.iterEntries():
            for module in entry.iterModules():
                yield module

    def walkModules(self, importPackages=False):
        """
        Similar to L{iterModules}, this yields every module on the path, then every
        submodule in each package or entry.
        """
        for package in self.iterModules():
            for module in package.walkModules(importPackages=False):
                yield module


theSystemPath = PythonPath()


def walkModules(importPackages=False):
    """
    Deeply iterate all modules on the global python path.

    @param importPackages: Import packages as they are seen.
    """
    return theSystemPath.walkModules(importPackages=importPackages)


def iterModules():
    """
    Iterate all modules and top-level packages on the global Python path, but
    do not descend into packages.

    @param importPackages: Import packages as they are seen.
    """
    return theSystemPath.iterModules()


def getModule(moduleName):
    """
    Retrieve a module from the system path.
    """
    return theSystemPath[moduleName]<|MERGE_RESOLUTION|>--- conflicted
+++ resolved
@@ -272,11 +272,7 @@
         self.pythonValue = pythonValue
 
     def __repr__(self) -> str:
-<<<<<<< HEAD
-        return 'PythonAttribute<%r>' % (self.name,)
-=======
         return "PythonAttribute<%r>" % (self.name,)
->>>>>>> 1dd5e23f
 
     def isLoaded(self):
         """
@@ -405,11 +401,7 @@
         PythonModules with the same name are equal.
         """
         if isinstance(other, PythonModule):
-<<<<<<< HEAD
-            return other.name == self.name
-=======
             return cast(bool, other.name == self.name)
->>>>>>> 1dd5e23f
         return NotImplemented
 
     def walkModules(self, importPackages=False):
@@ -466,11 +458,7 @@
         return self
 
     def __repr__(self) -> str:
-<<<<<<< HEAD
-        return 'PathEntry<%r>' % (self.filePath,)
-=======
         return "PathEntry<%r>" % (self.filePath,)
->>>>>>> 1dd5e23f
 
     def _packagePaths(self):
         yield self.filePath
@@ -627,10 +615,6 @@
         self.importerCache = importerCache
         self.moduleLoader = moduleLoader
 
-<<<<<<< HEAD
-
-=======
->>>>>>> 1dd5e23f
     @property
     def sysPath(self):
         """
@@ -638,10 +622,6 @@
         """
         return self._sysPathFactory()
 
-<<<<<<< HEAD
-
-=======
->>>>>>> 1dd5e23f
     def _findEntryPathString(self, modobj):
         """
         Determine where a given Python module object came from by looking at path
@@ -757,10 +737,6 @@
         except KeyError:
             return False
 
-<<<<<<< HEAD
-
-=======
->>>>>>> 1dd5e23f
     def __repr__(self) -> str:
         """
         Display my sysPath and moduleDict in a string representation.
