--- conflicted
+++ resolved
@@ -10,10 +10,7 @@
 
 from functools import wraps
 
-<<<<<<< HEAD
-=======
 
->>>>>>> 1dd5e23f
 class DummyLock:
     """
     Hack to allow locks to be unpickled on an unthreaded system.
