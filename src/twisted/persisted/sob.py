--- conflicted
+++ resolved
@@ -76,10 +76,7 @@
 
             ext = "tas"
         else:
-<<<<<<< HEAD
-=======
-
->>>>>>> 1dd5e23f
+
             def dumpFunc(obj, file=None):
                 pickle.dump(obj, file, 2)
 
