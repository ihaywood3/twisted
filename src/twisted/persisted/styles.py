# -*- test-case-name: twisted.test.test_persisted -*-
# Copyright (c) Twisted Matrix Laboratories.
# See LICENSE for details.

"""
Different styles of persisted objects.
"""

import copy
import copyreg as copy_reg
import inspect
import pickle
import types
from typing import Dict
from twisted.python.compat import _PYPY
from twisted.python import log, reflect
from io import StringIO as _cStringIO



oldModules = {}  # type: Dict[str, types.ModuleType]

<<<<<<< HEAD

_UniversalPicklingError = pickle.PicklingError



def pickleMethod(method):
    'support function for copy_reg to pickle method refs'
    return (unpickleMethod, (method.__name__,
                             method.__self__,
                             method.__self__.__class__))

=======
_UniversalPicklingError = pickle.PicklingError


def pickleMethod(method):
    "support function for copy_reg to pickle method refs"
    return (
        unpickleMethod,
        (method.__name__, method.__self__, method.__self__.__class__),
    )
>>>>>>> 1dd5e23f


def _methodFunction(classObject, methodName):
    """
    Retrieve the function object implementing a method name given the class
    it's on and a method name.

    @param classObject: A class to retrieve the method's function from.
    @type classObject: L{type} or L{types.ClassType}

    @param methodName: The name of the method whose function to retrieve.
    @type methodName: native L{str}

    @return: the function object corresponding to the given method name.
    @rtype: L{types.FunctionType}
    """
    methodObject = getattr(classObject, methodName)
    return methodObject
<<<<<<< HEAD

=======
>>>>>>> 1dd5e23f


def unpickleMethod(im_name, im_self, im_class):
    """
    Support function for copy_reg to unpickle method refs.

    @param im_name: The name of the method.
    @type im_name: native L{str}

    @param im_self: The instance that the method was present on.
    @type im_self: L{object}

    @param im_class: The class where the method was declared.
    @type im_class: L{types.ClassType} or L{type} or L{None}
    """
    if im_self is None:
        return getattr(im_class, im_name)
    try:
        methodFunction = _methodFunction(im_class, im_name)
    except AttributeError:
        log.msg("Method", im_name, "not on class", im_class)
        assert im_self is not None, "No recourse: no instance to guess from."
        # Attempt a last-ditch fix before giving up. If classes have changed
        # around since we pickled this method, we may still be able to get it
        # by looking on the instance's current class.
        if im_self.__class__ is im_class:
            raise
        return unpickleMethod(im_name, im_self, im_self.__class__)
    else:
        maybeClass = ()
        bound = types.MethodType(methodFunction, im_self, *maybeClass)
        return bound


copy_reg.pickle(types.MethodType, pickleMethod)

<<<<<<< HEAD
copy_reg.pickle(types.MethodType, pickleMethod)


=======
>>>>>>> 1dd5e23f

def _pickleFunction(f):
    """
    Reduce, in the sense of L{pickle}'s C{object.__reduce__} special method, a
    function object into its constituent parts.

    @param f: The function to reduce.
    @type f: L{types.FunctionType}

    @return: a 2-tuple of a reference to L{_unpickleFunction} and a tuple of
        its arguments, a 1-tuple of the function's fully qualified name.
    @rtype: 2-tuple of C{callable, native string}
    """
    if f.__name__ == "<lambda>":
        raise _UniversalPicklingError("Cannot pickle lambda function: {}".format(f))
    return (_unpickleFunction, tuple([".".join([f.__module__, f.__qualname__])]))


def _unpickleFunction(fullyQualifiedName):
    """
    Convert a function name into a function by importing it.

    This is a synonym for L{twisted.python.reflect.namedAny}, but imported
    locally to avoid circular imports, and also to provide a persistent name
    that can be stored (and deprecated) independently of C{namedAny}.

    @param fullyQualifiedName: The fully qualified name of a function.
    @type fullyQualifiedName: native C{str}

    @return: A function object imported from the given location.
    @rtype: L{types.FunctionType}
    """
    from twisted.python.reflect import namedAny

    return namedAny(fullyQualifiedName)


copy_reg.pickle(types.FunctionType, _pickleFunction)

<<<<<<< HEAD
copy_reg.pickle(types.FunctionType, _pickleFunction)


=======
>>>>>>> 1dd5e23f

def pickleModule(module):
    "support function for copy_reg to pickle module refs"
    return unpickleModule, (module.__name__,)


<<<<<<< HEAD

=======
>>>>>>> 1dd5e23f
def unpickleModule(name):
    "support function for copy_reg to unpickle module refs"
    if name in oldModules:
        log.msg("Module has moved: %s" % name)
        name = oldModules[name]
        log.msg(name)
<<<<<<< HEAD
    return __import__(name, {}, {}, 'x')



copy_reg.pickle(types.ModuleType, pickleModule)
=======
    return __import__(name, {}, {}, "x")

>>>>>>> 1dd5e23f

copy_reg.pickle(types.ModuleType, pickleModule)


def pickleStringO(stringo):
    """
    Reduce the given cStringO.

    This is only called on Python 2, because the cStringIO module only exists
    on Python 2.

    @param stringo: The string output to pickle.
    @type stringo: L{cStringIO.OutputType}
    """
    "support function for copy_reg to pickle StringIO.OutputTypes"
    return unpickleStringO, (stringo.getvalue(), stringo.tell())


def unpickleStringO(val, sek):
    """
    Convert the output of L{pickleStringO} into an appropriate type for the
    current python version.  This may be called on Python 3 and will convert a
    cStringIO into an L{io.StringIO}.

    @param val: The content of the file.
    @type val: L{bytes}

    @param sek: The seek position of the file.
    @type sek: L{int}

    @return: a file-like object which you can write bytes to.
    @rtype: L{cStringIO.OutputType} on Python 2, L{io.StringIO} on Python 3.
    """
    x = _cStringIO()
    x.write(val)
    x.seek(sek)
    return x


def pickleStringI(stringi):
    """
    Reduce the given cStringI.

    This is only called on Python 2, because the cStringIO module only exists
    on Python 2.

    @param stringi: The string input to pickle.
    @type stringi: L{cStringIO.InputType}

    @return: a 2-tuple of (C{unpickleStringI}, (bytes, pointer))
    @rtype: 2-tuple of (function, (bytes, int))
    """
    return unpickleStringI, (stringi.getvalue(), stringi.tell())


def unpickleStringI(val, sek):
    """
    Convert the output of L{pickleStringI} into an appropriate type for the
    current Python version.

    This may be called on Python 3 and will convert a cStringIO into an
    L{io.StringIO}.

    @param val: The content of the file.
    @type val: L{bytes}

    @param sek: The seek position of the file.
    @type sek: L{int}

    @return: a file-like object which you can read bytes from.
    @rtype: L{cStringIO.OutputType} on Python 2, L{io.StringIO} on Python 3.
    """
    x = _cStringIO(val)
    x.seek(sek)
    return x


<<<<<<< HEAD




=======
>>>>>>> 1dd5e23f
class Ephemeral:
    """
    This type of object is never persisted; if possible, even references to it
    are eliminated.
    """

    def __reduce__(self):
        """
        Serialize any subclass of L{Ephemeral} in a way which replaces it with
        L{Ephemeral} itself.
        """
        return (Ephemeral, ())

    def __getstate__(self):
        log.msg("WARNING: serializing ephemeral %s" % self)
        if not _PYPY:
            import gc

            if getattr(gc, "get_referrers", None):
                for r in gc.get_referrers(self):
                    log.msg(" referred to by %s" % (r,))
        return None

    def __setstate__(self, state):
        log.msg("WARNING: unserializing ephemeral %s" % self.__class__)
        self.__class__ = Ephemeral


versionedsToUpgrade = {}  # type: Dict[int, 'Versioned']
upgraded = {}


def doUpgrade():
    global versionedsToUpgrade, upgraded
    for versioned in list(versionedsToUpgrade.values()):
        requireUpgrade(versioned)
    versionedsToUpgrade = {}
    upgraded = {}


<<<<<<< HEAD

=======
>>>>>>> 1dd5e23f
def requireUpgrade(obj):
    """Require that a Versioned instance be upgraded completely first."""
    objID = id(obj)
    if objID in versionedsToUpgrade and objID not in upgraded:
        upgraded[objID] = 1
        obj.versionUpgrade()
        return obj


<<<<<<< HEAD

=======
>>>>>>> 1dd5e23f
def _aybabtu(c):
    """
    Get all of the parent classes of C{c}, not including C{c} itself, which are
    strict subclasses of L{Versioned}.

    @param c: a class
    @returns: list of classes
    """
    # begin with two classes that should *not* be included in the
    # final result
    l = [c, Versioned]
    for b in inspect.getmro(c):
        if b not in l and issubclass(b, Versioned):
            l.append(b)
    # return all except the unwanted classes
    return l[2:]


<<<<<<< HEAD

=======
>>>>>>> 1dd5e23f
class Versioned:
    """
    This type of object is persisted with versioning information.

    I have a single class attribute, the int persistenceVersion.  After I am
    unserialized (and styles.doUpgrade() is called), self.upgradeToVersionX()
    will be called for each version upgrade I must undergo.

    For example, if I serialize an instance of a Foo(Versioned) at version 4
    and then unserialize it when the code is at version 9, the calls::

      self.upgradeToVersion5()
      self.upgradeToVersion6()
      self.upgradeToVersion7()
      self.upgradeToVersion8()
      self.upgradeToVersion9()

    will be made.  If any of these methods are undefined, a warning message
    will be printed.
    """

    persistenceVersion = 0
    persistenceForgets = ()

    def __setstate__(self, state):
        versionedsToUpgrade[id(self)] = self
        self.__dict__ = state


    def __getstate__(self, dict=None):
        """Get state, adding a version number to it on its way out."""
        dct = copy.copy(dict or self.__dict__)
        bases = _aybabtu(self.__class__)
        bases.reverse()
        bases.append(self.__class__)  # don't forget me!!
        for base in bases:
            if "persistenceForgets" in base.__dict__:
                for slot in base.persistenceForgets:
                    if slot in dct:
                        del dct[slot]
<<<<<<< HEAD
            if 'persistenceVersion' in base.__dict__:
                dct['{}.persistenceVersion'.format(
                    reflect.qual(base))] = base.persistenceVersion
=======
            if "persistenceVersion" in base.__dict__:
                dct[
                    "{}.persistenceVersion".format(reflect.qual(base))
                ] = base.persistenceVersion
>>>>>>> 1dd5e23f
        return dct


    def versionUpgrade(self):
        """(internal) Do a version upgrade."""
        bases = _aybabtu(self.__class__)
        # put the bases in order so superclasses' persistenceVersion methods
        # will be called first.
        bases.reverse()
        bases.append(self.__class__)  # don't forget me!!
        # first let's look for old-skool versioned's
        if "persistenceVersion" in self.__dict__:

            # Hacky heuristic: if more than one class subclasses Versioned,
            # we'll assume that the higher version number wins for the older
            # class, so we'll consider the attribute the version of the older
            # class.  There are obviously possibly times when this will
            # eventually be an incorrect assumption, but hopefully old-school
            # persistenceVersion stuff won't make it that far into multiple
            # classes inheriting from Versioned.

            pver = self.__dict__["persistenceVersion"]
            del self.__dict__["persistenceVersion"]
            highestVersion = 0
            highestBase = None
            for base in bases:
                if "persistenceVersion" not in base.__dict__:
                    continue
                if base.persistenceVersion > highestVersion:
                    highestBase = base
                    highestVersion = base.persistenceVersion
            if highestBase:
                self.__dict__[
                    "%s.persistenceVersion" % reflect.qual(highestBase)
                ] = pver
        for base in bases:
            # ugly hack, but it's what the user expects, really
            if (
                Versioned not in base.__bases__
                and "persistenceVersion" not in base.__dict__
            ):
                continue
            currentVers = base.persistenceVersion
            pverName = "%s.persistenceVersion" % reflect.qual(base)
            persistVers = self.__dict__.get(pverName) or 0
            if persistVers:
                del self.__dict__[pverName]
            assert persistVers <= currentVers, "Sorry, can't go backwards in time."
            while persistVers < currentVers:
                persistVers = persistVers + 1
                method = base.__dict__.get("upgradeToVersion%s" % persistVers, None)
                if method:
                    log.msg(
                        "Upgrading %s (of %s @ %s) to version %s"
                        % (
                            reflect.qual(base),
                            reflect.qual(self.__class__),
                            id(self),
                            persistVers,
                        )
                    )
                    method(self)
                else:
                    log.msg(
                        "Warning: cannot upgrade %s to version %s" % (base, persistVers)
                    )<|MERGE_RESOLUTION|>--- conflicted
+++ resolved
@@ -17,22 +17,9 @@
 from io import StringIO as _cStringIO
 
 
-
 oldModules = {}  # type: Dict[str, types.ModuleType]
 
-<<<<<<< HEAD
-
-_UniversalPicklingError = pickle.PicklingError
-
-
-
-def pickleMethod(method):
-    'support function for copy_reg to pickle method refs'
-    return (unpickleMethod, (method.__name__,
-                             method.__self__,
-                             method.__self__.__class__))
-
-=======
+
 _UniversalPicklingError = pickle.PicklingError
 
 
@@ -42,7 +29,6 @@
         unpickleMethod,
         (method.__name__, method.__self__, method.__self__.__class__),
     )
->>>>>>> 1dd5e23f
 
 
 def _methodFunction(classObject, methodName):
@@ -61,10 +47,6 @@
     """
     methodObject = getattr(classObject, methodName)
     return methodObject
-<<<<<<< HEAD
-
-=======
->>>>>>> 1dd5e23f
 
 
 def unpickleMethod(im_name, im_self, im_class):
@@ -101,12 +83,6 @@
 
 copy_reg.pickle(types.MethodType, pickleMethod)
 
-<<<<<<< HEAD
-copy_reg.pickle(types.MethodType, pickleMethod)
-
-
-=======
->>>>>>> 1dd5e23f
 
 def _pickleFunction(f):
     """
@@ -146,38 +122,20 @@
 
 copy_reg.pickle(types.FunctionType, _pickleFunction)
 
-<<<<<<< HEAD
-copy_reg.pickle(types.FunctionType, _pickleFunction)
-
-
-=======
->>>>>>> 1dd5e23f
 
 def pickleModule(module):
     "support function for copy_reg to pickle module refs"
     return unpickleModule, (module.__name__,)
 
 
-<<<<<<< HEAD
-
-=======
->>>>>>> 1dd5e23f
 def unpickleModule(name):
     "support function for copy_reg to unpickle module refs"
     if name in oldModules:
         log.msg("Module has moved: %s" % name)
         name = oldModules[name]
         log.msg(name)
-<<<<<<< HEAD
-    return __import__(name, {}, {}, 'x')
-
-
-
-copy_reg.pickle(types.ModuleType, pickleModule)
-=======
     return __import__(name, {}, {}, "x")
 
->>>>>>> 1dd5e23f
 
 copy_reg.pickle(types.ModuleType, pickleModule)
 
@@ -255,13 +213,6 @@
     return x
 
 
-<<<<<<< HEAD
-
-
-
-
-=======
->>>>>>> 1dd5e23f
 class Ephemeral:
     """
     This type of object is never persisted; if possible, even references to it
@@ -302,10 +253,6 @@
     upgraded = {}
 
 
-<<<<<<< HEAD
-
-=======
->>>>>>> 1dd5e23f
 def requireUpgrade(obj):
     """Require that a Versioned instance be upgraded completely first."""
     objID = id(obj)
@@ -315,10 +262,6 @@
         return obj
 
 
-<<<<<<< HEAD
-
-=======
->>>>>>> 1dd5e23f
 def _aybabtu(c):
     """
     Get all of the parent classes of C{c}, not including C{c} itself, which are
@@ -337,10 +280,6 @@
     return l[2:]
 
 
-<<<<<<< HEAD
-
-=======
->>>>>>> 1dd5e23f
 class Versioned:
     """
     This type of object is persisted with versioning information.
@@ -368,7 +307,6 @@
     def __setstate__(self, state):
         versionedsToUpgrade[id(self)] = self
         self.__dict__ = state
-
 
     def __getstate__(self, dict=None):
         """Get state, adding a version number to it on its way out."""
@@ -381,18 +319,11 @@
                 for slot in base.persistenceForgets:
                     if slot in dct:
                         del dct[slot]
-<<<<<<< HEAD
-            if 'persistenceVersion' in base.__dict__:
-                dct['{}.persistenceVersion'.format(
-                    reflect.qual(base))] = base.persistenceVersion
-=======
             if "persistenceVersion" in base.__dict__:
                 dct[
                     "{}.persistenceVersion".format(reflect.qual(base))
                 ] = base.persistenceVersion
->>>>>>> 1dd5e23f
         return dct
-
 
     def versionUpgrade(self):
         """(internal) Do a version upgrade."""
