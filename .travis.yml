#
# This is the Travis-CI configuration.
#
# The actual dependency installation and test execution is done via tox as a
# way to share the same process between Travis-CI and Buildbot.
#
language: python
dist: xenial


# Only run tests on push on a few branches.
# Test on PR should be execute for all branches and forks.
branches:
  only:
  - trunk
  - /^release-.*$/


env:
  global:
    - TRIAL_REPORTER=text


matrix:
  include:
    - services:
        - docker
      env: PIP=pip TOXENV=wheels
    - python: 2.7
      env: TOXENV=py27-alldeps-withcov-posix,coverage-prepare,codecov-publish,coveralls-publish
    - python: 2.7
<<<<<<< HEAD
      env: TOXENV=py27-nodeps-withcov-posix,coverage-prepare,codecov-publish,coveralls-publish
    - python: 3.4
      env: TOXENV=py34-alldeps-withcov-posix,coverage-prepare,codecov-publish,coveralls-publish
=======
      env: TOXENV=py27-nodeps-withcov-posix,codecov-publish
>>>>>>> c25dcb9d
    - python: 3.5
      env: TOXENV=py35-alldeps-withcov-posix,coverage-prepare,codecov-publish,coveralls-publish
    - python: 3.6
      env: TOXENV=py36-alldeps-withcov-posix,coverage-prepare,codecov-publish,coveralls-publish
    - python: 3.7
      env: TOXENV=py37-alldeps-withcov-posix,coverage-prepare,codecov-publish,coveralls-publish
    - python: 3.5
      env: TOXENV=lint
    # We need a builder without IPv6. This is going to be slower than all the
    # others, but that's ok.
    - python: 3.6
      env: TOXENV=py36-alldeps-withcov-posix,coverage-prepare,codecov-publish,coveralls-publish DISABLE_IPV6=yes

addons:
  apt:
    packages:
    - libssl-dev
    - libssl1.0.0


cache:
  directories:
    - $HOME/.cache/pip
    - $HOME/.pyenv


install:
  - ./.travis/install.sh tox


# FIXME: https://twistedmatrix.com/trac/ticket/8373
# By default, Travis only clones one branch.
# Some tests require the presence of the `trunk` branch so here we are, also
# fetching `trunk` for each test.
before_script:
  - git remote set-branches --add origin trunk
  - git fetch origin trunk


# Run tox from the created virtualenv.
script:
  - ./.travis/run.sh<|MERGE_RESOLUTION|>--- conflicted
+++ resolved
@@ -29,13 +29,7 @@
     - python: 2.7
       env: TOXENV=py27-alldeps-withcov-posix,coverage-prepare,codecov-publish,coveralls-publish
     - python: 2.7
-<<<<<<< HEAD
       env: TOXENV=py27-nodeps-withcov-posix,coverage-prepare,codecov-publish,coveralls-publish
-    - python: 3.4
-      env: TOXENV=py34-alldeps-withcov-posix,coverage-prepare,codecov-publish,coveralls-publish
-=======
-      env: TOXENV=py27-nodeps-withcov-posix,codecov-publish
->>>>>>> c25dcb9d
     - python: 3.5
       env: TOXENV=py35-alldeps-withcov-posix,coverage-prepare,codecov-publish,coveralls-publish
     - python: 3.6
