#!/usr/bin/env python

# Copyright (c) Twisted Matrix Laboratories.
# See LICENSE for details.

from twisted.cred import portal
from twisted.cred.checkers import InMemoryUsernamePasswordDatabaseDontUse
from twisted.conch import avatar
from twisted.conch.checkers import SSHPublicKeyChecker, InMemorySSHKeyDB
from twisted.conch.ssh import factory, userauth, connection, keys, session
from twisted.conch.ssh.transport import SSHServerTransport
from twisted.internet import reactor, protocol
from twisted.python import log
from twisted.python import components
from zope.interface import implementer
import sys

log.startLogging(sys.stderr)

"""
Example of running a custom protocol as a shell session over an SSH channel.

Warning! This implementation is here to help you understand how Conch SSH
server works. You should not use this code in production.

Re-using a private key is dangerous, generate one.

For this example you can use:

$ ckeygen -t rsa -f ssh-keys/ssh_host_rsa_key
$ ckeygen -t rsa -f ssh-keys/client_rsa

Re-using DH primes and having such a short primes list is dangerous, generate
your own primes.

In this example the implemented SSH server identifies itself using an RSA host
key and authenticates clients using username "user" and password "password" or
using a SSH RSA key.

# Clean the previous server key as we should now have a new one
$ ssh-keygen -f ~/.ssh/known_hosts -R [localhost]:5022
# Connect with password
$ ssh -p 5022 -i ssh-keys/client_rsa user@localhost
# Connect with the SSH client key.
$ ssh -p 5022 -i ssh-keys/client_rsa user@localhost
"""

# Path to RSA SSH keys used by the server.
SERVER_RSA_PRIVATE = "ssh-keys/ssh_host_rsa_key"
SERVER_RSA_PUBLIC = "ssh-keys/ssh_host_rsa_key.pub"

# Path to RSA SSH keys accepted by the server.
CLIENT_RSA_PUBLIC = "ssh-keys/client_rsa.pub"


# Pre-computed big prime numbers used in Diffie-Hellman Group Exchange as
# described in RFC4419.
# This is a short list with a single prime member and only for keys of size
# 1024 and 2048.
# You would need a list for each SSH key size that you plan to support in your
# server implementation.
# You can use OpenSSH ssh-keygen to generate these numbers.
# See the MODULI GENERATION section from the ssh-keygen man pages.
# See moduli man pages to find out more about the format used by the file
# generated using ssh-keygen.
# For Conch SSH server we only need the last 3 values:
# * size
# * generator
# * modulus
#
# The format required by the Conch SSH server is:
#
# {
#   size1: [(generator1, modulus1), (generator1, modulus2)],
#   size2: [(generator4, modulus3), (generator1, modulus4)],
# }
#
# twisted.conch.openssh_compat.primes.parseModuliFile provides a parser for
# reading OpenSSH moduli file.
#
# Warning! Don't use these numbers in production.
# Generate your own data.
# Avoid 1024 bit primes https://weakdh.org
#
PRIMES = {
    2048: [
        (
            2,
            int(
                "2426544657763384657581346888965894474823693600310397077868393"
                "3705240497295505367703330163384138799145013634794444597785054"
                "5748125479903006919561762337599059762229781976243372717454710"
                "2176446353691318838172478973705741394375893696394548769093992"
                "1001501857793275011598975080236860899147312097967655185795176"
                "0369411418341859232907692585123432987448282165305950904719704"
                "0150626897691190726414391069716616579597245962241027489028899"
                "9065530463691697692913935201628660686422182978481412651196163"
                "9303832327425472811802778094751292202887555413353357988371733"
                "1585493104019994344528544370824063974340739661083982041893657"
                "4217939"
            ),
        )
    ],
    4096: [
        (
            2,
            int(
                "8896338360072960666956554817320692705506152988585223623564629"
                "6621399423965037053201590845758609032962858914980344684974286"
                "2797136176274424808060302038380613106889959709419621954145635"
                "9745645498927756607640582597997083132103281857166287942205359"
                "2801914659358387079970048537106776322156933128608032240964629"
                "7706526831155237865417316423347898948704639476720848300063714"
                "8566690545913773564541481658565082079196378755098613844498856"
                "5501586550793900950277896827387976696265031832817503062386128"
                "5062331536562421699321671967257712201155508206384317725827233"
                "6142027687719225475523981798875719894413538627861634212487092"
                "7314303979577604977153889447845420392409945079600993777225912"
                "5621285287516787494652132525370682385152735699722849980820612"
                "3709076387834615230428138807577711774231925592999456202847308"
                "3393989687120016431260548916578950183006118751773893012324287"
                "3304901483476323853308396428713114053429620808491032573674192"
                "3854889258666071928702496194370274594569914312983133822049809"
                "8897129264121785413015683094180147494066773606688103698028652"
                "0892090232096545650051755799297658390763820738295370567143697"
                "6176702912637347103928738239565891710671678397388962498919556"
                "8943711148674858788771888256438487058313550933969509621845117"
                "4112035938859"
            ),
        )
    ],
}


class ExampleAvatar(avatar.ConchUser):
    """
    The avatar is used to configure SSH services/sessions/subsystems for
    an account.

    This account will use L{session.SSHSession} to handle a channel of
    type I{session}.
    """

    def __init__(self, username):
        avatar.ConchUser.__init__(self)
        self.username = username
        self.channelLookup.update({b"session": session.SSHSession})


@implementer(portal.IRealm)
class ExampleRealm:
    """
    When using Twisted Cred, the pluggable authentication framework, the
    C{requestAvatar} method should return a L{avatar.ConchUser} instance
    as required by the Conch SSH server.
    """

    def requestAvatar(self, avatarId, mind, *interfaces):
        """
        See: L{portal.IRealm.requestAvatar}
        """
        return interfaces[0], ExampleAvatar(avatarId), lambda: None


class EchoProtocol(protocol.Protocol):
    """
    This is our protocol that we will run over the shell session.
    """

    def dataReceived(self, data):
        """
        Called when client send data over the shell session.

        Just echo the received data and and if Ctrl+C is received, close the
        session.
        """
        if data == b"\r":
            data = b"\r\n"
        elif data == b"\x03":  # ^C
            self.transport.loseConnection()
            return
        self.transport.write(data)


<<<<<<< HEAD
@implementer(session.ISession, session.ISessionSetEnv)
class ExampleSession(object):
=======
class ExampleSession:
>>>>>>> cd97222d
    """
    This selects what to do for each type of session which is requested by the
    client via the SSH channel of type I{session}.
    """

    def __init__(self, avatar):
        """
        In this example the avatar argument is not used for session selection,
        but for example you can use it to limit I{shell} or I{exec} access
        only to specific accounts.
        """

    def getPty(self, term, windowSize, attrs):
        """
        We don't support pseudo-terminal sessions.
        """

    def setEnv(self, name, value):
        """
        We don't support setting environment variables.
        """

    def execCommand(self, proto, cmd):
        """
        We don't support command execution sessions.
        """
        raise Exception("not executing commands")

    def openShell(self, transport):
        """
        Use our protocol as shell session.
        """
        protocol = EchoProtocol()
        # Connect the new protocol to the transport and the transport
        # to the new protocol so they can communicate in both directions.
        protocol.makeConnection(transport)
        transport.makeConnection(session.wrapProtocol(protocol))

    def eofReceived(self):
        pass

    def closed(self):
        pass


components.registerAdapter(
    ExampleSession, ExampleAvatar, session.ISession, session.ISessionSetEnv
)


class ExampleFactory(factory.SSHFactory):
    """
    This is the entry point of our SSH server implementation.

    The SSH transport layer is implemented by L{SSHTransport} and is the
    protocol of this factory.

    Here we configure the server's identity (host keys) and handlers for the
    SSH services:
    * L{connection.SSHConnection} handles requests for the channel multiplexing
      service.
    * L{userauth.SSHUserAuthServer} handlers requests for the user
      authentication service.
    """

    protocol = SSHServerTransport
    # Server's host keys.
    # To simplify the example this server is defined only with a host key of
    # type RSA.
    publicKeys = {b"ssh-rsa": keys.Key.fromFile(SERVER_RSA_PUBLIC)}
    privateKeys = {b"ssh-rsa": keys.Key.fromFile(SERVER_RSA_PRIVATE)}
    # Service handlers.
    services = {
        b"ssh-userauth": userauth.SSHUserAuthServer,
        b"ssh-connection": connection.SSHConnection,
    }

    def __init__(self):
        passwdDB = InMemoryUsernamePasswordDatabaseDontUse(user="password")
        sshDB = SSHPublicKeyChecker(
            InMemorySSHKeyDB({b"user": [keys.Key.fromFile(CLIENT_RSA_PUBLIC)]})
        )
        self.portal = portal.Portal(ExampleRealm(), [passwdDB, sshDB])

    def getPrimes(self):
        """
        See: L{factory.SSHFactory}
        """
        return PRIMES


if __name__ == "__main__":
    reactor.listenTCP(5022, ExampleFactory())
    reactor.run()<|MERGE_RESOLUTION|>--- conflicted
+++ resolved
@@ -182,12 +182,8 @@
         self.transport.write(data)
 
 
-<<<<<<< HEAD
 @implementer(session.ISession, session.ISessionSetEnv)
-class ExampleSession(object):
-=======
-class ExampleSession:
->>>>>>> cd97222d
+class ExampleSession:.
     """
     This selects what to do for each type of session which is requested by the
     client via the SSH channel of type I{session}.
